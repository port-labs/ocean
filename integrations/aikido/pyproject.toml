--- conflicted
+++ resolved
@@ -1,10 +1,6 @@
 [tool.poetry]
 name = "aikido"
-<<<<<<< HEAD
-version = "0.1.1-beta"
-=======
-version = "0.1.2-beta"
->>>>>>> ca32db2f
+version = "0.1.3-beta"
 description = "Aikido Ocean Integation"
 authors = ["Habib Nuhu <habib.nuhu@getport.io>"]
 
