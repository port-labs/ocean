--- conflicted
+++ resolved
@@ -1,10 +1,6 @@
 [tool.poetry]
 name = "jira"
-<<<<<<< HEAD
-version = "0.4.23"
-=======
-version = "0.4.24"
->>>>>>> 62923803
+version = "0.4.25"
 description = "Integration to bring information from Jira into Port"
 authors = ["Mor Paz <mor@getport.io>"]
 
