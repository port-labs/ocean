--- conflicted
+++ resolved
@@ -1,10 +1,6 @@
 [tool.poetry]
 name = "jira"
-<<<<<<< HEAD
-version = "0.2.10"
-=======
-version = "0.2.26"
->>>>>>> 6a62d813
+version = "0.2.27"
 description = "Integration to bring information from Jira into Port"
 authors = ["Mor Paz <mor@getport.io>"]
 
