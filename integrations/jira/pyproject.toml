--- conflicted
+++ resolved
@@ -1,10 +1,6 @@
 [tool.poetry]
 name = "jira"
-<<<<<<< HEAD
-version = "0.5.3"
-=======
-version = "0.5.6"
->>>>>>> d9843a27
+version = "0.5.7"
 description = "Integration to bring information from Jira into Port"
 authors = ["Mor Paz <mor@getport.io>"]
 
