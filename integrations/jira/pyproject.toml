--- conflicted
+++ resolved
@@ -1,10 +1,6 @@
 [tool.poetry]
 name = "jira"
-<<<<<<< HEAD
-version = "0.2.1"
-=======
 version = "0.2.2"
->>>>>>> f5a3928d
 description = "Integration to bring information from Jira into Port"
 authors = ["Mor Paz <mor@getport.io>"]
 
