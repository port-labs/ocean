--- conflicted
+++ resolved
@@ -5,8 +5,7 @@
     ResourceConfig,
     Selector,
 )
-from pydantic import BaseModel, Field
-<<<<<<< HEAD
+from pydantic import BaseModel, Field, Field
 from typing import Literal
 
 
@@ -21,8 +20,6 @@
 class TeamResourceConfig(ResourceConfig):
     kind: Literal["team"]
     selector: TeamSelector
-=======
->>>>>>> 78bfa538
 
 
 class JiraResourceConfig(ResourceConfig):
@@ -56,10 +53,6 @@
 
 
 class JiraPortAppConfig(PortAppConfig):
-<<<<<<< HEAD
-    resources: list[TeamResourceConfig | JiraResourceConfig] = Field(
+    resources: list[TeamResourceConfig | JiraResourceConfig | JiraProjectResourceConfig] = Field(
         default_factory=list
-    )  # type: ignore
-=======
-    resources: list[JiraResourceConfig | JiraProjectResourceConfig]  # type: ignore
->>>>>>> 78bfa538
+    )  # type: ignore