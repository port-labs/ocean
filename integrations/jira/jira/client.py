--- conflicted
+++ resolved
@@ -1,19 +1,11 @@
 from typing import Any, AsyncGenerator, Generator, Optional
 
-<<<<<<< HEAD
-from httpx import Timeout, Auth, BasicAuth, Request, Response
-from loguru import logger
-
-=======
 from httpx import Auth, BasicAuth, Request, Response, Timeout
 from loguru import logger
-from port_ocean.context.event import event
->>>>>>> 78bfa538
+
 from port_ocean.context.ocean import ocean
 from port_ocean.utils import http_async_client
 import asyncio
-
-from jira.overrides import JiraResourceConfig
 
 PAGE_SIZE = 50
 WEBHOOK_NAME = "Port-Ocean-Events-Webhook"
@@ -200,31 +192,10 @@
         self, params: dict[str, Any] = {}
     ) -> AsyncGenerator[list[dict[str, Any]], None]:
         logger.info("Getting projects from Jira")
-<<<<<<< HEAD
         async for projects in self._get_paginated_data(
             f"{self.api_url}/project/search", "values"
         ):
             yield projects
-=======
-
-        params.update(self._generate_base_req_params())
-
-        total_projects = (await self._get_paginated_projects(params))["total"]
-
-        if total_projects == 0:
-            logger.warning(
-                "Project query returned 0 projects, did you provide the correct Jira API credentials?"
-            )
-
-        params["maxResults"] = PAGE_SIZE
-        while params["startAt"] <= total_projects:
-            logger.info(f"Current query position: {params['startAt']}/{total_projects}")
-            project_response_list = (await self._get_paginated_projects(params))[
-                "values"
-            ]
-            yield project_response_list
-            params["startAt"] += PAGE_SIZE
->>>>>>> 78bfa538
 
     async def get_single_issue(self, issue_key: str) -> dict[str, Any]:
         return await self._send_api_request("GET", f"{self.api_url}/issue/{issue_key}")
