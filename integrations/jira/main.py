import typing
from enum import StrEnum
from typing import Any, cast

from loguru import logger
from port_ocean.context.event import event
from port_ocean.context.ocean import ocean
from port_ocean.core.ocean_types import ASYNC_GENERATOR_RESYNC_TYPE

from jira.client import JiraClient
from jira.overrides import (
    JiraIssueConfig,
<<<<<<< HEAD
    JiraProjectResourceConfig,
    TeamResourceConfig,
=======
    JiraIssueSelector,
    JiraPortAppConfig,
    JiraProjectResourceConfig,
>>>>>>> 895fa7e3
)


class ObjectKind(StrEnum):
    PROJECT = "project"
    ISSUE = "issue"
    USER = "user"
    TEAM = "team"


def create_jira_client() -> JiraClient:
    """Create JiraClient with current configuration."""
    return JiraClient(
        ocean.integration_config["jira_host"],
        ocean.integration_config["atlassian_user_email"],
        ocean.integration_config["atlassian_user_token"],
    )


def create_jira_client() -> JiraClient:
    """Create JiraClient with current configuration."""
    return JiraClient(
        ocean.integration_config["jira_host"],
        ocean.integration_config["atlassian_user_email"],
        ocean.integration_config["atlassian_user_token"],
    )


async def setup_application() -> None:
    logic_settings = ocean.integration_config
    app_host = logic_settings.get("app_host")
    if not app_host:
        logger.warning(
            "No app host provided, skipping webhook creation. "
            "Without setting up the webhook, the integration will not export live changes from Jira"
        )
        return

<<<<<<< HEAD
    client = create_jira_client()
    await client.create_events_webhook(app_host)
=======
    jira_client = create_jira_client()

    await jira_client.create_events_webhook(
        logic_settings["app_host"],
    )
>>>>>>> 895fa7e3


@ocean.on_resync(ObjectKind.PROJECT)
async def on_resync_projects(kind: str) -> ASYNC_GENERATOR_RESYNC_TYPE:
    client = create_jira_client()

    selector = cast(JiraProjectResourceConfig, event.resource_config).selector
    params = {"expand": selector.expand}

    async for projects in client.get_paginated_projects(params):
        logger.info(f"Received project batch with {len(projects)} issues")
        yield projects


@ocean.on_resync(ObjectKind.ISSUE)
async def on_resync_issues(kind: str) -> ASYNC_GENERATOR_RESYNC_TYPE:
    client = create_jira_client()

    params = {}
    config = typing.cast(JiraIssueConfig, event.resource_config)

    if config.selector.jql:
        params["jql"] = config.selector.jql
        logger.info(
            f"Found JQL filter: {config.selector.jql}... Adding to request param"
        )

    if config.selector.fields:
        params["fields"] = config.selector.fields

    async for issues in client.get_paginated_issues(params):
        logger.info(f"Received issue batch with {len(issues)} issues")
        yield issues


@ocean.on_resync(ObjectKind.TEAM)
async def on_resync_teams(kind: str) -> ASYNC_GENERATOR_RESYNC_TYPE:
    client = create_jira_client()
    org_id = ocean.integration_config.get("atlassian_organization_id")

    if not org_id:
        logger.warning("Skipping team sync - no organization ID configured")
        return

    selector = cast(TeamResourceConfig, event.resource_config).selector
    async for teams in client.get_paginated_teams(org_id):
        logger.info(f"Received team batch with {len(teams)} teams")
        if selector.include_members:
            teams = await client.enrich_teams_with_members(teams, org_id)
        yield teams


@ocean.on_resync(ObjectKind.USER)
async def on_resync_users(kind: str) -> ASYNC_GENERATOR_RESYNC_TYPE:
    client = create_jira_client()

    async for users_batch in client.get_paginated_users():
        logger.info(f"Received users batch with {len(users_batch)} users")
        yield users_batch


@ocean.router.post("/webhook")
async def handle_webhook_request(data: dict[str, Any]) -> dict[str, Any]:
    client = create_jira_client()

    webhook_event = data.get("webhookEvent")
    if not webhook_event:
        logger.error("Missing webhook event")
        return {"ok": False, "error": "Missing webhook event"}

    logger.info(f"Processing webhook event: {webhook_event}")

    match webhook_event:
        case event_data if event_data.startswith("user_"):
            account_id = data["user"]["accountId"]
            logger.debug(f"Fetching user with accountId: {account_id}")
            item = await client.get_single_user(account_id)
            kind = ObjectKind.USER
        case event_data if event_data.startswith("project_"):
            project_key = data["project"]["key"]
            logger.debug(f"Fetching project with key: {project_key}")
            item = await client.get_single_project(project_key)
            kind = ObjectKind.PROJECT
        case event_data if event_data.startswith("jira:issue_"):
            issue_key = data["issue"]["key"]
            logger.info(
                f"Fetching issue with key: {issue_key} and applying specified JQL filter"
            )
            resource_configs = cast(JiraPortAppConfig, event.port_app_config).resources

            matching_resource_configs: list[JiraIssueConfig] = [
                resource_config  # type: ignore
                for resource_config in resource_configs
                if (
                    resource_config.kind == ObjectKind.ISSUE
                    and isinstance(resource_config.selector, JiraIssueSelector)
                )
            ]

            for config in matching_resource_configs:

                params = {}

                if config.selector.jql:
                    params["jql"] = (
                        f"{config.selector.jql} AND key = {data['issue']['key']}"
                    )
                else:
                    params["jql"] = f"key = {data['issue']['key']}"

                issues: list[dict[str, Any]] = []
                async for issues in client.get_paginated_issues(params):
                    issues.extend(issues)

                if not issues:
                    logger.warning(
                        f"Issue {data['issue']['key']} not found"
                        f" using the following query: {params['jql']},"
                        " trying to remove..."
                    )
                    await ocean.unregister_raw(ObjectKind.ISSUE, [data["issue"]])
                else:
                    await ocean.register_raw(ObjectKind.ISSUE, issues)

                return {"ok": True}
        case _:
            logger.warning(f"Unknown webhook event type: {webhook_event}")
            return {
                "ok": False,
                "error": f"Unknown webhook event type: {webhook_event}",
            }

    if not item:
        error_msg = f"Failed to retrieve {kind}"
        logger.warning(error_msg)
        return {"ok": False, "error": error_msg}

    logger.debug(f"Retrieved {kind} item: {item}")

    if "deleted" in webhook_event:
        logger.info(f"Unregistering {kind} item")
        await ocean.unregister_raw(kind, [item])
    else:
        logger.info(f"Registering {kind} item")
        await ocean.register_raw(kind, [item])

    logger.info(f"Webhook event '{webhook_event}' processed successfully")
    return {"ok": True}


# Called once when the integration starts.
@ocean.on_start()
async def on_start() -> None:
    logger.info("Starting Port Ocean Jira integration")

    if ocean.event_listener_type == "ONCE":
        logger.info("Skipping webhook creation because the event listener is ONCE")
        return

    await setup_application()<|MERGE_RESOLUTION|>--- conflicted
+++ resolved
@@ -10,14 +10,10 @@
 from jira.client import JiraClient
 from jira.overrides import (
     JiraIssueConfig,
-<<<<<<< HEAD
-    JiraProjectResourceConfig,
-    TeamResourceConfig,
-=======
     JiraIssueSelector,
     JiraPortAppConfig,
     JiraProjectResourceConfig,
->>>>>>> 895fa7e3
+    TeamResourceConfig
 )
 
 
@@ -26,15 +22,6 @@
     ISSUE = "issue"
     USER = "user"
     TEAM = "team"
-
-
-def create_jira_client() -> JiraClient:
-    """Create JiraClient with current configuration."""
-    return JiraClient(
-        ocean.integration_config["jira_host"],
-        ocean.integration_config["atlassian_user_email"],
-        ocean.integration_config["atlassian_user_token"],
-    )
 
 
 def create_jira_client() -> JiraClient:
@@ -56,16 +43,8 @@
         )
         return
 
-<<<<<<< HEAD
     client = create_jira_client()
     await client.create_events_webhook(app_host)
-=======
-    jira_client = create_jira_client()
-
-    await jira_client.create_events_webhook(
-        logic_settings["app_host"],
-    )
->>>>>>> 895fa7e3
 
 
 @ocean.on_resync(ObjectKind.PROJECT)
