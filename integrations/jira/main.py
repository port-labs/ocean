--- conflicted
+++ resolved
@@ -8,15 +8,12 @@
 from port_ocean.core.ocean_types import ASYNC_GENERATOR_RESYNC_TYPE
 
 from jira.client import JiraClient
-<<<<<<< HEAD
 from jira.overrides import (
     JiraProjectResourceConfig,
     JiraResourceConfig,
     TeamResourceConfig,
+    JiraIssueConfig
 )
-=======
-from jira.overrides import JiraIssueConfig, JiraProjectResourceConfig
->>>>>>> 2e5b8cdf
 
 
 class ObjectKind(StrEnum):
@@ -65,13 +62,6 @@
 async def on_resync_issues(kind: str) -> ASYNC_GENERATOR_RESYNC_TYPE:
     client = create_jira_client()
 
-    config = cast(JiraResourceConfig, event.resource_config)
-    params = {}
-    if config and config.selector.jql:
-        params["jql"] = config.selector.jql
-
-<<<<<<< HEAD
-=======
     params = {}
     config = typing.cast(JiraIssueConfig, event.resource_config)
 
@@ -84,7 +74,6 @@
     if config.selector.fields:
         params["fields"] = config.selector.fields
 
->>>>>>> 2e5b8cdf
     async for issues in client.get_paginated_issues(params):
         logger.info(f"Received issue batch with {len(issues)} issues")
         yield issues
