--- conflicted
+++ resolved
@@ -7,29 +7,28 @@
 
 <!-- towncrier release notes start -->
 
-<<<<<<< HEAD
+## 0.4.23 (2025-06-09)
+
+
+### Bug Fixes
+
+- Removed webhook permission check from oauth enabled integrations
+
+
+## 0.4.22 (2025-06-09)
+
+
+### Improvements
+
+- Bumped ocean version to ^0.24.6
+
+
 ## 0.4.21 (2025-06-09)
 
 
-### Bug Fixes
-
-- Removed webhook permission check from oauth enabled integrations
-=======
-## 0.4.22 (2025-06-09)
-
-
-### Improvements
-
-- Bumped ocean version to ^0.24.6
-
-
-## 0.4.21 (2025-06-09)
-
-
 ### Improvements
 
 - Bumped ocean version to ^0.24.5
->>>>>>> 2831a515
 
 
 ## 0.4.20 (2025-06-09)
