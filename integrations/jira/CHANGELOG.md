--- conflicted
+++ resolved
@@ -7,29 +7,28 @@
 
 <!-- towncrier release notes start -->
 
-<<<<<<< HEAD
+## 0.2.17 (2025-01-07)
+
+
+### Bug Fixes
+
+- Fixed a bug where webhook processes issues that are not allowed in a user's integration due to JQL filters
+
+
+## 0.2.16 (2025-01-07)
+
+
+### Features
+
+- Added support for ingesting other fields apart from the default fields (Jira Sprint support)
+
+
 ## 0.2.15 (2025-01-07)
 
 
-### Bug Fixes
-
-- Fixed a bug where webhook processes issues that are not allowed in a user's integration due to JQL filters
-=======
-## 0.2.16 (2025-01-07)
-
-
-### Features
-
-- Added support for ingesting other fields apart from the default fields (Jira Sprint support)
-
-
-## 0.2.15 (2025-01-07)
-
-
 ### Improvements
 
 - Bumped ocean version to ^0.17.5
->>>>>>> 2e5b8cdf
 
 
 ## 0.2.14 (2025-01-02)
