--- conflicted
+++ resolved
@@ -7,16 +7,20 @@
 
 <!-- towncrier release notes start -->
 
+## 0.5.25 (2025-11-10)
+
+
+### Improvements
+
+- Added rate limiter to Jira client
+
+
 ## 0.5.24 (2025-11-10)
 
 
 ### Improvements
 
-<<<<<<< HEAD
-- Added rate limiter to Jira client
-=======
 - Bumped ocean version to ^0.29.4
->>>>>>> 3484c51d
 
 
 ## 0.5.23 (2025-11-09)
