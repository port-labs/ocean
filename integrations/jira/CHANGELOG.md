--- conflicted
+++ resolved
@@ -7,20 +7,20 @@
 
 <!-- towncrier release notes start -->
 
-<<<<<<< HEAD
-## 0.5.20 (2025-11-05)
-=======
+## 0.5.21 (2025-11-06)
+
+
+### Improvements
+
+- Added rate limiter to Jira client
+
+
 ## 0.5.20 (2025-11-06)
->>>>>>> 5213c583
-
-
-### Improvements
-
-<<<<<<< HEAD
-- Added rate limiter to Jira client
-=======
+
+
+### Improvements
+
 - Bumped ocean version to ^0.29.1
->>>>>>> 5213c583
 
 
 ## 0.5.19 (2025-11-04)
