# Changelog

All notable changes to this project will be documented in this file.

The format is based on [Keep a Changelog](https://keepachangelog.com/en/1.0.0/),
and this project adheres to [Semantic Versioning](https://semver.org/spec/v2.0.0.html).

<!-- towncrier release notes start -->

<<<<<<< HEAD
## 0.4.23 (2025-06-09)


### Bug Fixes

- Removed webhook permission check from OAuth enabled integrations to prevent unnecessary webhook permission validation for OAuth-based connections, as OAuth already handles appropriate permission scopes during authentication
=======
## 0.4.24 (2025-06-11)


### Improvements

- Bumped ocean version to ^0.24.8


## 0.4.23 (2025-06-11)


### Improvements

- Bumped ocean version to ^0.24.7
>>>>>>> 62923803


## 0.4.22 (2025-06-09)


### Improvements

- Bumped ocean version to ^0.24.6


## 0.4.21 (2025-06-09)


### Improvements

- Bumped ocean version to ^0.24.5


## 0.4.20 (2025-06-09)


### Improvements

- Bumped ocean version to ^0.24.4


## 0.4.19 (2025-06-08)


### Improvements

- Bumped ocean version to ^0.24.3


## 0.4.18 (2025-06-05)


### Bug Fixes

- Fixed bug where OAuth mode was incorrectly determined based on URL instead of actual OAuth configuration


## 0.4.17 (2025-06-04)


### Improvements

- Bumped ocean version to ^0.24.2


## 0.4.16 (2025-06-03)


### Improvements

- Bumped ocean version to ^0.24.1


## 0.4.15 (2025-06-03)


### Improvements

- Bumped ocean version to ^0.24.0


## 0.4.14 (2025-06-01)


### Improvements

- Bumped ocean version to ^0.23.5


## 0.4.13 (2025-05-29)


### Improvements

- Bumped ocean version to ^0.23.4


## 0.4.12 (2025-05-28)


### Improvements

- Bumped ocean version to ^0.23.3


## 0.4.11 (2025-05-28)


### Improvements

- Bumped ocean version to ^0.23.2


## 0.4.10 (2025-05-27)


### Improvements

- Bumped ocean version to ^0.23.1


## 0.4.9 (2025-05-27)


### Improvements

- Bumped ocean version to ^0.23.0


## 0.4.8 (2025-05-26)


### Improvements

- Bumped ocean version to ^0.22.12


## 0.4.7 (2025-05-26)


### Improvements

- Bumped ocean version to ^0.22.11


## 0.4.6 (2025-05-20)


### Bug Fixes

- Added permission check for webhook creation in `JiraClient`
- Updated `create_webhooks` to skip creation and log warning if user lacks `ADMINISTER` permission to prevent 403 stopping resync.


## 0.4.5 (2025-05-20)


### Improvements

- Bumped ocean version to ^0.22.10


## 0.4.4 (2025-05-19)


### Improvements

- Bumped ocean version to ^0.22.9


## 0.4.3 (2025-05-15)


### Improvements

- Bumped ocean version to ^0.22.8


## 0.4.2 (2025-05-12)


### Improvements

- Bumped ocean version to ^0.22.7


## 0.4.1 (2025-05-06)


### Improvements

- Bumped ocean version to ^0.22.6


## 0.4.0 (2025-04-29)


### Improvements

- Updated Jira integration to use new JQL search endpoint (/rest/api/3/search/jql) in preparation for May 1st, 2025 deprecation
- Added support for token-based pagination using nextPageToken
- Ensured consistent field selection with *all default

### Bug Fixes

- Fixed issue where fields parameter wasn't being passed correctly in webhook processor
- Updated tests to properly handle new endpoint parameters


## 0.3.18 (2025-04-27)

### Bug Fixes

- Removed httpx dependency to resolve h11 vulnerability

## 0.3.17 (2025-04-27)

### Bug Fixes

- Resolved "h11 accepts some malformed Chunked-Encoding bodies" h11 vulnerability


### Improvements

- Bumped ocean version to ^0.22.5


## 0.3.16 (2025-04-15)


### Improvements

- Bumped ocean version to ^0.22.4


## 0.3.15 (2025-04-15)


### Improvements

- Bumped ocean version to ^0.22.3


## 0.3.14 (2025-04-07)


### Improvements

- Bumped ocean version to ^0.22.2


## 0.3.13 (2025-04-03)


### Improvements

- Bumped ocean version to ^0.22.1


## 0.3.12 (2025-03-24)


### Improvements

- Bumped ocean version to ^0.22.0


## 0.3.11 (2025-03-13)


### Improvements

- Bumped ocean version to ^0.21.5


## 0.3.10 (2025-03-12)


### Improvements

- Bumped ocean version to ^0.21.4


## 0.3.9 (2025-03-10)


### Improvements

- Bumped ocean version to ^0.21.3


## 0.3.8 (2025-03-09)


### Improvements

- Bumped ocean version to ^0.21.1


## 0.3.7 (2025-03-03)


### Improvements

- Bumped ocean version to ^0.21.0


## 0.3.6 (2025-02-27)


### Improvements

- Enabled live events for Jira Ocean SaaS installation


## 0.3.5 (2025-02-26)


### Improvements

- Bumped ocean version to ^0.20.4


## 0.3.4 (2025-02-25)


### Improvements

- Bumped ocean version to ^0.20.4


## 0.3.3 (2025-02-24)


### Improvements

- Bumped ocean version to ^0.20.3


## 0.3.2 (2025-02-24)


### Improvements

- Added support for OAuth live events for Jira using the webhooks api.
  - https://developer.atlassian.com/cloud/jira/platform/webhooks/#registering-a-webhook-using-the-rest-api--for-connect-and-oauth-2-0-apps-


## 0.3.1 (2025-02-23)


### Improvements

- Bumped ocean version to ^0.20.2


## 0.3.0 (2025-02-23)


### Improvements

- Introduced a standardized abstraction for Jira integration
- Added dedicated webhook processors for issues, projects, and users
- Refactored and modularized code for better maintainability
- Enhanced error handling and logging for webhook events


## 0.2.41 (2025-02-23)


### Improvements

- Bumped ocean version to ^0.20.1


## 0.2.40 (2025-02-19)


### Improvements

- Bumped ocean version to ^0.20.0


## 0.2.39 (2025-02-19)


### Improvements

- Added base_url reference instead of app_host
- Made JiraClient inherit OAuthClient, and implement external access token prior to local jira token


## 0.2.38 (2025-02-19)


### Improvements

- Bumped ocean version to ^0.19.3


## 0.2.37 (2025-02-19)


### Improvements

- Bumped ocean version to ^0.19.2


## 0.2.36 (2025-02-19)


### Improvements

- Bumped ocean version to ^0.19.1


## 0.2.35 (2025-02-13)


### Improvements

- Bumped cryptography version to ^44.0.1


## 0.2.34 (2025-02-09)


### Improvements

- Bumped ocean version to ^0.18.9


## 0.2.33 (2025-02-04)


### Improvements

- Bumped ocean version to ^0.18.8


## 0.2.32 (2025-01-29)


### Improvements

- Bumped ocean version to ^0.18.6


## 0.2.31 (2025-01-28)


### Improvements

- Bumped ocean version to ^0.18.5


## 0.2.30 (2025-01-23)


### Improvements

- Bumped ocean version to ^0.18.4


## 0.2.29 (2025-01-22)


### Improvements

- Bumped ocean version to ^0.18.3


## 0.2.28 (2025-01-22)


### Improvements

- Updated mappings to have typed array items


## 0.2.27 (2025-01-22)


### Improvements

- Bumped ocean version to ^0.18.2


## 0.2.26 (2025-01-21)


### Improvements

- Bumped ocean version to ^0.18.1


## 0.2.25 (2025-01-19)


### Improvements

- Bumped ocean version to ^0.18.0


## 0.2.24 (2025-01-16)


### Bug Fixes

- Updated default mapping for Jira Issue to use by removing `""` to prevent `parentIssue` error spam


## 0.2.23 (2025-01-16)


### Improvements

- Bumped ocean version to ^0.17.8


## 0.2.22 (2025-01-15)


### Improvements

- Added rate limit support to avoid failures due to 429 errors



## 0.2.21 (2025-01-15)


### Improvements

- Bumped jinja version to 3.1.5


## 0.2.20 (2025-1-13)


### Improvements

- Added support to sync Jira teams to Port

## 0.2.19 (2025-01-12)


### Improvements

- Bumped ocean version to ^0.17.7


## 0.2.18 (2025-01-08)


### Bug Fixes

- Fixed a bug where webhook processes issues that are not allowed in a user's integration due to JQL filters


## 0.2.17 (2025-01-08)


### Improvements

- Bumped ocean version to ^0.17.6


## 0.2.16 (2025-01-07)


### Features

- Added support for ingesting other fields apart from the default fields (Jira Sprint support)


## 0.2.15 (2025-01-07)


### Improvements

- Bumped ocean version to ^0.17.5


## 0.2.14 (2025-01-02)


### Improvements

- Bumped ocean version to ^0.17.4


## 0.2.13 (2025-01-02)


### Improvements

- Bumped ocean version to ^0.17.3


## 0.2.12 (2024-12-31)


### Improvements

- Bumped ocean version to ^0.17.2


## 0.2.11 (2025-12-30)


### Improvements

- Added title to the configuration properties


## 0.2.10 (2024-12-26)


### Improvements

- Bumped ocean version to ^0.16.1


## 0.2.9 (2024-12-24)


### Improvements

- Bumped ocean version to ^0.16.0


## 0.2.8 (2024-12-24)


### Features

- Added a field to display total issues in a project


## 0.2.7 (2024-12-24)


### Improvements

- Changed issue priority from id to name


## 0.2.6 (2024-12-22)


### Improvements

- Bumped ocean version to ^0.15.3


## 0.2.5 (2024-12-15)


### Improvements

- Bumped ocean version to ^0.15.2


## 0.2.4 (2024-12-15)


### Improvements

- Bumped ocean version to ^0.15.1


## 0.2.3 (2024-12-12)


### Improvements

- Bumped ocean version to ^0.15.0


## 0.2.2 (2024-12-10)


### Improvements

- Bumped ocean version to ^0.14.7


## 0.2.1 (2024-12-05)


### Improvements

- Added support to sync Jira users to Port and created relevant relations to jira issues assignee and reporter

## 0.2.0 (2024-12-04)


### Improvements

- Supporting Bearer token for Oauth2 authentication
- Added OAuth installation specification for Port


## 0.1.105 (2024-12-04)


### Improvements

- Bumped ocean version to ^0.14.6


## 0.1.104 (2024-12-04)


### Improvements

- Bumped ocean version to ^0.14.5


## 0.1.103 (2024-11-25)


### Improvements

- Bumped ocean version to ^0.14.3


## 0.1.102 (2024-11-25)


### Improvements

- Bumped ocean version to ^0.14.2


## 0.1.101 (2024-11-21)


### Improvements

- Bumped ocean version to ^0.14.1


## 0.1.100 (2024-11-12)


### Improvements

- Bumped ocean version to ^0.14.0


## 0.1.99 (2024-11-12)


### Improvements

- Bumped ocean version to ^0.13.1


## 0.1.98 (2024-11-10)


### Improvements

- Bumped ocean version to ^0.13.0


## 0.1.97 (2024-11-10)


### Improvements

- Bumped ocean version to ^0.12.9


## 0.1.96 (2024-11-06)


### Improvements

- Bumped ocean version to ^0.12.8


## 0.1.95 (2024-10-23)


### Improvements

- Bumped ocean version to ^0.12.7


## 0.1.94 (2024-10-22)


### Improvements

- Bumped ocean version to ^0.12.6


## 0.1.93 (2024-10-14)


### Improvements

- Bumped ocean version to ^0.12.4


## 0.1.92 (2024-10-09)


### Improvements

- Bumped ocean version to ^0.12.3


## 0.1.91 (2024-10-08)


### Improvements

- Bumped ocean version to ^0.12.2


## 0.1.90 (2024-10-01)


### Improvements

- Bumped ocean version to ^0.12.1


## 0.1.89 (2024-09-29)


### Improvements

- Bumped ocean version to ^0.11.0


## 0.1.88 (2024-09-22)


### Improvements

- Bumped ocean version to ^0.10.12


## 0.1.87 (2024-09-17)


### Improvements

- Bumped ocean version to ^0.10.11


## 0.1.86 (2024-09-12)


### Improvements

- Bumped ocean version to ^0.10.10 (#1)


## 0.1.85 (2024-09-05)


### Improvements

- Bumped ocean version to ^0.10.9 (#1)


## 0.1.84 (2024-09-04)


### Improvements

- Bumped ocean version to ^0.10.8 (#1)


## 0.1.83 (2024-09-01)


### Improvements

- Bumped ocean version to ^0.10.7 (#1)


## 0.1.82 (2024-08-30)


### Improvements

- Bumped ocean version to ^0.10.5 (#1)


## 0.1.81 (2024-08-28)


### Improvements

- Bumped ocean version to ^0.10.4 (#1)


## 0.1.80 (2024-08-28)


### Improvements

- Bumped ocean version to ^0.10.3 (#1)


## 0.1.79 (2024-08-26)


### Improvements

- Bumped ocean version to ^0.10.2 (#1)


## 0.1.78 (2024-08-26)


### Improvements

- Bumped ocean version to ^0.10.1 (#1)


## 0.1.77 (2024-08-22)


### Improvements

- Bumped ocean version to ^0.10.0 (#1)


## 0.1.76 (2024-08-20)


### Improvements

- Bumped ocean version to ^0.9.14 (#1)


## 0.1.75 (2024-08-13)


### Improvements

- Bumped ocean version to ^0.9.13 (#1)


## 0.1.74 (2024-08-11)


### Improvements

- Bumped ocean version to ^0.9.12 (#1)


## 0.1.73 (2024-08-05)


### Improvements

- Updated the JQL filter used in the default configuration mapping to also ingest Jira issues that were opened or updated in the past week
- Updated the default mapping for the `issue` kind
- Updated the default blueprints and their properties


## 0.1.72 (2024-08-05)


### Improvements

- Bumped ocean version to ^0.9.11 (#1)


## 0.1.71 (2024-08-04)


### Improvements

- Bumped ocean version to ^0.9.10 (#1)


## 0.1.70 (2024-08-01)


### Improvements

- Added target='blank' attribute to links in config and secrets description to make them open in new tab


## 0.1.69 (2024-07-31)


### Improvements

- Upgraded integration dependencies (#1)


## 0.1.68 (2024-07-31)


### Improvements

- Bumped ocean version to ^0.9.7 (#1)


## 0.1.67 (2024-07-31)


### Improvements

- Bumped ocean version to ^0.9.6 (#1)


## 0.1.66 (2024-07-24)


### Improvements

- Bumped ocean version to ^0.9.5


## 0.1.65 (2024-07-16)


### Improvements

- Changed description of atlassianUserToken configuration


## 0.1.64 (2024-07-10)


### Improvements

- Bumped ocean version to ^0.9.4 (#1)


## 0.1.63 (2024-07-09)


### Improvements

- Bumped ocean version to ^0.9.3 (#1)


## 0.1.62 (2024-07-07)


### Improvements

- Bumped ocean version to ^0.9.2 (#1)


## 0.1.61 (2024-06-23)


###  Improvements

- Bumped ocean version to ^0.9.1 (#1)


## 0.1.60 (2024-06-19)


###  Improvements

- Bumped ocean version to ^0.9.0 (#1)


## 0.1.59 (2024-06-16)


###  Improvements

- Bumped ocean version to ^0.8.0 (#1)


## 0.1.58 (2024-06-13)


###  Improvements

- Bumped ocean version to ^0.7.1 (#1)


## 0.1.57 (2024-06-13)


###  Improvements

- Bumped ocean version to ^0.7.0 (#1)


## 0.1.56 (2024-06-10)


###  Improvements

- Bumped ocean version to ^0.6.0 (#1)


## 0.1.55 (2024-06-05)


###  Improvements

- Bumped ocean version to ^0.5.27 (#1)


## 0.1.54 (2024-06-03)


###  Improvements

- Bumped ocean version to ^0.5.25 (#1)


## 0.1.53 (2024-06-02)


###  Improvements

- Bumped ocean version to ^0.5.24 (#1)


## 0.1.52 (2024-05-30)


###  Improvements

- Updated the JQL filter used in the default configuration mapping to not ingest Jira issues of the `done` statusCategory
- Updated the default mapping for the `issue` kind

## 0.1.51 (2024-05-30)


###  Improvements

- Bumped ocean version to ^0.5.23 (#1)
- Updated the base image used in the Dockerfile that is created during integration scaffolding from `python:3.11-slim-buster` to `python:3.11-slim-bookworm`


## 0.1.50 (2024-05-29)


###  Improvements

- Bumped ocean version to ^0.5.22 (#1)


## 0.1.49 (2024-05-26)


###  Improvements

- Bumped ocean version to ^0.5.21 (#1)


## 0.1.48 (2024-05-26)


###  Improvements

- Bumped ocean version to ^0.5.20 (#1)
- Removed the config.yaml file due to unused overrides


## 0.1.47 (2024-05-16)


###  Improvements

- Bumped ocean version to ^0.5.19 (#1)


## 0.1.46 (2024-05-12)


###  Improvements

- Bumped ocean version to ^0.5.18 (#1)


## 0.1.45 (2024-05-01)


###  Improvements

- Bumped ocean version to ^0.5.17 (#1)


## 0.1.44 (2024-05-01)


###  Improvements

- Bumped ocean version to ^0.5.16 (#1)


## 0.1.43 (2024-04-30)


###  Improvements

- Bumped ocean version to ^0.5.15 (#1)


## 0.1.42 (2024-04-24)


###  Improvements

- Bumped ocean version to ^0.5.14 (#1)


## 0.1.41 (2024-04-17)

### Improvements

- Bumped ocean version to ^0.5.12 (#1)


## 0.1.40 (2024-04-11)

### Improvements

- Bumped ocean version to ^0.5.11 (#1)


## 0.1.39 (2024-04-10)

### Improvements

- Bumped ocean version to ^0.5.10 (#1)


## 0.1.38 (2024-04-01)

### Improvements

- Bumped ocean version to ^0.5.9 (#1)


## 0.1.37 (2024-03-28)

### Improvements

- Bumped ocean version to ^0.5.8 (#1)


## 0.1.36 (2024-03-25)

### Improvements

- Updated default blueprints and config mapping to include issue labels (port-7311)


## 0.1.35 (2024-03-20)

### Improvements

- Bumped ocean version to ^0.5.7 (#1)


## 0.1.34 (2024-03-17)

### Improvements

- Bumped ocean version to ^0.5.6 (#1)


## 0.1.33 (2024-03-06)

### Improvements

- Bumped ocean version to ^0.5.5 (#1)


## 0.1.32 (2024-03-03)

### Improvements

- Bumped ocean version to ^0.5.4 (#1)


## 0.1.31 (2024-03-03)

### Improvements

- Bumped ocean version to ^0.5.3 (#1)


## 0.1.30 (2024-02-21)

### Improvements

- Bumped ocean version to ^0.5.2 (#1)


## 0.1.29 (2024-02-20)

### Improvements

- Bumped ocean version to ^0.5.1 (#1)


## 0.1.28 (2024-02-18)

### Improvements

- Bumped ocean version to ^0.5.0 (#1)


## 0.1.27 (2024-01-23)

### Improvements

- Bumped ocean version to ^0.4.17 (#1)


## 0.1.26 (2024-01-11)

### Improvements

- Bumped ocean version to ^0.4.16 (#1)


## 0.1.25 (2024-01-07)

### Improvements

- Bumped ocean version to ^0.4.15 (#1)


## 0.1.24 (2024-01-07)

### Improvements

- Bumped ocean version to ^0.4.14 (#1)


## 0.1.23 (2024-01-01)

### Improvements

- Bumped ocean version to ^0.4.13 (#1)


## 0.1.22 (2023-12-25)

### Improvements

- Fix stale relation identifiers in default blueprints (port-5799)


## 0.1.21 (2023-12-24)

### Improvements

- Updated default blueprints and config mapping to include integration name as blueprint identifier prefix
- Bumped ocean version to ^0.4.12 (#1)


## 0.1.20 (2023-12-21)

### Improvements

- Bumped ocean version to ^0.4.11 (#1)


## 0.1.19 (2023-12-21)

### Improvements

- Bumped ocean version to ^0.4.10 (#1)


v## 0.1.18 (2023-12-20)

### Improvements

- Updated authentication method to use built-in basic auth function
- Added warning message when 0 issues or projects are queried from the Jira API


## 0.1.17 (2023-12-18)

### Improvements

- Updated the Jira issue blueprint by adding entity properties including created datetime, updated datetime and priority (#17)


## 0.1.16 (2023-12-14)

### Improvements

- Bumped ocean version to ^0.4.8 (#1)


## 0.1.15 (2023-12-05)

### Improvements

- Bumped ocean version to ^0.4.7 (#1)


## 0.1.14 (2023-12-04)

### Improvements

- Bumped ocean version to ^0.4.6 (#1)


## 0.1.13 (2023-11-30)

### Improvements

- Bumped ocean version to ^0.4.5 (#1)
- Changed http client default timeout to 30 seconds


## 0.1.12 (2023-11-29)

### Improvements

- Bumped ocean version to ^0.4.4 (#1)
- Changed the httpx client to be the ocean's client for better connection error handling and request retries


## 0.1.11 (2023-11-21)

### Improvements

- Bumped ocean version to ^0.4.3 (#1)


## 0.1.10 (2023-11-08)

### Improvements

- Bumped ocean version to ^0.4.2 (#1)


## 0.1.9 (2023-11-03)

### Improvements

- Bumped ocean version to ^0.4.1 (#1)


## 0.1.8 (2023-11-01)

### Improvements

- Bumped ocean version to ^0.4.0 and handle ONCE event listener (#1)


## 0.1.7 (2023-10-30)

### Improvements

- Fixed the default mapping to exclude issues with status `Done` (#1)


## 0.1.6 (2023-10-29)

### Improvements

- Bumped ocean version to 0.3.2 (#1)


## 0.1.5 (2023-09-27)

### Improvements

- Bumped ocean to version 0.3.1 (#1)

## 0.1.4 (2023-09-13)

### Improvements

- Bumped ocean to 0.3.0 (#1)

## 0.1.3 (2023-08-29)

### Improvements

- Changed the app_host to not be required for the installation (PORT-4527)
- Bumped Ocean to 0.2.3 (#1)

## 0.1.2 (2023-08-11)

### Improvements

- Optimized dockerfile to produce smaller images (PORT-4485)

## 0.1.1 (2023-08-11)

### Improvements

- Upgraded ocean to version 0.2.2

v## 0.1.0 (2023-08-10)

### Features

- Added Jira integration with support for projects and issues (PORT-4410)<|MERGE_RESOLUTION|>--- conflicted
+++ resolved
@@ -7,14 +7,14 @@
 
 <!-- towncrier release notes start -->
 
-<<<<<<< HEAD
-## 0.4.23 (2025-06-09)
+## 0.4.25 (2025-06-09)
 
 
 ### Bug Fixes
 
 - Removed webhook permission check from OAuth enabled integrations to prevent unnecessary webhook permission validation for OAuth-based connections, as OAuth already handles appropriate permission scopes during authentication
-=======
+
+
 ## 0.4.24 (2025-06-11)
 
 
@@ -29,7 +29,6 @@
 ### Improvements
 
 - Bumped ocean version to ^0.24.7
->>>>>>> 62923803
 
 
 ## 0.4.22 (2025-06-09)
