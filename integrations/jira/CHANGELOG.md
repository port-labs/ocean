# Changelog

All notable changes to this project will be documented in this file.

The format is based on [Keep a Changelog](https://keepachangelog.com/en/1.0.0/),
and this project adheres to [Semantic Versioning](https://semver.org/spec/v2.0.0.html).

<!-- towncrier release notes start -->

<<<<<<< HEAD
## 0.2.21 (2025-01-14)
=======
## 0.2.21 (2025-01-15)
>>>>>>> d7a79d67


### Improvements

<<<<<<< HEAD
- Added rate limit support to avoid failures due to 429 errors
=======
- Bumped jinja version to 3.1.5
>>>>>>> d7a79d67


## 0.2.20 (2025-1-13)


### Improvements

- Added support to sync Jira teams to Port

## 0.2.19 (2025-01-12)


### Improvements

- Bumped ocean version to ^0.17.7


## 0.2.18 (2025-01-08)


### Bug Fixes

- Fixed a bug where webhook processes issues that are not allowed in a user's integration due to JQL filters


## 0.2.17 (2025-01-08)


### Improvements

- Bumped ocean version to ^0.17.6


## 0.2.16 (2025-01-07)


### Features

- Added support for ingesting other fields apart from the default fields (Jira Sprint support)


## 0.2.15 (2025-01-07)


### Improvements

- Bumped ocean version to ^0.17.5


## 0.2.14 (2025-01-02)


### Improvements

- Bumped ocean version to ^0.17.4


## 0.2.13 (2025-01-02)


### Improvements

- Bumped ocean version to ^0.17.3


## 0.2.12 (2024-12-31)


### Improvements

- Bumped ocean version to ^0.17.2


## 0.2.11 (2025-12-30)


### Improvements

- Added title to the configuration properties


## 0.2.10 (2024-12-26)


### Improvements

- Bumped ocean version to ^0.16.1


## 0.2.9 (2024-12-24)


### Improvements

- Bumped ocean version to ^0.16.0


## 0.2.8 (2024-12-24)


### Features

- Added a field to display total issues in a project


## 0.2.7 (2024-12-24)


### Improvements

- Changed issue priority from id to name


## 0.2.6 (2024-12-22)


### Improvements

- Bumped ocean version to ^0.15.3


## 0.2.5 (2024-12-15)


### Improvements

- Bumped ocean version to ^0.15.2


## 0.2.4 (2024-12-15)


### Improvements

- Bumped ocean version to ^0.15.1


## 0.2.3 (2024-12-12)


### Improvements

- Bumped ocean version to ^0.15.0


## 0.2.2 (2024-12-10)


### Improvements

- Bumped ocean version to ^0.14.7


## 0.2.1 (2024-12-05)


### Improvements

- Added support to sync Jira users to Port and created relevant relations to jira issues assignee and reporter

## 0.2.0 (2024-12-04)


### Improvements

- Supporting Bearer token for Oauth2 authentication
- Added OAuth installation specification for Port


## 0.1.105 (2024-12-04)


### Improvements

- Bumped ocean version to ^0.14.6


## 0.1.104 (2024-12-04)


### Improvements

- Bumped ocean version to ^0.14.5


## 0.1.103 (2024-11-25)


### Improvements

- Bumped ocean version to ^0.14.3


## 0.1.102 (2024-11-25)


### Improvements

- Bumped ocean version to ^0.14.2


## 0.1.101 (2024-11-21)


### Improvements

- Bumped ocean version to ^0.14.1


## 0.1.100 (2024-11-12)


### Improvements

- Bumped ocean version to ^0.14.0


## 0.1.99 (2024-11-12)


### Improvements

- Bumped ocean version to ^0.13.1


## 0.1.98 (2024-11-10)


### Improvements

- Bumped ocean version to ^0.13.0


## 0.1.97 (2024-11-10)


### Improvements

- Bumped ocean version to ^0.12.9


## 0.1.96 (2024-11-06)


### Improvements

- Bumped ocean version to ^0.12.8


## 0.1.95 (2024-10-23)


### Improvements

- Bumped ocean version to ^0.12.7


## 0.1.94 (2024-10-22)


### Improvements

- Bumped ocean version to ^0.12.6


## 0.1.93 (2024-10-14)


### Improvements

- Bumped ocean version to ^0.12.4


## 0.1.92 (2024-10-09)


### Improvements

- Bumped ocean version to ^0.12.3


## 0.1.91 (2024-10-08)


### Improvements

- Bumped ocean version to ^0.12.2


## 0.1.90 (2024-10-01)


### Improvements

- Bumped ocean version to ^0.12.1


## 0.1.89 (2024-09-29)


### Improvements

- Bumped ocean version to ^0.11.0


## 0.1.88 (2024-09-22)


### Improvements

- Bumped ocean version to ^0.10.12


## 0.1.87 (2024-09-17)


### Improvements

- Bumped ocean version to ^0.10.11


## 0.1.86 (2024-09-12)


### Improvements

- Bumped ocean version to ^0.10.10 (#1)


## 0.1.85 (2024-09-05)


### Improvements

- Bumped ocean version to ^0.10.9 (#1)


## 0.1.84 (2024-09-04)


### Improvements

- Bumped ocean version to ^0.10.8 (#1)


## 0.1.83 (2024-09-01)


### Improvements

- Bumped ocean version to ^0.10.7 (#1)


## 0.1.82 (2024-08-30)


### Improvements

- Bumped ocean version to ^0.10.5 (#1)


## 0.1.81 (2024-08-28)


### Improvements

- Bumped ocean version to ^0.10.4 (#1)


## 0.1.80 (2024-08-28)


### Improvements

- Bumped ocean version to ^0.10.3 (#1)


## 0.1.79 (2024-08-26)


### Improvements

- Bumped ocean version to ^0.10.2 (#1)


## 0.1.78 (2024-08-26)


### Improvements

- Bumped ocean version to ^0.10.1 (#1)


## 0.1.77 (2024-08-22)


### Improvements

- Bumped ocean version to ^0.10.0 (#1)


## 0.1.76 (2024-08-20)


### Improvements

- Bumped ocean version to ^0.9.14 (#1)


## 0.1.75 (2024-08-13)


### Improvements

- Bumped ocean version to ^0.9.13 (#1)


## 0.1.74 (2024-08-11)


### Improvements

- Bumped ocean version to ^0.9.12 (#1)


## 0.1.73 (2024-08-05)


### Improvements

- Updated the JQL filter used in the default configuration mapping to also ingest Jira issues that were opened or updated in the past week
- Updated the default mapping for the `issue` kind
- Updated the default blueprints and their properties


## 0.1.72 (2024-08-05)


### Improvements

- Bumped ocean version to ^0.9.11 (#1)


## 0.1.71 (2024-08-04)


### Improvements

- Bumped ocean version to ^0.9.10 (#1)


## 0.1.70 (2024-08-01)


### Improvements

- Added target='blank' attribute to links in config and secrets description to make them open in new tab


## 0.1.69 (2024-07-31)


### Improvements

- Upgraded integration dependencies (#1)


## 0.1.68 (2024-07-31)


### Improvements

- Bumped ocean version to ^0.9.7 (#1)


## 0.1.67 (2024-07-31)


### Improvements

- Bumped ocean version to ^0.9.6 (#1)


## 0.1.66 (2024-07-24)


### Improvements

- Bumped ocean version to ^0.9.5


## 0.1.65 (2024-07-16)


### Improvements

- Changed description of atlassianUserToken configuration


## 0.1.64 (2024-07-10)


### Improvements

- Bumped ocean version to ^0.9.4 (#1)


## 0.1.63 (2024-07-09)


### Improvements

- Bumped ocean version to ^0.9.3 (#1)


## 0.1.62 (2024-07-07)


### Improvements

- Bumped ocean version to ^0.9.2 (#1)


## 0.1.61 (2024-06-23)


###  Improvements

- Bumped ocean version to ^0.9.1 (#1)


## 0.1.60 (2024-06-19)


###  Improvements

- Bumped ocean version to ^0.9.0 (#1)


## 0.1.59 (2024-06-16)


###  Improvements

- Bumped ocean version to ^0.8.0 (#1)


## 0.1.58 (2024-06-13)


###  Improvements

- Bumped ocean version to ^0.7.1 (#1)


## 0.1.57 (2024-06-13)


###  Improvements

- Bumped ocean version to ^0.7.0 (#1)


## 0.1.56 (2024-06-10)


###  Improvements

- Bumped ocean version to ^0.6.0 (#1)


## 0.1.55 (2024-06-05)


###  Improvements

- Bumped ocean version to ^0.5.27 (#1)


## 0.1.54 (2024-06-03)


###  Improvements

- Bumped ocean version to ^0.5.25 (#1)


## 0.1.53 (2024-06-02)


###  Improvements

- Bumped ocean version to ^0.5.24 (#1)


## 0.1.52 (2024-05-30)


###  Improvements

- Updated the JQL filter used in the default configuration mapping to not ingest Jira issues of the `done` statusCategory
- Updated the default mapping for the `issue` kind

## 0.1.51 (2024-05-30)


###  Improvements

- Bumped ocean version to ^0.5.23 (#1)
- Updated the base image used in the Dockerfile that is created during integration scaffolding from `python:3.11-slim-buster` to `python:3.11-slim-bookworm`


## 0.1.50 (2024-05-29)


###  Improvements

- Bumped ocean version to ^0.5.22 (#1)


## 0.1.49 (2024-05-26)


###  Improvements

- Bumped ocean version to ^0.5.21 (#1)


## 0.1.48 (2024-05-26)


###  Improvements

- Bumped ocean version to ^0.5.20 (#1)
- Removed the config.yaml file due to unused overrides


## 0.1.47 (2024-05-16)


###  Improvements

- Bumped ocean version to ^0.5.19 (#1)


## 0.1.46 (2024-05-12)


###  Improvements

- Bumped ocean version to ^0.5.18 (#1)


## 0.1.45 (2024-05-01)


###  Improvements

- Bumped ocean version to ^0.5.17 (#1)


## 0.1.44 (2024-05-01)


###  Improvements

- Bumped ocean version to ^0.5.16 (#1)


## 0.1.43 (2024-04-30)


###  Improvements

- Bumped ocean version to ^0.5.15 (#1)


## 0.1.42 (2024-04-24)


###  Improvements

- Bumped ocean version to ^0.5.14 (#1)


## 0.1.41 (2024-04-17)

### Improvements

- Bumped ocean version to ^0.5.12 (#1)


## 0.1.40 (2024-04-11)

### Improvements

- Bumped ocean version to ^0.5.11 (#1)


## 0.1.39 (2024-04-10)

### Improvements

- Bumped ocean version to ^0.5.10 (#1)


## 0.1.38 (2024-04-01)

### Improvements

- Bumped ocean version to ^0.5.9 (#1)


## 0.1.37 (2024-03-28)

### Improvements

- Bumped ocean version to ^0.5.8 (#1)


## 0.1.36 (2024-03-25)

### Improvements

- Updated default blueprints and config mapping to include issue labels (port-7311)


## 0.1.35 (2024-03-20)

### Improvements

- Bumped ocean version to ^0.5.7 (#1)


## 0.1.34 (2024-03-17)

### Improvements

- Bumped ocean version to ^0.5.6 (#1)


## 0.1.33 (2024-03-06)

### Improvements

- Bumped ocean version to ^0.5.5 (#1)


## 0.1.32 (2024-03-03)

### Improvements

- Bumped ocean version to ^0.5.4 (#1)


## 0.1.31 (2024-03-03)

### Improvements

- Bumped ocean version to ^0.5.3 (#1)


## 0.1.30 (2024-02-21)

### Improvements

- Bumped ocean version to ^0.5.2 (#1)


## 0.1.29 (2024-02-20)

### Improvements

- Bumped ocean version to ^0.5.1 (#1)


## 0.1.28 (2024-02-18)

### Improvements

- Bumped ocean version to ^0.5.0 (#1)


## 0.1.27 (2024-01-23)

### Improvements

- Bumped ocean version to ^0.4.17 (#1)


## 0.1.26 (2024-01-11)

### Improvements

- Bumped ocean version to ^0.4.16 (#1)


## 0.1.25 (2024-01-07)

### Improvements

- Bumped ocean version to ^0.4.15 (#1)


## 0.1.24 (2024-01-07)

### Improvements

- Bumped ocean version to ^0.4.14 (#1)


## 0.1.23 (2024-01-01)

### Improvements

- Bumped ocean version to ^0.4.13 (#1)


## 0.1.22 (2023-12-25)

### Improvements

- Fix stale relation identifiers in default blueprints (port-5799)


## 0.1.21 (2023-12-24)

### Improvements

- Updated default blueprints and config mapping to include integration name as blueprint identifier prefix
- Bumped ocean version to ^0.4.12 (#1)


## 0.1.20 (2023-12-21)

### Improvements

- Bumped ocean version to ^0.4.11 (#1)


## 0.1.19 (2023-12-21)

### Improvements

- Bumped ocean version to ^0.4.10 (#1)


v## 0.1.18 (2023-12-20)

### Improvements

- Updated authentication method to use built-in basic auth function
- Added warning message when 0 issues or projects are queried from the Jira API


## 0.1.17 (2023-12-18)

### Improvements

- Updated the Jira issue blueprint by adding entity properties including created datetime, updated datetime and priority (#17)


## 0.1.16 (2023-12-14)

### Improvements

- Bumped ocean version to ^0.4.8 (#1)


## 0.1.15 (2023-12-05)

### Improvements

- Bumped ocean version to ^0.4.7 (#1)


## 0.1.14 (2023-12-04)

### Improvements

- Bumped ocean version to ^0.4.6 (#1)


## 0.1.13 (2023-11-30)

### Improvements

- Bumped ocean version to ^0.4.5 (#1)
- Changed http client default timeout to 30 seconds


## 0.1.12 (2023-11-29)

### Improvements

- Bumped ocean version to ^0.4.4 (#1)
- Changed the httpx client to be the ocean's client for better connection error handling and request retries


## 0.1.11 (2023-11-21)

### Improvements

- Bumped ocean version to ^0.4.3 (#1)


## 0.1.10 (2023-11-08)

### Improvements

- Bumped ocean version to ^0.4.2 (#1)


## 0.1.9 (2023-11-03)

### Improvements

- Bumped ocean version to ^0.4.1 (#1)


## 0.1.8 (2023-11-01)

### Improvements

- Bumped ocean version to ^0.4.0 and handle ONCE event listener (#1)


## 0.1.7 (2023-10-30)

### Improvements

- Fixed the default mapping to exclude issues with status `Done` (#1)


## 0.1.6 (2023-10-29)

### Improvements

- Bumped ocean version to 0.3.2 (#1)


## 0.1.5 (2023-09-27)

### Improvements

- Bumped ocean to version 0.3.1 (#1)

## 0.1.4 (2023-09-13)

### Improvements

- Bumped ocean to 0.3.0 (#1)

## 0.1.3 (2023-08-29)

### Improvements

- Changed the app_host to not be required for the installation (PORT-4527)
- Bumped Ocean to 0.2.3 (#1)

## 0.1.2 (2023-08-11)

### Improvements

- Optimized dockerfile to produce smaller images (PORT-4485)

## 0.1.1 (2023-08-11)

### Improvements

- Upgraded ocean to version 0.2.2

v## 0.1.0 (2023-08-10)

### Features

- Added Jira integration with support for projects and issues (PORT-4410)<|MERGE_RESOLUTION|>--- conflicted
+++ resolved
@@ -7,20 +7,21 @@
 
 <!-- towncrier release notes start -->
 
-<<<<<<< HEAD
-## 0.2.21 (2025-01-14)
-=======
+## 0.2.22 (2025-01-15)
+
+
+### Improvements
+
+- Added rate limit support to avoid failures due to 429 errors
+
+
+
 ## 0.2.21 (2025-01-15)
->>>>>>> d7a79d67
-
-
-### Improvements
-
-<<<<<<< HEAD
-- Added rate limit support to avoid failures due to 429 errors
-=======
+
+
+### Improvements
+
 - Bumped jinja version to 3.1.5
->>>>>>> d7a79d67
 
 
 ## 0.2.20 (2025-1-13)
