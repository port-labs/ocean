--- conflicted
+++ resolved
@@ -7,14 +7,14 @@
 
 <!-- towncrier release notes start -->
 
-<<<<<<< HEAD
-## 0.5.3 (2025-09-01)
+## 0.5.7 (2025-09-18)
 
 
 ### Bug Fix
 
 - Fix bug Jira cannot ingest issues when the jql selector is empty
-=======
+
+
 ## 0.5.6 (2025-09-17)
 
 
@@ -45,7 +45,6 @@
 ### Improvements
 
 - Bumped ocean version to ^0.28.3
->>>>>>> d9843a27
 
 
 ## 0.5.2 (2025-08-28)
