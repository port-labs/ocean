--- conflicted
+++ resolved
@@ -14,8 +14,6 @@
             url: (.self | split("/") | .[:3] | join("/")) + "/projects/" + .key
             totalIssues: .insight.totalIssueCount
 
-<<<<<<< HEAD
-=======
   - kind: user
     selector:
       query: "true"
@@ -34,7 +32,6 @@
             locale: .locale
             avatarUrl: .avatarUrls["48x48"]
 
->>>>>>> 895fa7e3
   - kind: issue
     selector:
       query: "true"
@@ -50,13 +47,7 @@
             status: .fields.status.name
             issueType: .fields.issuetype.name
             components: .fields.components
-<<<<<<< HEAD
-            assignee: .fields.assignee.emailAddress
-            reporter: .fields.reporter.emailAddress
-            creator: .fields.creator.emailAddress
-=======
             creator: .fields.creator.emailAddress // ""
->>>>>>> 895fa7e3
             priority: .fields.priority.name
             labels: .fields.labels
             created: .fields.created
