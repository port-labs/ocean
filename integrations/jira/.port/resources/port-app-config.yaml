--- conflicted
+++ resolved
@@ -73,10 +73,5 @@
             project: .fields.project.key
             parentIssue: .fields.parent.key // ""
             subtasks: .fields.subtasks | map(.key)
-<<<<<<< HEAD
-            assignee: .fields.assignee.accountId
-            reporter: .fields.reporter.accountId
-=======
             assignee: .fields.assignee.accountId // ""
             reporter: .fields.reporter.accountId
->>>>>>> 2e5b8cdf
