[tool.poetry]
name = "custom"
version = "0.2.10-beta"
description = "Ocean Custom Integration"
authors = ["Port Team <support@getport.io>"]

[tool.poetry.dependencies]
python = "^3.12"
<<<<<<< HEAD
port_ocean = {version = "^0.29.7", extras = ["cli"]}
=======
port_ocean = {version = "^0.29.6", extras = ["cli"]}
>>>>>>> 0eb01878
httpx = "^0.28.1"
pydantic = "^1.10.8"

[tool.poetry.group.dev.dependencies]
# Uncomment this if you want to debug the ocean core together with your integration
# port_ocean = { path = '../../', develop = true, extras = ['all'] }
black = "^24.4.2"
mypy = "^1.3.0"
pylint = ">=2.17.4,<4.0.0"
pytest = ">=8.2,<9.0"
pytest-asyncio = ">=0.24.0"
pytest-httpx = ">=0.30.0"
pytest-xdist = "^3.6.1"
ruff = "^0.6.3"
towncrier = "^23.6.0"
yamllint = "^1.37.1"

[tool.towncrier]
directory = "changelog"
filename = "CHANGELOG.md"
title_format = "## {version} ({project_date})"
underlines = [""]

  [[tool.towncrier.type]]
  directory = "breaking"
  name = "Breaking Changes"
  showcontent = true

  [[tool.towncrier.type]]
  directory = "deprecation"
  name = "Deprecations"
  showcontent = true

  [[tool.towncrier.type]]
  directory = "feature"
  name = "Features"
  showcontent = true

  [[tool.towncrier.type]]
  directory = "improvement"
  name = "Improvements"
  showcontent = true

  [[tool.towncrier.type]]
  directory = "bugfix"
  name = "Bug Fixes"
  showcontent = true

  [[tool.towncrier.type]]
  directory = "doc"
  name = "Improved Documentation"
  showcontent = true

[build-system]
requires = ["poetry-core>=1.0.0"]
build-backend = "poetry.core.masonry.api"

[tool.mypy]
exclude = [
    'venv',
    '.venv',
]
plugins = [
    "pydantic.mypy"
]

follow_imports = "silent"
warn_redundant_casts = true
warn_unused_ignores = true
disallow_any_generics = true
check_untyped_defs = true
no_implicit_reexport = true

# for strict mypy: (this is the tricky one :-))
disallow_untyped_defs = true

[tool.ruff]
# Never enforce `E501` (line length violations).
ignore = ["E501"]
target-version = "py312"

[tool.pydantic-mypy]
init_forbid_extra = true
init_typed = true
warn_required_dynamic_aliases = true
warn_untyped_fields = true

[tool.black]
line-length = 88
target-version = ['py312']
include = '\.pyi?$'
exclude = '''
/(
  \scripts
  \.toml
  |\.sh
  |\.git
  |\.ini
  |Dockerfile
  |\.venv
)/
'''

[tool.pytest.ini_options]
asyncio_mode = "auto"
asyncio_default_fixture_loop_scope = "function"
addopts = "-vv -n auto ./tests"<|MERGE_RESOLUTION|>--- conflicted
+++ resolved
@@ -6,11 +6,7 @@
 
 [tool.poetry.dependencies]
 python = "^3.12"
-<<<<<<< HEAD
 port_ocean = {version = "^0.29.7", extras = ["cli"]}
-=======
-port_ocean = {version = "^0.29.6", extras = ["cli"]}
->>>>>>> 0eb01878
 httpx = "^0.28.1"
 pydantic = "^1.10.8"
 
