import httpx
from typing import Any, AsyncGenerator, Optional, Union
from loguru import logger
from enum import StrEnum
import asyncio
from port_ocean.utils.cache import cache_iterator_result
from port_ocean.utils.async_iterators import stream_async_iterators_tasks
from port_ocean.context.ocean import ocean
from rate_limiter import LaunchDarklyRateLimiter


PAGE_SIZE = 100


class ObjectKind(StrEnum):
    PROJECT = "project"
    AUDITLOG = "auditlog"
    FEATURE_FLAG = "flag"
    ENVIRONMENT = "environment"
    FEATURE_FLAG_STATUS = "flag-status"


class LaunchDarklyClient:
    def __init__(
        self, api_token: str, launchdarkly_url: str, webhook_secret: str | None = None
    ):
        self.api_url = f"{launchdarkly_url}/api/v2"
        self.api_token = api_token
        self.http_client = httpx.AsyncClient()
        self.http_client.headers.update(self.api_auth_header)
        self.webhook_secret = webhook_secret
        self._rate_limiter = LaunchDarklyRateLimiter()

    @property
    def api_auth_header(self) -> dict[str, Any]:
        return {
            "Authorization": f"{self.api_token}",
            "Content-Type": "application/json",
        }

    @classmethod
    def create_from_ocean_configuration(cls) -> "LaunchDarklyClient":
        logger.info(f"Initializing LaunchDarklyClient {ocean.integration_config}")
        return LaunchDarklyClient(
            launchdarkly_url=ocean.integration_config["launchdarkly_host"],
            api_token=ocean.integration_config["launchdarkly_token"],
            webhook_secret=ocean.integration_config["webhook_secret"],
        )

    async def get_paginated_resource(
        self, kind: str, resource_path: str | None = None, page_size: int = PAGE_SIZE
    ) -> AsyncGenerator[list[dict[str, Any]], None]:
        """
        Fetch and paginate through resources from a LaunchDarkly API endpoint.
        Docs: https://launchdarkly.com/docs/guides/api/api-migration-guide#working-with-paginated-endpoints
        """
        kind = f"{kind}s" if not kind.endswith("s") else f"{kind}es"

        url = kind if not resource_path else f"{kind}/{resource_path}"
        url = url.replace("auditlogs", ObjectKind.AUDITLOG)
        params: Optional[dict[str, Any]] = {"limit": page_size}

        while url:
            try:
                logger.debug(f"Fetching {kind} from LaunchDarkly: {url}")
                response = await self.send_api_request(
                    endpoint=url, query_params=params
                )
                if not response:
                    continue
                items = response.get("items", [])
                logger.info(f"Received batch with {len(items)} items")
                yield items

                if next_link := response.get("_links", {}).get("next"):
                    url = next_link["href"]
                    logger.debug(f"Fetching next page of {kind}: {url}")
                    params = None
                else:
                    total_count = response.get("totalCount", len(items))
                    logger.info(
                        f"Successfully fetched all {total_count} {kind} from LaunchDarkly."
                    )
                    break

            except httpx.HTTPStatusError as e:
                logger.error(
                    f"HTTP error with status code: {e.response.status_code} and response text: {e.response.text}"
                )
                raise
            except httpx.HTTPError as e:
                logger.error(
                    f"HTTP error occurred while fetching {kind} from LaunchDarkly: {e}"
                )
                raise

    async def send_api_request(
        self,
        endpoint: str,
        method: str = "GET",
        query_params: Optional[dict[str, Any]] = None,
        json_data: Optional[Union[dict[str, Any], list[Any]]] = None,
    ) -> dict[str, Any]:
        try:
            async with self._rate_limiter:
                endpoint = endpoint.replace("/api/v2/", "")
                url = f"{self.api_url}/{endpoint}"
                logger.debug(
                    f"URL: {url}, Method: {method}, Params: {query_params}, Body: {json_data}"
                )
                response = await self.http_client.request(
                    method=method,
                    url=url,
                    params=query_params,
                    json=json_data,
                )
                response.raise_for_status()

<<<<<<< HEAD
                logger.debug(f"Successfully retrieved data for endpoint: {endpoint}")

                return response.json()
=======
            return response.json()
>>>>>>> 7b794a5a

        except httpx.HTTPStatusError as e:
            logger.error(
                f"HTTP error on {endpoint}: {e.response.status_code} - {e.response.text}"
            )
            raise
        except httpx.HTTPError as e:
            logger.error(f"HTTP error on {endpoint}: {str(e)}")
            raise

    @cache_iterator_result()
    async def get_paginated_projects(
        self,
    ) -> AsyncGenerator[list[dict[str, Any]], None]:
        async for projects in self.get_paginated_resource(ObjectKind.PROJECT):
            logger.info(f"Retrieved {len(projects)} projects from launchdarkly")
            yield projects

    @cache_iterator_result()
    async def get_paginated_environments(
        self,
    ) -> AsyncGenerator[list[dict[str, Any]], None]:
        async for projects in self.get_paginated_projects():
            tasks = [
                self.fetch_environments_for_project(project) for project in projects
            ]
            environments = await asyncio.gather(*tasks)
            for environment_batch in environments:
                yield environment_batch

    async def fetch_environments_for_project(
        self, project: dict[str, Any]
    ) -> list[dict[str, Any]]:
        environments = []
        async for environment_batch in self.get_paginated_resource(
            ObjectKind.PROJECT,
            resource_path=f'{project["key"]}/{ObjectKind.ENVIRONMENT}s',
        ):
            updated_batch = [
                {**environment, "__projectKey": project["key"]}
                for environment in environment_batch
            ]
            environments.extend(updated_batch)
        return environments

    async def get_feature_flag_status(
        self, projectKey: str, featureFlagKey: str
    ) -> dict[str, Any]:
        endpoint = f"flag-status/{projectKey}/{featureFlagKey}"
        feature_flag_status = await self.send_api_request(endpoint)
        return feature_flag_status

    async def get_paginated_feature_flag_statuses(
        self,
    ) -> AsyncGenerator[list[dict[str, Any]], None]:
        async for environments in self.get_paginated_environments():
            tasks = [
                self.fetch_statuses_from_environment(environment)
                for environment in environments
            ]
            async for resource_groups_batch in stream_async_iterators_tasks(*tasks):
                yield resource_groups_batch

    async def fetch_statuses_from_environment(
        self, environment: dict[str, Any]
    ) -> AsyncGenerator[list[dict[str, Any]], None]:
        resource = f"{environment['__projectKey']}/{environment['key']}"
        async for statuses in self.get_paginated_resource(
            kind=ObjectKind.FEATURE_FLAG_STATUS, resource_path=resource
        ):
            updated_batch = [
                {
                    **status,
                    "__environmentKey": environment["key"],
                    "__projectKey": environment["__projectKey"],
                }
                for status in statuses
            ]
            yield updated_batch

    async def get_paginated_feature_flags(
        self,
    ) -> AsyncGenerator[list[dict[str, Any]], None]:
        async for projects in self.get_paginated_projects():
            tasks = [
                self.fetch_feature_flags_for_project(project) for project in projects
            ]

            feature_flags_batches = await asyncio.gather(*tasks)
            for feature_flags in feature_flags_batches:
                yield feature_flags

    async def fetch_feature_flags_for_project(
        self, project: dict[str, Any]
    ) -> list[dict[str, Any]]:
        feature_flags = []
        async for flags_batch in self.get_paginated_resource(
            ObjectKind.FEATURE_FLAG, resource_path=project["key"]
        ):
            updated_batch = [
                {**flag, "__projectKey": project["key"]} for flag in flags_batch
            ]
            feature_flags.extend(updated_batch)
        return feature_flags

    async def patch_webhook(self, webhook_id: str, webhook_secret: str) -> None:
        """Patch a webhook to add a secret."""

        patch_data = [{"op": "replace", "path": "/secret", "value": webhook_secret}]

        logger.info(f"Patching webhook {webhook_id} to add secret")
        await self.send_api_request(
            endpoint=f"webhooks/{webhook_id}", method="PATCH", json_data=patch_data
        )
        logger.info(f"Successfully patched webhook {webhook_id} with secret")

    async def create_launchdarkly_webhook(self, base_url: str) -> None:
        """Create or update a webxhook in LaunchDarkly."""
        webhook_target_url = f"{base_url}/integration/webhook"
        logger.info(f"Checking for existing webhook at {webhook_target_url}")

        notifications_response = await self.send_api_request(endpoint="webhooks")
        existing_configs = notifications_response.get("items", [])

        existing_webhook = next(
            (
                config
                for config in existing_configs
                if config["url"] == webhook_target_url
            ),
            None,
        )

        if not existing_webhook:
            logger.info("Creating new webhook")
            webhook_body = {
                "url": webhook_target_url,
                "description": "Port Integration Webhook",
                "sign": bool(self.webhook_secret),
                "secret": self.webhook_secret,
            }
            await self.send_api_request(
                endpoint="webhooks", method="POST", json_data=webhook_body
            )
            logger.info("Successfully created new webhook")
            return

        logger.info(f"Found existing webhook with ID: {existing_webhook['_id']}")

        if self.webhook_secret and not existing_webhook.get("secret"):
            logger.info("Existing webhook has no secret, adding one")
            await self.patch_webhook(existing_webhook["_id"], self.webhook_secret)
            return

        logger.info("Webhook already exists with appropriate configuration")
<|MERGE_RESOLUTION|>--- conflicted
+++ resolved
@@ -1,280 +1,276 @@
-import httpx
-from typing import Any, AsyncGenerator, Optional, Union
-from loguru import logger
-from enum import StrEnum
-import asyncio
-from port_ocean.utils.cache import cache_iterator_result
-from port_ocean.utils.async_iterators import stream_async_iterators_tasks
-from port_ocean.context.ocean import ocean
-from rate_limiter import LaunchDarklyRateLimiter
-
-
-PAGE_SIZE = 100
-
-
-class ObjectKind(StrEnum):
-    PROJECT = "project"
-    AUDITLOG = "auditlog"
-    FEATURE_FLAG = "flag"
-    ENVIRONMENT = "environment"
-    FEATURE_FLAG_STATUS = "flag-status"
-
-
-class LaunchDarklyClient:
-    def __init__(
-        self, api_token: str, launchdarkly_url: str, webhook_secret: str | None = None
-    ):
-        self.api_url = f"{launchdarkly_url}/api/v2"
-        self.api_token = api_token
-        self.http_client = httpx.AsyncClient()
-        self.http_client.headers.update(self.api_auth_header)
-        self.webhook_secret = webhook_secret
-        self._rate_limiter = LaunchDarklyRateLimiter()
-
-    @property
-    def api_auth_header(self) -> dict[str, Any]:
-        return {
-            "Authorization": f"{self.api_token}",
-            "Content-Type": "application/json",
-        }
-
-    @classmethod
-    def create_from_ocean_configuration(cls) -> "LaunchDarklyClient":
-        logger.info(f"Initializing LaunchDarklyClient {ocean.integration_config}")
-        return LaunchDarklyClient(
-            launchdarkly_url=ocean.integration_config["launchdarkly_host"],
-            api_token=ocean.integration_config["launchdarkly_token"],
-            webhook_secret=ocean.integration_config["webhook_secret"],
-        )
-
-    async def get_paginated_resource(
-        self, kind: str, resource_path: str | None = None, page_size: int = PAGE_SIZE
-    ) -> AsyncGenerator[list[dict[str, Any]], None]:
-        """
-        Fetch and paginate through resources from a LaunchDarkly API endpoint.
-        Docs: https://launchdarkly.com/docs/guides/api/api-migration-guide#working-with-paginated-endpoints
-        """
-        kind = f"{kind}s" if not kind.endswith("s") else f"{kind}es"
-
-        url = kind if not resource_path else f"{kind}/{resource_path}"
-        url = url.replace("auditlogs", ObjectKind.AUDITLOG)
-        params: Optional[dict[str, Any]] = {"limit": page_size}
-
-        while url:
-            try:
-                logger.debug(f"Fetching {kind} from LaunchDarkly: {url}")
-                response = await self.send_api_request(
-                    endpoint=url, query_params=params
-                )
-                if not response:
-                    continue
-                items = response.get("items", [])
-                logger.info(f"Received batch with {len(items)} items")
-                yield items
-
-                if next_link := response.get("_links", {}).get("next"):
-                    url = next_link["href"]
-                    logger.debug(f"Fetching next page of {kind}: {url}")
-                    params = None
-                else:
-                    total_count = response.get("totalCount", len(items))
-                    logger.info(
-                        f"Successfully fetched all {total_count} {kind} from LaunchDarkly."
-                    )
-                    break
-
-            except httpx.HTTPStatusError as e:
-                logger.error(
-                    f"HTTP error with status code: {e.response.status_code} and response text: {e.response.text}"
-                )
-                raise
-            except httpx.HTTPError as e:
-                logger.error(
-                    f"HTTP error occurred while fetching {kind} from LaunchDarkly: {e}"
-                )
-                raise
-
-    async def send_api_request(
-        self,
-        endpoint: str,
-        method: str = "GET",
-        query_params: Optional[dict[str, Any]] = None,
-        json_data: Optional[Union[dict[str, Any], list[Any]]] = None,
-    ) -> dict[str, Any]:
-        try:
-            async with self._rate_limiter:
-                endpoint = endpoint.replace("/api/v2/", "")
-                url = f"{self.api_url}/{endpoint}"
-                logger.debug(
-                    f"URL: {url}, Method: {method}, Params: {query_params}, Body: {json_data}"
-                )
-                response = await self.http_client.request(
-                    method=method,
-                    url=url,
-                    params=query_params,
-                    json=json_data,
-                )
-                response.raise_for_status()
-
-<<<<<<< HEAD
-                logger.debug(f"Successfully retrieved data for endpoint: {endpoint}")
-
-                return response.json()
-=======
-            return response.json()
->>>>>>> 7b794a5a
-
-        except httpx.HTTPStatusError as e:
-            logger.error(
-                f"HTTP error on {endpoint}: {e.response.status_code} - {e.response.text}"
-            )
-            raise
-        except httpx.HTTPError as e:
-            logger.error(f"HTTP error on {endpoint}: {str(e)}")
-            raise
-
-    @cache_iterator_result()
-    async def get_paginated_projects(
-        self,
-    ) -> AsyncGenerator[list[dict[str, Any]], None]:
-        async for projects in self.get_paginated_resource(ObjectKind.PROJECT):
-            logger.info(f"Retrieved {len(projects)} projects from launchdarkly")
-            yield projects
-
-    @cache_iterator_result()
-    async def get_paginated_environments(
-        self,
-    ) -> AsyncGenerator[list[dict[str, Any]], None]:
-        async for projects in self.get_paginated_projects():
-            tasks = [
-                self.fetch_environments_for_project(project) for project in projects
-            ]
-            environments = await asyncio.gather(*tasks)
-            for environment_batch in environments:
-                yield environment_batch
-
-    async def fetch_environments_for_project(
-        self, project: dict[str, Any]
-    ) -> list[dict[str, Any]]:
-        environments = []
-        async for environment_batch in self.get_paginated_resource(
-            ObjectKind.PROJECT,
-            resource_path=f'{project["key"]}/{ObjectKind.ENVIRONMENT}s',
-        ):
-            updated_batch = [
-                {**environment, "__projectKey": project["key"]}
-                for environment in environment_batch
-            ]
-            environments.extend(updated_batch)
-        return environments
-
-    async def get_feature_flag_status(
-        self, projectKey: str, featureFlagKey: str
-    ) -> dict[str, Any]:
-        endpoint = f"flag-status/{projectKey}/{featureFlagKey}"
-        feature_flag_status = await self.send_api_request(endpoint)
-        return feature_flag_status
-
-    async def get_paginated_feature_flag_statuses(
-        self,
-    ) -> AsyncGenerator[list[dict[str, Any]], None]:
-        async for environments in self.get_paginated_environments():
-            tasks = [
-                self.fetch_statuses_from_environment(environment)
-                for environment in environments
-            ]
-            async for resource_groups_batch in stream_async_iterators_tasks(*tasks):
-                yield resource_groups_batch
-
-    async def fetch_statuses_from_environment(
-        self, environment: dict[str, Any]
-    ) -> AsyncGenerator[list[dict[str, Any]], None]:
-        resource = f"{environment['__projectKey']}/{environment['key']}"
-        async for statuses in self.get_paginated_resource(
-            kind=ObjectKind.FEATURE_FLAG_STATUS, resource_path=resource
-        ):
-            updated_batch = [
-                {
-                    **status,
-                    "__environmentKey": environment["key"],
-                    "__projectKey": environment["__projectKey"],
-                }
-                for status in statuses
-            ]
-            yield updated_batch
-
-    async def get_paginated_feature_flags(
-        self,
-    ) -> AsyncGenerator[list[dict[str, Any]], None]:
-        async for projects in self.get_paginated_projects():
-            tasks = [
-                self.fetch_feature_flags_for_project(project) for project in projects
-            ]
-
-            feature_flags_batches = await asyncio.gather(*tasks)
-            for feature_flags in feature_flags_batches:
-                yield feature_flags
-
-    async def fetch_feature_flags_for_project(
-        self, project: dict[str, Any]
-    ) -> list[dict[str, Any]]:
-        feature_flags = []
-        async for flags_batch in self.get_paginated_resource(
-            ObjectKind.FEATURE_FLAG, resource_path=project["key"]
-        ):
-            updated_batch = [
-                {**flag, "__projectKey": project["key"]} for flag in flags_batch
-            ]
-            feature_flags.extend(updated_batch)
-        return feature_flags
-
-    async def patch_webhook(self, webhook_id: str, webhook_secret: str) -> None:
-        """Patch a webhook to add a secret."""
-
-        patch_data = [{"op": "replace", "path": "/secret", "value": webhook_secret}]
-
-        logger.info(f"Patching webhook {webhook_id} to add secret")
-        await self.send_api_request(
-            endpoint=f"webhooks/{webhook_id}", method="PATCH", json_data=patch_data
-        )
-        logger.info(f"Successfully patched webhook {webhook_id} with secret")
-
-    async def create_launchdarkly_webhook(self, base_url: str) -> None:
-        """Create or update a webxhook in LaunchDarkly."""
-        webhook_target_url = f"{base_url}/integration/webhook"
-        logger.info(f"Checking for existing webhook at {webhook_target_url}")
-
-        notifications_response = await self.send_api_request(endpoint="webhooks")
-        existing_configs = notifications_response.get("items", [])
-
-        existing_webhook = next(
-            (
-                config
-                for config in existing_configs
-                if config["url"] == webhook_target_url
-            ),
-            None,
-        )
-
-        if not existing_webhook:
-            logger.info("Creating new webhook")
-            webhook_body = {
-                "url": webhook_target_url,
-                "description": "Port Integration Webhook",
-                "sign": bool(self.webhook_secret),
-                "secret": self.webhook_secret,
-            }
-            await self.send_api_request(
-                endpoint="webhooks", method="POST", json_data=webhook_body
-            )
-            logger.info("Successfully created new webhook")
-            return
-
-        logger.info(f"Found existing webhook with ID: {existing_webhook['_id']}")
-
-        if self.webhook_secret and not existing_webhook.get("secret"):
-            logger.info("Existing webhook has no secret, adding one")
-            await self.patch_webhook(existing_webhook["_id"], self.webhook_secret)
-            return
-
-        logger.info("Webhook already exists with appropriate configuration")
+import httpx
+from typing import Any, AsyncGenerator, Optional, Union
+from loguru import logger
+from enum import StrEnum
+import asyncio
+from port_ocean.utils.cache import cache_iterator_result
+from port_ocean.utils.async_iterators import stream_async_iterators_tasks
+from port_ocean.context.ocean import ocean
+from rate_limiter import LaunchDarklyRateLimiter
+
+
+PAGE_SIZE = 100
+
+
+class ObjectKind(StrEnum):
+    PROJECT = "project"
+    AUDITLOG = "auditlog"
+    FEATURE_FLAG = "flag"
+    ENVIRONMENT = "environment"
+    FEATURE_FLAG_STATUS = "flag-status"
+
+
+class LaunchDarklyClient:
+    def __init__(
+        self, api_token: str, launchdarkly_url: str, webhook_secret: str | None = None
+    ):
+        self.api_url = f"{launchdarkly_url}/api/v2"
+        self.api_token = api_token
+        self.http_client = httpx.AsyncClient()
+        self.http_client.headers.update(self.api_auth_header)
+        self.webhook_secret = webhook_secret
+        self._rate_limiter = LaunchDarklyRateLimiter()
+
+    @property
+    def api_auth_header(self) -> dict[str, Any]:
+        return {
+            "Authorization": f"{self.api_token}",
+            "Content-Type": "application/json",
+        }
+
+    @classmethod
+    def create_from_ocean_configuration(cls) -> "LaunchDarklyClient":
+        logger.info(f"Initializing LaunchDarklyClient {ocean.integration_config}")
+        return LaunchDarklyClient(
+            launchdarkly_url=ocean.integration_config["launchdarkly_host"],
+            api_token=ocean.integration_config["launchdarkly_token"],
+            webhook_secret=ocean.integration_config["webhook_secret"],
+        )
+
+    async def get_paginated_resource(
+        self, kind: str, resource_path: str | None = None, page_size: int = PAGE_SIZE
+    ) -> AsyncGenerator[list[dict[str, Any]], None]:
+        """
+        Fetch and paginate through resources from a LaunchDarkly API endpoint.
+        Docs: https://launchdarkly.com/docs/guides/api/api-migration-guide#working-with-paginated-endpoints
+        """
+        kind = f"{kind}s" if not kind.endswith("s") else f"{kind}es"
+
+        url = kind if not resource_path else f"{kind}/{resource_path}"
+        url = url.replace("auditlogs", ObjectKind.AUDITLOG)
+        params: Optional[dict[str, Any]] = {"limit": page_size}
+
+        while url:
+            try:
+                logger.debug(f"Fetching {kind} from LaunchDarkly: {url}")
+                response = await self.send_api_request(
+                    endpoint=url, query_params=params
+                )
+                if not response:
+                    continue
+                items = response.get("items", [])
+                logger.info(f"Received batch with {len(items)} items")
+                yield items
+
+                if next_link := response.get("_links", {}).get("next"):
+                    url = next_link["href"]
+                    logger.debug(f"Fetching next page of {kind}: {url}")
+                    params = None
+                else:
+                    total_count = response.get("totalCount", len(items))
+                    logger.info(
+                        f"Successfully fetched all {total_count} {kind} from LaunchDarkly."
+                    )
+                    break
+
+            except httpx.HTTPStatusError as e:
+                logger.error(
+                    f"HTTP error with status code: {e.response.status_code} and response text: {e.response.text}"
+                )
+                raise
+            except httpx.HTTPError as e:
+                logger.error(
+                    f"HTTP error occurred while fetching {kind} from LaunchDarkly: {e}"
+                )
+                raise
+
+    async def send_api_request(
+        self,
+        endpoint: str,
+        method: str = "GET",
+        query_params: Optional[dict[str, Any]] = None,
+        json_data: Optional[Union[dict[str, Any], list[Any]]] = None,
+    ) -> dict[str, Any]:
+        try:
+            async with self._rate_limiter:
+                endpoint = endpoint.replace("/api/v2/", "")
+                url = f"{self.api_url}/{endpoint}"
+                logger.debug(
+                    f"URL: {url}, Method: {method}, Params: {query_params}, Body: {json_data}"
+                )
+                response = await self.http_client.request(
+                    method=method,
+                    url=url,
+                    params=query_params,
+                    json=json_data,
+                )
+                response.raise_for_status()
+
+
+
+                return response.json()
+
+        except httpx.HTTPStatusError as e:
+            logger.error(
+                f"HTTP error on {endpoint}: {e.response.status_code} - {e.response.text}"
+            )
+            raise
+        except httpx.HTTPError as e:
+            logger.error(f"HTTP error on {endpoint}: {str(e)}")
+            raise
+
+    @cache_iterator_result()
+    async def get_paginated_projects(
+        self,
+    ) -> AsyncGenerator[list[dict[str, Any]], None]:
+        async for projects in self.get_paginated_resource(ObjectKind.PROJECT):
+            logger.info(f"Retrieved {len(projects)} projects from launchdarkly")
+            yield projects
+
+    @cache_iterator_result()
+    async def get_paginated_environments(
+        self,
+    ) -> AsyncGenerator[list[dict[str, Any]], None]:
+        async for projects in self.get_paginated_projects():
+            tasks = [
+                self.fetch_environments_for_project(project) for project in projects
+            ]
+            environments = await asyncio.gather(*tasks)
+            for environment_batch in environments:
+                yield environment_batch
+
+    async def fetch_environments_for_project(
+        self, project: dict[str, Any]
+    ) -> list[dict[str, Any]]:
+        environments = []
+        async for environment_batch in self.get_paginated_resource(
+            ObjectKind.PROJECT,
+            resource_path=f'{project["key"]}/{ObjectKind.ENVIRONMENT}s',
+        ):
+            updated_batch = [
+                {**environment, "__projectKey": project["key"]}
+                for environment in environment_batch
+            ]
+            environments.extend(updated_batch)
+        return environments
+
+    async def get_feature_flag_status(
+        self, projectKey: str, featureFlagKey: str
+    ) -> dict[str, Any]:
+        endpoint = f"flag-status/{projectKey}/{featureFlagKey}"
+        feature_flag_status = await self.send_api_request(endpoint)
+        return feature_flag_status
+
+    async def get_paginated_feature_flag_statuses(
+        self,
+    ) -> AsyncGenerator[list[dict[str, Any]], None]:
+        async for environments in self.get_paginated_environments():
+            tasks = [
+                self.fetch_statuses_from_environment(environment)
+                for environment in environments
+            ]
+            async for resource_groups_batch in stream_async_iterators_tasks(*tasks):
+                yield resource_groups_batch
+
+    async def fetch_statuses_from_environment(
+        self, environment: dict[str, Any]
+    ) -> AsyncGenerator[list[dict[str, Any]], None]:
+        resource = f"{environment['__projectKey']}/{environment['key']}"
+        async for statuses in self.get_paginated_resource(
+            kind=ObjectKind.FEATURE_FLAG_STATUS, resource_path=resource
+        ):
+            updated_batch = [
+                {
+                    **status,
+                    "__environmentKey": environment["key"],
+                    "__projectKey": environment["__projectKey"],
+                }
+                for status in statuses
+            ]
+            yield updated_batch
+
+    async def get_paginated_feature_flags(
+        self,
+    ) -> AsyncGenerator[list[dict[str, Any]], None]:
+        async for projects in self.get_paginated_projects():
+            tasks = [
+                self.fetch_feature_flags_for_project(project) for project in projects
+            ]
+
+            feature_flags_batches = await asyncio.gather(*tasks)
+            for feature_flags in feature_flags_batches:
+                yield feature_flags
+
+    async def fetch_feature_flags_for_project(
+        self, project: dict[str, Any]
+    ) -> list[dict[str, Any]]:
+        feature_flags = []
+        async for flags_batch in self.get_paginated_resource(
+            ObjectKind.FEATURE_FLAG, resource_path=project["key"]
+        ):
+            updated_batch = [
+                {**flag, "__projectKey": project["key"]} for flag in flags_batch
+            ]
+            feature_flags.extend(updated_batch)
+        return feature_flags
+
+    async def patch_webhook(self, webhook_id: str, webhook_secret: str) -> None:
+        """Patch a webhook to add a secret."""
+
+        patch_data = [{"op": "replace", "path": "/secret", "value": webhook_secret}]
+
+        logger.info(f"Patching webhook {webhook_id} to add secret")
+        await self.send_api_request(
+            endpoint=f"webhooks/{webhook_id}", method="PATCH", json_data=patch_data
+        )
+        logger.info(f"Successfully patched webhook {webhook_id} with secret")
+
+    async def create_launchdarkly_webhook(self, base_url: str) -> None:
+        """Create or update a webxhook in LaunchDarkly."""
+        webhook_target_url = f"{base_url}/integration/webhook"
+        logger.info(f"Checking for existing webhook at {webhook_target_url}")
+
+        notifications_response = await self.send_api_request(endpoint="webhooks")
+        existing_configs = notifications_response.get("items", [])
+
+        existing_webhook = next(
+            (
+                config
+                for config in existing_configs
+                if config["url"] == webhook_target_url
+            ),
+            None,
+        )
+
+        if not existing_webhook:
+            logger.info("Creating new webhook")
+            webhook_body = {
+                "url": webhook_target_url,
+                "description": "Port Integration Webhook",
+                "sign": bool(self.webhook_secret),
+                "secret": self.webhook_secret,
+            }
+            await self.send_api_request(
+                endpoint="webhooks", method="POST", json_data=webhook_body
+            )
+            logger.info("Successfully created new webhook")
+            return
+
+        logger.info(f"Found existing webhook with ID: {existing_webhook['_id']}")
+
+        if self.webhook_secret and not existing_webhook.get("secret"):
+            logger.info("Existing webhook has no secret, adding one")
+            await self.patch_webhook(existing_webhook["_id"], self.webhook_secret)
+            return
+
+        logger.info("Webhook already exists with appropriate configuration")