--- conflicted
+++ resolved
@@ -7,14 +7,14 @@
 
 <!-- towncrier release notes start -->
 
-<<<<<<< HEAD
-## 0.1.171 (2025-08-26)
+## 0.1.171 (2025-08-28)
 
 
 ### Bug Fixes
 
 - Added rate limiting to the LaunchDarkly client
-=======
+
+
 ## 0.1.172 (2025-08-28)
 
 
@@ -29,7 +29,6 @@
 ### Improvements
 
 - Bumped ocean version to ^0.28.1
->>>>>>> 9be18340
 
 
 ## 0.1.170 (2025-08-25)
