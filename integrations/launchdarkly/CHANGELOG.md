# Changelog

All notable changes to this project will be documented in this file.

The format is based on [Keep a Changelog](https://keepachangelog.com/en/1.0.0/),
and this project adheres to [Semantic Versioning](https://semver.org/spec/v2.0.0.html).

<!-- towncrier release notes start -->

<<<<<<< HEAD
# Port_Ocean 0.1.15 (2024-05-28)

### Features

- Added a new blueprint (Feature Flags In Environment) and remodeled entity relationships (PORT-7787)
=======
# Port_Ocean 0.1.18 (2024-06-03)

### Improvements

- Bumped ocean version to ^0.5.25 (#1)


# Port_Ocean 0.1.17 (2024-06-02)

### Improvements

- Bumped ocean version to ^0.5.24 (#1)


# Port_Ocean 0.1.16 (2024-05-30)

### Improvements

- Bumped ocean version to ^0.5.23 (#1)
- Updated the base image used in the Dockerfile that is created during integration scaffolding from `python:3.11-slim-buster` to `python:3.11-slim-bookworm`


# Port_Ocean 0.1.15 (2024-05-29)

### Improvements

- Bumped ocean version to ^0.5.22 (#1)
>>>>>>> 4b1f99fc


# Port_Ocean 0.1.14 (2024-05-26)

### Improvements

- Bumped ocean version to ^0.5.21 (#1)


# Port_Ocean 0.1.13 (2024-05-26)

### Improvements

- Bumped ocean version to ^0.5.20 (#1)
- Removed the config.yaml file due to unused overrides


# Port_Ocean 0.1.12 (2024-05-16)

### Improvements

- Bumped ocean version to ^0.5.19 (#1)


# Port_Ocean 0.1.11 (2024-05-12)

### Improvements

- Bumped ocean version to ^0.5.18 (#1)


# Port_Ocean 0.1.10 (2024-05-01)

### Improvements

- Bumped ocean version to ^0.5.17 (#1)


# Port_Ocean 0.1.9 (2024-05-01)

### Improvements

- Bumped ocean version to ^0.5.16 (#1)


# Port_Ocean 0.1.8 (2024-04-30)

### Improvements

- Bumped ocean version to ^0.5.15 (#1)


# Port_Ocean 0.1.7 (2024-04-24)

### Improvements

- Bumped ocean version to ^0.5.14 (#1)


# Port_Ocean 0.1.6 (2024-04-17)

### Improvements

- Bumped ocean version to ^0.5.12 (#1)


# Port_Ocean 0.1.5 (2024-04-11)

### Bug Fixes

- Updated documentation path in `spec.yml`
- Resolved an issue where the relationship between feature flags and environments was causing synchronization of feature flags to fail


# Port_Ocean 0.1.4 (2024-04-11)

### Improvements

- Bumped ocean version to ^0.5.11 (#1)


# Port_Ocean 0.1.3 (2024-04-10)

### Improvements

- Bumped ocean version to ^0.5.10 (#1)


# Port_Ocean 0.1.2 (2024-04-01)

### Improvements

- Bumped ocean version to ^0.5.9 (#1)


# Port_Ocean 0.1.1 (2024-03-31)

### Bug Fixes

- Moved Launchdarkly integration to the Feature Management section (#1)

# Port_Ocean 0.1.0 (2024-02-02)

### Features

- Implemented Launchdarkly integration (PORT-6238)<|MERGE_RESOLUTION|>--- conflicted
+++ resolved
@@ -7,13 +7,13 @@
 
 <!-- towncrier release notes start -->
 
-<<<<<<< HEAD
-# Port_Ocean 0.1.15 (2024-05-28)
+# Port_Ocean 0.1.19 (2024-06-04)
 
 ### Features
 
 - Added a new blueprint (Feature Flags In Environment) and remodeled entity relationships (PORT-7787)
-=======
+
+
 # Port_Ocean 0.1.18 (2024-06-03)
 
 ### Improvements
@@ -41,7 +41,6 @@
 ### Improvements
 
 - Bumped ocean version to ^0.5.22 (#1)
->>>>>>> 4b1f99fc
 
 
 # Port_Ocean 0.1.14 (2024-05-26)
