# Changelog

All notable changes to this project will be documented in this file.

The format is based on [Keep a Changelog](https://keepachangelog.com/en/1.0.0/),
and this project adheres to [Semantic Versioning](https://semver.org/spec/v2.0.0.html).

<!-- towncrier release notes start -->

<<<<<<< HEAD
## 0.2.1 (2025-01-27)
=======
## 0.2.3 (2025-09-17)
>>>>>>> 3a322a36


### Improvements

<<<<<<< HEAD
- Added recommendedInstallationMethod: 'saas' to integration spec
=======
- Bumped ocean version to ^0.28.7


## 0.2.2 (2025-09-16)


### Improvements

- Bumped ocean version to ^0.28.5


## 0.2.1 (2025-09-10)


### Improvements

- Bumped ocean version to ^0.28.4
>>>>>>> 3a322a36


## 0.2.0 (2025-09-09)


### Improvements

- Added rate limiting to the LaunchDarkly client


## 0.1.173 (2025-09-08)


### Improvements

- Bumped ocean version to ^0.28.3


## 0.1.172 (2025-08-28)


### Improvements

- Bumped ocean version to ^0.28.2


## 0.1.171 (2025-08-27)


### Improvements

- Bumped ocean version to ^0.28.1


## 0.1.170 (2025-08-25)


### Improvements

- Bumped ocean version to ^0.28.0


## 0.1.169 (2025-08-24)


### Improvements

- Bumped ocean version to ^0.27.10


## 0.1.168 (2025-08-20)


### Improvements

- Bumped ocean version to ^0.27.9


## 0.1.167 (2025-08-18)


### Improvements

- Bumped ocean version to ^0.27.8


## 0.1.166 (2025-08-17)


### Improvements

- Bumped ocean version to ^0.27.7


## 0.1.165 (2025-08-13)


### Improvements

- Bumped ocean version to ^0.27.6


## 0.1.164 (2025-08-13)


### Improvements

- Bumped ocean version to ^0.27.5


## 0.1.163 (2025-08-11)


### Improvements

- Bumped ocean version to ^0.27.3


## 0.1.162 (2025-08-11)


### Improvements

- Bumped ocean version to ^0.27.2


## 0.1.161 (2025-08-08)


### Fix

- Reset query parameters after each paginated request to avoid pagination issues


## 0.1.160 (2025-08-07)


### Improvements

- Bumped ocean version to ^0.27.1


## 0.1.159 (2025-08-05)


### Improvements

- Bumped ocean version to ^0.27.0


## 0.1.158 (2025-08-04)


### Improvements

- Bumped ocean version to ^0.26.3


## 0.1.157 (2025-08-03)


### Improvements

- Bumped ocean version to ^0.26.2


## 0.1.156 (2025-07-20)


### Improvements

- Bumped ocean version to ^0.26.1


## 0.1.155 (2025-07-16)


### Improvements

- Bumped ocean version to ^0.25.5


## 0.1.154 (2025-07-07)


### Improvements

- Bumped ocean version to ^0.25.0


## 0.1.153 (2025-07-02)


### Improvements

- Bumped ocean version to ^0.24.22


## 0.1.152 (2025-06-30)


### Improvements

- Bumped ocean version to ^0.24.21


## 0.1.151 (2025-06-26)


### Improvements

- Bumped ocean version to ^0.24.20


## 0.1.150 (2025-06-25)


### Improvements

- Bumped ocean version to ^0.24.19


## 0.1.149 (2025-06-24)


### Improvements

- Bumped ocean version to ^0.24.18


## 0.1.148 (2025-06-23)


### Improvements

- Bumped ocean version to ^0.24.17


## 0.1.147 (2025-06-22)


### Improvements

- Bumped ocean version to ^0.24.16


## 0.1.146 (2025-06-22)


### Improvements

- Upgraded integration requests dependency (#1)


## 0.1.145 (2025-06-22)


### Improvements

- Bumped ocean version to ^0.24.15


## 0.1.144 (2025-06-22)


### Improvements

- Bumped ocean version to ^0.24.12


## 0.1.143 (2025-06-22)


### Improvements

- Bumped ocean version to ^0.24.12


## 0.1.142 (2025-06-16)


### Improvements

- Bumped ocean version to ^0.24.11


## 0.1.141 (2025-06-15)


### Improvements

- Bumped ocean version to ^0.24.10


## 0.1.140 (2025-06-11)


### Improvements

- Bumped ocean version to ^0.24.8


## 0.1.139 (2025-06-11)


### Improvements

- Bumped ocean version to ^0.24.7


## 0.1.138 (2025-06-09)


### Improvements

- Bumped ocean version to ^0.24.6


## 0.1.137 (2025-06-09)


### Improvements

- Bumped ocean version to ^0.24.5


## 0.1.136 (2025-06-09)


### Improvements

- Bumped ocean version to ^0.24.4


## 0.1.135 (2025-06-08)


### Improvements

- Bumped ocean version to ^0.24.3


## 0.1.134 (2025-06-04)


### Improvements

- Bumped ocean version to ^0.24.2


## 0.1.133 (2025-06-03)


### Improvements

- Bumped ocean version to ^0.24.1


## 0.1.132 (2025-06-03)


### Improvements

- Bumped ocean version to ^0.24.0


## 0.1.131 (2025-06-01)


### Improvements

- Bumped ocean version to ^0.23.5


## 0.1.130 (2025-05-29)


### Improvements

- Bumped ocean version to ^0.23.4


## 0.1.129 (2025-05-28)


### Improvements

- Bumped ocean version to ^0.23.3


## 0.1.128 (2025-05-28)


### Improvements

- Bumped ocean version to ^0.23.2


## 0.1.127 (2025-05-27)


### Improvements

- Bumped ocean version to ^0.23.1


## 0.1.126 (2025-05-27)


### Improvements

- Bumped ocean version to ^0.23.0


## 0.1.125 (2025-05-26)


### Improvements

- Bumped ocean version to ^0.22.12


## 0.1.124 (2025-05-26)


### Improvements

- Bumped ocean version to ^0.22.11


## 0.1.123 (2025-05-20)


### Improvements

- Bumped ocean version to ^0.22.10


## 0.1.122 (2025-05-19)


### Improvements

- Bumped ocean version to ^0.22.9


## 0.1.121 (2025-05-15)


### Improvements

- Bumped ocean version to ^0.22.8


## 0.1.120 (2025-05-12)


### Improvements

- Bumped ocean version to ^0.22.7


## 0.1.119 (2025-05-06)


### Improvements

- Bumped ocean version to ^0.22.6


## 0.1.118 (2025-05-05)


### Improvements

- Transitioned live events management to ocean’s `LiveEventProcessorManager` to streamline processing


## 0.1.117 (2025-04-27)

### Bug Fixes

- Resolved "h11 accepts some malformed Chunked-Encoding bodies" h11 vulnerability


### Improvements

- Bumped ocean version to ^0.22.5


## 0.1.116 (2025-04-15)


### Improvements

- Bumped ocean version to ^0.22.4


## 0.1.115 (2025-04-15)


### Improvements

- Bumped ocean version to ^0.22.3


## 0.1.114 (2025-04-07)


### Improvements

- Bumped ocean version to ^0.22.2


## 0.1.113 (2025-04-03)


### Improvements

- Bumped ocean version to ^0.22.1


## 0.1.112 (2025-03-24)


### Improvements

- Bumped ocean version to ^0.22.0


## 0.1.111 (2025-03-13)


### Improvements

- Bumped ocean version to ^0.21.5


## 0.1.110 (2025-03-12)


### Improvements

- Bumped ocean version to ^0.21.4


## 0.1.109 (2025-03-10)


### Improvements

- Bumped ocean version to ^0.21.3


## 0.1.108 (2025-03-09)


### Improvements

- Bumped ocean version to ^0.21.1


## 0.1.107 (2025-03-03)


### Improvements

- Bumped ocean version to ^0.21.0


## 0.1.106 (2025-02-26)


### Improvements

- Bumped ocean version to ^0.20.4


## 0.1.105 (2025-02-25)


### Improvements

- Bumped ocean version to ^0.20.4


## 0.1.104 (2025-02-24)


### Improvements

- Bumped ocean version to ^0.20.3


## 0.1.103 (2025-02-23)


### Improvements

- Bumped ocean version to ^0.20.2


## 0.1.102 (2025-02-23)


### Improvements

- Bumped ocean version to ^0.20.1


## 0.1.101 (2025-02-19)


### Improvements

- Bumped ocean version to ^0.20.0


## 0.1.100 (2025-02-19)


### Improvements

- Bumped ocean version to ^0.19.3


## 0.1.99 (2025-02-19)


### Improvements

- Bumped ocean version to ^0.19.2


## 0.1.98 (2025-02-19)


### Improvements

- Bumped ocean version to ^0.19.1


## 0.1.97 (2025-02-13)


### Improvements

- Bumped cryptography version to ^44.0.1


## 0.1.96 (2025-02-09)


### Improvements

- Bumped ocean version to ^0.18.9


## 0.1.95 (2025-02-04)


### Improvements

- Bumped ocean version to ^0.18.8


## 0.1.94 (2025-01-29)


### Improvements

- Bumped ocean version to ^0.18.6


## 0.1.93 (2025-01-28)


### Improvements

- Bumped ocean version to ^0.18.5


## 0.1.92 (2025-01-23)


### Improvements

- Bumped ocean version to ^0.18.4


## 0.1.91 (2025-01-22)


### Improvements

- Bumped ocean version to ^0.18.3


## 0.1.90 (2025-01-22)


### Improvements

- Updated mappings to have typed array items


## 0.1.89 (2025-01-22)


### Improvements

- Bumped ocean version to ^0.18.2


## 0.1.88 (2025-01-21)


### Improvements

- Bumped ocean version to ^0.18.1


## 0.1.87 (2025-01-19)


### Improvements

- Bumped ocean version to ^0.18.0


## 0.1.86 (2025-01-16)


### Improvements

- Bumped ocean version to ^0.17.8


## 0.1.85 (2025-01-15)


### Improvements

- Bumped jinja version to 3.1.5


## 0.1.84 (2025-01-12)


### Improvements

- Bumped ocean version to ^0.17.7


## 0.1.83 (2025-01-08)


### Improvements

- Bumped ocean version to ^0.17.6


## 0.1.82 (2025-01-07)


### Improvements

- Bumped ocean version to ^0.17.5


## 0.1.81 (2025-01-02)


### Improvements

- Bumped ocean version to ^0.17.4


## 0.1.80 (2025-01-02)


### Improvements

- Bumped ocean version to ^0.17.3


## 0.1.79 (2024-12-31)


### Improvements

- Bumped ocean version to ^0.17.2


## 0.1.78 (2025-12-30)


### Improvements

- Added title to the configuration properties


## 0.1.77 (2024-12-26)


### Improvements

- Bumped ocean version to ^0.16.1


## 0.1.76 (2024-12-24)


### Improvements

- Bumped ocean version to ^0.16.0


## 0.1.75 (2024-12-22)


### Improvements

- Bumped ocean version to ^0.15.3


## 0.1.74 (2024-12-15)


### Improvements

- Bumped ocean version to ^0.15.2


## 0.1.73 (2024-12-15)


### Improvements

- Bumped ocean version to ^0.15.1


## 0.1.72 (2024-12-12)


### Improvements

- Bumped ocean version to ^0.15.0


## 0.1.71 (2024-12-10)


### Improvements

- Bumped ocean version to ^0.14.7


## 0.1.70 (2024-12-04)


### Improvements

- Bumped ocean version to ^0.14.6


## 0.1.69 (2024-12-04)


### Improvements

- Bumped ocean version to ^0.14.5


## 0.1.68 (2024-11-25)


### Improvements

- Bumped ocean version to ^0.14.3


## 0.1.67 (2024-11-25)


### Improvements

- Bumped ocean version to ^0.14.2


## 0.1.66 (2024-11-21)


### Improvements

- Bumped ocean version to ^0.14.1


## 0.1.65 (2024-11-12)


### Improvements

- Bumped ocean version to ^0.14.0


## 0.1.64 (2024-11-12)


### Improvements

- Bumped ocean version to ^0.13.1


## 0.1.63 (2024-11-10)


### Improvements

- Bumped ocean version to ^0.13.0


## 0.1.62 (2024-11-10)


### Improvements

- Bumped ocean version to ^0.12.9


## 0.1.61 (2024-11-06)


### Improvements

- Bumped ocean version to ^0.12.8


## 0.1.60 (2024-10-23)


### Improvements

- Bumped ocean version to ^0.12.7


## 0.1.59 (2024-10-22)


### Improvements

- Bumped ocean version to ^0.12.6


## 0.1.58 (2024-10-14)


### Improvements

- Bumped ocean version to ^0.12.4


## 0.1.57 (2024-10-09)


### Improvements

- Bumped ocean version to ^0.12.3


## 0.1.56 (2024-10-08)


### Improvements

- Bumped ocean version to ^0.12.2


## 0.1.55 (2024-10-01)


### Improvements

- Bumped ocean version to ^0.12.1


## 0.1.54 (2024-09-29)


### Improvements

- Bumped ocean version to ^0.11.0


## 0.1.53 (2024-09-22)


### Improvements

- Bumped ocean version to ^0.10.12


## 0.1.52 (2024-09-17)


### Improvements

- Bumped ocean version to ^0.10.11


## 0.1.51 (2024-09-12)


### Improvements

- Bumped ocean version to ^0.10.10 (#1)


## 0.1.50 (2024-09-05)


### Improvements

- Bumped ocean version to ^0.10.9 (#1)


## 0.1.49 (2024-09-04)


### Improvements

- Bumped ocean version to ^0.10.8 (#1)


## 0.1.48 (2024-09-01)


### Improvements

- Bumped ocean version to ^0.10.7 (#1)


## 0.1.47 (2024-08-30)


### Improvements

- Bumped ocean version to ^0.10.5 (#1)


## 0.1.46 (2024-08-28)


### Improvements

- Bumped ocean version to ^0.10.4 (#1)


## 0.1.45 (2024-08-28)


### Improvements

- Bumped ocean version to ^0.10.3 (#1)


## 0.1.44 (2024-08-26)


### Improvements

- Bumped ocean version to ^0.10.2 (#1)


## 0.1.43 (2024-08-26)


### Improvements

- Bumped ocean version to ^0.10.1 (#1)


## 0.1.42 (2024-08-22)


### Improvements

- Bumped ocean version to ^0.10.0 (#1)


## 0.1.41 (2024-08-20)


### Improvements

- Bumped ocean version to ^0.9.14 (#1)


## 0.1.40 (2024-08-13)


### Improvements

- Bumped ocean version to ^0.9.13 (#1)


## 0.1.39 (2024-08-11)


### Improvements

- Bumped ocean version to ^0.9.12 (#1)


## 0.1.38 (2024-08-05)


### Improvements

- Bumped ocean version to ^0.9.11 (#1)


## 0.1.37 (2024-08-04)


### Improvements

- Bumped ocean version to ^0.9.10 (#1)


## 0.1.36 (2024-08-01)

### Improvements

- Added target='blank' attribute to links in config and secrets description to make them open in new tab


## 0.1.35 (2024-07-31)

### Improvements

- Upgraded integration dependencies (#1)


## 0.1.34 (2024-07-31)

### Improvements

- Bumped ocean version to ^0.9.7 (#1)


## 0.1.33 (2024-07-31)

### Improvements

- Bumped ocean version to ^0.9.6 (#1)


## 0.1.32 (2024-07-24)

### Improvements

- Bumped ocean version to ^0.9.5


## 0.1.30 (2024-07-10)

### Improvements

- Added description to configuration properties in spec.yaml (PORT-9118)


## 0.1.30 (2024-07-10)

### Improvements

- Bumped ocean version to ^0.9.4 (#1)


## 0.1.29 (2024-07-09)

### Improvements

- Bumped ocean version to ^0.9.3 (#1)


## 0.1.28 (2024-07-07)

### Improvements

- Bumped ocean version to ^0.9.2 (#1)


## 0.1.27 (2024-06-23)

### Improvements

- Bumped ocean version to ^0.9.1 (#1)


## 0.1.26 (2024-06-19)

### Improvements

- Bumped ocean version to ^0.9.0 (#1)


## 0.1.25 (2024-06-16)

### Improvements

- Bumped ocean version to ^0.8.0 (#1)


## 0.1.24 (2024-06-14)

### Improvements

- Enforced unique entitiy identification across enviroonments and feature flags (0.1.24)


## 0.1.23 (2024-06-13)

### Features

- Added a new blueprint (Feature Flags In Environment) and kind (flag-status) for syncing feature flag statuses
- Remodeled entity relationships (PORT-7787)


## 0.1.22 (2024-06-13)

### Improvements

- Bumped ocean version to ^0.7.1 (#1)


## 0.1.21 (2024-06-13)

### Improvements

- Bumped ocean version to ^0.7.0 (#1)


## 0.1.20 (2024-06-10)

### Improvements

- Bumped ocean version to ^0.6.0 (#1)


## 0.1.19 (2024-06-05)

### Improvements

- Bumped ocean version to ^0.5.27 (#1)


## 0.1.18 (2024-06-03)

### Improvements

- Bumped ocean version to ^0.5.25 (#1)


## 0.1.17 (2024-06-02)

### Improvements

- Bumped ocean version to ^0.5.24 (#1)


## 0.1.16 (2024-05-30)

### Improvements

- Bumped ocean version to ^0.5.23 (#1)
- Updated the base image used in the Dockerfile that is created during integration scaffolding from `python:3.11-slim-buster` to `python:3.11-slim-bookworm`


## 0.1.15 (2024-05-29)

### Improvements

- Bumped ocean version to ^0.5.22 (#1)


## 0.1.14 (2024-05-26)

### Improvements

- Bumped ocean version to ^0.5.21 (#1)


## 0.1.13 (2024-05-26)

### Improvements

- Bumped ocean version to ^0.5.20 (#1)
- Removed the config.yaml file due to unused overrides


## 0.1.12 (2024-05-16)

### Improvements

- Bumped ocean version to ^0.5.19 (#1)


## 0.1.11 (2024-05-12)

### Improvements

- Bumped ocean version to ^0.5.18 (#1)


## 0.1.10 (2024-05-01)

### Improvements

- Bumped ocean version to ^0.5.17 (#1)


## 0.1.9 (2024-05-01)

### Improvements

- Bumped ocean version to ^0.5.16 (#1)


## 0.1.8 (2024-04-30)

### Improvements

- Bumped ocean version to ^0.5.15 (#1)


## 0.1.7 (2024-04-24)

### Improvements

- Bumped ocean version to ^0.5.14 (#1)


## 0.1.6 (2024-04-17)

### Improvements

- Bumped ocean version to ^0.5.12 (#1)


## 0.1.5 (2024-04-11)

### Bug Fixes

- Updated documentation path in `spec.yml`
- Resolved an issue where the relationship between feature flags and environments was causing synchronization of feature flags to fail


## 0.1.4 (2024-04-11)

### Improvements

- Bumped ocean version to ^0.5.11 (#1)


## 0.1.3 (2024-04-10)

### Improvements

- Bumped ocean version to ^0.5.10 (#1)


## 0.1.2 (2024-04-01)

### Improvements

- Bumped ocean version to ^0.5.9 (#1)


## 0.1.1 (2024-03-31)

### Bug Fixes

- Moved Launchdarkly integration to the Feature Management section (#1)

## 0.1.0 (2024-02-02)

### Features

- Implemented Launchdarkly integration (PORT-6238)<|MERGE_RESOLUTION|>--- conflicted
+++ resolved
@@ -7,18 +7,19 @@
 
 <!-- towncrier release notes start -->
 
-<<<<<<< HEAD
-## 0.2.1 (2025-01-27)
-=======
+## 0.2.4 (2025-01-27)
+
+
+### Improvements
+
+- Added recommendedInstallationMethod: 'saas' to integration spec
+
+
 ## 0.2.3 (2025-09-17)
->>>>>>> 3a322a36
-
-
-### Improvements
-
-<<<<<<< HEAD
-- Added recommendedInstallationMethod: 'saas' to integration spec
-=======
+
+
+### Improvements
+
 - Bumped ocean version to ^0.28.7
 
 
@@ -36,7 +37,6 @@
 ### Improvements
 
 - Bumped ocean version to ^0.28.4
->>>>>>> 3a322a36
 
 
 ## 0.2.0 (2025-09-09)
