[tool.poetry]
name = "launchdarkly"
<<<<<<< HEAD
version = "0.1.21"
=======
version = "0.1.22"
>>>>>>> b94974ca
description = "Launchdarkly integration for Port"
authors = ["Michael Armah <michaelarmah@getport.io>"]

[tool.poetry.dependencies]
python = "^3.11"
port_ocean = {version = "^0.7.1", extras = ["cli"]}

[tool.poetry.group.dev.dependencies]
pytest = "^7.2"
black = "^24.4.2"
mypy = "^1.3.0"
ruff = "^0.0.278"
pylint = "^2.17.4"
towncrier = "^23.6.0"

[tool.towncrier]
directory = "changelog"
filename = "CHANGELOG.md"
package = "port_ocean"

  [[tool.towncrier.type]]
  directory = "breaking"
  name = "Breaking Changes"
  showcontent = true

  [[tool.towncrier.type]]
  directory = "deprecation"
  name = "Deprecations"
  showcontent = true

  [[tool.towncrier.type]]
  directory = "feature"
  name = "Features"
  showcontent = true

  [[tool.towncrier.type]]
  directory = "improvement"
  name = "Improvements"
  showcontent = true

  [[tool.towncrier.type]]
  directory = "bugfix"
  name = "Bug Fixes"
  showcontent = true

  [[tool.towncrier.type]]
  directory = "doc"
  name = "Improved Documentation"
  showcontent = true

[build-system]
requires = ["poetry>=0.12"]
build-backend = "poetry.masonry.api"

[tool.mypy]
exclude = [
    'venv',
    '.venv',
]
plugins = [
    "pydantic.mypy"
]

follow_imports = "silent"
warn_redundant_casts = true
warn_unused_ignores = true
disallow_any_generics = true
check_untyped_defs = true
no_implicit_reexport = true

# for strict mypy: (this is the tricky one :-))
disallow_untyped_defs = true


[tool.ruff]
# Never enforce `E501` (line length violations).
ignore = ["E501"]

[tool.pydantic-mypy]
init_forbid_extra = true
init_typed = true
warn_required_dynamic_aliases = true
warn_untyped_fields = true

[tool.black]
line-length = 88
target-version = ['py311']
include = '\.pyi?$'
exclude = '''
/(
  \scripts
  \.toml
  |\.sh
  |\.git
  |\.ini
  |Dockerfile
  |\.venv
)/
'''<|MERGE_RESOLUTION|>--- conflicted
+++ resolved
@@ -1,10 +1,6 @@
 [tool.poetry]
 name = "launchdarkly"
-<<<<<<< HEAD
-version = "0.1.21"
-=======
-version = "0.1.22"
->>>>>>> b94974ca
+version = "0.1.23"
 description = "Launchdarkly integration for Port"
 authors = ["Michael Armah <michaelarmah@getport.io>"]
 
