--- conflicted
+++ resolved
@@ -1,10 +1,6 @@
 [tool.poetry]
 name = "launchdarkly"
-<<<<<<< HEAD
 version = "0.1.13"
-=======
-version = "0.1.12"
->>>>>>> fb1f246f
 description = "Launchdarkly integration for Port"
 authors = ["Michael Armah <michaelarmah@getport.io>"]
 
