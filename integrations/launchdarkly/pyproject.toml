--- conflicted
+++ resolved
@@ -1,10 +1,6 @@
 [tool.poetry]
 name = "launchdarkly"
-<<<<<<< HEAD
-version = "0.1.171"
-=======
-version = "0.1.172"
->>>>>>> 9be18340
+version = "0.1.173"
 description = "LaunchDarkly integration for Port"
 authors = ["Michael Armah <michaelarmah@getport.io>"]
 
