--- conflicted
+++ resolved
@@ -1,10 +1,6 @@
 [tool.poetry]
 name = "launchdarkly"
-<<<<<<< HEAD
-version = "0.1.13"
-=======
-version = "0.1.14"
->>>>>>> b89c824e
+version = "0.1.15"
 description = "Launchdarkly integration for Port"
 authors = ["Michael Armah <michaelarmah@getport.io>"]
 
