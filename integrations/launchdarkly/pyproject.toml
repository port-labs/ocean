[tool.poetry]
name = "launchdarkly"
<<<<<<< HEAD
version = "0.1.15"
=======
version = "0.1.18"
>>>>>>> 4b1f99fc
description = "Launchdarkly integration for Port"
authors = ["Michael Armah <michaelarmah@getport.io>"]

[tool.poetry.dependencies]
python = "^3.11"
port_ocean = {version = "^0.5.25", extras = ["cli"]}

[tool.poetry.group.dev.dependencies]
pytest = "^7.2"
black = "^24.4.2"
mypy = "^1.3.0"
ruff = "^0.0.278"
pylint = "^2.17.4"
towncrier = "^23.6.0"

[tool.towncrier]
directory = "changelog"
filename = "CHANGELOG.md"
package = "port_ocean"

  [[tool.towncrier.type]]
  directory = "breaking"
  name = "Breaking Changes"
  showcontent = true

  [[tool.towncrier.type]]
  directory = "deprecation"
  name = "Deprecations"
  showcontent = true

  [[tool.towncrier.type]]
  directory = "feature"
  name = "Features"
  showcontent = true

  [[tool.towncrier.type]]
  directory = "improvement"
  name = "Improvements"
  showcontent = true

  [[tool.towncrier.type]]
  directory = "bugfix"
  name = "Bug Fixes"
  showcontent = true

  [[tool.towncrier.type]]
  directory = "doc"
  name = "Improved Documentation"
  showcontent = true

[build-system]
requires = ["poetry>=0.12"]
build-backend = "poetry.masonry.api"

[tool.mypy]
exclude = [
    'venv',
    '.venv',
]
plugins = [
    "pydantic.mypy"
]

follow_imports = "silent"
warn_redundant_casts = true
warn_unused_ignores = true
disallow_any_generics = true
check_untyped_defs = true
no_implicit_reexport = true

# for strict mypy: (this is the tricky one :-))
disallow_untyped_defs = true


[tool.ruff]
# Never enforce `E501` (line length violations).
ignore = ["E501"]

[tool.pydantic-mypy]
init_forbid_extra = true
init_typed = true
warn_required_dynamic_aliases = true
warn_untyped_fields = true

[tool.black]
line-length = 88
target-version = ['py311']
include = '\.pyi?$'
exclude = '''
/(
  \scripts
  \.toml
  |\.sh
  |\.git
  |\.ini
  |Dockerfile
  |\.venv
)/
'''<|MERGE_RESOLUTION|>--- conflicted
+++ resolved
@@ -1,10 +1,6 @@
 [tool.poetry]
 name = "launchdarkly"
-<<<<<<< HEAD
-version = "0.1.15"
-=======
-version = "0.1.18"
->>>>>>> 4b1f99fc
+version = "0.1.19"
 description = "Launchdarkly integration for Port"
 authors = ["Michael Armah <michaelarmah@getport.io>"]
 
