[tool.poetry]
name = "launchdarkly"
<<<<<<< HEAD
version = "0.1.8"
=======
version = "0.1.10"
>>>>>>> 99bc3c0b
description = "Launchdarkly integration for Port"
authors = ["Michael Armah <michaelarmah@getport.io>"]

[tool.poetry.dependencies]
python = "^3.11"
port_ocean = {version = "^0.5.17", extras = ["cli"]}

[tool.poetry.group.dev.dependencies]
pytest = "^7.2"
black = "^24.3.0"
mypy = "^1.3.0"
ruff = "^0.0.278"
pylint = "^2.17.4"
towncrier = "^23.6.0"

[tool.towncrier]
directory = "changelog"
filename = "CHANGELOG.md"
package = "port_ocean"

  [[tool.towncrier.type]]
  directory = "breaking"
  name = "Breaking Changes"
  showcontent = true

  [[tool.towncrier.type]]
  directory = "deprecation"
  name = "Deprecations"
  showcontent = true

  [[tool.towncrier.type]]
  directory = "feature"
  name = "Features"
  showcontent = true

  [[tool.towncrier.type]]
  directory = "improvement"
  name = "Improvements"
  showcontent = true

  [[tool.towncrier.type]]
  directory = "bugfix"
  name = "Bug Fixes"
  showcontent = true

  [[tool.towncrier.type]]
  directory = "doc"
  name = "Improved Documentation"
  showcontent = true

[build-system]
requires = ["poetry>=0.12"]
build-backend = "poetry.masonry.api"

[tool.mypy]
exclude = [
    'venv',
    '.venv',
]
plugins = [
    "pydantic.mypy"
]

follow_imports = "silent"
warn_redundant_casts = true
warn_unused_ignores = true
disallow_any_generics = true
check_untyped_defs = true
no_implicit_reexport = true

# for strict mypy: (this is the tricky one :-))
disallow_untyped_defs = true


[tool.ruff]
# Never enforce `E501` (line length violations).
ignore = ["E501"]

[tool.pydantic-mypy]
init_forbid_extra = true
init_typed = true
warn_required_dynamic_aliases = true
warn_untyped_fields = true

[tool.black]
line-length = 88
target-version = ['py311']
include = '\.pyi?$'
exclude = '''
/(
  \scripts
  \.toml
  |\.sh
  |\.git
  |\.ini
  |Dockerfile
  |\.venv
)/
'''<|MERGE_RESOLUTION|>--- conflicted
+++ resolved
@@ -1,10 +1,6 @@
 [tool.poetry]
 name = "launchdarkly"
-<<<<<<< HEAD
-version = "0.1.8"
-=======
-version = "0.1.10"
->>>>>>> 99bc3c0b
+version = "0.1.11"
 description = "Launchdarkly integration for Port"
 authors = ["Michael Armah <michaelarmah@getport.io>"]
 
