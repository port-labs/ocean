# Changelog

All notable changes to this project will be documented in this file.

The format is based on [Keep a Changelog](https://keepachangelog.com/en/1.0.0/),
and this project adheres to [Semantic Versioning](https://semver.org/spec/v2.0.0.html).

<!-- towncrier release notes start -->

<<<<<<< HEAD
# Port_Ocean 0.1.35 (2024-04-26)

### Features

- Added cloudcost integration to ingest costs per cloud provider (0.1.35)

### Bug Fixes

- Fixed bug causing `OPENCOST_HOST` environment variable to be parsed incorrectly (0.1.35)
=======
# Port_Ocean 0.1.37 (2024-05-01)

### Improvements

- Bumped ocean version to ^0.5.17 (#1)


# Port_Ocean 0.1.36 (2024-05-01)

### Improvements

- Bumped ocean version to ^0.5.16 (#1)


# Port_Ocean 0.1.35 (2024-04-30)

### Improvements

- Bumped ocean version to ^0.5.15 (#1)
>>>>>>> e950c4a1


# Port_Ocean 0.1.34 (2024-04-24)

### Improvements

- Bumped ocean version to ^0.5.14 (#1)


# Port_Ocean 0.1.33 (2024-04-17)

### Improvements

- Bumped ocean version to ^0.5.12 (#1)


# Port_Ocean 0.1.32 (2024-04-11)

### Improvements

- Bumped ocean version to ^0.5.11 (#1)


# Port_Ocean 0.1.31 (2024-04-10)

### Improvements

- Bumped ocean version to ^0.5.10 (#1)


# Port_Ocean 0.1.30 (2024-04-01)

### Improvements

- Bumped ocean version to ^0.5.9 (#1)


# Port_Ocean 0.1.29 (2024-03-28)

### Improvements

- Bumped ocean version to ^0.5.8 (#1)


# Port_Ocean 0.1.28 (2024-03-20)

### Improvements

- Bumped ocean version to ^0.5.7 (#1)


# Port_Ocean 0.1.27 (2024-03-17)

### Improvements

- Bumped ocean version to ^0.5.6 (#1)


# Port_Ocean 0.1.26 (2024-03-06)

### Improvements

- Bumped ocean version to ^0.5.5 (#1)


# Port_Ocean 0.1.25 (2024-03-03)

### Improvements

- Bumped ocean version to ^0.5.4 (#1)


# Port_Ocean 0.1.24 (2024-03-03)

### Improvements

- Bumped ocean version to ^0.5.3 (#1)


# Port_Ocean 0.1.23 (2024-02-21)

### Improvements

- Bumped ocean version to ^0.5.2 (#1)


# Port_Ocean 0.1.22 (2024-02-20)

### Improvements

- Bumped ocean version to ^0.5.1 (#1)


# Port_Ocean 0.1.21 (2024-02-18)

### Improvements

- Bumped ocean version to ^0.5.0 (#1)


# Port_Ocean 0.1.20 (2024-01-23)

### Improvements

- Bumped ocean version to ^0.4.17 (#1)


# Port_Ocean 0.1.19 (2024-01-11)

### Improvements

- Bumped ocean version to ^0.4.16 (#1)


# Port_Ocean 0.1.18 (2024-01-07)

### Improvements

- Bumped ocean version to ^0.4.15 (#1)


# Port_Ocean 0.1.17 (2024-01-07)

### Improvements

- Bumped ocean version to ^0.4.14 (#1)


# Port_Ocean 0.1.16 (2024-01-01)

### Improvements

- Bumped ocean version to ^0.4.13 (#1)


# Port_Ocean 0.1.15 (2023-12-24)

### Improvements

- Bumped ocean version to ^0.4.12 (#1)


# Port_Ocean 0.1.14 (2023-12-21)

### Improvements

- Bumped ocean version to ^0.4.11 (#1)


# Port_Ocean 0.1.13 (2023-12-21)

### Improvements

- Bumped ocean version to ^0.4.10 (#1)


# Port_Ocean 0.1.12 (2023-12-14)

### Improvements

- Bumped ocean version to ^0.4.8 (#1)


# Port_Ocean 0.1.11 (2023-12-05)

### Improvements

- Bumped ocean version to ^0.4.7 (#1)


# Port_Ocean 0.1.10 (2023-12-04)

### Improvements

- Bumped ocean version to ^0.4.6 (#1)


# Port_Ocean 0.1.9 (2023-11-30)

### Improvements

- Bumped ocean version to ^0.4.5 (#1)


# Port_Ocean 0.1.8 (2023-11-29)

### Improvements

- Bumped ocean version to ^0.4.4 (#1)
- Changed the httpx client to be the ocean's client for better connection error handling and request retries


# Port_Ocean 0.1.7 (2023-11-21)

### Improvements

- Bumped ocean version to ^0.4.3 (#1)


# Port_Ocean 0.1.6 (2023-11-08)

### Improvements

- Bumped ocean version to ^0.4.2 (#1)


# Port_Ocean 0.1.5 (2023-11-03)

### Improvements

- Bumped ocean version to ^0.4.1 (#1)


# Port_Ocean 0.1.4 (2023-11-01)

### Improvements

- Bumped ocean version to ^0.4.0 (#1)


# OpenCost 0.1.3 (2023-10-29)

### Improvements

- Bumped ocean version to 0.3.2 (#1)


# OpenCost 0.1.2 (2023-10-29)

### Improvements

- Updated integration & blueprint icons to Opencost icon (PORT-5063)

# OpenCost 0.1.1 (2023-10-11)

### Improvements

- Modified the way parameters are passed to the query request using the port app config
- Updated the icon to `Cluster` icon

# OpenCost 0.1.0 (2023-10-11)

### Features

- Implemented OpenCost integration (#0)<|MERGE_RESOLUTION|>--- conflicted
+++ resolved
@@ -6,9 +6,7 @@
 and this project adheres to [Semantic Versioning](https://semver.org/spec/v2.0.0.html).
 
 <!-- towncrier release notes start -->
-
-<<<<<<< HEAD
-# Port_Ocean 0.1.35 (2024-04-26)
+# Port_Ocean 0.1.38 (2024-05-08)
 
 ### Features
 
@@ -17,7 +15,8 @@
 ### Bug Fixes
 
 - Fixed bug causing `OPENCOST_HOST` environment variable to be parsed incorrectly (0.1.35)
-=======
+
+
 # Port_Ocean 0.1.37 (2024-05-01)
 
 ### Improvements
@@ -37,7 +36,6 @@
 ### Improvements
 
 - Bumped ocean version to ^0.5.15 (#1)
->>>>>>> e950c4a1
 
 
 # Port_Ocean 0.1.34 (2024-04-24)
