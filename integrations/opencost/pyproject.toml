[tool.poetry]
name = "opencost"
<<<<<<< HEAD
version = "0.1.197"
=======
version = "0.2.0"
>>>>>>> 705c762a
description = "Ocean integration for OpenCost"
authors = ["Isaac Coffie <isaac@getport.io>"]

[tool.poetry.dependencies]
python = "^3.12"
port_ocean = {version = "^0.28.3", extras = ["cli"]}

[tool.poetry.group.dev.dependencies]
# uncomment this if you want to debug the ocean core together with your integration
# port_ocean = { path = '../../', develop = true, extras = ['all'] }
black = "^24.4.2"
mypy = "^1.3.0"
pylint = ">=2.17.4,<4.0.0"
pytest = ">=8.2,<9.0"
pytest-asyncio = ">=0.24.0"
pytest-httpx = ">=0.30.0"
pytest-xdist = "^3.6.1"
ruff = "^0.6.3"
towncrier = "^23.6.0"
cryptography = "^44.0.1"

[tool.towncrier]
directory = "changelog"
filename = "CHANGELOG.md"
title_format = "## {version} ({project_date})"
underlines = [""]

  [[tool.towncrier.type]]
  directory = "breaking"
  name = "Breaking Changes"
  showcontent = true

  [[tool.towncrier.type]]
  directory = "deprecation"
  name = "Deprecations"
  showcontent = true

  [[tool.towncrier.type]]
  directory = "feature"
  name = "Features"
  showcontent = true

  [[tool.towncrier.type]]
  directory = "improvement"
  name = "Improvements"
  showcontent = true

  [[tool.towncrier.type]]
  directory = "bugfix"
  name = "Bug Fixes"
  showcontent = true

  [[tool.towncrier.type]]
  directory = "doc"
  name = "Improved Documentation"
  showcontent = true

[build-system]
requires = ["poetry-core>=1.0.0"]
build-backend = "poetry.core.masonry.api"

[tool.mypy]
exclude = [
    'venv',
    '.venv',
]
plugins = [
    "pydantic.mypy"
]

follow_imports = "silent"
warn_redundant_casts = true
warn_unused_ignores = true
disallow_any_generics = true
check_untyped_defs = true
no_implicit_reexport = true

# for strict mypy: (this is the tricky one :-))
disallow_untyped_defs = true


[tool.ruff]
# Never enforce `E501` (line length violations).
ignore = ["E501"]

[tool.pydantic-mypy]
init_forbid_extra = true
init_typed = true
warn_required_dynamic_aliases = true
warn_untyped_fields = true

[tool.black]
line-length = 88
target-version = ['py311']
include = '\.pyi?$'
exclude = '''
/(
  \scripts
  \.toml
  |\.sh
  |\.git
  |\.ini
  |Dockerfile
  |\.venv
)/
'''

[tool.pytest.ini_options]
asyncio_mode = "auto"
asyncio_default_fixture_loop_scope = "function"
addopts = "-vv -n auto ./tests"<|MERGE_RESOLUTION|>--- conflicted
+++ resolved
@@ -1,10 +1,6 @@
 [tool.poetry]
 name = "opencost"
-<<<<<<< HEAD
-version = "0.1.197"
-=======
-version = "0.2.0"
->>>>>>> 705c762a
+version = "0.2.1"
 description = "Ocean integration for OpenCost"
 authors = ["Isaac Coffie <isaac@getport.io>"]
 
