--- conflicted
+++ resolved
@@ -22,11 +22,8 @@
     BOARD = "board"
     COLUMN = "column"
     RELEASE = "release"
-<<<<<<< HEAD
     FILE = "file"
-=======
     USER = "user"
->>>>>>> 619670c6
 
 
 PULL_REQUEST_SEARCH_CRITERIA: list[dict[str, Any]] = [
@@ -72,7 +69,6 @@
     selector: AzureDevopsSelector
 
 
-<<<<<<< HEAD
 class AzureDevopsFileResourceConfig(ResourceConfig):
     class AzureDevopsSelector(Selector):
         query: str
@@ -80,7 +76,7 @@
 
     kind: Literal["file"]
     selector: AzureDevopsSelector
-=======
+
 class TeamSelector(Selector):
     include_members: bool = Field(
         alias="includeMembers",
@@ -92,7 +88,6 @@
 class AzureDevopsTeamResourceConfig(ResourceConfig):
     kind: Literal["team"]
     selector: TeamSelector
->>>>>>> 619670c6
 
 
 class GitPortAppConfig(PortAppConfig):
@@ -111,11 +106,7 @@
     resources: list[
         AzureDevopsProjectResourceConfig
         | AzureDevopsWorkItemResourceConfig
-<<<<<<< HEAD
-        | AzureDevopsFileResourceConfig
-=======
         | AzureDevopsTeamResourceConfig
->>>>>>> 619670c6
         | ResourceConfig
     ] = Field(default_factory=list)
 
