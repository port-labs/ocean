from datetime import datetime, timedelta
from enum import StrEnum
from typing import Any


class Kind(StrEnum):
    REPOSITORY = "repository"
    REPOSITORY_POLICY = "repository-policy"
    PULL_REQUEST = "pull-request"
    PIPELINE = "pipeline"
    MEMBER = "member"
    TEAM = "team"
    PROJECT = "project"
    WORK_ITEM = "work-item"
    BOARD = "board"
    COLUMN = "column"
    RELEASE = "release"
    FILE = "file"
    USER = "user"
    FOLDER = "folder"


PULL_REQUEST_SEARCH_CRITERIA: list[dict[str, Any]] = [
    {"searchCriteria.status": "active"},
    {
        "searchCriteria.status": "abandoned",
        "searchCriteria.minTime": datetime.now() - timedelta(days=7),
    },
    {
        "searchCriteria.status": "completed",
        "searchCriteria.minTime": datetime.now() - timedelta(days=7),
    },
]


<<<<<<< HEAD
def extract_branch_name_from_ref(ref: str) -> str:
    return "/".join(ref.split("/")[2:])
=======
class AzureDevopsProjectResourceConfig(ResourceConfig):
    class AzureDevopsSelector(Selector):
        query: str
        default_team: bool = Field(
            default=False,
            description="If set to true, it ingests default team for each project to Port. This causes latency while syncing the entities to Port.  Default value is false. ",
            alias="defaultTeam",
        )

    kind: Literal["project"]
    selector: AzureDevopsSelector


class AzureDevopsWorkItemResourceConfig(ResourceConfig):
    class AzureDevopsSelector(Selector):
        query: str
        wiql: str | None = Field(
            default=None,
            description="WIQL query to filter work items. If not provided, all work items will be fetched.",
            alias="wiql",
        )
        expand: Literal["None", "Fields", "Relations", "Links", "All"] = Field(
            default="All",
            description="Expand options for work items. Allowed values are 'None', 'Fields', 'Relations', 'Links' and 'All'. Default value is 'All'.",
        )

    kind: Literal["work-item"]
    selector: AzureDevopsSelector


class FileSelector(BaseModel):
    """Configuration for file selection in Azure DevOps repositories."""

    path: Union[str, List[str]] = Field(
        ...,  # Make path required
        description="""
        Explicit file path(s) to fetch. Can be a single path or list of paths.

        Examples of valid paths:
        - "src/config.yaml"
        - "deployment/helm/values.yaml"
        - "config/settings.json"
        - ".github/workflows/ci.yml"
        - "docs/README.md"
        - "src/main.py"
        - "images/logo.png"

        Invalid paths:
        - "*" : glob patterns not allowed
        - "*.yaml" : glob patterns not allowed
        - "src/*.js" : glob patterns not allowed
        - "config/**/*.yaml" : glob patterns not allowed
        - "**/*" : glob patterns not allowed
        - "**" : glob patterns not allowed

        Each path must be an explicit file path relative to the repository root.
        Glob patterns are not supported to prevent overly broad file fetching.
        """,
    )
    repos: Optional[List[str]] = Field(
        default=None,
        description="List of repository names to scan. If None, scans all repositories.",
    )

    @validator("path", allow_reuse=True)
    @classmethod
    def validate_path_patterns(cls, v: Union[str, List[str]]) -> Union[str, List[str]]:
        patterns = [v] if isinstance(v, str) else v

        if not patterns:
            raise ValueError("At least one file path must be specified")

        invalid_chars = {"*", "?", "[", "]", "{", "}", "**"}
        valid_paths = []

        for path in patterns:
            # Skip empty paths
            if not path or not path.strip():
                continue

            # Remove leading/trailing slashes and spaces
            cleaned_path = path.strip().strip("/")

            # Check for invalid glob characters
            if any(char in cleaned_path for char in invalid_chars):
                raise ValueError(
                    f"Path '{path}' contains glob patterns which are not allowed. "
                    "Please provide explicit file paths like 'src/config.yaml' or 'docs/README.md'"
                )

            valid_paths.append(cleaned_path)

        if not valid_paths:
            raise ValueError(
                "No valid file paths provided. Please provide explicit file paths "
                "like 'src/config.yaml' or 'docs/README.md'"
            )

        return valid_paths


class AzureDevopsFileSelector(Selector):
    """Selector for Azure DevOps file resources."""

    files: FileSelector = Field(
        description="""Configuration for file selection and scanning.

        Specify explicit file paths to fetch from repositories.
        Example:
        ```yaml
        selector:
          files:
            path:
              - "port.yml"
              - "config/settings.json"
              - ".github/workflows/ci.yml"
            repos:  # optional, if not specified will scan all repositories
              - "my-repo-1"
              - "my-repo-2"
        ```
        """,
    )


class AzureDevopsFileResourceConfig(ResourceConfig):
    kind: Literal["file"]
    selector: AzureDevopsFileSelector


class TeamSelector(Selector):
    include_members: bool = Field(
        alias="includeMembers",
        default=False,
        description="Whether to include the members of the team, defaults to false",
    )


class AzureDevopsTeamResourceConfig(ResourceConfig):
    kind: Literal["team"]
    selector: TeamSelector


def extract_branch_name_from_ref(ref: str) -> str:
    return "/".join(ref.split("/")[2:])


class RepositoryBranchMapping(BaseModel):
    name: str = Field(description="Repository name")
    branch: str | None = Field(default=None, description="Branch to scan")


class FolderPattern(BaseModel):
    path: str = Field(
        default="",
        alias="path",
        description="""Specify the repositories and folders to include under this relative path.
        Supports glob pattern (*) for matching within a path segment:
        - Use * to match any characters within a path segment

        Examples of valid paths:
        - "src/backend" - Matches the exact backend folder inside src
        - "src/*" - Matches all immediate subfolders inside src (e.g., src/api, src/utils)
        - "src/*/docs" - Matches the docs folder inside any immediate subfolder of src (e.g., src/api/docs, src/utils/docs)
        """,
    )
    repos: list[RepositoryBranchMapping] = Field(
        default_factory=list,
        alias="repos",
        description="Specify the repositories and branches to include under this relative path",
    )


class AzureDevopsFolderSelector(Selector):
    """Selector for Azure DevOps folder scanning configuration"""

    project_name: str = Field(
        ...,
        description="Name of the Azure DevOps project that contains the repositories to be scanned",
    )
    folders: list[FolderPattern] = Field(
        default_factory=list,
        alias="folders",
        description="Specify the repositories, branches and folders to include under this relative path",
    )


class AzureDevopsFolderResourceConfig(ResourceConfig):
    """Resource configuration for folder scanning"""

    kind: Literal["folder"]
    selector: AzureDevopsFolderSelector


class GitPortAppConfig(PortAppConfig):
    spec_path: List[str] | str = Field(alias="specPath", default="port.yml")
    use_default_branch: bool | None = Field(
        default=None,
        description=(
            "If set to true, it uses default branch of the repository"
            " for syncing the entities to Port. If set to false or None"
            ", it uses the branch mentioned in the `branch` config pro"
            "perty."
        ),
        alias="useDefaultBranch",
    )
    branch: str = "main"
    resources: list[
        AzureDevopsProjectResourceConfig
        | AzureDevopsFolderResourceConfig
        | AzureDevopsWorkItemResourceConfig
        | AzureDevopsTeamResourceConfig
        | AzureDevopsFileResourceConfig
        | ResourceConfig
    ] = Field(default_factory=list)
>>>>>>> dc3fc664
<|MERGE_RESOLUTION|>--- conflicted
+++ resolved
@@ -33,10 +33,9 @@
 ]
 
 
-<<<<<<< HEAD
 def extract_branch_name_from_ref(ref: str) -> str:
     return "/".join(ref.split("/")[2:])
-=======
+ 
 class AzureDevopsProjectResourceConfig(ResourceConfig):
     class AzureDevopsSelector(Selector):
         query: str
@@ -251,4 +250,4 @@
         | AzureDevopsFileResourceConfig
         | ResourceConfig
     ] = Field(default_factory=list)
->>>>>>> dc3fc664
+ 