import asyncio
import functools
import json
<<<<<<< HEAD
from typing import Any, AsyncGenerator, Awaitable, Optional, Callable
=======
from typing import Any, AsyncGenerator, Optional, Callable, Iterable
>>>>>>> 3a322a36
from httpx import HTTPStatusError
from loguru import logger
from port_ocean.context.event import event
from port_ocean.context.ocean import ocean
from port_ocean.utils.cache import cache_iterator_result

from azure_devops.webhooks.webhook_event import WebhookSubscription
from azure_devops.webhooks.events import RepositoryEvents, PullRequestEvents, PushEvents

from azure_devops.client.base_client import HTTPBaseClient
from azure_devops.misc import FolderPattern, RepositoryBranchMapping
from azure_devops.client.base_client import PAGE_SIZE

from azure_devops.client.file_processing import (
    PathDescriptor,
    RecursionLevel,
    extract_descriptor_from_pattern,
    get_priority,
    group_descriptors_by_base,
    filter_files_by_glob,
    parse_file_content,
    separate_glob_and_literal_paths,
)
from port_ocean.utils.async_iterators import (
    stream_async_iterators_tasks,
    semaphore_async_iterator,
)
from port_ocean.utils.queue_utils import process_in_queue
from urllib.parse import urlparse
from typing import TYPE_CHECKING
import fnmatch

if TYPE_CHECKING:
    from integration import CodeCoverageConfig

API_URL_PREFIX = "_apis"
WEBHOOK_API_PARAMS = {"api-version": "7.1-preview.1"}
API_PARAMS = {"api-version": "7.1"}
WEBHOOK_URL_SUFFIX = "/integration/webhook"
# Maximum number of work item IDs allowed in a single API request
# (based on Azure DevOps API limitations) https://learn.microsoft.com/en-us/rest/api/azure/devops/wit/work-items/list?view=azure-devops-rest-7.1&tabs=HTTP
MAX_WORK_ITEMS_PER_REQUEST = 200
MAX_WORK_ITEMS_RESULTS_PER_PROJECT = 19999
MAX_ALLOWED_FILE_SIZE_IN_BYTES = 1 * 1024 * 1024
MAX_CONCURRENT_FILE_DOWNLOADS = 50
MAX_CONCURRENT_REPOS_FOR_FILE_PROCESSING = 25
MAX_CONCURRENT_REPOS_FOR_PULL_REQUESTS = 25

# Webhook subscriptions for Azure DevOps events
AZURE_DEVOPS_WEBHOOK_SUBSCRIPTIONS = [
    WebhookSubscription(
        publisherId="tfs", eventType=PullRequestEvents.PULL_REQUEST_CREATED
    ),
    WebhookSubscription(
        publisherId="tfs", eventType=PullRequestEvents.PULL_REQUEST_UPDATED
    ),
    WebhookSubscription(publisherId="tfs", eventType=PushEvents.PUSH),
    WebhookSubscription(publisherId="tfs", eventType=RepositoryEvents.REPO_CREATED),
]


class AzureDevopsClient(HTTPBaseClient):
    def __init__(
        self,
        organization_url: str,
        personal_access_token: str,
        webhook_auth_username: Optional[str] = None,
    ) -> None:
        super().__init__(personal_access_token)
        self._organization_base_url = organization_url
        self.webhook_auth_username = webhook_auth_username

    @classmethod
    def create_from_ocean_config(cls) -> "AzureDevopsClient":
        if cache := event.attributes.get("azure_devops_client"):
            return cache
        azure_devops_client = cls(
            ocean.integration_config["organization_url"].strip("/"),
            ocean.integration_config["personal_access_token"],
            ocean.integration_config["webhook_auth_username"],
        )
        event.attributes["azure_devops_client"] = azure_devops_client
        return azure_devops_client

    @classmethod
    def _repository_is_healthy(cls, repository: dict[str, Any]) -> bool:
        UNHEALTHY_PROJECT_STATES = {
            "deleted",
            "deleting",
            "new",
            "createPending",
        }
        return repository.get("project", {}).get(
            "state"
        ) not in UNHEALTHY_PROJECT_STATES and not repository.get("isDisabled")

    async def get_single_project(self, project_id: str) -> dict[str, Any] | None:
        project_url = (
            f"{self._organization_base_url}/{API_URL_PREFIX}/projects/{project_id}"
        )
        response = await self.send_request("GET", project_url)
        if not response:
            return None
        project = response.json()
        return project

    @cache_iterator_result()
    async def generate_projects(
        self, sync_default_team: bool = False
    ) -> AsyncGenerator[list[dict[str, Any]], None]:
        """
        sync_default_team: bool - The List projects endpoint of ADO API excludes default team of a project.
        By setting leveraging the sync_default_team flag, we optionally fetch the default team from the get project
        endpoint using the project id which we obtain from the list projects endpoint.
        read more -> https://learn.microsoft.com/en-us/rest/api/azure/devops/core/projects/list?view=azure-devops-rest-7.1&tabs=HTTP#teamprojectreference
        """

        params = {"includeCapabilities": "true"}
        projects_url = f"{self._organization_base_url}/{API_URL_PREFIX}/projects"
        async for projects in self._get_paginated_by_top_and_continuation_token(
            projects_url, additional_params=params
        ):
            if sync_default_team:
                logger.info("Adding default team to projects")
                tasks = [self.get_single_project(project["id"]) for project in projects]
                projects_batch: list[dict[str, Any] | None] = await asyncio.gather(
                    *tasks
                )
                projects = [project for project in projects_batch if project]
            yield projects

    @cache_iterator_result()
    async def generate_teams(self) -> AsyncGenerator[list[dict[str, Any]], None]:
        teams_url = f"{self._organization_base_url}/{API_URL_PREFIX}/teams"
        async for teams in self._get_paginated_by_top_and_skip(teams_url):
            yield teams

    async def get_team_members(self, team: dict[str, Any]) -> list[dict[str, Any]]:
        members_url = (
            f"{self._organization_base_url}/{API_URL_PREFIX}/projects/"
            f"{team['projectId']}/teams/{team['id']}/members"
        )
        members = []
        async for members_batch in self._get_paginated_by_top_and_skip(
            members_url,
        ):
            members.extend(members_batch)
        return members

    async def enrich_teams_with_members(
        self, teams: list[dict[str, Any]]
    ) -> list[dict[str, Any]]:
        logger.debug(f"Fetching members for {len(teams)} teams")

        team_tasks = [self.get_team_members(team) for team in teams]

        members_results = await asyncio.gather(*team_tasks)

        total_members = sum(len(members) for members in members_results)
        logger.info(f"Retrieved {total_members} members across {len(teams)} teams")

        for team, members in zip(teams, members_results):
            team["__members"] = members

        return teams

    async def generate_members(self) -> AsyncGenerator[list[dict[str, Any]], None]:
        async for teams in self.generate_teams():
            for team in teams:
                members = await self.get_team_members(team)
                for member in members:
                    member["__teamId"] = team["id"]
                yield members

    def _is_azure_devops_services(self) -> bool:
        """Check if the base URL is Azure DevOps Services."""
        hostname = urlparse(self._organization_base_url).hostname or ""
        return hostname.lower().endswith((".visualstudio.com", "dev.azure.com"))

    def _format_service_url(self, subdomain: str) -> str:
        base_url = self._organization_base_url
        if self._is_azure_devops_services():
            if ".visualstudio.com" in base_url:
                return base_url.replace(
                    ".visualstudio.com", f".{subdomain}.visualstudio.com"
                )
            return base_url.replace("dev.azure.com", f"{subdomain}.dev.azure.com")

        return base_url

    async def generate_users(self) -> AsyncGenerator[list[dict[str, Any]], None]:
        users_url = (
            self._format_service_url("vsaex") + f"/{API_URL_PREFIX}/userentitlements"
        )
        async for users in self._get_paginated_by_top_and_continuation_token(
            users_url, data_key="items"
        ):
            yield users

    @cache_iterator_result()
    async def generate_repositories(
        self, include_disabled_repositories: bool = True
    ) -> AsyncGenerator[list[dict[Any, Any]], None]:
        async for projects in self.generate_projects():
            for project in projects:
                repos_url = f"{self._organization_base_url}/{project['id']}/{API_URL_PREFIX}/git/repositories"
                response = await self.send_request("GET", repos_url)
                if not response:
                    continue
                repositories = response.json()["value"]
                if include_disabled_repositories:
                    yield repositories
                else:
                    yield [
                        repo
                        for repo in repositories
                        if self._repository_is_healthy(repo)
                    ]

    async def generate_pull_requests(
        self, search_filters: Optional[dict[str, Any]] = None
    ) -> AsyncGenerator[list[dict[Any, Any]], None]:
        async for repositories in self.generate_repositories(
            include_disabled_repositories=False
        ):
            semaphore = asyncio.BoundedSemaphore(MAX_CONCURRENT_REPOS_FOR_PULL_REQUESTS)
            tasks = [
                semaphore_async_iterator(
                    semaphore,
                    functools.partial(
                        self._get_paginated_by_top_and_skip,
                        f"{self._organization_base_url}/{repository['project']['id']}/{API_URL_PREFIX}/git/repositories/{repository['id']}/pullrequests",
                        search_filters,
                    ),
                )
                for repository in repositories
            ]
            async for pull_requests in stream_async_iterators_tasks(*tasks):
                yield pull_requests

    async def generate_pipelines(self) -> AsyncGenerator[list[dict[Any, Any]], None]:
        async for projects in self.generate_projects():
            for project in projects:
                pipelines_url = f"{self._organization_base_url}/{project['id']}/{API_URL_PREFIX}/pipelines"
                async for (
                    pipelines
                ) in self._get_paginated_by_top_and_continuation_token(pipelines_url):
                    for pipeline in pipelines:
                        pipeline["__projectId"] = project["id"]
                    yield pipelines

    async def generate_releases(self) -> AsyncGenerator[list[dict[str, Any]], None]:
        async for projects in self.generate_projects():
            for project in projects:
                releases_url = (
                    self._format_service_url("vsrm")
                    + f"/{project['id']}/{API_URL_PREFIX}/release/releases"
                )
                async for releases in self._get_paginated_by_top_and_continuation_token(
                    releases_url
                ):
                    yield releases

    async def generate_pipeline_runs(
        self,
    ) -> AsyncGenerator[list[dict[str, Any]], None]:
        """
        Generate pipeline runs for all pipelines in all projects.

        API: GET {org}/{project}/_apis/pipelines/{pipelineId}/runs
        https://learn.microsoft.com/en-us/rest/api/azure/devops/pipelines/runs/list
        """
        async for projects in self.generate_projects():
            project_tasks = [self._runs_for_project(project) for project in projects]
            async for batch in stream_async_iterators_tasks(*project_tasks):
                yield batch

    async def _runs_for_project(
        self, project: dict[str, Any]
    ) -> AsyncGenerator[list[dict[str, Any]], None]:
        """Yield runs (in batches) for every pipeline in a given project."""
        async for pipelines in self._paginate_pipelines(project_id=project["id"]):
            if not pipelines:
                continue
            pipeline_tasks = [
                self._paginate_pipeline_runs(project, pipeline)
                for pipeline in pipelines
            ]
            async for batch in stream_async_iterators_tasks(*pipeline_tasks):
                yield batch

    async def _paginate_pipelines(
        self, project_id: str
    ) -> AsyncGenerator[list[dict[str, Any]], None]:
        """Paginate pipelines for a project, yielding pipeline batches."""
        pipelines_url = (
            f"{self._organization_base_url}/{project_id}/{API_URL_PREFIX}/pipelines"
        )
        async for pipelines in self._get_paginated_by_top_and_continuation_token(
            pipelines_url
        ):
            yield pipelines

    async def _paginate_pipeline_runs(
        self, project: dict[str, Any], pipeline: dict[str, Any]
    ) -> AsyncGenerator[list[dict[str, Any]], None]:
        """
        Paginate runs for a specific pipeline, annotate each run
        with project/pipeline context, and yield batches.
        """
        runs_url = (
            f"{self._organization_base_url}/{project['id']}/{API_URL_PREFIX}"
            f"/pipelines/{pipeline['id']}/runs"
        )
        async for runs in self._get_paginated_by_top_and_continuation_token(
            runs_url, data_key="value"
        ):
            if not runs:
                continue
            self._annotate_runs(runs, project=project, pipeline=pipeline)
            yield runs

    @staticmethod
    def _annotate_runs(
        runs: Iterable[dict[str, Any]],
        project: dict[str, Any],
        pipeline: dict[str, Any],
    ) -> None:
        """Mutate each run to include project/pipeline metadata."""
        for run in runs:
            run["__project"] = project
            run["__pipeline"] = pipeline

    async def _fetch_stages_for_build(
        self, project: dict[str, Any], build: dict[str, Any]
    ) -> list[dict[str, Any]]:
        """Fetch and process stage records for a specific build.

        Returns a list of stage records enriched with project and build context.
        Returns empty list if timeline fetch fails.
        """
        timeline_url = (
            f"{self._organization_base_url}/{project['id']}/"
            f"{API_URL_PREFIX}/build/builds/{build['id']}/timeline"
        )
        try:
            response = await self.send_request("GET", timeline_url)
            if not response:
                return []

            records = response.json().get("records", [])
            project_ref, build_ref = project, build

            stage_records = [
                {**record, "__project": project_ref, "__build": build_ref}
                for record in records
                if record.get("type") == "Stage"
            ]
            return stage_records

        except Exception as e:
            logger.warning(f"Failed to fetch timeline for build {build['id']}: {e}")
            return []

    def _enrich_builds_with_project_data(
        self,
        builds: list[dict[str, Any]],
        project: dict[str, Any],
    ) -> list[dict[str, Any]]:
        enriched: list[dict[str, Any]] = []
        for build in builds:
            b = dict(build)
            b["__projectId"] = project["id"]
            b["__project"] = project
            enriched.append(b)
        return enriched

    async def _generate_builds_for_project(
        self,
        project: dict[str, Any],
    ) -> AsyncGenerator[list[dict[str, Any]], None]:
        """Yield paginated builds for a single project, enriched with project data."""
        builds_url = f"{self._organization_base_url}/{project['id']}/{API_URL_PREFIX}/build/builds"
        async for builds in self._get_paginated_by_top_and_continuation_token(
            builds_url
        ):
            yield self._enrich_builds_with_project_data(builds, project)

    async def generate_builds(self) -> AsyncGenerator[list[dict[str, Any]], None]:
        """Generate builds across all projects in the organization.

        Uses continuation token pagination as per Azure DevOps Builds API.
        https://learn.microsoft.com/en-us/rest/api/azure/devops/build/builds/list?view=azure-devops-rest-7.1
        """
        async for projects in self.generate_projects():
            tasks = [self._generate_builds_for_project(project) for project in projects]
            async for batch in stream_async_iterators_tasks(*tasks):
                yield batch

    async def generate_pipeline_stages(
        self,
    ) -> AsyncGenerator[list[dict[str, Any]], None]:
        """Generate pipeline stages across all builds in the organization.

        Uses the Build Timeline API to fetch stage information for each build.
        https://learn.microsoft.com/en-us/rest/api/azure/devops/build/timeline/get?view=azure-devops-rest-7.1
        """
        async for projects in self.generate_projects():
            for project in projects:
                async for builds_batch in self._generate_builds_for_project(project):
                    stage_tasks = [
                        self._fetch_stages_for_build(project, build)
                        for build in builds_batch
                    ]
                    stage_results = await asyncio.gather(
                        *stage_tasks, return_exceptions=True
                    )

                    stages: list[dict[str, Any]] = []
                    for stage_records in stage_results:
                        if isinstance(stage_records, Exception):
                            logger.warning(f"Failed to fetch stages: {stage_records}")
                            continue
                        if stage_records and isinstance(stage_records, list):
                            stages.extend(stage_records)

                    if stages:
                        yield stages

    @cache_iterator_result()
    async def generate_environments(self) -> AsyncGenerator[list[dict[str, Any]], None]:
        async for projects in self.generate_projects():
            for project in projects:
                environments_url = f"{self._organization_base_url}/{project['id']}/{API_URL_PREFIX}/distributedtask/environments"
                async for (
                    environments
                ) in self._get_paginated_by_top_and_continuation_token(
                    environments_url
                ):
                    yield environments

    async def generate_release_deployments(
        self,
    ) -> AsyncGenerator[list[dict[str, Any]], None]:
        async for projects in self.generate_projects():
            for project in projects:
                deployments_url = (
                    self._format_service_url("vsrm")
                    + f"/{project['id']}/{API_URL_PREFIX}/release/deployments"
                )
                async for (
                    deployments
                ) in self._get_paginated_by_top_and_continuation_token(deployments_url):
                    yield deployments

    async def generate_pipeline_deployments(
        self, project_id: str, environment_id: int
    ) -> AsyncGenerator[list[dict[str, Any]], None]:
        deployments_url = f"{self._organization_base_url}/{project_id}/{API_URL_PREFIX}/distributedtask/environments/{environment_id}/environmentdeploymentrecords"
        async for deployments in self._get_paginated_by_top_and_continuation_token(
            deployments_url
        ):
            yield deployments

    async def generate_repository_policies(
        self,
    ) -> AsyncGenerator[list[dict[str, Any]], None]:
        async for repos in self.generate_repositories(
            include_disabled_repositories=False
        ):
            for repo in repos:
                params = {
                    "repositoryId": repo["id"],
                }
                if default_branch := repo.get("defaultBranch"):
                    params["refName"] = default_branch

                policies_url = f"{self._organization_base_url}/{repo['project']['id']}/{API_URL_PREFIX}/git/policy/configurations"
                response = await self.send_request("GET", policies_url, params=params)
                if not response:
                    continue
                repo_policies = response.json()["value"]

                for policy in repo_policies:
                    policy["__repository"] = repo
                yield repo_policies

    async def generate_work_items(
        self, wiql: Optional[str], expand: str
    ) -> AsyncGenerator[list[dict[str, Any]], None]:
        """
        Retrieves a paginated list of work items within the Azure DevOps organization based on a WIQL query.
        """
        async for projects in self.generate_projects():
            for project in projects:
                # Execute WIQL query to get work item IDs
                work_item_ids = await self._fetch_work_item_ids(project, wiql)
                logger.info(
                    f"Found {len(work_item_ids)} work item IDs for project {project['name']}"
                )
                # Fetch work items using the IDs (in batches if needed)
                async for work_items_batch in self._fetch_work_items_in_batches(
                    project["id"],
                    work_item_ids,
                    query_params={"$expand": expand},
                ):
                    logger.debug(f"Received {len(work_items_batch)} work items")
                    # Enrich each work item with project details before yielding
                    yield self._add_project_details_to_work_items(
                        work_items_batch, project
                    )

    async def _fetch_work_item_ids(
        self, project: dict[str, Any], wiql: Optional[str]
    ) -> list[int]:
        """
        Executes a WIQL query to fetch work item IDs for a given project.

        :param project_id: The ID of the project.
        :return: A list of work item IDs.
        """
        wiql_query = f"SELECT [Id] from WorkItems WHERE [System.TeamProject] = '{project['name']}'"

        if wiql:
            # Append the user-provided wiql to the WHERE clause
            wiql_query += f" AND {wiql}"
            logger.info(f"Found and appended WIQL filter: {wiql}")

        wiql_url = (
            f"{self._organization_base_url}/{project['id']}/{API_URL_PREFIX}/wit/wiql"
        )
        logger.info(
            f"Fetching work item IDs for project {project['name']} using WIQL query {wiql_query}"
        )
        wiql_response = await self.send_request(
            "POST",
            wiql_url,
            params={
                "api-version": "7.1-preview.2",
                "$top": MAX_WORK_ITEMS_RESULTS_PER_PROJECT,
            },
            data=json.dumps({"query": wiql_query}),
            headers={"Content-Type": "application/json"},
        )
        if not wiql_response:
            return []
        return [item["id"] for item in wiql_response.json()["workItems"]]

    async def _fetch_work_items_in_batches(
        self,
        project_id: str,
        work_item_ids: list[int],
        query_params: dict[str, Any] = {},
        page_size: int = MAX_WORK_ITEMS_PER_REQUEST,  # default to API maximum if not overridden
    ) -> AsyncGenerator[list[dict[str, Any]], None]:
        """
        Fetches work items in batches from the given list of work item IDs.

        :param project_id: The project ID.
        :param work_item_ids: List of work item IDs to fetch.
        :param query_params: Additional query parameters (e.g., for expansion).
        :param page_size: Number of work items to request per API call.
        :yield: A list (batch) of work items.
        """
        number_of_batches = len(work_item_ids) // page_size
        logger.info(
            f"Fetching work items in {number_of_batches} batches with {page_size} work items per batch for project {project_id}"
        )
        for i in range(0, len(work_item_ids), page_size):
            batch_ids = work_item_ids[i : i + page_size]
            if not batch_ids:
                continue
            logger.debug(
                f"Processing batch {i//page_size + 1}/{number_of_batches} with {len(batch_ids)} work items for project {project_id}"
            )
            work_items_url = f"{self._organization_base_url}/{project_id}/{API_URL_PREFIX}/wit/workitems"
            params = {
                **query_params,
                "ids": ",".join(map(str, batch_ids)),
                "api-version": "7.1-preview.3",
            }
            work_items_response = await self.send_request(
                "GET", work_items_url, params=params
            )
            if not work_items_response:
                continue
            yield work_items_response.json()["value"]

    def _add_project_details_to_work_items(
        self, work_items: list[dict[str, Any]], project: dict[str, Any]
    ) -> list[dict[str, Any]]:
        """
        Adds the project ID to each work item in the list.

        :param work_items: List of work items to modify.
        :param project_id: The project ID to add to each work item.
        """
        for work_item in work_items:
            work_item["__projectId"] = project["id"]
            work_item["__project"] = project
        return work_items

    async def get_pull_request(self, pull_request_id: str) -> dict[Any, Any] | None:
        get_single_pull_request_url = f"{self._organization_base_url}/{API_URL_PREFIX}/git/pullrequests/{pull_request_id}"
        response = await self.send_request("GET", get_single_pull_request_url)
        if not response:
            return None
        pull_request_data = response.json()
        return pull_request_data

    async def get_repository(self, repository_id: str) -> dict[Any, Any] | None:
        get_single_repository_url = f"{self._organization_base_url}/{API_URL_PREFIX}/git/repositories/{repository_id}"
        response = await self.send_request("GET", get_single_repository_url)
        if not response:
            return None
        repository_data = response.json()
        return repository_data

    async def get_columns(self) -> AsyncGenerator[list[dict[str, Any]], None]:
        async for boards in self.get_boards_in_organization():
            for board in boards:
                yield [
                    {
                        **column,
                        "__board": board,
                        "__stateType": stateType,
                        "__stateName": stateName,
                    }
                    for column in board.get("columns", [])
                    if column.get("stateMappings")
                    for stateType, stateName in column.get("stateMappings").items()
                ]

    async def _enrich_boards(
        self, boards: list[dict[str, Any]], project_id: str, team_id: str
    ) -> list[dict[str, Any]]:
        for board in boards:
            url = f"{self._organization_base_url}/{project_id}/{team_id}/{API_URL_PREFIX}/work/boards/{board['id']}"
            response = await self.send_request(
                "GET",
                url,
            )
            if not response:
                continue
            board.update(response.json())
        return boards

    async def _get_boards(
        self, project_id: str
    ) -> AsyncGenerator[list[dict[str, Any]], None]:
        teams_url = f"{self._organization_base_url}/{API_URL_PREFIX}/projects/{project_id}/teams"
        async for teams_in_project in self._get_paginated_by_top_and_skip(teams_url):
            for team in teams_in_project:
                get_boards_url = f"{self._organization_base_url}/{project_id}/{team['id']}/{API_URL_PREFIX}/work/boards"
                response = await self.send_request("GET", get_boards_url)
                if not response:
                    continue
                board_data = response.json().get("value", [])
                logger.info(f"Found {len(board_data)} boards for project {project_id}")
                yield await self._enrich_boards(board_data, project_id, team["id"])

    @cache_iterator_result()
    async def get_boards_in_organization(
        self,
    ) -> AsyncGenerator[list[dict[str, Any]], None]:
        async for projects in self.generate_projects():
            yield [
                {**board, "__project": project}
                for project in projects
                async for boards in self._get_boards(project["id"])
                for board in boards
            ]

    async def generate_subscriptions_webhook_events(self) -> list[WebhookSubscription]:
        headers = {"Content-Type": "application/json"}
        try:
            get_subscriptions_url = (
                f"{self._organization_base_url}/{API_URL_PREFIX}/hooks/subscriptions"
            )
            response = await self.send_request(
                "GET", get_subscriptions_url, headers=headers
            )
            if not response:
                return []
            subscriptions_raw = response.json().get("value", [])
        except json.decoder.JSONDecodeError:
            err_str = "Couldn't decode response from subscritions route. This may be because you are unauthorized- Check PAT (Personal Access Token) validity"
            logger.warning(err_str)
            raise Exception(err_str)
        return [
            WebhookSubscription(**subscription) for subscription in subscriptions_raw
        ]

    async def create_subscription(
        self, webhook_subscription: WebhookSubscription
    ) -> None:
        headers = {"Content-Type": "application/json"}
        create_subscription_url = (
            f"{self._organization_base_url}/{API_URL_PREFIX}/hooks/subscriptions"
        )
        webhook_subscription_json = webhook_subscription.json()
        logger.info(f"Creating subscription to event: {webhook_subscription_json}")
        response = await self.send_request(
            "POST",
            create_subscription_url,
            params=WEBHOOK_API_PARAMS,
            headers=headers,
            data=webhook_subscription_json,
        )
        if not response:
            return
        response_content = response.json()
        logger.info(
            f"Created subscription id: {response_content['id']} for eventType {response_content['eventType']}"
        )

    async def delete_subscription(
        self, webhook_subscription: WebhookSubscription
    ) -> None:
        headers = {"Content-Type": "application/json"}
        delete_subscription_url = f"{self._organization_base_url}/{API_URL_PREFIX}/hooks/subscriptions/{webhook_subscription.id}"
        logger.info(f"Deleting subscription to event: {webhook_subscription.json()}")
        await self.send_request(
            "DELETE",
            delete_subscription_url,
            headers=headers,
            params=WEBHOOK_API_PARAMS,
        )

    async def _get_item_content(
        self, file_path: str, repository_id: str, version_type: str, version: str
    ) -> bytes:
        items_params = {
            "versionType": version_type,
            "version": version,
            "path": file_path,
        }
        items_url = f"{self._organization_base_url}/{API_URL_PREFIX}/git/repositories/{repository_id}/items"
        try:
            logger.info(
                f"Getting file {file_path} from repo id {repository_id} by {version_type}: {version}"
            )

            response = await self.send_request(
                method="GET", url=items_url, params=items_params
            )
            if not response:
                logger.warning(
                    f"Failed to access URL '{items_url}'. The repository '{repository_id}' might be disabled or inaccessible."
                )
                return bytes()
            file_content = response.content
        except HTTPStatusError as e:
            general_err_msg = f"Couldn't fetch file {file_path} from repo id {repository_id}: {str(e)}. Returning empty file."
            logger.warning(general_err_msg)
            return bytes()
        except Exception as e:
            logger.warning(
                f"Couldn't fetch file {file_path} from repo id {repository_id}: {str(e)}. Returning empty file."
            )
            return bytes()
        else:
            return file_content

    async def get_file_by_branch(
        self, file_path: str, repository_id: str, branch_name: str
    ) -> bytes:
        return await self._get_item_content(
            file_path, repository_id, "Branch", branch_name
        )

    async def get_file_by_commit(
        self, file_path: str, repository_id: str, commit_id: str
    ) -> bytes:
        return await self._get_item_content(
            file_path, repository_id, "Commit", commit_id
        )

    async def generate_files(
        self,
        path: str | list[str],
        repos: Optional[list[str]] = None,
    ) -> AsyncGenerator[list[dict[str, Any]], None]:
        paths = [path] if isinstance(path, str) else path
        logger.info(f"Processing files with paths: {paths}")

        async for repositories in self.generate_repositories(
            include_disabled_repositories=True
        ):
            if not repositories:
                logger.warning("No repositories found. Skipping file discovery.")
                return

            filtered_repositories = (
                [repo for repo in repositories if repo["name"] in repos]
                if repos
                else repositories
            )

            semaphore = asyncio.BoundedSemaphore(
                MAX_CONCURRENT_REPOS_FOR_FILE_PROCESSING
            )

            tasks = [
                semaphore_async_iterator(
                    semaphore,
                    functools.partial(self._get_repository_files, repository, paths),
                )
                for repository in filtered_repositories
            ]

            async for batch in stream_async_iterators_tasks(*tasks):
                yield batch

    async def _get_repository_files(
        self,
        repository: dict[str, Any],
        paths: list[str],
    ) -> AsyncGenerator[list[dict[str, Any] | None], None]:
        logger.info(
            f"Checking repository {repository['name']} for files matching {paths}"
        )

        branch = repository.get("defaultBranch")
        if not branch:
            logger.warning(
                f"Repository {repository['name']} has no default branch. Skipping."
            )
            return

        branch = branch.replace("refs/heads/", "")

        files = []
        literal_paths, glob_patterns = separate_glob_and_literal_paths(paths)

        if literal_paths:
            files += await self._get_files_by_explicit_paths(
                repository, literal_paths, branch
            )

        if glob_patterns:
            descriptors = [extract_descriptor_from_pattern(p) for p in glob_patterns]
            grouped = group_descriptors_by_base(descriptors)

            for base_path, group in grouped.items():
                recursion = sorted({d.recursion for d in group}, key=get_priority)[-1]
                descriptor = [
                    PathDescriptor(
                        base_path=base_path,
                        recursion=recursion,
                        pattern=group[0].pattern,
                    )
                ]
                raw_files = await self._get_files_by_descriptors(
                    repository, descriptor, branch
                )
                matched = filter_files_by_glob(raw_files, descriptor[0])
                files += matched

        logger.info(f"Found {len(files)} files in repository {repository['name']}")

        downloaded_files = await process_in_queue(
            files,
            self.download_single_file,
            repository,
            branch,
            concurrency=MAX_CONCURRENT_FILE_DOWNLOADS,
        )

        for file in downloaded_files:
            yield [file]

    async def _get_files_by_explicit_paths(
        self,
        repository: dict[str, Any],
        paths: list[str],
        branch: str,
    ) -> list[dict[str, Any]]:
        item_descriptors = [
            PathDescriptor(
                base_path=path if path.startswith("/") else f"/{path}",
                recursion=RecursionLevel.NONE,
                pattern=path,
            )
            for path in paths
        ]
        return await self._get_files_by_descriptors(
            repository, item_descriptors, branch
        )

    async def _get_files_by_descriptors(
        self,
        repository: dict[str, Any],
        descriptors: list[PathDescriptor],
        branch: str,
    ) -> list[dict[str, Any]]:
        project_id = repository["project"]["id"]
        repository_id = repository["id"]
        items_batch_url = f"{self._organization_base_url}/{project_id}/_apis/git/repositories/{repository_id}/itemsbatch"

        request_data = {
            "itemDescriptors": [
                {
                    "path": d.base_path,
                    "recursionLevel": d.recursion,
                    "versionDescriptor": {"version": branch, "versionType": "branch"},
                }
                for d in descriptors
            ],
            "includeContentMetadata": True,
            "latestProcessedChange": True,
        }

        try:
            response = await self.send_request(
                "POST",
                items_batch_url,
                params=API_PARAMS,
                data=json.dumps(request_data),
                headers={"Content-Type": "application/json"},
            )
            if not response or response.status_code >= 400:
                logger.warning(f"Failed to fetch items from {items_batch_url}")
                return []

            batch_results = response.json()
            return [
                file for sublist in batch_results.get("value", []) for file in sublist
            ]

        except HTTPStatusError as e:
            logger.error(e.response.status_code)
            logger.error(e.response.text)
            if e.response.status_code == 400:
                logger.warning(
                    f"None of the paths {', '.join([d.pattern for d in descriptors])} were found in repository {repository['name']}"
                )
                return []
            else:
                raise
        except Exception as e:
            logger.error(
                f"Unexpected error processing files in {repository['name']}: {e}"
            )
            raise

    async def download_single_file(
        self, file: dict[str, Any], repository: dict[str, Any], branch: str
    ) -> dict[str, Any] | None:
        if not file:
            return None

        if file.get("gitObjectType") != "blob":
            return None

        file_path = file["path"].lstrip("/")
        content = await self.get_file_by_branch(file_path, repository["id"], branch)

        if not content:
            return None

        file_size = len(content)
        if file_size > MAX_ALLOWED_FILE_SIZE_IN_BYTES:
            logger.warning(f"Skipping large file {file_path} ({file_size} bytes)")
            return None

        file_obj = {
            "path": file_path,
            "objectId": file["objectId"],
            "size": file_size,
            "isFolder": False,
            "commitId": file.get("commitId"),
            **file.get("contentMetadata", {}),
        }

        try:
            parsed_content = await parse_file_content(content)
            processed_file = {
                "file": {
                    **file_obj,
                    "content": {
                        "raw": content.decode("utf-8"),
                        "parsed": parsed_content,
                    },
                    "size": len(content),
                },
                "repo": repository,
            }
            logger.info(
                f"Downloaded file {file_path} of size {file_size} bytes "
                f"({file_size / 1024:.2f} KB, {file_size / (1024 * 1024):.2f} MB)"
            )
            return processed_file
        except Exception as e:
            logger.error(f"Failed to process file {file_path}: {str(e)}")
            raise

    async def get_commit_changes(
        self, project_id: str, repository_id: str, commit_id: str
    ) -> dict[str, Any]:
        try:
            url = f"{self._organization_base_url}/{project_id}/{API_URL_PREFIX}/git/repositories/{repository_id}/commits/{commit_id}/changes"
            response = await self.send_request("GET", url, params=API_PARAMS)
            return response.json() if response else {}
        except Exception as e:
            logger.error(f"Failed to commit changes from {url}: {str(e)}")
            raise

    async def create_webhook_subscriptions(
        self,
        base_url: str,
        project_id: Optional[str] = None,
        webhook_secret: Optional[str] = None,
    ) -> None:
        auth_username = self.webhook_auth_username

        existing_subscriptions = await self.generate_subscriptions_webhook_events()

        subs_to_create = []
        subs_to_delete = []

        webhook_subs = AZURE_DEVOPS_WEBHOOK_SUBSCRIPTIONS

        for sub in webhook_subs:
            sub.set_webhook_details(
                url=f"{base_url}{WEBHOOK_URL_SUFFIX}",
                auth_username=auth_username,
                webhook_secret=webhook_secret,
                project_id=project_id,
            )
            existing_sub = sub.get_event_by_subscription(existing_subscriptions)

            if existing_sub and not existing_sub.is_enabled():
                subs_to_delete.append(existing_sub)
                subs_to_create.append(sub)
            elif not existing_sub:
                subs_to_create.append(sub)

        if subs_to_delete:
            await asyncio.gather(
                *[self.delete_subscription(sub) for sub in subs_to_delete]
            )

        if subs_to_create:
            results = await asyncio.gather(
                *[self.create_subscription(sub) for sub in subs_to_create],
                return_exceptions=True,
            )

            errors = [result for result in results if isinstance(result, Exception)]
            if errors:
                logger.error(f"Failed to create {len(errors)} webhooks:")
                for idx, error in enumerate(errors, start=1):
                    logger.error(f"[{idx}] {type(error).__name__}: {str(error)}")

    async def get_repository_tree(
        self,
        repository_id: str,
        recursion_level: str,  # Options: none, oneLevel, full
        path: str = "/",
    ) -> AsyncGenerator[list[dict[str, Any]], None]:
        """Fetch repository folder structure with rate limit awareness.

        Args:
            repository_id: The ID of the repository to scan
            path: The folder path to start scanning from
            recursion_level: How deep to scan (none, oneLevel, full)

        Yields:
            Lists of folder information dictionaries
        """
        items_batch_url = f"{self._organization_base_url}/_apis/git/repositories/{repository_id}/items"

        params = {
            "scopePath": path,
            "recursionLevel": recursion_level,
            "$top": PAGE_SIZE,
            "api-version": "7.1",
        }

        try:
            async for items in self._get_paginated_by_top_and_continuation_token(
                items_batch_url, additional_params=params
            ):
                # Filter for folders only
                folders = [
                    item for item in items if item.get("gitObjectType") == "tree"
                ]

                if folders:
                    yield folders

        except Exception as e:
            logger.error(
                f"Error fetching folder tree for repository {repository_id}: {str(e)}"
            )
            raise

    def _build_tree_fetcher(
        self,
        repository_id: str,
        pattern: str,
    ) -> Callable[[], AsyncGenerator[list[dict[str, Any]], None]]:
        # Get the base path (everything before the first wildcard)
        parts = pattern.split("/")
        base_parts = []
        for part in parts:
            if "*" not in part:
                base_parts.append(part)
            else:
                break
        base_path = "/".join(base_parts)

        return functools.partial(
            self.get_repository_tree,
            repository_id,
            path=base_path or "/",
            recursion_level="oneLevel",  # Always use oneLevel recursion
        )

    async def get_repository_folders(
        self,
        repository_id: str,
        folder_patterns: list[str],
        concurrency: int = 5,
    ) -> AsyncGenerator[list[dict[str, Any]], None]:
        """Get folders matching patterns with concurrency control.

        Args:
            repository_id: The ID of the repository to scan
            folder_patterns: List of folder paths to scan (supports * wildcard only)
            concurrency: Maximum number of concurrent requests

        Yields:
            Lists of folder information dictionaries
        """
        semaphore = asyncio.BoundedSemaphore(concurrency)

        tasks = [
            semaphore_async_iterator(
                semaphore, self._build_tree_fetcher(repository_id, pattern)
            )
            for pattern in folder_patterns
        ]

        async for batch in stream_async_iterators_tasks(*tasks):
            matching_folders = []
            for folder in batch:
                # For each folder in the batch, check if it matches any of our patterns
                for pattern in folder_patterns:
                    folder_path = folder.get("path", "").strip("/")
                    pattern = pattern.strip("/")
                    # Check if path depth matches and pattern matches
                    if folder_path.count("/") == pattern.count("/") and fnmatch.fnmatch(
                        folder_path, pattern
                    ):
                        matching_folders.append(folder)
            if matching_folders:
                yield matching_folders

    async def _process_pattern(
        self,
        repo: dict[str, Any],
        folder_pattern: FolderPattern,
        repo_mapping: RepositoryBranchMapping,
    ) -> AsyncGenerator[list[dict[str, Any]], None]:
        branch = repo_mapping.branch
        if branch is None and "defaultBranch" in repo:
            branch = repo["defaultBranch"].replace("refs/heads/", "")

        async for found_folders in self.get_repository_folders(
            repo["id"], [folder_pattern.path]
        ):
            processed_folders = []
            for folder in found_folders:
                folder_dict = dict(folder)
                folder_dict["__repository"] = repo
                folder_dict["__branch"] = branch
                folder_dict["__pattern"] = folder_pattern.path
                processed_folders.append(folder_dict)
            if processed_folders:
                yield processed_folders

    async def _process_repository_folder_patterns(
        self,
        repo: dict[str, Any],
        repo_pattern_map: dict[
            str, list[tuple[FolderPattern, RepositoryBranchMapping]]
        ],
    ) -> AsyncGenerator[list[dict[str, Any]], None]:
        repo_name = repo["name"]
        if repo_name not in repo_pattern_map:
            return

        matching_patterns = repo_pattern_map[repo_name]
        tasks = [
            self._process_pattern(repo, folder_pattern, repo_mapping)
            for folder_pattern, repo_mapping in matching_patterns
        ]

        async for result in stream_async_iterators_tasks(*tasks):
            yield result

    async def get_repository_by_name(
        self, project_name: str, repo_name: str
    ) -> dict[str, Any] | None:
        """Get a single repository by name using Azure DevOps API."""
        repo_url = f"{self._organization_base_url}/{project_name}/{API_URL_PREFIX}/git/repositories/{repo_name}"
        response = await self.send_request(
            "GET", repo_url, params={"api-version": "7.1"}
        )
        if not response:
            return None
        return response.json()

    async def process_folder_patterns(
        self,
        folder_patterns: list[FolderPattern],
        project_name: str,
    ) -> AsyncGenerator[list[dict[str, Any]], None]:
        """Process folder patterns and yield matching folders with optimized performance.

        Args:
            folder_patterns: List of folder patterns to process
            project_name: The project name
        """
        # Create a mapping of repository names to their patterns
        repo_pattern_map: dict[
            str, list[tuple[FolderPattern, RepositoryBranchMapping]]
        ] = {}
        for pattern in folder_patterns:
            for repo_mapping in pattern.repos:
                if repo_mapping.name not in repo_pattern_map:
                    repo_pattern_map[repo_mapping.name] = []
                repo_pattern_map[repo_mapping.name].append((pattern, repo_mapping))

        # Process only the specified repositories
        tasks = []
        for repo_name, patterns in repo_pattern_map.items():
            repo = await self.get_repository_by_name(project_name, repo_name)
            if not repo:
                logger.warning(
                    f"Repository {repo_name} in project {project_name} not found, skipping"
                )
                continue

            tasks.append(
                self._process_repository_folder_patterns(
                    repo, dict([(repo_name, patterns)])
                )
            )

        async for result in stream_async_iterators_tasks(*tasks):
            yield result

    async def enrich_pipelines_with_repository(
        self, pipelines: list[dict[str, Any]]
    ) -> list[dict[str, Any]]:
        """Enrich pipelines with repository information."""

        url_template = f"{self._organization_base_url}/{{project_id}}/{API_URL_PREFIX}/build/definitions/{{pipeline_id}}"

        tasks = [
            self.send_request(
                "GET",
                url_template.format(
                    project_id=pipeline["__projectId"], pipeline_id=pipeline["id"]
                ),
            )
            for pipeline in pipelines
        ]
        results = await asyncio.gather(*tasks)
        definitions = []
        for resp in results:
            if resp is not None:
                definitions.append(resp.json())

        enriched = []
        for pipeline, definition in zip(pipelines, definitions):
            pipeline["__repository"] = {
                **definition["repository"],
                "project": definition["project"],
            }
            enriched.append(pipeline)

        return enriched

    async def fetch_test_runs(
        self,
        include_results: bool,
        coverage_config: Optional["CodeCoverageConfig"] = None,
    ) -> AsyncGenerator[list[dict[str, Any]], None]:
        logger.info(
            f"Starting to fetch test runs with include_results={include_results}"
        )

        params = {"includeRunDetails": True}
        async for projects in self.generate_projects():
            for project in projects:
                project_id = project["id"]
                url = f"{self._organization_base_url}/{project_id}/{API_URL_PREFIX}/test/runs"
                async for runs in self._get_paginated_by_top_and_continuation_token(
                    url, additional_params=params
                ):
                    yield await self._enrich_test_runs(
                        runs, project_id, include_results, coverage_config
                    )

    async def _attach_async_results(
        self,
        runs: list[dict[str, Any]],
        tasks: list[Awaitable[Any]],
        field_name: str,
        default_value: Any,
    ) -> None:
        if not tasks:
            # If no tasks, we will set the default value for every run
            for run in runs:
                run[field_name] = default_value
            return

        results = await asyncio.gather(*tasks, return_exceptions=True)
        for run, value in zip(runs, results):
            if isinstance(value, Exception):
                logger.warning(
                    "Error %s occurred while fetching %s for run %s",
                    value,
                    field_name,
                    run.get("id"),
                )
                continue
            run[field_name] = value

    async def _enrich_test_runs(
        self,
        test_runs: list[dict[str, Any]],
        project_id: str,
        include_results: bool = False,
        coverage_config: Optional["CodeCoverageConfig"] = None,
    ) -> list[dict[str, Any]]:
        logger.info(
            f"Enriching {len(test_runs)} test runs for project {project_id}, include_results={include_results}"
        )

        test_results_tasks: list[Awaitable[list[dict[str, Any]]]] = []
        coverage_tasks: list[Awaitable[dict[str, Any]]] = []

        if include_results:
            test_results_tasks = [
                self._fetch_test_results(project_id, run["id"]) for run in test_runs
            ]

        if coverage_config:
            coverage_tasks = [
                self._fetch_code_coverage(
                    project_id, run["build"]["id"], coverage_config
                )
                for run in test_runs
            ]

        await self._attach_async_results(
            test_runs, test_results_tasks, "__testResults", []
        )
        await self._attach_async_results(
            test_runs, coverage_tasks, "__codeCoverage", {}
        )

        return test_runs

    async def _fetch_test_results(
        self, project_id: str, run_id: str
    ) -> list[dict[str, Any]]:
        """Fetch test results for a specific test run."""
        results = []
        async for page in self._get_paginated_by_top_and_continuation_token(
            f"{self._organization_base_url}/{project_id}/{API_URL_PREFIX}/test/runs/{run_id}/results"
        ):
            results.extend(page)
        return results

    async def _fetch_code_coverage(
        self, project_id: str, build_id: int, coverage_config: "CodeCoverageConfig"
    ) -> dict[str, Any]:
        logger.info(
            f"Starting to fetch code coverage for project {project_id}, run id={build_id}, flags={coverage_config.flags}"
        )

        params = {"buildId": build_id}
        if coverage_config.flags is not None:
            params["flags"] = coverage_config.flags

        coverage_url = f"{self._organization_base_url}/{project_id}/{API_URL_PREFIX}/test/codecoverage"
        response = await self.send_request("GET", coverage_url, params=params)
        if not response:
            return {}

        return response.json()<|MERGE_RESOLUTION|>--- conflicted
+++ resolved
@@ -1,11 +1,7 @@
 import asyncio
 import functools
 import json
-<<<<<<< HEAD
-from typing import Any, AsyncGenerator, Awaitable, Optional, Callable
-=======
-from typing import Any, AsyncGenerator, Optional, Callable, Iterable
->>>>>>> 3a322a36
+from typing import Any, AsyncGenerator, Awaitable, Optional, Callable, Iterable
 from httpx import HTTPStatusError
 from loguru import logger
 from port_ocean.context.event import event
@@ -1349,22 +1345,17 @@
         logger.info(
             f"Enriching {len(test_runs)} test runs for project {project_id}, include_results={include_results}"
         )
-
-        test_results_tasks: list[Awaitable[list[dict[str, Any]]]] = []
-        coverage_tasks: list[Awaitable[dict[str, Any]]] = []
-
-        if include_results:
-            test_results_tasks = [
-                self._fetch_test_results(project_id, run["id"]) for run in test_runs
-            ]
-
-        if coverage_config:
-            coverage_tasks = [
-                self._fetch_code_coverage(
-                    project_id, run["build"]["id"], coverage_config
-                )
-                for run in test_runs
-            ]
+        
+        test_results_tasks: list[Awaitable[list[dict[str, Any]]]] = [
+            self._fetch_test_results(project_id, run["id"]) for run in test_runs
+        ] if include_results else []
+
+        coverage_tasks: list[Awaitable[dict[str, Any]]] = [
+            self._fetch_code_coverage(
+                project_id, run["build"]["id"], coverage_config
+            )
+            for run in test_runs
+        ] if coverage_config else []
 
         await self._attach_async_results(
             test_runs, test_results_tasks, "__testResults", []
