import asyncio
<<<<<<< HEAD
from typing import Any, AsyncGenerator, Optional, List, Union
=======
import json
from typing import Any, AsyncGenerator, Optional

>>>>>>> 282bcad3
from httpx import HTTPStatusError
from loguru import logger
from port_ocean.context.event import event
from port_ocean.context.ocean import ocean
from port_ocean.utils.cache import cache_iterator_result

from azure_devops.webhooks.webhook_event import WebhookEvent

from .base_client import HTTPBaseClient
from .file_processing import (
    match_pattern,
    expand_patterns,
    get_base_paths,
    process_file_content,
)
from port_ocean.utils.queue_utils import process_in_queue

API_URL_PREFIX = "_apis"
WEBHOOK_API_PARAMS = {"api-version": "7.1-preview.1"}
# Maximum number of work item IDs allowed in a single API request
# (based on Azure DevOps API limitations) https://learn.microsoft.com/en-us/rest/api/azure/devops/wit/work-items/list?view=azure-devops-rest-7.1&tabs=HTTP
MAX_WORK_ITEMS_PER_REQUEST = 200
MAX_WORK_ITEMS_RESULTS_PER_PROJECT = 19999
MAX_ALLOWED_FILE_SIZE_IN_BYTES = 10 * 1024 * 1024  # 10MB
MAX_CONCURRENT_FILE_DOWNLOADS = 100
MAX_CONCURRENT_REPOS_FOR_FILE_PROCESSING = 20


class AzureDevopsClient(HTTPBaseClient):
    def __init__(self, organization_url: str, personal_access_token: str) -> None:
        super().__init__(personal_access_token)
        self._organization_base_url = organization_url

    @classmethod
    def create_from_ocean_config(cls) -> "AzureDevopsClient":
        if cache := event.attributes.get("azure_devops_client"):
            return cache
        azure_devops_client = cls(
            ocean.integration_config["organization_url"].strip("/"),
            ocean.integration_config["personal_access_token"],
        )
        event.attributes["azure_devops_client"] = azure_devops_client
        return azure_devops_client

    @classmethod
    def _repository_is_healthy(cls, repository: dict[str, Any]) -> bool:
        UNHEALTHY_PROJECT_STATES = {
            "deleted",
            "deleting",
            "new",
            "createPending",
        }
        return repository.get("project", {}).get(
            "state"
        ) not in UNHEALTHY_PROJECT_STATES and not repository.get("isDisabled")

    async def get_single_project(self, project_id: str) -> dict[str, Any]:
        project_url = (
            f"{self._organization_base_url}/{API_URL_PREFIX}/projects/{project_id}"
        )
        project = (await self.send_request("GET", project_url)).json()
        return project

    @cache_iterator_result()
    async def generate_projects(
        self, sync_default_team: bool = False
    ) -> AsyncGenerator[list[dict[str, Any]], None]:
        """
        sync_default_team: bool - The List projects endpoint of ADO API excludes default team of a project.
        By setting leveraging the sync_default_team flag, we optionally fetch the default team from the get project
        endpoint using the project id which we obtain from the list projects endpoint.
        read more -> https://learn.microsoft.com/en-us/rest/api/azure/devops/core/projects/list?view=azure-devops-rest-7.1&tabs=HTTP#teamprojectreference
        """

        params = {"includeCapabilities": "true"}
        projects_url = f"{self._organization_base_url}/{API_URL_PREFIX}/projects"
        async for projects in self._get_paginated_by_top_and_continuation_token(
            projects_url, additional_params=params
        ):
            if sync_default_team:
                logger.info("Adding default team to projects")
                tasks = [self.get_single_project(project["id"]) for project in projects]
                projects = await asyncio.gather(*tasks)
            yield projects

    @cache_iterator_result()
    async def generate_teams(self) -> AsyncGenerator[list[dict[str, Any]], None]:
        teams_url = f"{self._organization_base_url}/{API_URL_PREFIX}/teams"
        async for teams in self._get_paginated_by_top_and_skip(
            teams_url, skip_404s=False
        ):
            yield teams

    async def get_team_members(self, team: dict[str, Any]) -> list[dict[str, Any]]:
        members_url = (
            f"{self._organization_base_url}/{API_URL_PREFIX}/projects/"
            f"{team['projectId']}/teams/{team['id']}/members"
        )
        members = []
        async for members_batch in self._get_paginated_by_top_and_skip(
            members_url,
        ):
            members.extend(members_batch)
        return members

    async def enrich_teams_with_members(
        self, teams: list[dict[str, Any]]
    ) -> list[dict[str, Any]]:
        logger.debug(f"Fetching members for {len(teams)} teams")

        team_tasks = [self.get_team_members(team) for team in teams]

        members_results = await asyncio.gather(*team_tasks)

        total_members = sum(len(members) for members in members_results)
        logger.info(f"Retrieved {total_members} members across {len(teams)} teams")

        for team, members in zip(teams, members_results):
            team["__members"] = members

        return teams

    async def generate_members(self) -> AsyncGenerator[list[dict[str, Any]], None]:
        async for teams in self.generate_teams():
            for team in teams:
                members = await self.get_team_members(team)
                for member in members:
                    member["__teamId"] = team["id"]
                yield members

    def _format_organization_url_with_subdomain(self, subdomain: str) -> str:
        base_url = self._organization_base_url
        if ".visualstudio.com" in base_url:
            return base_url.replace(
                ".visualstudio.com", f".{subdomain}.visualstudio.com"
            )
        return base_url.replace("dev.azure.com", f"{subdomain}.dev.azure.com")

    async def generate_users(self) -> AsyncGenerator[list[dict[str, Any]], None]:
        users_url = (
            self._format_organization_url_with_subdomain("vsaex")
            + f"/{API_URL_PREFIX}/userentitlements"
        )
        async for users in self._get_paginated_by_top_and_continuation_token(
            users_url, data_key="items"
        ):
            yield users

    @cache_iterator_result()
    async def generate_repositories(
        self, include_disabled_repositories: bool = True
    ) -> AsyncGenerator[list[dict[Any, Any]], None]:
        async for projects in self.generate_projects():
            for project in projects:
                repos_url = f"{self._organization_base_url}/{project['id']}/{API_URL_PREFIX}/git/repositories"
                repositories = (await self.send_request("GET", repos_url)).json()[
                    "value"
                ]
                if include_disabled_repositories:
                    yield repositories
                else:
                    yield [
                        repo
                        for repo in repositories
                        if self._repository_is_healthy(repo)
                    ]

    async def generate_pull_requests(
        self, search_filters: Optional[dict[str, Any]] = None
    ) -> AsyncGenerator[list[dict[Any, Any]], None]:
        async for repositories in self.generate_repositories(
            include_disabled_repositories=False
        ):
            for repository in repositories:
                pull_requests_url = f"{self._organization_base_url}/{repository['project']['id']}/{API_URL_PREFIX}/git/repositories/{repository['id']}/pullrequests"
                async for filtered_pull_requests in self._get_paginated_by_top_and_skip(
                    pull_requests_url, search_filters
                ):
                    yield filtered_pull_requests

    async def generate_pipelines(self) -> AsyncGenerator[list[dict[Any, Any]], None]:
        async for projects in self.generate_projects():
            for project in projects:
                pipelines_url = f"{self._organization_base_url}/{project['id']}/{API_URL_PREFIX}/pipelines"
                async for (
                    pipelines
                ) in self._get_paginated_by_top_and_continuation_token(pipelines_url):
                    for pipeline in pipelines:
                        pipeline["__projectId"] = project["id"]
                    yield pipelines

    async def generate_releases(self) -> AsyncGenerator[list[dict[str, Any]], None]:
        async for projects in self.generate_projects():
            for project in projects:
                releases_url = (
                    self._format_organization_url_with_subdomain("vsrm")
                    + f"/{project['id']}/{API_URL_PREFIX}/release/releases"
                )
                async for releases in self._get_paginated_by_top_and_continuation_token(
                    releases_url
                ):
                    yield releases

    async def generate_repository_policies(
        self,
    ) -> AsyncGenerator[list[dict[str, Any]], None]:
        async for repos in self.generate_repositories(
            include_disabled_repositories=False
        ):
            for repo in repos:
                params = {
                    "repositoryId": repo["id"],
                }
                if default_branch := repo.get("defaultBranch"):
                    params["refName"] = default_branch

                policies_url = f"{self._organization_base_url}/{repo['project']['id']}/{API_URL_PREFIX}/git/policy/configurations"
                repo_policies = (
                    await self.send_request("GET", policies_url, params=params)
                ).json()["value"]

                for policy in repo_policies:
                    policy["__repository"] = repo
                yield repo_policies

    async def generate_work_items(
        self, wiql: Optional[str], expand: str
    ) -> AsyncGenerator[list[dict[str, Any]], None]:
        """
        Retrieves a paginated list of work items within the Azure DevOps organization based on a WIQL query.
        """
        async for projects in self.generate_projects():
            for project in projects:
                # Execute WIQL query to get work item IDs
                work_item_ids = await self._fetch_work_item_ids(project, wiql)
                logger.info(
                    f"Found {len(work_item_ids)} work item IDs for project {project['name']}"
                )
                # Fetch work items using the IDs (in batches if needed)
                async for work_items_batch in self._fetch_work_items_in_batches(
                    project["id"],
                    work_item_ids,
                    query_params={"$expand": expand},
                ):
                    logger.debug(f"Received {len(work_items_batch)} work items")
                    # Enrich each work item with project details before yielding
                    yield self._add_project_details_to_work_items(
                        work_items_batch, project
                    )

    async def _fetch_work_item_ids(
        self, project: dict[str, Any], wiql: Optional[str]
    ) -> list[int]:
        """
        Executes a WIQL query to fetch work item IDs for a given project.

        :param project_id: The ID of the project.
        :return: A list of work item IDs.
        """
        wiql_query = f"SELECT [Id] from WorkItems WHERE [System.TeamProject] = '{project['name']}'"

        if wiql:
            # Append the user-provided wiql to the WHERE clause
            wiql_query += f" AND {wiql}"
            logger.info(f"Found and appended WIQL filter: {wiql}")

        wiql_url = (
            f"{self._organization_base_url}/{project['id']}/{API_URL_PREFIX}/wit/wiql"
        )
        logger.info(
            f"Fetching work item IDs for project {project['name']} using WIQL query {wiql_query}"
        )
        wiql_response = await self.send_request(
            "POST",
            wiql_url,
            params={
                "api-version": "7.1-preview.2",
                "$top": MAX_WORK_ITEMS_RESULTS_PER_PROJECT,
            },
            data=json.dumps({"query": wiql_query}),
            headers={"Content-Type": "application/json"},
        )
        wiql_response.raise_for_status()
        return [item["id"] for item in wiql_response.json()["workItems"]]

    async def _fetch_work_items_in_batches(
        self,
        project_id: str,
        work_item_ids: list[int],
        query_params: dict[str, Any] = {},
        page_size: int = MAX_WORK_ITEMS_PER_REQUEST,  # default to API maximum if not overridden
    ) -> AsyncGenerator[list[dict[str, Any]], None]:
        """
        Fetches work items in batches from the given list of work item IDs.

        :param project_id: The project ID.
        :param work_item_ids: List of work item IDs to fetch.
        :param query_params: Additional query parameters (e.g., for expansion).
        :param page_size: Number of work items to request per API call.
        :yield: A list (batch) of work items.
        """
        number_of_batches = len(work_item_ids) // page_size
        logger.info(
            f"Fetching work items in {number_of_batches} batches with {page_size} work items per batch for project {project_id}"
        )
        for i in range(0, len(work_item_ids), page_size):
            batch_ids = work_item_ids[i : i + page_size]
            if not batch_ids:
                continue
            logger.debug(
                f"Processing batch {i//page_size + 1}/{number_of_batches} with {len(batch_ids)} work items for project {project_id}"
            )
            work_items_url = f"{self._organization_base_url}/{project_id}/{API_URL_PREFIX}/wit/workitems"
            params = {
                **query_params,
                "ids": ",".join(map(str, batch_ids)),
                "api-version": "7.1-preview.3",
            }
            work_items_response = await self.send_request(
                "GET", work_items_url, params=params
            )
            work_items_response.raise_for_status()
            yield work_items_response.json()["value"]

    def _add_project_details_to_work_items(
        self, work_items: list[dict[str, Any]], project: dict[str, Any]
    ) -> list[dict[str, Any]]:
        """
        Adds the project ID to each work item in the list.

        :param work_items: List of work items to modify.
        :param project_id: The project ID to add to each work item.
        """
        for work_item in work_items:
            work_item["__projectId"] = project["id"]
            work_item["__project"] = project
        return work_items

    async def get_pull_request(self, pull_request_id: str) -> dict[Any, Any]:
        get_single_pull_request_url = f"{self._organization_base_url}/{API_URL_PREFIX}/git/pullrequests/{pull_request_id}"
        response = await self.send_request("GET", get_single_pull_request_url)
        pull_request_data = response.json()
        return pull_request_data

    async def get_repository(self, repository_id: str) -> dict[Any, Any]:
        get_single_repository_url = f"{self._organization_base_url}/{API_URL_PREFIX}/git/repositories/{repository_id}"
        response = await self.send_request("GET", get_single_repository_url)
        repository_data = response.json()
        return repository_data

    async def get_columns(self) -> AsyncGenerator[list[dict[str, Any]], None]:
        async for boards in self.get_boards_in_organization():
            for board in boards:
                yield [
                    {
                        **column,
                        "__board": board,
                        "__stateType": stateType,
                        "__stateName": stateName,
                    }
                    for column in board.get("columns", [])
                    if column.get("stateMappings")
                    for stateType, stateName in column.get("stateMappings").items()
                ]

    async def _enrich_boards(
        self, boards: list[dict[str, Any]], project_id: str, team_id: str
    ) -> list[dict[str, Any]]:
        for board in boards:
            response = await self.send_request(
                "GET",
                f"{self._organization_base_url}/{project_id}/{team_id}/{API_URL_PREFIX}/work/boards/{board['id']}",
            )
            board.update(response.json())
        return boards

    async def _get_boards(
        self, project_id: str
    ) -> AsyncGenerator[list[dict[str, Any]], None]:
        teams_url = f"{self._organization_base_url}/{API_URL_PREFIX}/projects/{project_id}/teams"
        async for teams_in_project in self._get_paginated_by_top_and_skip(
            teams_url, skip_404s=False
        ):
            for team in teams_in_project:
                get_boards_url = f"{self._organization_base_url}/{project_id}/{team['id']}/{API_URL_PREFIX}/work/boards"
                response = await self.send_request("GET", get_boards_url)
                board_data = response.json().get("value", [])
                logger.info(f"Found {len(board_data)} boards for project {project_id}")
                yield await self._enrich_boards(board_data, project_id, team["id"])

    @cache_iterator_result()
    async def get_boards_in_organization(
        self,
    ) -> AsyncGenerator[list[dict[str, Any]], None]:
        async for projects in self.generate_projects():
            yield [
                {**board, "__project": project}
                for project in projects
                async for boards in self._get_boards(project["id"])
                for board in boards
            ]

    async def generate_subscriptions_webhook_events(self) -> list[WebhookEvent]:
        headers = {"Content-Type": "application/json"}
        try:
            get_subscriptions_url = (
                f"{self._organization_base_url}/{API_URL_PREFIX}/hooks/subscriptions"
            )
            subscriptions_raw = (
                await self.send_request("GET", get_subscriptions_url, headers=headers)
            ).json()["value"]
        except json.decoder.JSONDecodeError:
            err_str = "Couldn't decode response from subscritions route. This may be because you are unauthorized- Check PAT (Personal Access Token) validity"
            logger.warning(err_str)
            raise Exception(err_str)
        except Exception as e:
            logger.warning(
                f"Failed to get all existing subscriptions:{type(e)} {str(e)}"
            )
        return [WebhookEvent(**subscription) for subscription in subscriptions_raw]

    async def create_subscription(self, webhook_event: WebhookEvent) -> None:
        headers = {"Content-Type": "application/json"}
        create_subscription_url = (
            f"{self._organization_base_url}/{API_URL_PREFIX}/hooks/subscriptions"
        )
        webhook_event_json = webhook_event.json()
        logger.info(f"Creating subscription to event: {webhook_event_json}")
        response = await self.send_request(
            "POST",
            create_subscription_url,
            params=WEBHOOK_API_PARAMS,
            headers=headers,
            data=webhook_event_json,
        )
        response_content = response.json()
        logger.info(
            f"Created subscription id: {response_content['id']} for eventType {response_content['eventType']}"
        )

    async def delete_subscription(self, webhook_event: WebhookEvent) -> None:
        headers = {"Content-Type": "application/json"}
        delete_subscription_url = f"{self._organization_base_url}/{API_URL_PREFIX}/hooks/subscriptions/{webhook_event.id}"
        logger.info(f"Deleting subscription to event: {webhook_event.json()}")
        await self.send_request(
            "DELETE",
            delete_subscription_url,
            headers=headers,
            params=WEBHOOK_API_PARAMS,
        )

    async def _get_item_content(
        self, file_path: str, repository_id: str, version_type: str, version: str
    ) -> bytes:
        items_params = {
            "versionType": version_type,
            "version": version,
            "path": file_path,
        }
        items_url = f"{self._organization_base_url}/{API_URL_PREFIX}/git/repositories/{repository_id}/items"
        try:
            logger.info(
                f"Getting file {file_path} from repo id {repository_id} by {version_type}: {version}"
            )
            file_content = (
                await self.send_request(
                    method="GET", url=items_url, params=items_params
                )
            ).content
        except HTTPStatusError as e:
            general_err_msg = f"Couldn't fetch file {file_path} from repo id {repository_id}: {str(e)}. Returning empty file."
            if e.response.status_code == 404:
                logger.warning(
                    f"{general_err_msg} This may be because the repo {repository_id} is disabled."
                )
            else:
                logger.warning(general_err_msg)
            return bytes()
        except Exception as e:
            logger.warning(
                f"Couldn't fetch file {file_path} from repo id {repository_id}: {str(e)}. Returning empty file."
            )
            return bytes()
        else:
            return file_content

    async def get_file_by_branch(
        self, file_path: str, repository_id: str, branch_name: str
    ) -> bytes:
        return await self._get_item_content(
            file_path, repository_id, "Branch", branch_name
        )

    async def get_file_by_commit(
        self, file_path: str, repository_id: str, commit_id: str
    ) -> bytes:
        return await self._get_item_content(
            file_path, repository_id, "Commit", commit_id
        )

    def does_pattern_apply(self, pattern: Union[str, List[str]], string: str) -> bool:
        return match_pattern(pattern, string)

    def convert_glob_to_patterns(self, pattern: Union[str, List[str]]) -> List[str]:
        return expand_patterns(pattern)

    async def _fetch_and_process_file(
        self,
        file: dict[str, Any],
        repository_id: str,
        branch: str,
        repository: dict[str, Any],
    ) -> Optional[dict[str, Any]]:
        if file.get("size", 0) > MAX_ALLOWED_FILE_SIZE_IN_BYTES:
            logger.warning(f"Skipping large file {file['path']} ({file['size']} bytes)")
            return None
        try:
            content = await self._get_item_content(
                file["path"], repository_id, "Branch", branch
            )
            return await process_file_content(file, content, repository)
        except Exception as e:
            logger.error(f"Failed to process file {file['path']}: {str(e)}")
            return None

    async def generate_files(
        self,
        path: str | List[str],
        repos: Optional[list[str]] = None,
        max_depth: Optional[int] = None,
    ) -> AsyncGenerator[list[dict[str, Any]], None]:
        """
        Iterates through repositories and returns files matching the path pattern with optimized retrieval.
        Uses process_in_queue for efficient concurrent processing.

        Args:
            path: Glob pattern(s) to match files (e.g., '**/package.json')
            repos: Optional list of repository names to filter by
            max_depth: Optional maximum directory depth to search (None for unlimited)
        """
        patterns = expand_patterns(path)

        async for repositories in self.generate_repositories(
            include_disabled_repositories=False
        ):
            repositories_to_process = [
                repo for repo in repositories if not repos or repo["name"] in repos
            ]

            if not repositories_to_process:
                continue

            logger.info(f"Processing {len(repositories_to_process)} repositories")

            repo_results = await process_in_queue(
                repositories_to_process,
                self._process_repository,
                patterns,
                max_depth,
                concurrency=MAX_CONCURRENT_REPOS_FOR_FILE_PROCESSING,
            )

            for result in repo_results:
                if result:
                    for file_batch in result:
                        if file_batch:
                            yield file_batch

    async def _process_repository(
        self, repository: dict[str, Any], patterns: List[str], max_depth: Optional[int]
    ) -> List[List[dict[str, Any]]]:
        """Process a single repository and return its matching files."""
        try:
            logger.info(f"Processing repository {repository['name']}")

            if not (branch := repository.get("defaultBranch")):
                logger.warning(
                    f"Repository {repository['name']} has no default branch. Skipping."
                )
                return []

            branch = branch.replace("refs/heads/", "")
            project_id = repository["project"]["id"]
            repository_id = repository["id"]
            results = []

            base_paths = get_base_paths(patterns)
            for base_path in base_paths:
                matching_files = await self._process_repository_path(
                    repository=repository,
                    project_id=project_id,
                    repository_id=repository_id,
                    base_path=base_path,
                    branch=branch,
                    patterns=patterns,
                    max_depth=max_depth,
                )
                if matching_files:
                    batch_results = await self._process_matching_files(
                        matching_files=matching_files,
                        repository=repository,
                        repository_id=repository_id,
                        branch=branch,
                    )
                    results.extend(batch_results)

            return results

        except Exception as e:
            logger.error(f"Failed to process repository {repository['name']}: {str(e)}")
            return []

    async def _process_repository_path(
        self,
        repository: dict[str, Any],
        project_id: str,
        repository_id: str,
        base_path: str,
        branch: str,
        patterns: List[str],
        max_depth: Optional[int],
    ) -> List[dict[str, Any]]:
        """Get matching files from a repository path."""
        try:
            recursion_level = "OneLevel" if max_depth == 1 else "Full"
            logger.info(
                f"Processing base path {base_path} for repository {repository['name']}"
            )

            items_url = f"{self._organization_base_url}/{project_id}/_apis/git/repositories/{repository_id}/items"
            params = {
                "recursionLevel": recursion_level,
                "scopePath": base_path if base_path != "**" else "/",
                "includeContentMetadata": "true",
                "versionDescriptor.version": branch,
                "versionDescriptor.versionType": "branch",
                "api-version": "7.1",
            }

            response = await self.send_request("GET", items_url, params=params)
            items = response.json().get("value", [])

            matching_files = []
            seen_paths = set()

            for item in items:
                if item.get("isFolder", False):
                    continue

                file_path = item.get("path", "").lstrip("/")
                if file_path in seen_paths:
                    continue

                if max_depth is not None and file_path.count("/") > max_depth:
                    continue

                if any(match_pattern(pattern, file_path) for pattern in patterns):
                    matching_files.append(item)
                    seen_paths.add(file_path)

            return matching_files

        except Exception as e:
            logger.warning(
                f"Failed to process path {base_path} in {repository['name']}: {str(e)}"
            )
            return []

    async def _process_matching_files(
        self,
        matching_files: List[dict[str, Any]],
        repository: dict[str, Any],
        repository_id: str,
        branch: str,
    ) -> List[List[dict[str, Any]]]:
        """Process matching files using process_in_queue for efficient concurrency."""
        if not matching_files:
            return []

        processed_files = await process_in_queue(
            matching_files,
            self._fetch_and_process_file,
            repository_id,
            branch,
            repository,
            concurrency=MAX_CONCURRENT_FILE_DOWNLOADS,
        )

        # Filter out None results and return as a single batch
        valid_files = [f for f in processed_files if f is not None]
        return [valid_files] if valid_files else []<|MERGE_RESOLUTION|>--- conflicted
+++ resolved
@@ -1,11 +1,5 @@
 import asyncio
-<<<<<<< HEAD
 from typing import Any, AsyncGenerator, Optional, List, Union
-=======
-import json
-from typing import Any, AsyncGenerator, Optional
-
->>>>>>> 282bcad3
 from httpx import HTTPStatusError
 from loguru import logger
 from port_ocean.context.event import event
