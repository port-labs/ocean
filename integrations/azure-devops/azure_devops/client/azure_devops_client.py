import asyncio
import functools
import json
from typing import Any, AsyncGenerator, Optional, Callable, Iterable
from httpx import HTTPStatusError
from loguru import logger
from port_ocean.context.event import event
from port_ocean.context.ocean import ocean
from port_ocean.utils.cache import cache_iterator_result

from azure_devops.webhooks.webhook_event import WebhookSubscription
from azure_devops.webhooks.events import RepositoryEvents, PullRequestEvents, PushEvents

from azure_devops.client.base_client import HTTPBaseClient
from azure_devops.misc import FolderPattern, RepositoryBranchMapping
from azure_devops.client.base_client import PAGE_SIZE

from azure_devops.client.file_processing import (
    PathDescriptor,
    RecursionLevel,
    extract_descriptor_from_pattern,
    get_priority,
    group_descriptors_by_base,
    filter_files_by_glob,
    parse_file_content,
    separate_glob_and_literal_paths,
)
from port_ocean.utils.async_iterators import (
    stream_async_iterators_tasks,
    semaphore_async_iterator,
)
from port_ocean.utils.queue_utils import process_in_queue
from urllib.parse import urlparse
import fnmatch


API_URL_PREFIX = "_apis"
WEBHOOK_API_PARAMS = {"api-version": "7.1-preview.1"}
API_PARAMS = {"api-version": "7.1"}
WEBHOOK_URL_SUFFIX = "/integration/webhook"
# Maximum number of work item IDs allowed in a single API request
# (based on Azure DevOps API limitations) https://learn.microsoft.com/en-us/rest/api/azure/devops/wit/work-items/list?view=azure-devops-rest-7.1&tabs=HTTP
MAX_WORK_ITEMS_PER_REQUEST = 200
MAX_WORK_ITEMS_RESULTS_PER_PROJECT = 19999
MAX_ALLOWED_FILE_SIZE_IN_BYTES = 1 * 1024 * 1024
MAX_CONCURRENT_FILE_DOWNLOADS = 50
MAX_CONCURRENT_REPOS_FOR_FILE_PROCESSING = 25
MAX_CONCURRENT_REPOS_FOR_PULL_REQUESTS = 25

# Webhook subscriptions for Azure DevOps events
AZURE_DEVOPS_WEBHOOK_SUBSCRIPTIONS = [
    WebhookSubscription(
        publisherId="tfs", eventType=PullRequestEvents.PULL_REQUEST_CREATED
    ),
    WebhookSubscription(
        publisherId="tfs", eventType=PullRequestEvents.PULL_REQUEST_UPDATED
    ),
    WebhookSubscription(publisherId="tfs", eventType=PushEvents.PUSH),
    WebhookSubscription(publisherId="tfs", eventType=RepositoryEvents.REPO_CREATED),
]


class AzureDevopsClient(HTTPBaseClient):
    def __init__(
        self,
        organization_url: str,
        personal_access_token: str,
        webhook_auth_username: Optional[str] = None,
    ) -> None:
        super().__init__(personal_access_token)
        self._organization_base_url = organization_url
        self.webhook_auth_username = webhook_auth_username

    @classmethod
    def create_from_ocean_config(cls) -> "AzureDevopsClient":
        if cache := event.attributes.get("azure_devops_client"):
            return cache
        azure_devops_client = cls(
            ocean.integration_config["organization_url"].strip("/"),
            ocean.integration_config["personal_access_token"],
            ocean.integration_config["webhook_auth_username"],
        )
        event.attributes["azure_devops_client"] = azure_devops_client
        return azure_devops_client

    @classmethod
    def _repository_is_healthy(cls, repository: dict[str, Any]) -> bool:
        UNHEALTHY_PROJECT_STATES = {
            "deleted",
            "deleting",
            "new",
            "createPending",
        }
        return repository.get("project", {}).get(
            "state"
        ) not in UNHEALTHY_PROJECT_STATES and not repository.get("isDisabled")

    async def get_single_project(self, project_id: str) -> dict[str, Any] | None:
        project_url = (
            f"{self._organization_base_url}/{API_URL_PREFIX}/projects/{project_id}"
        )
        response = await self.send_request("GET", project_url)
        if not response:
            return None
        project = response.json()
        return project

    @cache_iterator_result()
    async def generate_projects(
        self, sync_default_team: bool = False
    ) -> AsyncGenerator[list[dict[str, Any]], None]:
        """
        sync_default_team: bool - The List projects endpoint of ADO API excludes default team of a project.
        By setting leveraging the sync_default_team flag, we optionally fetch the default team from the get project
        endpoint using the project id which we obtain from the list projects endpoint.
        read more -> https://learn.microsoft.com/en-us/rest/api/azure/devops/core/projects/list?view=azure-devops-rest-7.1&tabs=HTTP#teamprojectreference
        """

        params = {"includeCapabilities": "true"}
        projects_url = f"{self._organization_base_url}/{API_URL_PREFIX}/projects"
        async for projects in self._get_paginated_by_top_and_continuation_token(
            projects_url, additional_params=params
        ):
            if sync_default_team:
                logger.info("Adding default team to projects")
                tasks = [self.get_single_project(project["id"]) for project in projects]
                projects_batch: list[dict[str, Any] | None] = await asyncio.gather(
                    *tasks
                )
                projects = [project for project in projects_batch if project]
            yield projects

    @cache_iterator_result()
    async def generate_teams(self) -> AsyncGenerator[list[dict[str, Any]], None]:
        teams_url = f"{self._organization_base_url}/{API_URL_PREFIX}/teams"
        async for teams in self._get_paginated_by_top_and_skip(teams_url):
            yield teams

    async def get_team_members(self, team: dict[str, Any]) -> list[dict[str, Any]]:
        members_url = (
            f"{self._organization_base_url}/{API_URL_PREFIX}/projects/"
            f"{team['projectId']}/teams/{team['id']}/members"
        )
        members = []
        async for members_batch in self._get_paginated_by_top_and_skip(
            members_url,
        ):
            members.extend(members_batch)
        return members

    async def enrich_teams_with_members(
        self, teams: list[dict[str, Any]]
    ) -> list[dict[str, Any]]:
        logger.debug(f"Fetching members for {len(teams)} teams")

        team_tasks = [self.get_team_members(team) for team in teams]

        members_results = await asyncio.gather(*team_tasks)

        total_members = sum(len(members) for members in members_results)
        logger.info(f"Retrieved {total_members} members across {len(teams)} teams")

        for team, members in zip(teams, members_results):
            team["__members"] = members

        return teams

    async def generate_members(self) -> AsyncGenerator[list[dict[str, Any]], None]:
        async for teams in self.generate_teams():
            for team in teams:
                members = await self.get_team_members(team)
                for member in members:
                    member["__teamId"] = team["id"]
                yield members

    def _is_azure_devops_services(self) -> bool:
        """Check if the base URL is Azure DevOps Services."""
        hostname = urlparse(self._organization_base_url).hostname or ""
        return hostname.lower().endswith((".visualstudio.com", "dev.azure.com"))

    def _format_service_url(self, subdomain: str) -> str:
        base_url = self._organization_base_url
        if self._is_azure_devops_services():
            if ".visualstudio.com" in base_url:
                return base_url.replace(
                    ".visualstudio.com", f".{subdomain}.visualstudio.com"
                )
            return base_url.replace("dev.azure.com", f"{subdomain}.dev.azure.com")

        return base_url

    async def generate_users(self) -> AsyncGenerator[list[dict[str, Any]], None]:
        users_url = (
            self._format_service_url("vsaex") + f"/{API_URL_PREFIX}/userentitlements"
        )
        async for users in self._get_paginated_by_top_and_continuation_token(
            users_url, data_key="items"
        ):
            yield users

    @cache_iterator_result()
    async def generate_repositories(
        self, include_disabled_repositories: bool = True
    ) -> AsyncGenerator[list[dict[Any, Any]], None]:
        async for projects in self.generate_projects():
            for project in projects:
                repos_url = f"{self._organization_base_url}/{project['id']}/{API_URL_PREFIX}/git/repositories"
                response = await self.send_request("GET", repos_url)
                if not response:
                    continue
                repositories = response.json()["value"]
                if include_disabled_repositories:
                    yield repositories
                else:
                    yield [
                        repo
                        for repo in repositories
                        if self._repository_is_healthy(repo)
                    ]

    async def generate_pull_requests(
        self, search_filters: Optional[dict[str, Any]] = None
    ) -> AsyncGenerator[list[dict[Any, Any]], None]:
        async for repositories in self.generate_repositories(
            include_disabled_repositories=False
        ):
            semaphore = asyncio.BoundedSemaphore(MAX_CONCURRENT_REPOS_FOR_PULL_REQUESTS)
            tasks = [
                semaphore_async_iterator(
                    semaphore,
                    functools.partial(
                        self._get_paginated_by_top_and_skip,
                        f"{self._organization_base_url}/{repository['project']['id']}/{API_URL_PREFIX}/git/repositories/{repository['id']}/pullrequests",
                        search_filters,
                    ),
                )
                for repository in repositories
            ]
            async for pull_requests in stream_async_iterators_tasks(*tasks):
                yield pull_requests

    async def generate_pipelines(self) -> AsyncGenerator[list[dict[Any, Any]], None]:
        async for projects in self.generate_projects():
            for project in projects:
                pipelines_url = f"{self._organization_base_url}/{project['id']}/{API_URL_PREFIX}/pipelines"
                async for (
                    pipelines
                ) in self._get_paginated_by_top_and_continuation_token(pipelines_url):
                    for pipeline in pipelines:
                        pipeline["__projectId"] = project["id"]
                    yield pipelines

    async def generate_releases(self) -> AsyncGenerator[list[dict[str, Any]], None]:
        async for projects in self.generate_projects():
            for project in projects:
                releases_url = (
                    self._format_service_url("vsrm")
                    + f"/{project['id']}/{API_URL_PREFIX}/release/releases"
                )
                async for releases in self._get_paginated_by_top_and_continuation_token(
                    releases_url
                ):
                    yield releases

<<<<<<< HEAD
    async def generate_pipeline_runs(
        self,
    ) -> AsyncGenerator[list[dict[str, Any]], None]:
        """
        Generate pipeline runs for all pipelines in all projects.

        API: GET {org}/{project}/_apis/pipelines/{pipelineId}/runs
        https://learn.microsoft.com/en-us/rest/api/azure/devops/pipelines/runs/list
        """
        async for projects in self.generate_projects():
            # Process all projects in parallel
            project_tasks = [
                self._collect_project_runs(project) for project in projects
            ]

            if project_tasks:
                project_results = await asyncio.gather(
                    *project_tasks, return_exceptions=True
                )

                # Yield all collected runs from all projects
                for result in project_results:
                    if isinstance(result, Exception):
                        logger.warning(f"Failed to fetch project runs: {result}")
                        continue
                    if result and isinstance(result, list):
                        yield result

    async def _collect_project_runs(
        self, project: dict[str, Any]
    ) -> list[dict[str, Any]]:
        """Collect all runs for a specific project."""
        all_runs = []
        async for runs_batch in self._runs_for_project(project):
            all_runs.extend(runs_batch)
        return all_runs

    async def _runs_for_project(
        self, project: dict[str, Any]
    ) -> AsyncGenerator[list[dict[str, Any]], None]:
        """Yield runs (in batches) for every pipeline in a given project."""
        async for pipelines in self._paginate_pipelines(project_id=project["id"]):
            pipeline_tasks = []
            for pipeline in pipelines:
                pipeline_tasks.append(self._collect_pipeline_runs(project, pipeline))

            if pipeline_tasks:
                pipeline_results = await asyncio.gather(
                    *pipeline_tasks, return_exceptions=True
                )

                # Yield all collected runs
                for result in pipeline_results:
                    if isinstance(result, Exception):
                        logger.warning(f"Failed to fetch pipeline runs: {result}")
                        continue
                    if result and isinstance(result, list):
                        yield result

    async def _collect_pipeline_runs(
        self, project: dict[str, Any], pipeline: dict[str, Any]
    ) -> list[dict[str, Any]]:
        """Collect all runs for a specific pipeline."""
        all_runs = []
        async for runs_batch in self._paginate_pipeline_runs(project, pipeline):
            all_runs.extend(runs_batch)
        return all_runs

    async def _paginate_pipelines(
        self, project_id: str
    ) -> AsyncGenerator[list[dict[str, Any]], None]:
        """Paginate pipelines for a project, yielding pipeline batches."""
        pipelines_url = (
            f"{self._organization_base_url}/{project_id}/{API_URL_PREFIX}/pipelines"
        )
        async for pipelines in self._get_paginated_by_top_and_continuation_token(
            pipelines_url
        ):
            yield pipelines

    async def _paginate_pipeline_runs(
        self, project: dict[str, Any], pipeline: dict[str, Any]
    ) -> AsyncGenerator[list[dict[str, Any]], None]:
        """
        Paginate runs for a specific pipeline, annotate each run
        with project/pipeline context, and yield batches.
        """
        runs_url = (
            f"{self._organization_base_url}/{project['id']}/{API_URL_PREFIX}"
            f"/pipelines/{pipeline['id']}/runs"
        )
        async for runs in self._get_paginated_by_top_and_continuation_token(
            runs_url, data_key="value"
        ):
            if not runs:
                continue
            self._annotate_runs(runs, project=project, pipeline=pipeline)
            yield runs

    @staticmethod
    def _annotate_runs(
        runs: Iterable[dict[str, Any]],
        project: dict[str, Any],
        pipeline: dict[str, Any],
    ) -> None:
        """Mutate each run to include project/pipeline metadata."""
        for run in runs:
            run["__project"] = project
            run["__pipeline"] = pipeline

    @staticmethod
    def _annotate_stages(
        stages: Iterable[dict[str, Any]],
        project: dict[str, Any],
        build: dict[str, Any],
    ) -> None:
        """Mutate each stage to include project/build metadata."""
        for stage in stages:
            stage["__projectId"] = project["id"]
            stage["__project"] = project
            stage["__buildId"] = build["id"]
            stage["__build"] = build

    async def _fetch_stages_for_build(
        self, project: dict[str, Any], build: dict[str, Any]
    ) -> list[dict[str, Any]]:
        """Fetch and process stage records for a specific build.

        Returns a list of stage records enriched with project and build context.
        Returns empty list if timeline fetch fails.
        """
        timeline_url = f"{self._organization_base_url}/{project['id']}/{API_URL_PREFIX}/build/builds/{build['id']}/timeline"
        try:
            response = await self.send_request("GET", timeline_url)
            if not response:
                return []

            timeline_data = response.json()
            # Extract stage records from timeline
            stage_records = [
                record
                for record in timeline_data.get("records", [])
                if record.get("type") == "Stage"
            ]
            self._annotate_stages(stage_records, project=project, build=build)
            return stage_records
        except Exception as e:
            logger.warning(
                f"Failed to fetch timeline for build {build['id']}: {str(e)}"
            )
            return []

    def _enrich_builds_with_project_data(
        self,
        builds: list[dict[str, Any]],
        project: dict[str, Any],
    ) -> list[dict[str, Any]]:
        enriched: list[dict[str, Any]] = []
        for build in builds:
            b = dict(build)
            b["__projectId"] = project["id"]
            b["__project"] = project
            enriched.append(b)
        return enriched

    async def _generate_builds_for_project(
        self,
        project: dict[str, Any],
    ) -> AsyncGenerator[list[dict[str, Any]], None]:
        """Yield paginated builds for a single project, enriched with project data."""
        builds_url = f"{self._organization_base_url}/{project['id']}/{API_URL_PREFIX}/build/builds"
        async for builds in self._get_paginated_by_top_and_continuation_token(
            builds_url
        ):
            yield self._enrich_builds_with_project_data(builds, project)

    async def generate_builds(self) -> AsyncGenerator[list[dict[str, Any]], None]:
        """Generate builds across all projects in the organization.

        Uses continuation token pagination as per Azure DevOps Builds API.
        https://learn.microsoft.com/en-us/rest/api/azure/devops/build/builds/list?view=azure-devops-rest-7.1
        """
        async for projects in self.generate_projects():
            for project in projects:
                async for batch in self._generate_builds_for_project(project):
                    yield batch

    async def generate_pipeline_stages(
        self,
    ) -> AsyncGenerator[list[dict[str, Any]], None]:
        """Generate pipeline stages across all builds in the organization.

        Uses the Build Timeline API to fetch stage information for each build.
        https://learn.microsoft.com/en-us/rest/api/azure/devops/build/timeline/get?view=azure-devops-rest-7.1
        """
        async for projects in self.generate_projects():
            for project in projects:
                async for builds_batch in self._generate_builds_for_project(project):
                    stage_tasks = [
                        self._fetch_stages_for_build(project, build)
                        for build in builds_batch
                    ]
                    stage_results = await asyncio.gather(
                        *stage_tasks, return_exceptions=True
                    )

                    stages: list[dict[str, Any]] = []
                    for stage_records in stage_results:
                        if isinstance(stage_records, Exception):
                            logger.warning(f"Failed to fetch stages: {stage_records}")
                            continue
                        if stage_records and isinstance(stage_records, list):
                            stages.extend(stage_records)

                    if stages:
                        yield stages
=======
    @cache_iterator_result()
    async def generate_environments(self) -> AsyncGenerator[list[dict[str, Any]], None]:
        async for projects in self.generate_projects():
            for project in projects:
                environments_url = f"{self._organization_base_url}/{project['id']}/{API_URL_PREFIX}/distributedtask/environments"
                async for (
                    environments
                ) in self._get_paginated_by_top_and_continuation_token(
                    environments_url
                ):
                    yield environments

    async def generate_release_deployments(
        self,
    ) -> AsyncGenerator[list[dict[str, Any]], None]:
        async for projects in self.generate_projects():
            for project in projects:
                deployments_url = (
                    self._format_service_url("vsrm")
                    + f"/{project['id']}/{API_URL_PREFIX}/release/deployments"
                )
                async for (
                    deployments
                ) in self._get_paginated_by_top_and_continuation_token(deployments_url):
                    yield deployments

    async def generate_pipeline_deployments(
        self, project_id: str, environment_id: int
    ) -> AsyncGenerator[list[dict[str, Any]], None]:
        deployments_url = f"{self._organization_base_url}/{project_id}/{API_URL_PREFIX}/distributedtask/environments/{environment_id}/environmentdeploymentrecords"
        async for deployments in self._get_paginated_by_top_and_continuation_token(
            deployments_url
        ):
            yield deployments
>>>>>>> a0370c5c

    async def generate_repository_policies(
        self,
    ) -> AsyncGenerator[list[dict[str, Any]], None]:
        async for repos in self.generate_repositories(
            include_disabled_repositories=False
        ):
            for repo in repos:
                params = {
                    "repositoryId": repo["id"],
                }
                if default_branch := repo.get("defaultBranch"):
                    params["refName"] = default_branch

                policies_url = f"{self._organization_base_url}/{repo['project']['id']}/{API_URL_PREFIX}/git/policy/configurations"
                response = await self.send_request("GET", policies_url, params=params)
                if not response:
                    continue
                repo_policies = response.json()["value"]

                for policy in repo_policies:
                    policy["__repository"] = repo
                yield repo_policies

    async def generate_work_items(
        self, wiql: Optional[str], expand: str
    ) -> AsyncGenerator[list[dict[str, Any]], None]:
        """
        Retrieves a paginated list of work items within the Azure DevOps organization based on a WIQL query.
        """
        async for projects in self.generate_projects():
            for project in projects:
                # Execute WIQL query to get work item IDs
                work_item_ids = await self._fetch_work_item_ids(project, wiql)
                logger.info(
                    f"Found {len(work_item_ids)} work item IDs for project {project['name']}"
                )
                # Fetch work items using the IDs (in batches if needed)
                async for work_items_batch in self._fetch_work_items_in_batches(
                    project["id"],
                    work_item_ids,
                    query_params={"$expand": expand},
                ):
                    logger.debug(f"Received {len(work_items_batch)} work items")
                    # Enrich each work item with project details before yielding
                    yield self._add_project_details_to_work_items(
                        work_items_batch, project
                    )

    async def _fetch_work_item_ids(
        self, project: dict[str, Any], wiql: Optional[str]
    ) -> list[int]:
        """
        Executes a WIQL query to fetch work item IDs for a given project.

        :param project_id: The ID of the project.
        :return: A list of work item IDs.
        """
        wiql_query = f"SELECT [Id] from WorkItems WHERE [System.TeamProject] = '{project['name']}'"

        if wiql:
            # Append the user-provided wiql to the WHERE clause
            wiql_query += f" AND {wiql}"
            logger.info(f"Found and appended WIQL filter: {wiql}")

        wiql_url = (
            f"{self._organization_base_url}/{project['id']}/{API_URL_PREFIX}/wit/wiql"
        )
        logger.info(
            f"Fetching work item IDs for project {project['name']} using WIQL query {wiql_query}"
        )
        wiql_response = await self.send_request(
            "POST",
            wiql_url,
            params={
                "api-version": "7.1-preview.2",
                "$top": MAX_WORK_ITEMS_RESULTS_PER_PROJECT,
            },
            data=json.dumps({"query": wiql_query}),
            headers={"Content-Type": "application/json"},
        )
        if not wiql_response:
            return []
        return [item["id"] for item in wiql_response.json()["workItems"]]

    async def _fetch_work_items_in_batches(
        self,
        project_id: str,
        work_item_ids: list[int],
        query_params: dict[str, Any] = {},
        page_size: int = MAX_WORK_ITEMS_PER_REQUEST,  # default to API maximum if not overridden
    ) -> AsyncGenerator[list[dict[str, Any]], None]:
        """
        Fetches work items in batches from the given list of work item IDs.

        :param project_id: The project ID.
        :param work_item_ids: List of work item IDs to fetch.
        :param query_params: Additional query parameters (e.g., for expansion).
        :param page_size: Number of work items to request per API call.
        :yield: A list (batch) of work items.
        """
        number_of_batches = len(work_item_ids) // page_size
        logger.info(
            f"Fetching work items in {number_of_batches} batches with {page_size} work items per batch for project {project_id}"
        )
        for i in range(0, len(work_item_ids), page_size):
            batch_ids = work_item_ids[i : i + page_size]
            if not batch_ids:
                continue
            logger.debug(
                f"Processing batch {i//page_size + 1}/{number_of_batches} with {len(batch_ids)} work items for project {project_id}"
            )
            work_items_url = f"{self._organization_base_url}/{project_id}/{API_URL_PREFIX}/wit/workitems"
            params = {
                **query_params,
                "ids": ",".join(map(str, batch_ids)),
                "api-version": "7.1-preview.3",
            }
            work_items_response = await self.send_request(
                "GET", work_items_url, params=params
            )
            if not work_items_response:
                continue
            yield work_items_response.json()["value"]

    def _add_project_details_to_work_items(
        self, work_items: list[dict[str, Any]], project: dict[str, Any]
    ) -> list[dict[str, Any]]:
        """
        Adds the project ID to each work item in the list.

        :param work_items: List of work items to modify.
        :param project_id: The project ID to add to each work item.
        """
        for work_item in work_items:
            work_item["__projectId"] = project["id"]
            work_item["__project"] = project
        return work_items

    async def get_pull_request(self, pull_request_id: str) -> dict[Any, Any] | None:
        get_single_pull_request_url = f"{self._organization_base_url}/{API_URL_PREFIX}/git/pullrequests/{pull_request_id}"
        response = await self.send_request("GET", get_single_pull_request_url)
        if not response:
            return None
        pull_request_data = response.json()
        return pull_request_data

    async def get_repository(self, repository_id: str) -> dict[Any, Any] | None:
        get_single_repository_url = f"{self._organization_base_url}/{API_URL_PREFIX}/git/repositories/{repository_id}"
        response = await self.send_request("GET", get_single_repository_url)
        if not response:
            return None
        repository_data = response.json()
        return repository_data

    async def get_columns(self) -> AsyncGenerator[list[dict[str, Any]], None]:
        async for boards in self.get_boards_in_organization():
            for board in boards:
                yield [
                    {
                        **column,
                        "__board": board,
                        "__stateType": stateType,
                        "__stateName": stateName,
                    }
                    for column in board.get("columns", [])
                    if column.get("stateMappings")
                    for stateType, stateName in column.get("stateMappings").items()
                ]

    async def _enrich_boards(
        self, boards: list[dict[str, Any]], project_id: str, team_id: str
    ) -> list[dict[str, Any]]:
        for board in boards:
            url = f"{self._organization_base_url}/{project_id}/{team_id}/{API_URL_PREFIX}/work/boards/{board['id']}"
            response = await self.send_request(
                "GET",
                url,
            )
            if not response:
                continue
            board.update(response.json())
        return boards

    async def _get_boards(
        self, project_id: str
    ) -> AsyncGenerator[list[dict[str, Any]], None]:
        teams_url = f"{self._organization_base_url}/{API_URL_PREFIX}/projects/{project_id}/teams"
        async for teams_in_project in self._get_paginated_by_top_and_skip(teams_url):
            for team in teams_in_project:
                get_boards_url = f"{self._organization_base_url}/{project_id}/{team['id']}/{API_URL_PREFIX}/work/boards"
                response = await self.send_request("GET", get_boards_url)
                if not response:
                    continue
                board_data = response.json().get("value", [])
                logger.info(f"Found {len(board_data)} boards for project {project_id}")
                yield await self._enrich_boards(board_data, project_id, team["id"])

    @cache_iterator_result()
    async def get_boards_in_organization(
        self,
    ) -> AsyncGenerator[list[dict[str, Any]], None]:
        async for projects in self.generate_projects():
            yield [
                {**board, "__project": project}
                for project in projects
                async for boards in self._get_boards(project["id"])
                for board in boards
            ]

    async def generate_subscriptions_webhook_events(self) -> list[WebhookSubscription]:
        headers = {"Content-Type": "application/json"}
        try:
            get_subscriptions_url = (
                f"{self._organization_base_url}/{API_URL_PREFIX}/hooks/subscriptions"
            )
            response = await self.send_request(
                "GET", get_subscriptions_url, headers=headers
            )
            if not response:
                return []
            subscriptions_raw = response.json().get("value", [])
        except json.decoder.JSONDecodeError:
            err_str = "Couldn't decode response from subscritions route. This may be because you are unauthorized- Check PAT (Personal Access Token) validity"
            logger.warning(err_str)
            raise Exception(err_str)
        return [
            WebhookSubscription(**subscription) for subscription in subscriptions_raw
        ]

    async def create_subscription(
        self, webhook_subscription: WebhookSubscription
    ) -> None:
        headers = {"Content-Type": "application/json"}
        create_subscription_url = (
            f"{self._organization_base_url}/{API_URL_PREFIX}/hooks/subscriptions"
        )
        webhook_subscription_json = webhook_subscription.json()
        logger.info(f"Creating subscription to event: {webhook_subscription_json}")
        response = await self.send_request(
            "POST",
            create_subscription_url,
            params=WEBHOOK_API_PARAMS,
            headers=headers,
            data=webhook_subscription_json,
        )
        if not response:
            return
        response_content = response.json()
        logger.info(
            f"Created subscription id: {response_content['id']} for eventType {response_content['eventType']}"
        )

    async def delete_subscription(
        self, webhook_subscription: WebhookSubscription
    ) -> None:
        headers = {"Content-Type": "application/json"}
        delete_subscription_url = f"{self._organization_base_url}/{API_URL_PREFIX}/hooks/subscriptions/{webhook_subscription.id}"
        logger.info(f"Deleting subscription to event: {webhook_subscription.json()}")
        await self.send_request(
            "DELETE",
            delete_subscription_url,
            headers=headers,
            params=WEBHOOK_API_PARAMS,
        )

    async def _get_item_content(
        self, file_path: str, repository_id: str, version_type: str, version: str
    ) -> bytes:
        items_params = {
            "versionType": version_type,
            "version": version,
            "path": file_path,
        }
        items_url = f"{self._organization_base_url}/{API_URL_PREFIX}/git/repositories/{repository_id}/items"
        try:
            logger.info(
                f"Getting file {file_path} from repo id {repository_id} by {version_type}: {version}"
            )

            response = await self.send_request(
                method="GET", url=items_url, params=items_params
            )
            if not response:
                logger.warning(
                    f"Failed to access URL '{items_url}'. The repository '{repository_id}' might be disabled or inaccessible."
                )
                return bytes()
            file_content = response.content
        except HTTPStatusError as e:
            general_err_msg = f"Couldn't fetch file {file_path} from repo id {repository_id}: {str(e)}. Returning empty file."
            logger.warning(general_err_msg)
            return bytes()
        except Exception as e:
            logger.warning(
                f"Couldn't fetch file {file_path} from repo id {repository_id}: {str(e)}. Returning empty file."
            )
            return bytes()
        else:
            return file_content

    async def get_file_by_branch(
        self, file_path: str, repository_id: str, branch_name: str
    ) -> bytes:
        return await self._get_item_content(
            file_path, repository_id, "Branch", branch_name
        )

    async def get_file_by_commit(
        self, file_path: str, repository_id: str, commit_id: str
    ) -> bytes:
        return await self._get_item_content(
            file_path, repository_id, "Commit", commit_id
        )

    async def generate_files(
        self,
        path: str | list[str],
        repos: Optional[list[str]] = None,
    ) -> AsyncGenerator[list[dict[str, Any]], None]:
        paths = [path] if isinstance(path, str) else path
        logger.info(f"Processing files with paths: {paths}")

        async for repositories in self.generate_repositories(
            include_disabled_repositories=True
        ):
            if not repositories:
                logger.warning("No repositories found. Skipping file discovery.")
                return

            filtered_repositories = (
                [repo for repo in repositories if repo["name"] in repos]
                if repos
                else repositories
            )

            semaphore = asyncio.BoundedSemaphore(
                MAX_CONCURRENT_REPOS_FOR_FILE_PROCESSING
            )

            tasks = [
                semaphore_async_iterator(
                    semaphore,
                    functools.partial(self._get_repository_files, repository, paths),
                )
                for repository in filtered_repositories
            ]

            async for batch in stream_async_iterators_tasks(*tasks):
                yield batch

    async def _get_repository_files(
        self,
        repository: dict[str, Any],
        paths: list[str],
    ) -> AsyncGenerator[list[dict[str, Any] | None], None]:
        logger.info(
            f"Checking repository {repository['name']} for files matching {paths}"
        )

        branch = repository.get("defaultBranch")
        if not branch:
            logger.warning(
                f"Repository {repository['name']} has no default branch. Skipping."
            )
            return

        branch = branch.replace("refs/heads/", "")

        files = []
        literal_paths, glob_patterns = separate_glob_and_literal_paths(paths)

        if literal_paths:
            files += await self._get_files_by_explicit_paths(
                repository, literal_paths, branch
            )

        if glob_patterns:
            descriptors = [extract_descriptor_from_pattern(p) for p in glob_patterns]
            grouped = group_descriptors_by_base(descriptors)

            for base_path, group in grouped.items():
                recursion = sorted({d.recursion for d in group}, key=get_priority)[-1]
                descriptor = [
                    PathDescriptor(
                        base_path=base_path,
                        recursion=recursion,
                        pattern=group[0].pattern,
                    )
                ]
                raw_files = await self._get_files_by_descriptors(
                    repository, descriptor, branch
                )
                matched = filter_files_by_glob(raw_files, descriptor[0])
                files += matched

        logger.info(f"Found {len(files)} files in repository {repository['name']}")

        downloaded_files = await process_in_queue(
            files,
            self.download_single_file,
            repository,
            branch,
            concurrency=MAX_CONCURRENT_FILE_DOWNLOADS,
        )

        for file in downloaded_files:
            yield [file]

    async def _get_files_by_explicit_paths(
        self,
        repository: dict[str, Any],
        paths: list[str],
        branch: str,
    ) -> list[dict[str, Any]]:
        item_descriptors = [
            PathDescriptor(
                base_path=path if path.startswith("/") else f"/{path}",
                recursion=RecursionLevel.NONE,
                pattern=path,
            )
            for path in paths
        ]
        return await self._get_files_by_descriptors(
            repository, item_descriptors, branch
        )

    async def _get_files_by_descriptors(
        self,
        repository: dict[str, Any],
        descriptors: list[PathDescriptor],
        branch: str,
    ) -> list[dict[str, Any]]:
        project_id = repository["project"]["id"]
        repository_id = repository["id"]
        items_batch_url = f"{self._organization_base_url}/{project_id}/_apis/git/repositories/{repository_id}/itemsbatch"

        request_data = {
            "itemDescriptors": [
                {
                    "path": d.base_path,
                    "recursionLevel": d.recursion,
                    "versionDescriptor": {"version": branch, "versionType": "branch"},
                }
                for d in descriptors
            ],
            "includeContentMetadata": True,
            "latestProcessedChange": True,
        }

        try:
            response = await self.send_request(
                "POST",
                items_batch_url,
                params=API_PARAMS,
                data=json.dumps(request_data),
                headers={"Content-Type": "application/json"},
            )
            if not response or response.status_code >= 400:
                logger.warning(f"Failed to fetch items from {items_batch_url}")
                return []

            batch_results = response.json()
            return [
                file for sublist in batch_results.get("value", []) for file in sublist
            ]

        except HTTPStatusError as e:
            logger.error(e.response.status_code)
            logger.error(e.response.text)
            if e.response.status_code == 400:
                logger.warning(
                    f"None of the paths {', '.join([d.pattern for d in descriptors])} were found in repository {repository['name']}"
                )
                return []
            else:
                raise
        except Exception as e:
            logger.error(
                f"Unexpected error processing files in {repository['name']}: {e}"
            )
            raise

    async def download_single_file(
        self, file: dict[str, Any], repository: dict[str, Any], branch: str
    ) -> dict[str, Any] | None:
        if not file:
            return None

        if file.get("gitObjectType") != "blob":
            return None

        file_path = file["path"].lstrip("/")
        content = await self.get_file_by_branch(file_path, repository["id"], branch)

        if not content:
            return None

        file_size = len(content)
        if file_size > MAX_ALLOWED_FILE_SIZE_IN_BYTES:
            logger.warning(f"Skipping large file {file_path} ({file_size} bytes)")
            return None

        file_obj = {
            "path": file_path,
            "objectId": file["objectId"],
            "size": file_size,
            "isFolder": False,
            "commitId": file.get("commitId"),
            **file.get("contentMetadata", {}),
        }

        try:
            parsed_content = await parse_file_content(content)
            processed_file = {
                "file": {
                    **file_obj,
                    "content": {
                        "raw": content.decode("utf-8"),
                        "parsed": parsed_content,
                    },
                    "size": len(content),
                },
                "repo": repository,
            }
            logger.info(
                f"Downloaded file {file_path} of size {file_size} bytes "
                f"({file_size / 1024:.2f} KB, {file_size / (1024 * 1024):.2f} MB)"
            )
            return processed_file
        except Exception as e:
            logger.error(f"Failed to process file {file_path}: {str(e)}")
            raise

    async def get_commit_changes(
        self, project_id: str, repository_id: str, commit_id: str
    ) -> dict[str, Any]:
        try:
            url = f"{self._organization_base_url}/{project_id}/{API_URL_PREFIX}/git/repositories/{repository_id}/commits/{commit_id}/changes"
            response = await self.send_request("GET", url, params=API_PARAMS)
            return response.json() if response else {}
        except Exception as e:
            logger.error(f"Failed to commit changes from {url}: {str(e)}")
            raise

    async def create_webhook_subscriptions(
        self,
        base_url: str,
        project_id: Optional[str] = None,
        webhook_secret: Optional[str] = None,
    ) -> None:
        auth_username = self.webhook_auth_username

        existing_subscriptions = await self.generate_subscriptions_webhook_events()

        subs_to_create = []
        subs_to_delete = []

        webhook_subs = AZURE_DEVOPS_WEBHOOK_SUBSCRIPTIONS

        for sub in webhook_subs:
            sub.set_webhook_details(
                url=f"{base_url}{WEBHOOK_URL_SUFFIX}",
                auth_username=auth_username,
                webhook_secret=webhook_secret,
                project_id=project_id,
            )
            existing_sub = sub.get_event_by_subscription(existing_subscriptions)

            if existing_sub and not existing_sub.is_enabled():
                subs_to_delete.append(existing_sub)
                subs_to_create.append(sub)
            elif not existing_sub:
                subs_to_create.append(sub)

        if subs_to_delete:
            await asyncio.gather(
                *[self.delete_subscription(sub) for sub in subs_to_delete]
            )

        if subs_to_create:
            results = await asyncio.gather(
                *[self.create_subscription(sub) for sub in subs_to_create],
                return_exceptions=True,
            )

            errors = [result for result in results if isinstance(result, Exception)]
            if errors:
                logger.error(f"Failed to create {len(errors)} webhooks:")
                for idx, error in enumerate(errors, start=1):
                    logger.error(f"[{idx}] {type(error).__name__}: {str(error)}")

    async def get_repository_tree(
        self,
        repository_id: str,
        recursion_level: str,  # Options: none, oneLevel, full
        path: str = "/",
    ) -> AsyncGenerator[list[dict[str, Any]], None]:
        """Fetch repository folder structure with rate limit awareness.

        Args:
            repository_id: The ID of the repository to scan
            path: The folder path to start scanning from
            recursion_level: How deep to scan (none, oneLevel, full)

        Yields:
            Lists of folder information dictionaries
        """
        items_batch_url = f"{self._organization_base_url}/_apis/git/repositories/{repository_id}/items"

        params = {
            "scopePath": path,
            "recursionLevel": recursion_level,
            "$top": PAGE_SIZE,
            "api-version": "7.1",
        }

        try:
            async for items in self._get_paginated_by_top_and_continuation_token(
                items_batch_url, additional_params=params
            ):
                # Filter for folders only
                folders = [
                    item for item in items if item.get("gitObjectType") == "tree"
                ]

                if folders:
                    yield folders

        except Exception as e:
            logger.error(
                f"Error fetching folder tree for repository {repository_id}: {str(e)}"
            )
            raise

    def _build_tree_fetcher(
        self,
        repository_id: str,
        pattern: str,
    ) -> Callable[[], AsyncGenerator[list[dict[str, Any]], None]]:
        # Get the base path (everything before the first wildcard)
        parts = pattern.split("/")
        base_parts = []
        for part in parts:
            if "*" not in part:
                base_parts.append(part)
            else:
                break
        base_path = "/".join(base_parts)

        return functools.partial(
            self.get_repository_tree,
            repository_id,
            path=base_path or "/",
            recursion_level="oneLevel",  # Always use oneLevel recursion
        )

    async def get_repository_folders(
        self,
        repository_id: str,
        folder_patterns: list[str],
        concurrency: int = 5,
    ) -> AsyncGenerator[list[dict[str, Any]], None]:
        """Get folders matching patterns with concurrency control.

        Args:
            repository_id: The ID of the repository to scan
            folder_patterns: List of folder paths to scan (supports * wildcard only)
            concurrency: Maximum number of concurrent requests

        Yields:
            Lists of folder information dictionaries
        """
        semaphore = asyncio.BoundedSemaphore(concurrency)

        tasks = [
            semaphore_async_iterator(
                semaphore, self._build_tree_fetcher(repository_id, pattern)
            )
            for pattern in folder_patterns
        ]

        async for batch in stream_async_iterators_tasks(*tasks):
            matching_folders = []
            for folder in batch:
                # For each folder in the batch, check if it matches any of our patterns
                for pattern in folder_patterns:
                    folder_path = folder.get("path", "").strip("/")
                    pattern = pattern.strip("/")
                    # Check if path depth matches and pattern matches
                    if folder_path.count("/") == pattern.count("/") and fnmatch.fnmatch(
                        folder_path, pattern
                    ):
                        matching_folders.append(folder)
            if matching_folders:
                yield matching_folders

    async def _process_pattern(
        self,
        repo: dict[str, Any],
        folder_pattern: FolderPattern,
        repo_mapping: RepositoryBranchMapping,
    ) -> AsyncGenerator[list[dict[str, Any]], None]:
        branch = repo_mapping.branch
        if branch is None and "defaultBranch" in repo:
            branch = repo["defaultBranch"].replace("refs/heads/", "")

        async for found_folders in self.get_repository_folders(
            repo["id"], [folder_pattern.path]
        ):
            processed_folders = []
            for folder in found_folders:
                folder_dict = dict(folder)
                folder_dict["__repository"] = repo
                folder_dict["__branch"] = branch
                folder_dict["__pattern"] = folder_pattern.path
                processed_folders.append(folder_dict)
            if processed_folders:
                yield processed_folders

    async def _process_repository_folder_patterns(
        self,
        repo: dict[str, Any],
        repo_pattern_map: dict[
            str, list[tuple[FolderPattern, RepositoryBranchMapping]]
        ],
    ) -> AsyncGenerator[list[dict[str, Any]], None]:
        repo_name = repo["name"]
        if repo_name not in repo_pattern_map:
            return

        matching_patterns = repo_pattern_map[repo_name]
        tasks = [
            self._process_pattern(repo, folder_pattern, repo_mapping)
            for folder_pattern, repo_mapping in matching_patterns
        ]

        async for result in stream_async_iterators_tasks(*tasks):
            yield result

    async def get_repository_by_name(
        self, project_name: str, repo_name: str
    ) -> dict[str, Any] | None:
        """Get a single repository by name using Azure DevOps API."""
        repo_url = f"{self._organization_base_url}/{project_name}/{API_URL_PREFIX}/git/repositories/{repo_name}"
        response = await self.send_request(
            "GET", repo_url, params={"api-version": "7.1"}
        )
        if not response:
            return None
        return response.json()

    async def process_folder_patterns(
        self,
        folder_patterns: list[FolderPattern],
        project_name: str,
    ) -> AsyncGenerator[list[dict[str, Any]], None]:
        """Process folder patterns and yield matching folders with optimized performance.

        Args:
            folder_patterns: List of folder patterns to process
            project_name: The project name
        """
        # Create a mapping of repository names to their patterns
        repo_pattern_map: dict[
            str, list[tuple[FolderPattern, RepositoryBranchMapping]]
        ] = {}
        for pattern in folder_patterns:
            for repo_mapping in pattern.repos:
                if repo_mapping.name not in repo_pattern_map:
                    repo_pattern_map[repo_mapping.name] = []
                repo_pattern_map[repo_mapping.name].append((pattern, repo_mapping))

        # Process only the specified repositories
        tasks = []
        for repo_name, patterns in repo_pattern_map.items():
            repo = await self.get_repository_by_name(project_name, repo_name)
            if not repo:
                logger.warning(
                    f"Repository {repo_name} in project {project_name} not found, skipping"
                )
                continue

            tasks.append(
                self._process_repository_folder_patterns(
                    repo, dict([(repo_name, patterns)])
                )
            )

        async for result in stream_async_iterators_tasks(*tasks):
            yield result

    async def enrich_pipelines_with_repository(
        self, pipelines: list[dict[str, Any]]
    ) -> list[dict[str, Any]]:
        """Enrich pipelines with repository information."""

        url_template = f"{self._organization_base_url}/{{project_id}}/{API_URL_PREFIX}/build/definitions/{{pipeline_id}}"

        tasks = [
            self.send_request(
                "GET",
                url_template.format(
                    project_id=pipeline["__projectId"], pipeline_id=pipeline["id"]
                ),
            )
            for pipeline in pipelines
        ]
        results = await asyncio.gather(*tasks)
        definitions = []
        for resp in results:
            if resp is not None:
                definitions.append(resp.json())

        enriched = []
        for pipeline, definition in zip(pipelines, definitions):
            pipeline["__repository"] = {
                **definition["repository"],
                "project": definition["project"],
            }
            enriched.append(pipeline)

        return enriched

    async def fetch_test_runs(
        self, include_results: bool
    ) -> AsyncGenerator[list[dict[str, Any]], None]:
        logger.info(
            f"Starting to fetch test runs with include_results={include_results}"
        )
        async for projects in self.generate_projects():
            for project in projects:
                project_id = project["id"]
                url = f"{self._organization_base_url}/{project_id}/{API_URL_PREFIX}/test/runs"
                async for runs in self._get_paginated_by_top_and_continuation_token(
                    url
                ):
                    yield await self._enrich_test_runs(
                        runs, project_id, include_results
                    )

    async def _enrich_test_runs(
        self,
        test_runs: list[dict[str, Any]],
        project_id: str,
        include_results: bool = False,
    ) -> list[dict[str, Any]]:
        logger.info(
            f"Enriching {len(test_runs)} test runs for project {project_id}, include_results={include_results}"
        )
        for run in test_runs:
            run["__projectId"] = project_id
            if include_results:
                run["__testResults"] = []
                async for page in self._get_paginated_by_top_and_continuation_token(
                    f"{self._organization_base_url}/{project_id}/{API_URL_PREFIX}/test/runs/{run['id']}/results"
                ):
                    run["__testResults"].extend(page)
        return test_runs<|MERGE_RESOLUTION|>--- conflicted
+++ resolved
@@ -262,7 +262,6 @@
                 ):
                     yield releases
 
-<<<<<<< HEAD
     async def generate_pipeline_runs(
         self,
     ) -> AsyncGenerator[list[dict[str, Any]], None]:
@@ -479,7 +478,7 @@
 
                     if stages:
                         yield stages
-=======
+
     @cache_iterator_result()
     async def generate_environments(self) -> AsyncGenerator[list[dict[str, Any]], None]:
         async for projects in self.generate_projects():
@@ -514,7 +513,7 @@
             deployments_url
         ):
             yield deployments
->>>>>>> a0370c5c
+
 
     async def generate_repository_policies(
         self,
