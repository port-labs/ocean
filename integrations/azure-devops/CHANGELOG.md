--- conflicted
+++ resolved
@@ -7,8 +7,15 @@
 
 <!-- towncrier release notes start -->
 
-<<<<<<< HEAD
-=======
+## 0.4.43 (2025-11-28)
+
+
+### Improvements
+
+- Use Azure DevOps service `.id` as `identifier` for `repository` kind to ensure stable, unique keys and avoid normalization issues during resync and live events.
+- Update identifiers for repository-policy, work-item and release in default mapping
+
+
 ## 0.4.42 (2025-11-27)
 
 
@@ -34,18 +41,12 @@
 - Added support for `max_results` selector option for closed pull requests
 
 
->>>>>>> b7a1a234
 ## 0.4.39 (2025-11-25)
 
 
 ### Improvements
 
-<<<<<<< HEAD
-- Use Azure DevOps service `.id` as `identifier` for `repository` kind to ensure stable, unique keys and avoid normalization issues during resync and live events.
-- Update identifiers for repository-policy, work-item and release in default mapping
-=======
 - Bumped ocean version to ^0.30.3
->>>>>>> b7a1a234
 
 
 ## 0.4.38 (2025-11-24)
