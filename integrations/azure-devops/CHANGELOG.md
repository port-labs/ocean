--- conflicted
+++ resolved
@@ -12,11 +12,7 @@
 
 ### Improvements
 
-<<<<<<< HEAD
-- Updated the work item query langauge to fetch works items per project using System.AreaPath instead of all projects in the current implementation (0.1.64)
-=======
 - Bumped ocean version to ^0.10.9 (#1)
->>>>>>> 902a30d4
 
 
 ## 0.1.63 (2024-09-05)
