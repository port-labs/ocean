# Changelog

All notable changes to this project will be documented in this file.

The format is based on [Keep a Changelog](https://keepachangelog.com/en/1.0.0/),
and this project adheres to [Semantic Versioning](https://semver.org/spec/v2.0.0.html).

<!-- towncrier release notes start -->

## 0.2.9 (2025-06-04)


<<<<<<< HEAD
### Features

- Added live events for folder kind
=======
### Improvements

- Bumped ocean version to ^0.24.2
>>>>>>> 6beb35ed


## 0.2.8 (2025-06-03)


### Improvements

- Bumped ocean version to ^0.24.1


## 0.2.7 (2025-06-03)


### Improvements

- Bumped ocean version to ^0.24.0


## 0.2.6 (2025-06-01)


### Improvements

- Bumped ocean version to ^0.23.5



## 0.2.5 (2025-05-29)


### Improvements

- Bumped ocean version to ^0.23.4


## 0.2.4 (2025-05-28)


### Improvements

- Bumped ocean version to ^0.23.3


## 0.2.3 (2025-05-28)


### Improvements

- Bumped ocean version to ^0.23.2


## 0.2.2 (2025-05-27)


### Improvements

- Bumped ocean version to ^0.23.1


## 0.2.1 (2025-05-27)


### Improvements

- Bumped ocean version to ^0.23.0


## 0.2.0 (2025-05-26)

### Features

 Transitioned live events management to ocean’s `LiveEventProcessorManager` to streamline processing

## 0.1.156 (2025-05-26)


### Improvements

- Bumped ocean version to ^0.22.12


## 0.1.155 (2025-05-26)


### Improvements

- Bumped ocean version to ^0.22.11


## 0.1.154 (2025-05-21)


### Improvements

- Added support for monorepo


## 0.1.153 (2025-05-20)

### Improvements

- Bumped ocean version to ^0.22.10


## 0.1.152 (2025-05-19)


### Improvements

- Bumped ocean version to ^0.22.9


## 0.1.151 (2025-05-15)


### Improvements

- Bumped ocean version to ^0.22.8


## 0.1.150 (2025-05-12)


### Improvements

- Bumped ocean version to ^0.22.7


## 0.1.149 (2025-05-07)


### Bug Fixes

- Fixed `AzureDevopsClient` to support self-hosted Azure DevOps instances to preserve base URLs for self-hosted cases.


## 0.1.148 (2025-05-06)


### Improvements

- Bumped ocean version to ^0.22.6


## 0.1.147 (2025-04-27)


### Bug Fixes

- Resolved "h11 accepts some malformed Chunked-Encoding bodies" h11 vulnerability

### Improvements

- Bumped ocean version to ^0.22.5


## 0.1.146 (2025-04-15)


### Improvements

- Bumped ocean version to ^0.22.4


## 0.1.145 (2025-04-15)


### Improvements

- Bumped ocean version to ^0.22.3


## 0.1.144 (2025-04-07)


### Improvements

- Bumped ocean version to ^0.22.2


## 0.1.143 (2025-04-03)


### Improvements

- Added support for fetching pull requests concurently


## 0.1.142 (2025-04-03)


### Improvements

- Bumped ocean version to ^0.22.1


## 0.1.141 (2025-03-24)


### Improvements

- Bumped ocean version to ^0.22.0


## 0.1.140 (2025-03-18)


### Improvements

- Added support for ingesting files from Azure DevOps repositories


## 0.1.139 (2025-03-13)


### Bug Fixes

- Fixed bug where other resource types fail JSON decoding due to lack of response body in 404 errors


## 0.1.138 (2025-03-13)


### Improvements

- Bumped ocean version to ^0.21.5


## 0.1.137 (2025-03-12)


### Improvements

- Bumped ocean version to ^0.21.4


## 0.1.136 (2025-03-10)


### Improvements

- Bumped ocean version to ^0.21.3


## 0.1.135 (2025-03-09)


### Improvements

- Bumped ocean version to ^0.21.1


## 0.1.134 (2025-03-04)


### Bug Fixes

- Fixed bug causing repositories of disabled projects to be fetched, causing failure to retrieve child objects of the repositories


## 0.1.133 (2025-03-03)


### Improvements

- Bumped ocean version to ^0.21.0


## 0.1.132 (2025-02-26)


### Bug Fixes

- Fixed bug causing repositories of disabled projects to be fetched, causing failure to retrieve child objects of the repositories


## 0.1.131 (2025-02-26)


### Improvements

- Bumped ocean version to ^0.20.4


## 0.1.130 (2025-02-25)


### Improvements

- Bumped ocean version to ^0.20.4


## 0.1.129 (2025-02-24)


### Improvements

- Bumped ocean version to ^0.20.3


## 0.1.128 (2025-02-23)


### Improvements

- Bumped ocean version to ^0.20.2


## 0.1.127 (2025-02-23)


### Improvements

- Bumped ocean version to ^0.20.1


## 0.1.126 (2025-02-19)


### Improvements

- Bumped ocean version to ^0.20.0


## 0.1.125 (2025-02-19)


### Improvements

- Bumped ocean version to ^0.19.3


## 0.1.124 (2025-02-19)


### Improvements

- Bumped ocean version to ^0.19.2


## 0.1.123 (2025-02-19)


### Improvements

- Bumped ocean version to ^0.19.1


## 0.1.122 (2025-02-18)


### Bug Fixes

- Fixed bug where inappropriate log level is used leading to the integration crashing


## 0.1.121 (2025-02-13)


### Improvements

- Bumped cryptography version to ^44.0.1


## 0.1.120 (2025-02-11)


### Bug Fixes

- Fixed an issue where if the organization URL was formatted like https://org.visualstudio.com pulling release would return 404


## 0.1.119 (2025-02-11)


### Bug Fixes

- Modified the work item fetching logic to retrieve work items in paginated batches rather than loading up to 19,999 items in a single request.


## 0.1.118 (2025-02-11)


### Bugfix

- Fixed an issue where if the organization url was formatted like https://XXX.visualstudio.com pulling users would return 404


## 0.1.117 (2025-02-09)


### Improvements

- Bumped ocean version to ^0.18.9


## 0.1.116 (2025-02-5)


### Improvements

- Added support for User kind
- Added selector `includeMembers` to enable enriching team with members


## 0.1.115 (2025-02-04)


### Improvements

- Bumped ocean version to ^0.18.8


## 0.1.114 (2025-01-29)


### Improvements

- Bumped ocean version to ^0.18.6


## 0.1.113 (2025-01-28)


### Improvements

- Bumped ocean version to ^0.18.5


## 0.1.112 (2025-01-23)


### Improvements

- Bumped ocean version to ^0.18.4


## 0.1.111 (2025-01-22)


### Improvements

- Bumped ocean version to ^0.18.3


## 0.1.110 (2025-01-22)


### Improvements

- Bumped ocean version to ^0.18.2


## 0.1.109 (2025-01-21)


### Improvements

- Bumped ocean version to ^0.18.1


## 0.1.108 (2025-01-19)


### Improvements

- Bumped ocean version to ^0.18.0


## 0.1.107 (2025-01-16)


### Improvements

- Bumped ocean version to ^0.17.8


## 0.1.106 (2025-01-15)


### Improvements

- Bumped jinja version to 3.1.5


## 0.1.105 (2025-01-12)


### Improvements

- Bumped ocean version to ^0.17.7


## 0.1.104 (2025-01-08)


### Bug Fixes

- Fixed bug where push events for port.yml file aren't processed for default branches


## 0.1.103 (2025-01-07)


### Improvements

- Bumped ocean version to ^0.17.5


## 0.1.102 (2025-01-02)


### Improvements

- Bumped ocean version to ^0.17.4


## 0.1.101 (2025-01-02)


### Improvements

- Bumped ocean version to ^0.17.3


## 0.1.100 (2024-12-31)


### Improvements

- Bumped ocean version to ^0.17.2


## 0.1.99 (2024-12-30)


### Improvements

- Added title to the configuration properties


## 0.1.98 (2024-12-26)


### Improvements

- Bumped ocean version to ^0.16.1


## 0.1.97 (2024-12-24)


### Improvements

- Bumped ocean version to ^0.16.0


## 0.1.96 (2024-12-22)


### Improvements

- Bumped ocean version to ^0.15.3


## 0.1.95 (2024-12-15)


### Improvements

- Bumped ocean version to ^0.15.2


## 0.1.94 (2024-12-15)


### Improvements

- Bumped ocean version to ^0.15.1


## 0.1.93 (2024-12-12)


### Bug Fixes

- Fixed pagination in Azure DevOps integration by replacing `skip` pagination with `continuationToken` for `generate_releases` method.

## 0.1.92 (2024-12-12)


### Improvements

- Bumped ocean version to ^0.15.0


## 0.1.91 (2024-12-10)


### Improvements

- Added support for expanding the work item response


## 0.1.90 (2024-12-10)


### Improvements

- Bumped ocean version to ^0.14.7


## 0.1.89 (2024-12-04)


### Improvements

- Bumped ocean version to ^0.14.6


## 0.1.88 (2024-12-04)


### Improvements

- Bumped ocean version to ^0.14.5


## 0.1.87 (2024-11-25)


### Improvements

- Bumped ocean version to ^0.14.3


## 0.1.86 (2024-11-25)


### Improvements

- Bumped ocean version to ^0.14.2


## 0.1.85 (2024-11-21)


### Improvements

- Bumped ocean version to ^0.14.1


## 0.1.84 (2024-11-12)


### Improvements

- Bumped ocean version to ^0.14.0


## 0.1.83 (2024-11-12)


### Improvements

- Updated wiql base query to use immutable fields for fetching work items related to a project


## 0.1.82 (2024-11-12)


### Improvements


- Bumped ocean version to ^0.13.1


## 0.1.81 (2024-11-10)


### Improvements

- Bumped ocean version to ^0.13.0


## 0.1.80 (2024-11-10)


### Improvements

- Bumped ocean version to ^0.12.9


## 0.1.79 (2024-11-07)


### Bug Fixes

- Fixed the API endpoint used in the boards kind to iterate through all project teams, ensuring non-default team boards and columns are ingested


## 0.1.78 (2024-11-06)


### Improvements

- Bumped ocean version to ^0.12.8


## 0.1.77 (2024-10-23)


### Improvements

- Bumped ocean version to ^0.12.7


## 0.1.76 (2024-10-22)


### Improvements

- Bumped ocean version to ^0.12.6


## 0.1.75 (2024-10-14)


### Improvements

- Bumped ocean version to ^0.12.4


## 0.1.74 (2024-10-10)


### Improvements


- Added support for ingesting boards and columns


## 0.1.73 (2024-10-09)


### Improvements


- Bumped ocean version to ^0.12.3


## 0.1.72 (2024-10-08)


### Improvements


- Bumped ocean version to ^0.12.2


## 0.1.71 (2024-10-01)


### Improvements


- Bumped ocean version to ^0.12.1


## 0.1.70 (2024-09-29)


### Improvements

- Bumped ocean version to ^0.11.0


## 0.1.69 (2024-09-22)


### Improvements

- Bumped ocean version to ^0.10.12


## 0.1.68 (2024-09-17)


### Improvements

- Bumped ocean version to ^0.10.11


## 0.1.67 (2024-09-12)


### Improvements

- Bumped ocean version to ^0.10.10 (#1)


## 0.1.66 (2024-09-06)


### Improvements

- Updated the query for fetching work items such that no more than 20,000 work items can be returned per project using the `$top` API query param (0.1.66)


## 0.1.65 (2024-09-05)


### Improvements

- Updated the work item query langauge to fetch works items per project using System.AreaPath instead of all projects in the current implementation (0.1.65)


## 0.1.64 (2024-09-05)


### Improvements

- Bumped ocean version to ^0.10.9 (#1)


## 0.1.63 (2024-09-05)


### Bug Fixes

- Updated Azure DevOps mapping to handle special characters, fixed project ID references, added work-item logging, and enriched work-item with project data.


## 0.1.62 (2024-09-04)


### Improvements

- Bumped ocean version to ^0.10.8 (#1)


## 0.1.61 (2024-09-01)


### Improvements

- Bumped ocean version to ^0.10.7 (#1)


## 0.1.60 (2024-08-30)


### Improvements

- Bumped ocean version to ^0.10.5 (#1)


## 0.1.59 (2024-08-28)


### Improvements

- Bumped ocean version to ^0.10.4 (#1)


## 0.1.58 (2024-08-28)


### Improvements

- Bumped ocean version to ^0.10.3 (#1)


## 0.1.57 (2024-08-26)


### Improvements

- Bumped ocean version to ^0.10.2 (#1)


## 0.1.56 (2024-08-26)


### Improvements

- Bumped ocean version to ^0.10.1 (#1)


## 0.1.55 (2024-08-22)


### Improvements

- Bumped ocean version to ^0.10.0 (#1)


## 0.1.54 (2024-08-21)

### Features

- Added work items to get issues, tasks, and epics

## 0.1.53 (2024-08-20)


### Improvements

- Bumped ocean version to ^0.9.14 (#1)


## 0.1.52 (2024-08-13)


### Improvements

- Bumped ocean version to ^0.9.13 (#1)


## 0.1.51 (2024-08-11)


### Improvements

- Bumped ocean version to ^0.9.12 (#1)


## 0.1.50 (2024-08-05)


### Improvements

- Bumped ocean version to ^0.9.11 (#1)


## 0.1.49 (2024-08-04)


### Improvements

- Bumped ocean version to ^0.9.10 (#1)


## 0.1.48 (2024-08-01)

### Improvements

- Added target='blank' attribute to links in config and secrets description to make them open in new tab


## 0.1.47 (2024-07-31)

### Improvements

- Upgraded ##  dependencies (#1)


## 0.1.46 (2024-07-31)

### Improvements

- Bumped ocean version to ^0.9.7 (#1)


## 0.1.45 (2024-07-31)

### Improvements

- Bumped ocean version to ^0.9.6 (#1)


## 0.1.44 (2024-07-25)

### Bug Fixes

- Fixed case where comparing events failed because ADO returns unexpected additional keys inside the PublisherInputs.


## 0.1.43 (2024-07-24)

### Improvements

- Bumped ocean version to ^0.9.5


## 0.1.41 (2024-07-18)

### Bug Fixes

- Fixed `visibility` property in mapping which had a typo and changed the default relation to required `false` to be more permissive


## 0.1.41 (2024-07-10)

### Improvements

- Set the `isProjectsLimited` paramater to True by default
- Revise the configuration parameters' descriptions.

## 0.1.40 (2024-07-09)

### Improvements

- Added description to the ##  configuration variables

## 0.1.39 (2024-07-09)

### Improvements

- Bumped ocean version to ^0.9.3 (#1)


## 0.1.38 (2024-07-08)

### Features

- Make webhook creation project-scoped by default

## 0.1.37 (2024-07-07)

### Improvements

- Bumped ocean version to ^0.9.2 (#1)


## 0.1.36 (2024-06-23)

### Improvements

- Bumped ocean version to ^0.9.1 (#1)


## 0.1.35 (2024-06-19)

### Improvements

- Bumped ocean version to ^0.9.0 (#1)


## 0.1.34 (2024-06-16)

### Improvements

- Bumped ocean version to ^0.8.0 (#1)


## 0.1.33 (2024-06-13)

### Improvements

- Bumped ocean version to ^0.7.1 (#1)


## 0.1.32 (2024-06-13)

### Improvements

- Bumped ocean version to ^0.7.0 (#1)


## 0.1.31 (2024-06-10)

### Improvements

- Bumped ocean version to ^0.6.0 (#1)


## 0.1.30 (2024-06-05)

### Improvements

- Bumped ocean version to ^0.5.27 (#1)


## 0.1.29 (2024-06-03)

### Improvements

- Bumped ocean version to ^0.5.25 (#1)


## 0.1.28 (2024-06-02)

### Improvements

- Bumped ocean version to ^0.5.24 (#1)


## 0.1.27 (2024-05-30)

### Improvements

- Bumped ocean version to ^0.5.23 (#1)
- Updated the base image used in the Dockerfile that is created during ##  scaffolding from `python:3.11-slim-buster` to `python:3.11-slim-bookworm`


## 0.1.26 (2024-05-29)

### Improvements

- Bumped ocean version to ^0.5.22 (#1)


## 0.1.25 (2024-05-26)

### Improvements

- Bumped ocean version to ^0.5.21 (#1)


## 0.1.24 (2024-05-26)

### Improvements

- Bumped ocean version to ^0.5.20 (#1)
- Removed the config.yaml file due to unused overrides


## 0.1.23 (2024-05-16)

### Improvements

- Bumped ocean version to ^0.5.19 (#1)


## 0.1.22 (2024-05-15)

### Bug Fixes

- Fixed default relation mapping between service and project (#1)

## 0.1.21 (2024-05-12)

### Improvements

- Bumped ocean version to ^0.5.18 (#1)


## 0.1.20 (2024-05-10)

### Improvements

- Enhanced the jq functionality for both 'repository' and 'repository-policy' identifiers, automatically removing spaces and converting all characters to lowercase by default. (PORT-7916)


## 0.1.19 (2024-05-08)

### Improvements

- Removed spaces from service identifier field (#1)


## 0.1.18 (2024-05-08)

### Improvements

- Changed url to service from api url to remoteUrl (#1)


## 0.1.17 (2024-05-01)

### Improvements

- Bumped ocean version to ^0.5.17 (#1)


## 0.1.16 (2024-05-01)

### Improvements

- Bumped ocean version to ^0.5.16 (#1)


## 0.1.15 (2024-04-30)

### Improvements

- Bumped ocean version to ^0.5.15 (#1)


## 0.1.14 (2024-04-24)

### Improvements

- Bumped ocean version to ^0.5.14 (#1)


## 0.1.13 (2024-04-17)

### Improvements

- Bumped ocean version to ^0.5.12 (#1)


## 0.1.12 (2024-04-15)

### Features

- Added project kind as well as relation between repo and project, to get the team mirror property (PORT-7573)


## 0.1.11 (2024-04-15)

### Bug Fixes

- Made defaultBranch not required in the repository body when fetching repository policies


## 0.1.10 (2024-04-11)

### Improvements

- Bumped ocean version to ^0.5.11 (#1)


## 0.1.9 (2024-04-10)

### Improvements

- Bumped ocean version to ^0.5.10 (#1)


## 0.1.8 (2024-04-01)

### Improvements

- Bumped ocean version to ^0.5.9 (#1)


## 0.1.7 (2024-03-28)

### Improvements

- Bumped ocean version to ^0.5.8 (#1)


## 0.1.6 (2024-03-20)

### Improvements

- Bumped ocean version to ^0.5.7 (#1)


## 0.1.5 (2024-03-17)

### Improvements

- Bumped ocean version to ^0.5.6 (#1)


## 0.1.4 (2024-03-07)

### Bug Fixes

- Fixed issue causing disabled repositories to fail resynchronization for pull requests, policies, and item content (#413)


## 0.1.3 (2024-03-03)

### Improvements

- Bumped ocean version to ^0.5.4 (#1)


## 0.1.2 (2024-03-03)

### Improvements
- Fixed the default scorecard to match the rule

## 0.1.1 (2024-03-03)

### Bugs

- Fix compatibility issue with None type and operand "|"

## 0.1.0 (2024-03-03)

### Features

- Created Azure DevOps ##  using Ocean (PORT-4585)<|MERGE_RESOLUTION|>--- conflicted
+++ resolved
@@ -7,18 +7,18 @@
 
 <!-- towncrier release notes start -->
 
+## 0.2.10 (2025-06-05)
+
+### Features
+
+- Added live events for folder kind
+
+
 ## 0.2.9 (2025-06-04)
 
-
-<<<<<<< HEAD
-### Features
-
-- Added live events for folder kind
-=======
 ### Improvements
 
 - Bumped ocean version to ^0.24.2
->>>>>>> 6beb35ed
 
 
 ## 0.2.8 (2025-06-03)
