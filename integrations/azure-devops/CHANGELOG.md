# Changelog

All notable changes to this project will be documented in this file.

The format is based on [Keep a Changelog](https://keepachangelog.com/en/1.0.0/),
and this project adheres to [Semantic Versioning](https://semver.org/spec/v2.0.0.html).

<!-- towncrier release notes start -->

<<<<<<< HEAD
## 0.2.37 (2025-08-06)


## Improvements

- Added glob pattern support in AzureDevopsClient which allows for path in mapping to be passed as (e.g., `**/*.yaml`, `/src/**/*.json`)
- Optimized file fetching using itemsbatch API and path descriptors
=======
## 0.2.37 (2025-08-05)


### Improvements

- Bumped ocean version to ^0.27.0
>>>>>>> 24d66c7c


## 0.2.36 (2025-08-04)


### Improvements

- Bumped ocean version to ^0.26.3


## 0.2.35 (2025-08-03)


### Improvements

- Bumped ocean version to ^0.26.2


## 0.2.34 (2025-07-20)


### Improvements

- Bumped ocean version to ^0.26.1


## 0.2.33 (2025-07-16)


### Improvements

- Bumped ocean version to ^0.25.5


## 0.2.32 (2025-07-08)


### Bug Fix

- Fixed bug in file kind live event causing tracked file not getting deleted from port when file has been deleted from ADO repo.


## 0.2.31 (2025-07-07)


### Improvements

- Bumped ocean version to ^0.25.0



## 0.2.30 (2025-07-03)


### Bug Fix

- Fixed pagination in Azure DevOps integration where `continuationToken` is not present in header


## 0.2.29 (2025-07-02)


### Improvements

- Bumped ocean version to ^0.24.22


## 0.2.28 (2025-06-30)


### Improvements

- Bumped ocean version to ^0.24.21


## 0.2.27 (2025-06-26)


### Improvements

- Bumped ocean version to ^0.24.20


## 0.2.26 (2025-06-25)


### Improvements

- Bumped ocean version to ^0.24.19


## 0.2.25 (2025-06-24)


### Improvements

- Bumped ocean version to ^0.24.18


## 0.2.24 (2025-06-23)


### Improvements

- Bumped ocean version to ^0.24.17


## 0.2.23 (2025-06-22)


### Improvements

- Bumped ocean version to ^0.24.16


## 0.2.22 (2025-06-22)


### Improvements

- Upgraded integration requests dependency (#1)


## 0.2.21 (2025-06-22)


### Improvements

- Bumped ocean version to ^0.24.15


## 0.2.20 (2025-06-22)


### Improvements

- Bumped ocean version to ^0.24.12


## 0.2.19 (2025-06-22)


### Improvements

- Bumped ocean version to ^0.24.12


## 0.2.18 (2025-06-16)


### Improvements

- Bumped ocean version to ^0.24.11


## 0.2.17 (2025-06-15)


### Improvements

- Bumped ocean version to ^0.24.10


## 0.2.16 (2025-06-11)


### Improvements

- Bumped ocean version to ^0.24.8


## 0.2.15 (2025-06-11)


### Improvements

- Bumped ocean version to ^0.24.7


## 0.2.14 (2025-06-09)


### Improvements

- Bumped ocean version to ^0.24.6


## 0.2.13 (2025-06-09)


### Improvements

- Bumped ocean version to ^0.24.5


## 0.2.12 (2025-06-09)


### Improvements

- Bumped ocean version to ^0.24.4


## 0.2.11 (2025-06-08)


### Improvements

- Bumped ocean version to ^0.24.3


## 0.2.10 (2025-06-05)

### Features

- Added live events for folder kind


## 0.2.9 (2025-06-04)

### Improvements

- Bumped ocean version to ^0.24.2


## 0.2.8 (2025-06-03)


### Improvements

- Bumped ocean version to ^0.24.1


## 0.2.7 (2025-06-03)


### Improvements

- Bumped ocean version to ^0.24.0


## 0.2.6 (2025-06-01)


### Improvements

- Bumped ocean version to ^0.23.5



## 0.2.5 (2025-05-29)


### Improvements

- Bumped ocean version to ^0.23.4


## 0.2.4 (2025-05-28)


### Improvements

- Bumped ocean version to ^0.23.3


## 0.2.3 (2025-05-28)


### Improvements

- Bumped ocean version to ^0.23.2


## 0.2.2 (2025-05-27)


### Improvements

- Bumped ocean version to ^0.23.1


## 0.2.1 (2025-05-27)


### Improvements

- Bumped ocean version to ^0.23.0


## 0.2.0 (2025-05-26)

### Features

 Transitioned live events management to ocean’s `LiveEventProcessorManager` to streamline processing

## 0.1.156 (2025-05-26)


### Improvements

- Bumped ocean version to ^0.22.12


## 0.1.155 (2025-05-26)


### Improvements

- Bumped ocean version to ^0.22.11


## 0.1.154 (2025-05-21)


### Improvements

- Added support for monorepo


## 0.1.153 (2025-05-20)

### Improvements

- Bumped ocean version to ^0.22.10


## 0.1.152 (2025-05-19)


### Improvements

- Bumped ocean version to ^0.22.9


## 0.1.151 (2025-05-15)


### Improvements

- Bumped ocean version to ^0.22.8


## 0.1.150 (2025-05-12)


### Improvements

- Bumped ocean version to ^0.22.7


## 0.1.149 (2025-05-07)


### Bug Fixes

- Fixed `AzureDevopsClient` to support self-hosted Azure DevOps instances to preserve base URLs for self-hosted cases.


## 0.1.148 (2025-05-06)


### Improvements

- Bumped ocean version to ^0.22.6


## 0.1.147 (2025-04-27)


### Bug Fixes

- Resolved "h11 accepts some malformed Chunked-Encoding bodies" h11 vulnerability

### Improvements

- Bumped ocean version to ^0.22.5


## 0.1.146 (2025-04-15)


### Improvements

- Bumped ocean version to ^0.22.4


## 0.1.145 (2025-04-15)


### Improvements

- Bumped ocean version to ^0.22.3


## 0.1.144 (2025-04-07)


### Improvements

- Bumped ocean version to ^0.22.2


## 0.1.143 (2025-04-03)


### Improvements

- Added support for fetching pull requests concurently


## 0.1.142 (2025-04-03)


### Improvements

- Bumped ocean version to ^0.22.1


## 0.1.141 (2025-03-24)


### Improvements

- Bumped ocean version to ^0.22.0


## 0.1.140 (2025-03-18)


### Improvements

- Added support for ingesting files from Azure DevOps repositories


## 0.1.139 (2025-03-13)


### Bug Fixes

- Fixed bug where other resource types fail JSON decoding due to lack of response body in 404 errors


## 0.1.138 (2025-03-13)


### Improvements

- Bumped ocean version to ^0.21.5


## 0.1.137 (2025-03-12)


### Improvements

- Bumped ocean version to ^0.21.4


## 0.1.136 (2025-03-10)


### Improvements

- Bumped ocean version to ^0.21.3


## 0.1.135 (2025-03-09)


### Improvements

- Bumped ocean version to ^0.21.1


## 0.1.134 (2025-03-04)


### Bug Fixes

- Fixed bug causing repositories of disabled projects to be fetched, causing failure to retrieve child objects of the repositories


## 0.1.133 (2025-03-03)


### Improvements

- Bumped ocean version to ^0.21.0


## 0.1.132 (2025-02-26)


### Bug Fixes

- Fixed bug causing repositories of disabled projects to be fetched, causing failure to retrieve child objects of the repositories


## 0.1.131 (2025-02-26)


### Improvements

- Bumped ocean version to ^0.20.4


## 0.1.130 (2025-02-25)


### Improvements

- Bumped ocean version to ^0.20.4


## 0.1.129 (2025-02-24)


### Improvements

- Bumped ocean version to ^0.20.3


## 0.1.128 (2025-02-23)


### Improvements

- Bumped ocean version to ^0.20.2


## 0.1.127 (2025-02-23)


### Improvements

- Bumped ocean version to ^0.20.1


## 0.1.126 (2025-02-19)


### Improvements

- Bumped ocean version to ^0.20.0


## 0.1.125 (2025-02-19)


### Improvements

- Bumped ocean version to ^0.19.3


## 0.1.124 (2025-02-19)


### Improvements

- Bumped ocean version to ^0.19.2


## 0.1.123 (2025-02-19)


### Improvements

- Bumped ocean version to ^0.19.1


## 0.1.122 (2025-02-18)


### Bug Fixes

- Fixed bug where inappropriate log level is used leading to the integration crashing


## 0.1.121 (2025-02-13)


### Improvements

- Bumped cryptography version to ^44.0.1


## 0.1.120 (2025-02-11)


### Bug Fixes

- Fixed an issue where if the organization URL was formatted like https://org.visualstudio.com pulling release would return 404


## 0.1.119 (2025-02-11)


### Bug Fixes

- Modified the work item fetching logic to retrieve work items in paginated batches rather than loading up to 19,999 items in a single request.


## 0.1.118 (2025-02-11)


### Bugfix

- Fixed an issue where if the organization url was formatted like https://XXX.visualstudio.com pulling users would return 404


## 0.1.117 (2025-02-09)


### Improvements

- Bumped ocean version to ^0.18.9


## 0.1.116 (2025-02-5)


### Improvements

- Added support for User kind
- Added selector `includeMembers` to enable enriching team with members


## 0.1.115 (2025-02-04)


### Improvements

- Bumped ocean version to ^0.18.8


## 0.1.114 (2025-01-29)


### Improvements

- Bumped ocean version to ^0.18.6


## 0.1.113 (2025-01-28)


### Improvements

- Bumped ocean version to ^0.18.5


## 0.1.112 (2025-01-23)


### Improvements

- Bumped ocean version to ^0.18.4


## 0.1.111 (2025-01-22)


### Improvements

- Bumped ocean version to ^0.18.3


## 0.1.110 (2025-01-22)


### Improvements

- Bumped ocean version to ^0.18.2


## 0.1.109 (2025-01-21)


### Improvements

- Bumped ocean version to ^0.18.1


## 0.1.108 (2025-01-19)


### Improvements

- Bumped ocean version to ^0.18.0


## 0.1.107 (2025-01-16)


### Improvements

- Bumped ocean version to ^0.17.8


## 0.1.106 (2025-01-15)


### Improvements

- Bumped jinja version to 3.1.5


## 0.1.105 (2025-01-12)


### Improvements

- Bumped ocean version to ^0.17.7


## 0.1.104 (2025-01-08)


### Bug Fixes

- Fixed bug where push events for port.yml file aren't processed for default branches


## 0.1.103 (2025-01-07)


### Improvements

- Bumped ocean version to ^0.17.5


## 0.1.102 (2025-01-02)


### Improvements

- Bumped ocean version to ^0.17.4


## 0.1.101 (2025-01-02)


### Improvements

- Bumped ocean version to ^0.17.3


## 0.1.100 (2024-12-31)


### Improvements

- Bumped ocean version to ^0.17.2


## 0.1.99 (2024-12-30)


### Improvements

- Added title to the configuration properties


## 0.1.98 (2024-12-26)


### Improvements

- Bumped ocean version to ^0.16.1


## 0.1.97 (2024-12-24)


### Improvements

- Bumped ocean version to ^0.16.0


## 0.1.96 (2024-12-22)


### Improvements

- Bumped ocean version to ^0.15.3


## 0.1.95 (2024-12-15)


### Improvements

- Bumped ocean version to ^0.15.2


## 0.1.94 (2024-12-15)


### Improvements

- Bumped ocean version to ^0.15.1


## 0.1.93 (2024-12-12)


### Bug Fixes

- Fixed pagination in Azure DevOps integration by replacing `skip` pagination with `continuationToken` for `generate_releases` method.

## 0.1.92 (2024-12-12)


### Improvements

- Bumped ocean version to ^0.15.0


## 0.1.91 (2024-12-10)


### Improvements

- Added support for expanding the work item response


## 0.1.90 (2024-12-10)


### Improvements

- Bumped ocean version to ^0.14.7


## 0.1.89 (2024-12-04)


### Improvements

- Bumped ocean version to ^0.14.6


## 0.1.88 (2024-12-04)


### Improvements

- Bumped ocean version to ^0.14.5


## 0.1.87 (2024-11-25)


### Improvements

- Bumped ocean version to ^0.14.3


## 0.1.86 (2024-11-25)


### Improvements

- Bumped ocean version to ^0.14.2


## 0.1.85 (2024-11-21)


### Improvements

- Bumped ocean version to ^0.14.1


## 0.1.84 (2024-11-12)


### Improvements

- Bumped ocean version to ^0.14.0


## 0.1.83 (2024-11-12)


### Improvements

- Updated wiql base query to use immutable fields for fetching work items related to a project


## 0.1.82 (2024-11-12)


### Improvements


- Bumped ocean version to ^0.13.1


## 0.1.81 (2024-11-10)


### Improvements

- Bumped ocean version to ^0.13.0


## 0.1.80 (2024-11-10)


### Improvements

- Bumped ocean version to ^0.12.9


## 0.1.79 (2024-11-07)


### Bug Fixes

- Fixed the API endpoint used in the boards kind to iterate through all project teams, ensuring non-default team boards and columns are ingested


## 0.1.78 (2024-11-06)


### Improvements

- Bumped ocean version to ^0.12.8


## 0.1.77 (2024-10-23)


### Improvements

- Bumped ocean version to ^0.12.7


## 0.1.76 (2024-10-22)


### Improvements

- Bumped ocean version to ^0.12.6


## 0.1.75 (2024-10-14)


### Improvements

- Bumped ocean version to ^0.12.4


## 0.1.74 (2024-10-10)


### Improvements


- Added support for ingesting boards and columns


## 0.1.73 (2024-10-09)


### Improvements


- Bumped ocean version to ^0.12.3


## 0.1.72 (2024-10-08)


### Improvements


- Bumped ocean version to ^0.12.2


## 0.1.71 (2024-10-01)


### Improvements


- Bumped ocean version to ^0.12.1


## 0.1.70 (2024-09-29)


### Improvements

- Bumped ocean version to ^0.11.0


## 0.1.69 (2024-09-22)


### Improvements

- Bumped ocean version to ^0.10.12


## 0.1.68 (2024-09-17)


### Improvements

- Bumped ocean version to ^0.10.11


## 0.1.67 (2024-09-12)


### Improvements

- Bumped ocean version to ^0.10.10 (#1)


## 0.1.66 (2024-09-06)


### Improvements

- Updated the query for fetching work items such that no more than 20,000 work items can be returned per project using the `$top` API query param (0.1.66)


## 0.1.65 (2024-09-05)


### Improvements

- Updated the work item query langauge to fetch works items per project using System.AreaPath instead of all projects in the current implementation (0.1.65)


## 0.1.64 (2024-09-05)


### Improvements

- Bumped ocean version to ^0.10.9 (#1)


## 0.1.63 (2024-09-05)


### Bug Fixes

- Updated Azure DevOps mapping to handle special characters, fixed project ID references, added work-item logging, and enriched work-item with project data.


## 0.1.62 (2024-09-04)


### Improvements

- Bumped ocean version to ^0.10.8 (#1)


## 0.1.61 (2024-09-01)


### Improvements

- Bumped ocean version to ^0.10.7 (#1)


## 0.1.60 (2024-08-30)


### Improvements

- Bumped ocean version to ^0.10.5 (#1)


## 0.1.59 (2024-08-28)


### Improvements

- Bumped ocean version to ^0.10.4 (#1)


## 0.1.58 (2024-08-28)


### Improvements

- Bumped ocean version to ^0.10.3 (#1)


## 0.1.57 (2024-08-26)


### Improvements

- Bumped ocean version to ^0.10.2 (#1)


## 0.1.56 (2024-08-26)


### Improvements

- Bumped ocean version to ^0.10.1 (#1)


## 0.1.55 (2024-08-22)


### Improvements

- Bumped ocean version to ^0.10.0 (#1)


## 0.1.54 (2024-08-21)

### Features

- Added work items to get issues, tasks, and epics

## 0.1.53 (2024-08-20)


### Improvements

- Bumped ocean version to ^0.9.14 (#1)


## 0.1.52 (2024-08-13)


### Improvements

- Bumped ocean version to ^0.9.13 (#1)


## 0.1.51 (2024-08-11)


### Improvements

- Bumped ocean version to ^0.9.12 (#1)


## 0.1.50 (2024-08-05)


### Improvements

- Bumped ocean version to ^0.9.11 (#1)


## 0.1.49 (2024-08-04)


### Improvements

- Bumped ocean version to ^0.9.10 (#1)


## 0.1.48 (2024-08-01)

### Improvements

- Added target='blank' attribute to links in config and secrets description to make them open in new tab


## 0.1.47 (2024-07-31)

### Improvements

- Upgraded ##  dependencies (#1)


## 0.1.46 (2024-07-31)

### Improvements

- Bumped ocean version to ^0.9.7 (#1)


## 0.1.45 (2024-07-31)

### Improvements

- Bumped ocean version to ^0.9.6 (#1)


## 0.1.44 (2024-07-25)

### Bug Fixes

- Fixed case where comparing events failed because ADO returns unexpected additional keys inside the PublisherInputs.


## 0.1.43 (2024-07-24)

### Improvements

- Bumped ocean version to ^0.9.5


## 0.1.41 (2024-07-18)

### Bug Fixes

- Fixed `visibility` property in mapping which had a typo and changed the default relation to required `false` to be more permissive


## 0.1.41 (2024-07-10)

### Improvements

- Set the `isProjectsLimited` paramater to True by default
- Revise the configuration parameters' descriptions.

## 0.1.40 (2024-07-09)

### Improvements

- Added description to the ##  configuration variables

## 0.1.39 (2024-07-09)

### Improvements

- Bumped ocean version to ^0.9.3 (#1)


## 0.1.38 (2024-07-08)

### Features

- Make webhook creation project-scoped by default

## 0.1.37 (2024-07-07)

### Improvements

- Bumped ocean version to ^0.9.2 (#1)


## 0.1.36 (2024-06-23)

### Improvements

- Bumped ocean version to ^0.9.1 (#1)


## 0.1.35 (2024-06-19)

### Improvements

- Bumped ocean version to ^0.9.0 (#1)


## 0.1.34 (2024-06-16)

### Improvements

- Bumped ocean version to ^0.8.0 (#1)


## 0.1.33 (2024-06-13)

### Improvements

- Bumped ocean version to ^0.7.1 (#1)


## 0.1.32 (2024-06-13)

### Improvements

- Bumped ocean version to ^0.7.0 (#1)


## 0.1.31 (2024-06-10)

### Improvements

- Bumped ocean version to ^0.6.0 (#1)


## 0.1.30 (2024-06-05)

### Improvements

- Bumped ocean version to ^0.5.27 (#1)


## 0.1.29 (2024-06-03)

### Improvements

- Bumped ocean version to ^0.5.25 (#1)


## 0.1.28 (2024-06-02)

### Improvements

- Bumped ocean version to ^0.5.24 (#1)


## 0.1.27 (2024-05-30)

### Improvements

- Bumped ocean version to ^0.5.23 (#1)
- Updated the base image used in the Dockerfile that is created during ##  scaffolding from `python:3.11-slim-buster` to `python:3.11-slim-bookworm`


## 0.1.26 (2024-05-29)

### Improvements

- Bumped ocean version to ^0.5.22 (#1)


## 0.1.25 (2024-05-26)

### Improvements

- Bumped ocean version to ^0.5.21 (#1)


## 0.1.24 (2024-05-26)

### Improvements

- Bumped ocean version to ^0.5.20 (#1)
- Removed the config.yaml file due to unused overrides


## 0.1.23 (2024-05-16)

### Improvements

- Bumped ocean version to ^0.5.19 (#1)


## 0.1.22 (2024-05-15)

### Bug Fixes

- Fixed default relation mapping between service and project (#1)

## 0.1.21 (2024-05-12)

### Improvements

- Bumped ocean version to ^0.5.18 (#1)


## 0.1.20 (2024-05-10)

### Improvements

- Enhanced the jq functionality for both 'repository' and 'repository-policy' identifiers, automatically removing spaces and converting all characters to lowercase by default. (PORT-7916)


## 0.1.19 (2024-05-08)

### Improvements

- Removed spaces from service identifier field (#1)


## 0.1.18 (2024-05-08)

### Improvements

- Changed url to service from api url to remoteUrl (#1)


## 0.1.17 (2024-05-01)

### Improvements

- Bumped ocean version to ^0.5.17 (#1)


## 0.1.16 (2024-05-01)

### Improvements

- Bumped ocean version to ^0.5.16 (#1)


## 0.1.15 (2024-04-30)

### Improvements

- Bumped ocean version to ^0.5.15 (#1)


## 0.1.14 (2024-04-24)

### Improvements

- Bumped ocean version to ^0.5.14 (#1)


## 0.1.13 (2024-04-17)

### Improvements

- Bumped ocean version to ^0.5.12 (#1)


## 0.1.12 (2024-04-15)

### Features

- Added project kind as well as relation between repo and project, to get the team mirror property (PORT-7573)


## 0.1.11 (2024-04-15)

### Bug Fixes

- Made defaultBranch not required in the repository body when fetching repository policies


## 0.1.10 (2024-04-11)

### Improvements

- Bumped ocean version to ^0.5.11 (#1)


## 0.1.9 (2024-04-10)

### Improvements

- Bumped ocean version to ^0.5.10 (#1)


## 0.1.8 (2024-04-01)

### Improvements

- Bumped ocean version to ^0.5.9 (#1)


## 0.1.7 (2024-03-28)

### Improvements

- Bumped ocean version to ^0.5.8 (#1)


## 0.1.6 (2024-03-20)

### Improvements

- Bumped ocean version to ^0.5.7 (#1)


## 0.1.5 (2024-03-17)

### Improvements

- Bumped ocean version to ^0.5.6 (#1)


## 0.1.4 (2024-03-07)

### Bug Fixes

- Fixed issue causing disabled repositories to fail resynchronization for pull requests, policies, and item content (#413)


## 0.1.3 (2024-03-03)

### Improvements

- Bumped ocean version to ^0.5.4 (#1)


## 0.1.2 (2024-03-03)

### Improvements
- Fixed the default scorecard to match the rule

## 0.1.1 (2024-03-03)

### Bugs

- Fix compatibility issue with None type and operand "|"

## 0.1.0 (2024-03-03)

### Features

- Created Azure DevOps ##  using Ocean (PORT-4585)<|MERGE_RESOLUTION|>--- conflicted
+++ resolved
@@ -7,22 +7,21 @@
 
 <!-- towncrier release notes start -->
 
-<<<<<<< HEAD
-## 0.2.37 (2025-08-06)
+## 0.2.38 (2025-08-06)
 
 
 ## Improvements
 
 - Added glob pattern support in AzureDevopsClient which allows for path in mapping to be passed as (e.g., `**/*.yaml`, `/src/**/*.json`)
 - Optimized file fetching using itemsbatch API and path descriptors
-=======
+
+
 ## 0.2.37 (2025-08-05)
 
 
 ### Improvements
 
 - Bumped ocean version to ^0.27.0
->>>>>>> 24d66c7c
 
 
 ## 0.2.36 (2025-08-04)
