--- conflicted
+++ resolved
@@ -10,15 +10,9 @@
 ## 0.2.27 (2025-06-26)
 
 
-<<<<<<< HEAD
-### Bug Fix
-
-- Fixed bug in file kind live event causing tracked file not getting deleted from port when file has been deleted from ADO repo.
-=======
 ### Improvements
 
 - Bumped ocean version to ^0.24.20
->>>>>>> 97da3d79
 
 
 ## 0.2.26 (2025-06-25)
