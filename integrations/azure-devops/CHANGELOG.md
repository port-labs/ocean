--- conflicted
+++ resolved
@@ -7,20 +7,22 @@
 
 <!-- towncrier release notes start -->
 
-## 0.4.1 (2025-09-16)
-
-
-<<<<<<< HEAD
+## 0.4.2 (2025-09-16)
+
+
 ### Features
 
 - Added support for envrionments kind in Azure DevOps integration
 - Added support for release_deployment kind in Azure DevOps integration
 - Added support for pipeline_deployment kind in Azure DevOps integration
-=======
+
+
+## 0.4.1 (2025-09-16)
+
+
 ### Improvements
 
 - Bumped ocean version to ^0.28.5
->>>>>>> f9aa98c4
 
 
 ## 0.4.0 (2025-09-11)
