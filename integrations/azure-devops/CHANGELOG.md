# Changelog

All notable changes to this project will be documented in this file.

The format is based on [Keep a Changelog](https://keepachangelog.com/en/1.0.0/),
and this project adheres to [Semantic Versioning](https://semver.org/spec/v2.0.0.html).

<!-- towncrier release notes start -->

<<<<<<< HEAD
## 0.3.13 (2025-09-16)


### Features

- Added support for build kind
- Added support for pipeline stage kind
- Added support for pipeline runs kind
=======
## 0.4.0 (2025-09-11)


### Improvements

- Implemented rate limiter to handle both `X-RateLimit-Reset` and `Retry-After` headers

>>>>>>> e88b89dd

## 0.3.12 (2025-09-11)


### Improvements

- Enhanced payload validation for file, folder, and pull request event kinds.
- Improved error handling and schema checks to ensure consistent processing and reduced failed syncs.


## 0.3.11 (2025-09-10)


### Improvements

- Bumped ocean version to ^0.28.4


## 0.3.10 (2025-09-08)


### Improvements

- Bumped ocean version to ^0.28.3


## 0.3.9 (2025-08-28)


### Improvements

- Bumped ocean version to ^0.28.2


## 0.3.8 (2025-08-27)


### Improvements

- Bumped ocean version to ^0.28.1


## 0.3.7 (2025-08-25)


### Improvements

- Bumped ocean version to ^0.28.0


## 0.3.6 (2025-08-24)


### Improvements

- Bumped ocean version to ^0.27.10


## 0.3.5 (2025-08-20)


### Improvements

- Bumped ocean version to ^0.27.9


## 0.3.4 (2025-08-18)


### Improvements

- Bumped ocean version to ^0.27.8


## 0.3.3 (2025-08-17)


### Improvements

- Bumped ocean version to ^0.27.7


## 0.3.2 (2025-08-13)


### Improvements

- Bumped ocean version to ^0.27.6


## 0.3.1 (2025-08-13)


### Improvements

- Bumped ocean version to ^0.27.5


## 0.3.0 (2025-08-12)


### Improvements

- Enhanced pipeline resync logic to conditionally enrich with repository data based on selector configuration
- Extended Azure DevOps resource configs to support pipeline-specific selectors


## 0.2.41 (2025-08-11)


### Improvements

- Bumped ocean version to ^0.27.3


## 0.2.40 (2025-08-11)


### Improvements

- Bumped ocean version to ^0.27.2


## 0.2.39 (2025-08-07)


### Improvements

- Bumped ocean version to ^0.27.1


## 0.2.38 (2025-08-06)


## Improvements

- Added glob pattern support in AzureDevopsClient which allows for path in mapping to be passed as (e.g., `**/*.yaml`, `/src/**/*.json`)
- Optimized file fetching using itemsbatch API and path descriptors


## 0.2.37 (2025-08-05)


### Improvements

- Bumped ocean version to ^0.27.0


## 0.2.36 (2025-08-04)


### Improvements

- Bumped ocean version to ^0.26.3


## 0.2.35 (2025-08-03)


### Improvements

- Bumped ocean version to ^0.26.2


## 0.2.34 (2025-07-20)


### Improvements

- Bumped ocean version to ^0.26.1


## 0.2.33 (2025-07-16)


### Improvements

- Bumped ocean version to ^0.25.5


## 0.2.32 (2025-07-08)


### Bug Fix

- Fixed bug in file kind live event causing tracked file not getting deleted from port when file has been deleted from ADO repo.


## 0.2.31 (2025-07-07)


### Improvements

- Bumped ocean version to ^0.25.0



## 0.2.30 (2025-07-03)


### Bug Fix

- Fixed pagination in Azure DevOps integration where `continuationToken` is not present in header


## 0.2.29 (2025-07-02)


### Improvements

- Bumped ocean version to ^0.24.22


## 0.2.28 (2025-06-30)


### Improvements

- Bumped ocean version to ^0.24.21


## 0.2.27 (2025-06-26)


### Improvements

- Bumped ocean version to ^0.24.20


## 0.2.26 (2025-06-25)


### Improvements

- Bumped ocean version to ^0.24.19


## 0.2.25 (2025-06-24)


### Improvements

- Bumped ocean version to ^0.24.18


## 0.2.24 (2025-06-23)


### Improvements

- Bumped ocean version to ^0.24.17


## 0.2.23 (2025-06-22)


### Improvements

- Bumped ocean version to ^0.24.16


## 0.2.22 (2025-06-22)


### Improvements

- Upgraded integration requests dependency (#1)


## 0.2.21 (2025-06-22)


### Improvements

- Bumped ocean version to ^0.24.15


## 0.2.20 (2025-06-22)


### Improvements

- Bumped ocean version to ^0.24.12


## 0.2.19 (2025-06-22)


### Improvements

- Bumped ocean version to ^0.24.12


## 0.2.18 (2025-06-16)


### Improvements

- Bumped ocean version to ^0.24.11


## 0.2.17 (2025-06-15)


### Improvements

- Bumped ocean version to ^0.24.10


## 0.2.16 (2025-06-11)


### Improvements

- Bumped ocean version to ^0.24.8


## 0.2.15 (2025-06-11)


### Improvements

- Bumped ocean version to ^0.24.7


## 0.2.14 (2025-06-09)


### Improvements

- Bumped ocean version to ^0.24.6


## 0.2.13 (2025-06-09)


### Improvements

- Bumped ocean version to ^0.24.5


## 0.2.12 (2025-06-09)


### Improvements

- Bumped ocean version to ^0.24.4


## 0.2.11 (2025-06-08)


### Improvements

- Bumped ocean version to ^0.24.3


## 0.2.10 (2025-06-05)

### Features

- Added live events for folder kind


## 0.2.9 (2025-06-04)

### Improvements

- Bumped ocean version to ^0.24.2


## 0.2.8 (2025-06-03)


### Improvements

- Bumped ocean version to ^0.24.1


## 0.2.7 (2025-06-03)


### Improvements

- Bumped ocean version to ^0.24.0


## 0.2.6 (2025-06-01)


### Improvements

- Bumped ocean version to ^0.23.5



## 0.2.5 (2025-05-29)


### Improvements

- Bumped ocean version to ^0.23.4


## 0.2.4 (2025-05-28)


### Improvements

- Bumped ocean version to ^0.23.3


## 0.2.3 (2025-05-28)


### Improvements

- Bumped ocean version to ^0.23.2


## 0.2.2 (2025-05-27)


### Improvements

- Bumped ocean version to ^0.23.1


## 0.2.1 (2025-05-27)


### Improvements

- Bumped ocean version to ^0.23.0


## 0.2.0 (2025-05-26)

### Features

 Transitioned live events management to ocean’s `LiveEventProcessorManager` to streamline processing

## 0.1.156 (2025-05-26)


### Improvements

- Bumped ocean version to ^0.22.12


## 0.1.155 (2025-05-26)


### Improvements

- Bumped ocean version to ^0.22.11


## 0.1.154 (2025-05-21)


### Improvements

- Added support for monorepo


## 0.1.153 (2025-05-20)

### Improvements

- Bumped ocean version to ^0.22.10


## 0.1.152 (2025-05-19)


### Improvements

- Bumped ocean version to ^0.22.9


## 0.1.151 (2025-05-15)


### Improvements

- Bumped ocean version to ^0.22.8


## 0.1.150 (2025-05-12)


### Improvements

- Bumped ocean version to ^0.22.7


## 0.1.149 (2025-05-07)


### Bug Fixes

- Fixed `AzureDevopsClient` to support self-hosted Azure DevOps instances to preserve base URLs for self-hosted cases.


## 0.1.148 (2025-05-06)


### Improvements

- Bumped ocean version to ^0.22.6


## 0.1.147 (2025-04-27)


### Bug Fixes

- Resolved "h11 accepts some malformed Chunked-Encoding bodies" h11 vulnerability

### Improvements

- Bumped ocean version to ^0.22.5


## 0.1.146 (2025-04-15)


### Improvements

- Bumped ocean version to ^0.22.4


## 0.1.145 (2025-04-15)


### Improvements

- Bumped ocean version to ^0.22.3


## 0.1.144 (2025-04-07)


### Improvements

- Bumped ocean version to ^0.22.2


## 0.1.143 (2025-04-03)


### Improvements

- Added support for fetching pull requests concurently


## 0.1.142 (2025-04-03)


### Improvements

- Bumped ocean version to ^0.22.1


## 0.1.141 (2025-03-24)


### Improvements

- Bumped ocean version to ^0.22.0


## 0.1.140 (2025-03-18)


### Improvements

- Added support for ingesting files from Azure DevOps repositories


## 0.1.139 (2025-03-13)


### Bug Fixes

- Fixed bug where other resource types fail JSON decoding due to lack of response body in 404 errors


## 0.1.138 (2025-03-13)


### Improvements

- Bumped ocean version to ^0.21.5


## 0.1.137 (2025-03-12)


### Improvements

- Bumped ocean version to ^0.21.4


## 0.1.136 (2025-03-10)


### Improvements

- Bumped ocean version to ^0.21.3


## 0.1.135 (2025-03-09)


### Improvements

- Bumped ocean version to ^0.21.1


## 0.1.134 (2025-03-04)


### Bug Fixes

- Fixed bug causing repositories of disabled projects to be fetched, causing failure to retrieve child objects of the repositories


## 0.1.133 (2025-03-03)


### Improvements

- Bumped ocean version to ^0.21.0


## 0.1.132 (2025-02-26)


### Bug Fixes

- Fixed bug causing repositories of disabled projects to be fetched, causing failure to retrieve child objects of the repositories


## 0.1.131 (2025-02-26)


### Improvements

- Bumped ocean version to ^0.20.4


## 0.1.130 (2025-02-25)


### Improvements

- Bumped ocean version to ^0.20.4


## 0.1.129 (2025-02-24)


### Improvements

- Bumped ocean version to ^0.20.3


## 0.1.128 (2025-02-23)


### Improvements

- Bumped ocean version to ^0.20.2


## 0.1.127 (2025-02-23)


### Improvements

- Bumped ocean version to ^0.20.1


## 0.1.126 (2025-02-19)


### Improvements

- Bumped ocean version to ^0.20.0


## 0.1.125 (2025-02-19)


### Improvements

- Bumped ocean version to ^0.19.3


## 0.1.124 (2025-02-19)


### Improvements

- Bumped ocean version to ^0.19.2


## 0.1.123 (2025-02-19)


### Improvements

- Bumped ocean version to ^0.19.1


## 0.1.122 (2025-02-18)


### Bug Fixes

- Fixed bug where inappropriate log level is used leading to the integration crashing


## 0.1.121 (2025-02-13)


### Improvements

- Bumped cryptography version to ^44.0.1


## 0.1.120 (2025-02-11)


### Bug Fixes

- Fixed an issue where if the organization URL was formatted like https://org.visualstudio.com pulling release would return 404


## 0.1.119 (2025-02-11)


### Bug Fixes

- Modified the work item fetching logic to retrieve work items in paginated batches rather than loading up to 19,999 items in a single request.


## 0.1.118 (2025-02-11)


### Bugfix

- Fixed an issue where if the organization url was formatted like https://XXX.visualstudio.com pulling users would return 404


## 0.1.117 (2025-02-09)


### Improvements

- Bumped ocean version to ^0.18.9


## 0.1.116 (2025-02-5)


### Improvements

- Added support for User kind
- Added selector `includeMembers` to enable enriching team with members


## 0.1.115 (2025-02-04)


### Improvements

- Bumped ocean version to ^0.18.8


## 0.1.114 (2025-01-29)


### Improvements

- Bumped ocean version to ^0.18.6


## 0.1.113 (2025-01-28)


### Improvements

- Bumped ocean version to ^0.18.5


## 0.1.112 (2025-01-23)


### Improvements

- Bumped ocean version to ^0.18.4


## 0.1.111 (2025-01-22)


### Improvements

- Bumped ocean version to ^0.18.3


## 0.1.110 (2025-01-22)


### Improvements

- Bumped ocean version to ^0.18.2


## 0.1.109 (2025-01-21)


### Improvements

- Bumped ocean version to ^0.18.1


## 0.1.108 (2025-01-19)


### Improvements

- Bumped ocean version to ^0.18.0


## 0.1.107 (2025-01-16)


### Improvements

- Bumped ocean version to ^0.17.8


## 0.1.106 (2025-01-15)


### Improvements

- Bumped jinja version to 3.1.5


## 0.1.105 (2025-01-12)


### Improvements

- Bumped ocean version to ^0.17.7


## 0.1.104 (2025-01-08)


### Bug Fixes

- Fixed bug where push events for port.yml file aren't processed for default branches


## 0.1.103 (2025-01-07)


### Improvements

- Bumped ocean version to ^0.17.5


## 0.1.102 (2025-01-02)


### Improvements

- Bumped ocean version to ^0.17.4


## 0.1.101 (2025-01-02)


### Improvements

- Bumped ocean version to ^0.17.3


## 0.1.100 (2024-12-31)


### Improvements

- Bumped ocean version to ^0.17.2


## 0.1.99 (2024-12-30)


### Improvements

- Added title to the configuration properties


## 0.1.98 (2024-12-26)


### Improvements

- Bumped ocean version to ^0.16.1


## 0.1.97 (2024-12-24)


### Improvements

- Bumped ocean version to ^0.16.0


## 0.1.96 (2024-12-22)


### Improvements

- Bumped ocean version to ^0.15.3


## 0.1.95 (2024-12-15)


### Improvements

- Bumped ocean version to ^0.15.2


## 0.1.94 (2024-12-15)


### Improvements

- Bumped ocean version to ^0.15.1


## 0.1.93 (2024-12-12)


### Bug Fixes

- Fixed pagination in Azure DevOps integration by replacing `skip` pagination with `continuationToken` for `generate_releases` method.

## 0.1.92 (2024-12-12)


### Improvements

- Bumped ocean version to ^0.15.0


## 0.1.91 (2024-12-10)


### Improvements

- Added support for expanding the work item response


## 0.1.90 (2024-12-10)


### Improvements

- Bumped ocean version to ^0.14.7


## 0.1.89 (2024-12-04)


### Improvements

- Bumped ocean version to ^0.14.6


## 0.1.88 (2024-12-04)


### Improvements

- Bumped ocean version to ^0.14.5


## 0.1.87 (2024-11-25)


### Improvements

- Bumped ocean version to ^0.14.3


## 0.1.86 (2024-11-25)


### Improvements

- Bumped ocean version to ^0.14.2


## 0.1.85 (2024-11-21)


### Improvements

- Bumped ocean version to ^0.14.1


## 0.1.84 (2024-11-12)


### Improvements

- Bumped ocean version to ^0.14.0


## 0.1.83 (2024-11-12)


### Improvements

- Updated wiql base query to use immutable fields for fetching work items related to a project


## 0.1.82 (2024-11-12)


### Improvements


- Bumped ocean version to ^0.13.1


## 0.1.81 (2024-11-10)


### Improvements

- Bumped ocean version to ^0.13.0


## 0.1.80 (2024-11-10)


### Improvements

- Bumped ocean version to ^0.12.9


## 0.1.79 (2024-11-07)


### Bug Fixes

- Fixed the API endpoint used in the boards kind to iterate through all project teams, ensuring non-default team boards and columns are ingested


## 0.1.78 (2024-11-06)


### Improvements

- Bumped ocean version to ^0.12.8


## 0.1.77 (2024-10-23)


### Improvements

- Bumped ocean version to ^0.12.7


## 0.1.76 (2024-10-22)


### Improvements

- Bumped ocean version to ^0.12.6


## 0.1.75 (2024-10-14)


### Improvements

- Bumped ocean version to ^0.12.4


## 0.1.74 (2024-10-10)


### Improvements


- Added support for ingesting boards and columns


## 0.1.73 (2024-10-09)


### Improvements


- Bumped ocean version to ^0.12.3


## 0.1.72 (2024-10-08)


### Improvements


- Bumped ocean version to ^0.12.2


## 0.1.71 (2024-10-01)


### Improvements


- Bumped ocean version to ^0.12.1


## 0.1.70 (2024-09-29)


### Improvements

- Bumped ocean version to ^0.11.0


## 0.1.69 (2024-09-22)


### Improvements

- Bumped ocean version to ^0.10.12


## 0.1.68 (2024-09-17)


### Improvements

- Bumped ocean version to ^0.10.11


## 0.1.67 (2024-09-12)


### Improvements

- Bumped ocean version to ^0.10.10 (#1)


## 0.1.66 (2024-09-06)


### Improvements

- Updated the query for fetching work items such that no more than 20,000 work items can be returned per project using the `$top` API query param (0.1.66)


## 0.1.65 (2024-09-05)


### Improvements

- Updated the work item query langauge to fetch works items per project using System.AreaPath instead of all projects in the current implementation (0.1.65)


## 0.1.64 (2024-09-05)


### Improvements

- Bumped ocean version to ^0.10.9 (#1)


## 0.1.63 (2024-09-05)


### Bug Fixes

- Updated Azure DevOps mapping to handle special characters, fixed project ID references, added work-item logging, and enriched work-item with project data.


## 0.1.62 (2024-09-04)


### Improvements

- Bumped ocean version to ^0.10.8 (#1)


## 0.1.61 (2024-09-01)


### Improvements

- Bumped ocean version to ^0.10.7 (#1)


## 0.1.60 (2024-08-30)


### Improvements

- Bumped ocean version to ^0.10.5 (#1)


## 0.1.59 (2024-08-28)


### Improvements

- Bumped ocean version to ^0.10.4 (#1)


## 0.1.58 (2024-08-28)


### Improvements

- Bumped ocean version to ^0.10.3 (#1)


## 0.1.57 (2024-08-26)


### Improvements

- Bumped ocean version to ^0.10.2 (#1)


## 0.1.56 (2024-08-26)


### Improvements

- Bumped ocean version to ^0.10.1 (#1)


## 0.1.55 (2024-08-22)


### Improvements

- Bumped ocean version to ^0.10.0 (#1)


## 0.1.54 (2024-08-21)

### Features

- Added work items to get issues, tasks, and epics

## 0.1.53 (2024-08-20)


### Improvements

- Bumped ocean version to ^0.9.14 (#1)


## 0.1.52 (2024-08-13)


### Improvements

- Bumped ocean version to ^0.9.13 (#1)


## 0.1.51 (2024-08-11)


### Improvements

- Bumped ocean version to ^0.9.12 (#1)


## 0.1.50 (2024-08-05)


### Improvements

- Bumped ocean version to ^0.9.11 (#1)


## 0.1.49 (2024-08-04)


### Improvements

- Bumped ocean version to ^0.9.10 (#1)


## 0.1.48 (2024-08-01)

### Improvements

- Added target='blank' attribute to links in config and secrets description to make them open in new tab


## 0.1.47 (2024-07-31)

### Improvements

- Upgraded ##  dependencies (#1)


## 0.1.46 (2024-07-31)

### Improvements

- Bumped ocean version to ^0.9.7 (#1)


## 0.1.45 (2024-07-31)

### Improvements

- Bumped ocean version to ^0.9.6 (#1)


## 0.1.44 (2024-07-25)

### Bug Fixes

- Fixed case where comparing events failed because ADO returns unexpected additional keys inside the PublisherInputs.


## 0.1.43 (2024-07-24)

### Improvements

- Bumped ocean version to ^0.9.5


## 0.1.41 (2024-07-18)

### Bug Fixes

- Fixed `visibility` property in mapping which had a typo and changed the default relation to required `false` to be more permissive


## 0.1.41 (2024-07-10)

### Improvements

- Set the `isProjectsLimited` paramater to True by default
- Revise the configuration parameters' descriptions.

## 0.1.40 (2024-07-09)

### Improvements

- Added description to the ##  configuration variables

## 0.1.39 (2024-07-09)

### Improvements

- Bumped ocean version to ^0.9.3 (#1)


## 0.1.38 (2024-07-08)

### Features

- Make webhook creation project-scoped by default

## 0.1.37 (2024-07-07)

### Improvements

- Bumped ocean version to ^0.9.2 (#1)


## 0.1.36 (2024-06-23)

### Improvements

- Bumped ocean version to ^0.9.1 (#1)


## 0.1.35 (2024-06-19)

### Improvements

- Bumped ocean version to ^0.9.0 (#1)


## 0.1.34 (2024-06-16)

### Improvements

- Bumped ocean version to ^0.8.0 (#1)


## 0.1.33 (2024-06-13)

### Improvements

- Bumped ocean version to ^0.7.1 (#1)


## 0.1.32 (2024-06-13)

### Improvements

- Bumped ocean version to ^0.7.0 (#1)


## 0.1.31 (2024-06-10)

### Improvements

- Bumped ocean version to ^0.6.0 (#1)


## 0.1.30 (2024-06-05)

### Improvements

- Bumped ocean version to ^0.5.27 (#1)


## 0.1.29 (2024-06-03)

### Improvements

- Bumped ocean version to ^0.5.25 (#1)


## 0.1.28 (2024-06-02)

### Improvements

- Bumped ocean version to ^0.5.24 (#1)


## 0.1.27 (2024-05-30)

### Improvements

- Bumped ocean version to ^0.5.23 (#1)
- Updated the base image used in the Dockerfile that is created during ##  scaffolding from `python:3.11-slim-buster` to `python:3.11-slim-bookworm`


## 0.1.26 (2024-05-29)

### Improvements

- Bumped ocean version to ^0.5.22 (#1)


## 0.1.25 (2024-05-26)

### Improvements

- Bumped ocean version to ^0.5.21 (#1)


## 0.1.24 (2024-05-26)

### Improvements

- Bumped ocean version to ^0.5.20 (#1)
- Removed the config.yaml file due to unused overrides


## 0.1.23 (2024-05-16)

### Improvements

- Bumped ocean version to ^0.5.19 (#1)


## 0.1.22 (2024-05-15)

### Bug Fixes

- Fixed default relation mapping between service and project (#1)

## 0.1.21 (2024-05-12)

### Improvements

- Bumped ocean version to ^0.5.18 (#1)


## 0.1.20 (2024-05-10)

### Improvements

- Enhanced the jq functionality for both 'repository' and 'repository-policy' identifiers, automatically removing spaces and converting all characters to lowercase by default. (PORT-7916)


## 0.1.19 (2024-05-08)

### Improvements

- Removed spaces from service identifier field (#1)


## 0.1.18 (2024-05-08)

### Improvements

- Changed url to service from api url to remoteUrl (#1)


## 0.1.17 (2024-05-01)

### Improvements

- Bumped ocean version to ^0.5.17 (#1)


## 0.1.16 (2024-05-01)

### Improvements

- Bumped ocean version to ^0.5.16 (#1)


## 0.1.15 (2024-04-30)

### Improvements

- Bumped ocean version to ^0.5.15 (#1)


## 0.1.14 (2024-04-24)

### Improvements

- Bumped ocean version to ^0.5.14 (#1)


## 0.1.13 (2024-04-17)

### Improvements

- Bumped ocean version to ^0.5.12 (#1)


## 0.1.12 (2024-04-15)

### Features

- Added project kind as well as relation between repo and project, to get the team mirror property (PORT-7573)


## 0.1.11 (2024-04-15)

### Bug Fixes

- Made defaultBranch not required in the repository body when fetching repository policies


## 0.1.10 (2024-04-11)

### Improvements

- Bumped ocean version to ^0.5.11 (#1)


## 0.1.9 (2024-04-10)

### Improvements

- Bumped ocean version to ^0.5.10 (#1)


## 0.1.8 (2024-04-01)

### Improvements

- Bumped ocean version to ^0.5.9 (#1)


## 0.1.7 (2024-03-28)

### Improvements

- Bumped ocean version to ^0.5.8 (#1)


## 0.1.6 (2024-03-20)

### Improvements

- Bumped ocean version to ^0.5.7 (#1)


## 0.1.5 (2024-03-17)

### Improvements

- Bumped ocean version to ^0.5.6 (#1)


## 0.1.4 (2024-03-07)

### Bug Fixes

- Fixed issue causing disabled repositories to fail resynchronization for pull requests, policies, and item content (#413)


## 0.1.3 (2024-03-03)

### Improvements

- Bumped ocean version to ^0.5.4 (#1)


## 0.1.2 (2024-03-03)

### Improvements
- Fixed the default scorecard to match the rule

## 0.1.1 (2024-03-03)

### Bugs

- Fix compatibility issue with None type and operand "|"

## 0.1.0 (2024-03-03)

### Features

- Created Azure DevOps ##  using Ocean (PORT-4585)<|MERGE_RESOLUTION|>--- conflicted
+++ resolved
@@ -7,8 +7,7 @@
 
 <!-- towncrier release notes start -->
 
-<<<<<<< HEAD
-## 0.3.13 (2025-09-16)
+## 0.4.1 (2025-09-16)
 
 
 ### Features
@@ -16,7 +15,8 @@
 - Added support for build kind
 - Added support for pipeline stage kind
 - Added support for pipeline runs kind
-=======
+
+
 ## 0.4.0 (2025-09-11)
 
 
@@ -24,7 +24,6 @@
 
 - Implemented rate limiter to handle both `X-RateLimit-Reset` and `Retry-After` headers
 
->>>>>>> e88b89dd
 
 ## 0.3.12 (2025-09-11)
 
