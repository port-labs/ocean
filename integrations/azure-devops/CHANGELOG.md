# Changelog

All notable changes to this project will be documented in this file.

The format is based on [Keep a Changelog](https://keepachangelog.com/en/1.0.0/),
and this project adheres to [Semantic Versioning](https://semver.org/spec/v2.0.0.html).

<!-- towncrier release notes start -->

<<<<<<< HEAD
## 0.1.113 (2025-01-27)


### Bug Fixes

- Fixed Bug where team members are synced multiple times.
=======
## 0.1.114 (2025-01-29)


### Improvements

- Bumped ocean version to ^0.18.6


## 0.1.113 (2025-01-28)


### Improvements

- Bumped ocean version to ^0.18.5
>>>>>>> 4083e119


## 0.1.112 (2025-01-23)


### Improvements

- Bumped ocean version to ^0.18.4


## 0.1.111 (2025-01-22)


### Improvements

- Bumped ocean version to ^0.18.3


## 0.1.110 (2025-01-22)


### Improvements

- Bumped ocean version to ^0.18.2


## 0.1.109 (2025-01-21)


### Improvements

- Bumped ocean version to ^0.18.1


## 0.1.108 (2025-01-19)


### Improvements

- Bumped ocean version to ^0.18.0


## 0.1.107 (2025-01-16)


### Improvements

- Bumped ocean version to ^0.17.8


## 0.1.106 (2025-01-15)


### Improvements

- Bumped jinja version to 3.1.5


## 0.1.105 (2025-01-12)


### Improvements

- Bumped ocean version to ^0.17.7


## 0.1.104 (2025-01-08)


### Bug Fixes

- Fixed bug where push events for port.yml file aren't processed for default branches


## 0.1.103 (2025-01-07)


### Improvements

- Bumped ocean version to ^0.17.5


## 0.1.102 (2025-01-02)


### Improvements

- Bumped ocean version to ^0.17.4


## 0.1.101 (2025-01-02)


### Improvements

- Bumped ocean version to ^0.17.3


## 0.1.100 (2024-12-31)


### Improvements

- Bumped ocean version to ^0.17.2


## 0.1.99 (2024-12-30)


### Improvements

- Added title to the configuration properties


## 0.1.98 (2024-12-26)


### Improvements

- Bumped ocean version to ^0.16.1


## 0.1.97 (2024-12-24)


### Improvements

- Bumped ocean version to ^0.16.0


## 0.1.96 (2024-12-22)


### Improvements

- Bumped ocean version to ^0.15.3


## 0.1.95 (2024-12-15)


### Improvements

- Bumped ocean version to ^0.15.2


## 0.1.94 (2024-12-15)


### Improvements

- Bumped ocean version to ^0.15.1


## 0.1.93 (2024-12-12)


### Bug Fixes

- Fixed pagination in Azure DevOps integration by replacing `skip` pagination with `continuationToken` for `generate_releases` method.

## 0.1.92 (2024-12-12)


### Improvements

- Bumped ocean version to ^0.15.0


## 0.1.91 (2024-12-10)


### Improvements

- Added support for expanding the work item response


## 0.1.90 (2024-12-10)


### Improvements

- Bumped ocean version to ^0.14.7


## 0.1.89 (2024-12-04)


### Improvements

- Bumped ocean version to ^0.14.6


## 0.1.88 (2024-12-04)


### Improvements

- Bumped ocean version to ^0.14.5


## 0.1.87 (2024-11-25)


### Improvements

- Bumped ocean version to ^0.14.3


## 0.1.86 (2024-11-25)


### Improvements

- Bumped ocean version to ^0.14.2


## 0.1.85 (2024-11-21)


### Improvements

- Bumped ocean version to ^0.14.1


## 0.1.84 (2024-11-12)


### Improvements

- Bumped ocean version to ^0.14.0


## 0.1.83 (2024-11-12)


### Improvements

- Updated wiql base query to use immutable fields for fetching work items related to a project


## 0.1.82 (2024-11-12)


### Improvements


- Bumped ocean version to ^0.13.1


## 0.1.81 (2024-11-10)


### Improvements

- Bumped ocean version to ^0.13.0


## 0.1.80 (2024-11-10)


### Improvements

- Bumped ocean version to ^0.12.9


## 0.1.79 (2024-11-07)


### Bug Fixes

- Fixed the API endpoint used in the boards kind to iterate through all project teams, ensuring non-default team boards and columns are ingested


## 0.1.78 (2024-11-06)


### Improvements

- Bumped ocean version to ^0.12.8


## 0.1.77 (2024-10-23)


### Improvements

- Bumped ocean version to ^0.12.7


## 0.1.76 (2024-10-22)


### Improvements

- Bumped ocean version to ^0.12.6


## 0.1.75 (2024-10-14)


### Improvements

- Bumped ocean version to ^0.12.4


## 0.1.74 (2024-10-10)


### Improvements


- Added support for ingesting boards and columns


## 0.1.73 (2024-10-09)


### Improvements


- Bumped ocean version to ^0.12.3


## 0.1.72 (2024-10-08)


### Improvements


- Bumped ocean version to ^0.12.2


## 0.1.71 (2024-10-01)


### Improvements


- Bumped ocean version to ^0.12.1


## 0.1.70 (2024-09-29)


### Improvements

- Bumped ocean version to ^0.11.0


## 0.1.69 (2024-09-22)


### Improvements

- Bumped ocean version to ^0.10.12


## 0.1.68 (2024-09-17)


### Improvements

- Bumped ocean version to ^0.10.11


## 0.1.67 (2024-09-12)


### Improvements

- Bumped ocean version to ^0.10.10 (#1)


## 0.1.66 (2024-09-06)


### Improvements

- Updated the query for fetching work items such that no more than 20,000 work items can be returned per project using the `$top` API query param (0.1.66)


## 0.1.65 (2024-09-05)


### Improvements

- Updated the work item query langauge to fetch works items per project using System.AreaPath instead of all projects in the current implementation (0.1.65)


## 0.1.64 (2024-09-05)


### Improvements

- Bumped ocean version to ^0.10.9 (#1)


## 0.1.63 (2024-09-05)


### Bug Fixes

- Updated Azure DevOps mapping to handle special characters, fixed project ID references, added work-item logging, and enriched work-item with project data.


## 0.1.62 (2024-09-04)


### Improvements

- Bumped ocean version to ^0.10.8 (#1)


## 0.1.61 (2024-09-01)


### Improvements

- Bumped ocean version to ^0.10.7 (#1)


## 0.1.60 (2024-08-30)


### Improvements

- Bumped ocean version to ^0.10.5 (#1)


## 0.1.59 (2024-08-28)


### Improvements

- Bumped ocean version to ^0.10.4 (#1)


## 0.1.58 (2024-08-28)


### Improvements

- Bumped ocean version to ^0.10.3 (#1)


## 0.1.57 (2024-08-26)


### Improvements

- Bumped ocean version to ^0.10.2 (#1)


## 0.1.56 (2024-08-26)


### Improvements

- Bumped ocean version to ^0.10.1 (#1)


## 0.1.55 (2024-08-22)


### Improvements

- Bumped ocean version to ^0.10.0 (#1)


## 0.1.54 (2024-08-21)

### Features

- Added work items to get issues, tasks, and epics

## 0.1.53 (2024-08-20)


### Improvements

- Bumped ocean version to ^0.9.14 (#1)


## 0.1.52 (2024-08-13)


### Improvements

- Bumped ocean version to ^0.9.13 (#1)


## 0.1.51 (2024-08-11)


### Improvements

- Bumped ocean version to ^0.9.12 (#1)


## 0.1.50 (2024-08-05)


### Improvements

- Bumped ocean version to ^0.9.11 (#1)


## 0.1.49 (2024-08-04)


### Improvements

- Bumped ocean version to ^0.9.10 (#1)


## 0.1.48 (2024-08-01)

### Improvements

- Added target='blank' attribute to links in config and secrets description to make them open in new tab


## 0.1.47 (2024-07-31)

### Improvements

- Upgraded ##  dependencies (#1)


## 0.1.46 (2024-07-31)

### Improvements

- Bumped ocean version to ^0.9.7 (#1)


## 0.1.45 (2024-07-31)

### Improvements

- Bumped ocean version to ^0.9.6 (#1)


## 0.1.44 (2024-07-25)

### Bug Fixes

- Fixed case where comparing events failed because ADO returns unexpected additional keys inside the PublisherInputs.


## 0.1.43 (2024-07-24)

### Improvements

- Bumped ocean version to ^0.9.5


## 0.1.41 (2024-07-18)

### Bug Fixes

- Fixed `visibility` property in mapping which had a typo and changed the default relation to required `false` to be more permissive


## 0.1.41 (2024-07-10)

### Improvements

- Set the `isProjectsLimited` paramater to True by default
- Revise the configuration parameters' descriptions.

## 0.1.40 (2024-07-09)

### Improvements

- Added description to the ##  configuration variables

## 0.1.39 (2024-07-09)

### Improvements

- Bumped ocean version to ^0.9.3 (#1)


## 0.1.38 (2024-07-08)

### Features

- Make webhook creation project-scoped by default

## 0.1.37 (2024-07-07)

### Improvements

- Bumped ocean version to ^0.9.2 (#1)


## 0.1.36 (2024-06-23)

### Improvements

- Bumped ocean version to ^0.9.1 (#1)


## 0.1.35 (2024-06-19)

### Improvements

- Bumped ocean version to ^0.9.0 (#1)


## 0.1.34 (2024-06-16)

### Improvements

- Bumped ocean version to ^0.8.0 (#1)


## 0.1.33 (2024-06-13)

### Improvements

- Bumped ocean version to ^0.7.1 (#1)


## 0.1.32 (2024-06-13)

### Improvements

- Bumped ocean version to ^0.7.0 (#1)


## 0.1.31 (2024-06-10)

### Improvements

- Bumped ocean version to ^0.6.0 (#1)


## 0.1.30 (2024-06-05)

### Improvements

- Bumped ocean version to ^0.5.27 (#1)


## 0.1.29 (2024-06-03)

### Improvements

- Bumped ocean version to ^0.5.25 (#1)


## 0.1.28 (2024-06-02)

### Improvements

- Bumped ocean version to ^0.5.24 (#1)


## 0.1.27 (2024-05-30)

### Improvements

- Bumped ocean version to ^0.5.23 (#1)
- Updated the base image used in the Dockerfile that is created during ##  scaffolding from `python:3.11-slim-buster` to `python:3.11-slim-bookworm`


## 0.1.26 (2024-05-29)

### Improvements

- Bumped ocean version to ^0.5.22 (#1)


## 0.1.25 (2024-05-26)

### Improvements

- Bumped ocean version to ^0.5.21 (#1)


## 0.1.24 (2024-05-26)

### Improvements

- Bumped ocean version to ^0.5.20 (#1)
- Removed the config.yaml file due to unused overrides


## 0.1.23 (2024-05-16)

### Improvements

- Bumped ocean version to ^0.5.19 (#1)


## 0.1.22 (2024-05-15)

### Bug Fixes

- Fixed default relation mapping between service and project (#1)

## 0.1.21 (2024-05-12)

### Improvements

- Bumped ocean version to ^0.5.18 (#1)


## 0.1.20 (2024-05-10)

### Improvements

- Enhanced the jq functionality for both 'repository' and 'repository-policy' identifiers, automatically removing spaces and converting all characters to lowercase by default. (PORT-7916)


## 0.1.19 (2024-05-08)

### Improvements

- Removed spaces from service identifier field (#1)


## 0.1.18 (2024-05-08)

### Improvements

- Changed url to service from api url to remoteUrl (#1)


## 0.1.17 (2024-05-01)

### Improvements

- Bumped ocean version to ^0.5.17 (#1)


## 0.1.16 (2024-05-01)

### Improvements

- Bumped ocean version to ^0.5.16 (#1)


## 0.1.15 (2024-04-30)

### Improvements

- Bumped ocean version to ^0.5.15 (#1)


## 0.1.14 (2024-04-24)

### Improvements

- Bumped ocean version to ^0.5.14 (#1)


## 0.1.13 (2024-04-17)

### Improvements

- Bumped ocean version to ^0.5.12 (#1)


## 0.1.12 (2024-04-15)

### Features

- Added project kind as well as relation between repo and project, to get the team mirror property (PORT-7573)


## 0.1.11 (2024-04-15)

### Bug Fixes

- Made defaultBranch not required in the repository body when fetching repository policies


## 0.1.10 (2024-04-11)

### Improvements

- Bumped ocean version to ^0.5.11 (#1)


## 0.1.9 (2024-04-10)

### Improvements

- Bumped ocean version to ^0.5.10 (#1)


## 0.1.8 (2024-04-01)

### Improvements

- Bumped ocean version to ^0.5.9 (#1)


## 0.1.7 (2024-03-28)

### Improvements

- Bumped ocean version to ^0.5.8 (#1)


## 0.1.6 (2024-03-20)

### Improvements

- Bumped ocean version to ^0.5.7 (#1)


## 0.1.5 (2024-03-17)

### Improvements

- Bumped ocean version to ^0.5.6 (#1)


## 0.1.4 (2024-03-07)

### Bug Fixes

- Fixed issue causing disabled repositories to fail resynchronization for pull requests, policies, and item content (#413)


## 0.1.3 (2024-03-03)

### Improvements

- Bumped ocean version to ^0.5.4 (#1)


## 0.1.2 (2024-03-03)

### Improvements
- Fixed the default scorecard to match the rule

## 0.1.1 (2024-03-03)

### Bugs

- Fix compatibility issue with None type and operand "|"

## 0.1.0 (2024-03-03)

### Features

- Created Azure DevOps ##  using Ocean (PORT-4585)<|MERGE_RESOLUTION|>--- conflicted
+++ resolved
@@ -7,14 +7,14 @@
 
 <!-- towncrier release notes start -->
 
-<<<<<<< HEAD
-## 0.1.113 (2025-01-27)
+## 0.1.115 (2025-01-30)
 
 
 ### Bug Fixes
 
 - Fixed Bug where team members are synced multiple times.
-=======
+
+
 ## 0.1.114 (2025-01-29)
 
 
@@ -29,7 +29,6 @@
 ### Improvements
 
 - Bumped ocean version to ^0.18.5
->>>>>>> 4083e119
 
 
 ## 0.1.112 (2025-01-23)
