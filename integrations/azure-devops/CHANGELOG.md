--- conflicted
+++ resolved
@@ -7,21 +7,21 @@
 
 <!-- towncrier release notes start -->
 
-<<<<<<< HEAD
-## 0.2.31 (2025-07-06)
+## 0.2.32 (2025-07-08)
 
 
 ### Bug Fix
 
 - Fixed bug in file kind live event causing tracked file not getting deleted from port when file has been deleted from ADO repo.
-=======
+
+
 ## 0.2.31 (2025-07-07)
 
 
 ### Improvements
 
 - Bumped ocean version to ^0.25.0
->>>>>>> c704d3f4
+
 
 
 ## 0.2.30 (2025-07-03)
