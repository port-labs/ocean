--- conflicted
+++ resolved
@@ -7,21 +7,21 @@
 
 <!-- towncrier release notes start -->
 
-<<<<<<< HEAD
 ## 0.4.0 (2025-09-11)
-=======
+
+
+### Improvements
+
+- Implemented rate limiter to handle both `X-RateLimit-Reset` and `Retry-After` headers
+
+
 ## 0.3.12 (2025-09-11)
->>>>>>> eb10067f
-
-
-### Improvements
-
-<<<<<<< HEAD
-- Implemented rate limiter to handle both `X-RateLimit-Reset` and `Retry-After` headers
-=======
+
+
+### Improvements
+
 - Enhanced payload validation for file, folder, and pull request event kinds.
 - Improved error handling and schema checks to ensure consistent processing and reduced failed syncs.
->>>>>>> eb10067f
 
 
 ## 0.3.11 (2025-09-10)
