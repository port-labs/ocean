# Changelog

All notable changes to this project will be documented in this file.

The format is based on [Keep a Changelog](https://keepachangelog.com/en/1.0.0/),
and this project adheres to [Semantic Versioning](https://semver.org/spec/v2.0.0.html).

<!-- towncrier release notes start -->

## 0.4.7 (2025-09-24)


<<<<<<< HEAD
### Bug fixes

- Handle request timeouts introduced by throttling delays.
- Change expected headers to lowercase
=======
### Features

- Added support for Iteration kind
>>>>>>> fe5c24c0


## 0.4.6 (2025-09-22)


### Improvements

- Added code coverage support for test runs in Azure DevOps integration
- Added `codeCoverage` selector option to include coverage data with test runs
- Enhanced test runs enrichment with configurable coverage flags
- Optimized async processing for test results and coverage data fetching


## 0.4.5 (2025-09-18)


### Features

- Added support for build kind
- Added support for pipeline stage kind
- Added support for pipeline runs kind


## 0.4.4 (2025-09-17)


### Improvements

- Bumped ocean version to ^0.28.7


## 0.4.3 (2025-09-16)


### Features

- Added support for test-run kind in Azure DevOps integration
- Added enrichment to include test results


## 0.4.2 (2025-09-16)


### Features

- Added support for envrionments kind in Azure DevOps integration
- Added support for release_deployment kind in Azure DevOps integration
- Added support for pipeline_deployment kind in Azure DevOps integration


## 0.4.1 (2025-09-16)


### Improvements

- Bumped ocean version to ^0.28.5


## 0.4.0 (2025-09-11)


### Improvements

- Implemented rate limiter to handle both `X-RateLimit-Reset` and `Retry-After` headers


## 0.3.12 (2025-09-11)


### Improvements

- Enhanced payload validation for file, folder, and pull request event kinds.
- Improved error handling and schema checks to ensure consistent processing and reduced failed syncs.


## 0.3.11 (2025-09-10)


### Improvements

- Bumped ocean version to ^0.28.4


## 0.3.10 (2025-09-08)


### Improvements

- Bumped ocean version to ^0.28.3


## 0.3.9 (2025-08-28)


### Improvements

- Bumped ocean version to ^0.28.2


## 0.3.8 (2025-08-27)


### Improvements

- Bumped ocean version to ^0.28.1


## 0.3.7 (2025-08-25)


### Improvements

- Bumped ocean version to ^0.28.0


## 0.3.6 (2025-08-24)


### Improvements

- Bumped ocean version to ^0.27.10


## 0.3.5 (2025-08-20)


### Improvements

- Bumped ocean version to ^0.27.9


## 0.3.4 (2025-08-18)


### Improvements

- Bumped ocean version to ^0.27.8


## 0.3.3 (2025-08-17)


### Improvements

- Bumped ocean version to ^0.27.7


## 0.3.2 (2025-08-13)


### Improvements

- Bumped ocean version to ^0.27.6


## 0.3.1 (2025-08-13)


### Improvements

- Bumped ocean version to ^0.27.5


## 0.3.0 (2025-08-12)


### Improvements

- Enhanced pipeline resync logic to conditionally enrich with repository data based on selector configuration
- Extended Azure DevOps resource configs to support pipeline-specific selectors


## 0.2.41 (2025-08-11)


### Improvements

- Bumped ocean version to ^0.27.3


## 0.2.40 (2025-08-11)


### Improvements

- Bumped ocean version to ^0.27.2


## 0.2.39 (2025-08-07)


### Improvements

- Bumped ocean version to ^0.27.1


## 0.2.38 (2025-08-06)


## Improvements

- Added glob pattern support in AzureDevopsClient which allows for path in mapping to be passed as (e.g., `**/*.yaml`, `/src/**/*.json`)
- Optimized file fetching using itemsbatch API and path descriptors


## 0.2.37 (2025-08-05)


### Improvements

- Bumped ocean version to ^0.27.0


## 0.2.36 (2025-08-04)


### Improvements

- Bumped ocean version to ^0.26.3


## 0.2.35 (2025-08-03)


### Improvements

- Bumped ocean version to ^0.26.2


## 0.2.34 (2025-07-20)


### Improvements

- Bumped ocean version to ^0.26.1


## 0.2.33 (2025-07-16)


### Improvements

- Bumped ocean version to ^0.25.5


## 0.2.32 (2025-07-08)


### Bug Fix

- Fixed bug in file kind live event causing tracked file not getting deleted from port when file has been deleted from ADO repo.


## 0.2.31 (2025-07-07)


### Improvements

- Bumped ocean version to ^0.25.0



## 0.2.30 (2025-07-03)


### Bug Fix

- Fixed pagination in Azure DevOps integration where `continuationToken` is not present in header


## 0.2.29 (2025-07-02)


### Improvements

- Bumped ocean version to ^0.24.22


## 0.2.28 (2025-06-30)


### Improvements

- Bumped ocean version to ^0.24.21


## 0.2.27 (2025-06-26)


### Improvements

- Bumped ocean version to ^0.24.20


## 0.2.26 (2025-06-25)


### Improvements

- Bumped ocean version to ^0.24.19


## 0.2.25 (2025-06-24)


### Improvements

- Bumped ocean version to ^0.24.18


## 0.2.24 (2025-06-23)


### Improvements

- Bumped ocean version to ^0.24.17


## 0.2.23 (2025-06-22)


### Improvements

- Bumped ocean version to ^0.24.16


## 0.2.22 (2025-06-22)


### Improvements

- Upgraded integration requests dependency (#1)


## 0.2.21 (2025-06-22)


### Improvements

- Bumped ocean version to ^0.24.15


## 0.2.20 (2025-06-22)


### Improvements

- Bumped ocean version to ^0.24.12


## 0.2.19 (2025-06-22)


### Improvements

- Bumped ocean version to ^0.24.12


## 0.2.18 (2025-06-16)


### Improvements

- Bumped ocean version to ^0.24.11


## 0.2.17 (2025-06-15)


### Improvements

- Bumped ocean version to ^0.24.10


## 0.2.16 (2025-06-11)


### Improvements

- Bumped ocean version to ^0.24.8


## 0.2.15 (2025-06-11)


### Improvements

- Bumped ocean version to ^0.24.7


## 0.2.14 (2025-06-09)


### Improvements

- Bumped ocean version to ^0.24.6


## 0.2.13 (2025-06-09)


### Improvements

- Bumped ocean version to ^0.24.5


## 0.2.12 (2025-06-09)


### Improvements

- Bumped ocean version to ^0.24.4


## 0.2.11 (2025-06-08)


### Improvements

- Bumped ocean version to ^0.24.3


## 0.2.10 (2025-06-05)

### Features

- Added live events for folder kind


## 0.2.9 (2025-06-04)

### Improvements

- Bumped ocean version to ^0.24.2


## 0.2.8 (2025-06-03)


### Improvements

- Bumped ocean version to ^0.24.1


## 0.2.7 (2025-06-03)


### Improvements

- Bumped ocean version to ^0.24.0


## 0.2.6 (2025-06-01)


### Improvements

- Bumped ocean version to ^0.23.5



## 0.2.5 (2025-05-29)


### Improvements

- Bumped ocean version to ^0.23.4


## 0.2.4 (2025-05-28)


### Improvements

- Bumped ocean version to ^0.23.3


## 0.2.3 (2025-05-28)


### Improvements

- Bumped ocean version to ^0.23.2


## 0.2.2 (2025-05-27)


### Improvements

- Bumped ocean version to ^0.23.1


## 0.2.1 (2025-05-27)


### Improvements

- Bumped ocean version to ^0.23.0


## 0.2.0 (2025-05-26)

### Features

 Transitioned live events management to ocean’s `LiveEventProcessorManager` to streamline processing

## 0.1.156 (2025-05-26)


### Improvements

- Bumped ocean version to ^0.22.12


## 0.1.155 (2025-05-26)


### Improvements

- Bumped ocean version to ^0.22.11


## 0.1.154 (2025-05-21)


### Improvements

- Added support for monorepo


## 0.1.153 (2025-05-20)

### Improvements

- Bumped ocean version to ^0.22.10


## 0.1.152 (2025-05-19)


### Improvements

- Bumped ocean version to ^0.22.9


## 0.1.151 (2025-05-15)


### Improvements

- Bumped ocean version to ^0.22.8


## 0.1.150 (2025-05-12)


### Improvements

- Bumped ocean version to ^0.22.7


## 0.1.149 (2025-05-07)


### Bug Fixes

- Fixed `AzureDevopsClient` to support self-hosted Azure DevOps instances to preserve base URLs for self-hosted cases.


## 0.1.148 (2025-05-06)


### Improvements

- Bumped ocean version to ^0.22.6


## 0.1.147 (2025-04-27)


### Bug Fixes

- Resolved "h11 accepts some malformed Chunked-Encoding bodies" h11 vulnerability

### Improvements

- Bumped ocean version to ^0.22.5


## 0.1.146 (2025-04-15)


### Improvements

- Bumped ocean version to ^0.22.4


## 0.1.145 (2025-04-15)


### Improvements

- Bumped ocean version to ^0.22.3


## 0.1.144 (2025-04-07)


### Improvements

- Bumped ocean version to ^0.22.2


## 0.1.143 (2025-04-03)


### Improvements

- Added support for fetching pull requests concurently


## 0.1.142 (2025-04-03)


### Improvements

- Bumped ocean version to ^0.22.1


## 0.1.141 (2025-03-24)


### Improvements

- Bumped ocean version to ^0.22.0


## 0.1.140 (2025-03-18)


### Improvements

- Added support for ingesting files from Azure DevOps repositories


## 0.1.139 (2025-03-13)


### Bug Fixes

- Fixed bug where other resource types fail JSON decoding due to lack of response body in 404 errors


## 0.1.138 (2025-03-13)


### Improvements

- Bumped ocean version to ^0.21.5


## 0.1.137 (2025-03-12)


### Improvements

- Bumped ocean version to ^0.21.4


## 0.1.136 (2025-03-10)


### Improvements

- Bumped ocean version to ^0.21.3


## 0.1.135 (2025-03-09)


### Improvements

- Bumped ocean version to ^0.21.1


## 0.1.134 (2025-03-04)


### Bug Fixes

- Fixed bug causing repositories of disabled projects to be fetched, causing failure to retrieve child objects of the repositories


## 0.1.133 (2025-03-03)


### Improvements

- Bumped ocean version to ^0.21.0


## 0.1.132 (2025-02-26)


### Bug Fixes

- Fixed bug causing repositories of disabled projects to be fetched, causing failure to retrieve child objects of the repositories


## 0.1.131 (2025-02-26)


### Improvements

- Bumped ocean version to ^0.20.4


## 0.1.130 (2025-02-25)


### Improvements

- Bumped ocean version to ^0.20.4


## 0.1.129 (2025-02-24)


### Improvements

- Bumped ocean version to ^0.20.3


## 0.1.128 (2025-02-23)


### Improvements

- Bumped ocean version to ^0.20.2


## 0.1.127 (2025-02-23)


### Improvements

- Bumped ocean version to ^0.20.1


## 0.1.126 (2025-02-19)


### Improvements

- Bumped ocean version to ^0.20.0


## 0.1.125 (2025-02-19)


### Improvements

- Bumped ocean version to ^0.19.3


## 0.1.124 (2025-02-19)


### Improvements

- Bumped ocean version to ^0.19.2


## 0.1.123 (2025-02-19)


### Improvements

- Bumped ocean version to ^0.19.1


## 0.1.122 (2025-02-18)


### Bug Fixes

- Fixed bug where inappropriate log level is used leading to the integration crashing


## 0.1.121 (2025-02-13)


### Improvements

- Bumped cryptography version to ^44.0.1


## 0.1.120 (2025-02-11)


### Bug Fixes

- Fixed an issue where if the organization URL was formatted like https://org.visualstudio.com pulling release would return 404


## 0.1.119 (2025-02-11)


### Bug Fixes

- Modified the work item fetching logic to retrieve work items in paginated batches rather than loading up to 19,999 items in a single request.


## 0.1.118 (2025-02-11)


### Bugfix

- Fixed an issue where if the organization url was formatted like https://XXX.visualstudio.com pulling users would return 404


## 0.1.117 (2025-02-09)


### Improvements

- Bumped ocean version to ^0.18.9


## 0.1.116 (2025-02-5)


### Improvements

- Added support for User kind
- Added selector `includeMembers` to enable enriching team with members


## 0.1.115 (2025-02-04)


### Improvements

- Bumped ocean version to ^0.18.8


## 0.1.114 (2025-01-29)


### Improvements

- Bumped ocean version to ^0.18.6


## 0.1.113 (2025-01-28)


### Improvements

- Bumped ocean version to ^0.18.5


## 0.1.112 (2025-01-23)


### Improvements

- Bumped ocean version to ^0.18.4


## 0.1.111 (2025-01-22)


### Improvements

- Bumped ocean version to ^0.18.3


## 0.1.110 (2025-01-22)


### Improvements

- Bumped ocean version to ^0.18.2


## 0.1.109 (2025-01-21)


### Improvements

- Bumped ocean version to ^0.18.1


## 0.1.108 (2025-01-19)


### Improvements

- Bumped ocean version to ^0.18.0


## 0.1.107 (2025-01-16)


### Improvements

- Bumped ocean version to ^0.17.8


## 0.1.106 (2025-01-15)


### Improvements

- Bumped jinja version to 3.1.5


## 0.1.105 (2025-01-12)


### Improvements

- Bumped ocean version to ^0.17.7


## 0.1.104 (2025-01-08)


### Bug Fixes

- Fixed bug where push events for port.yml file aren't processed for default branches


## 0.1.103 (2025-01-07)


### Improvements

- Bumped ocean version to ^0.17.5


## 0.1.102 (2025-01-02)


### Improvements

- Bumped ocean version to ^0.17.4


## 0.1.101 (2025-01-02)


### Improvements

- Bumped ocean version to ^0.17.3


## 0.1.100 (2024-12-31)


### Improvements

- Bumped ocean version to ^0.17.2


## 0.1.99 (2024-12-30)


### Improvements

- Added title to the configuration properties


## 0.1.98 (2024-12-26)


### Improvements

- Bumped ocean version to ^0.16.1


## 0.1.97 (2024-12-24)


### Improvements

- Bumped ocean version to ^0.16.0


## 0.1.96 (2024-12-22)


### Improvements

- Bumped ocean version to ^0.15.3


## 0.1.95 (2024-12-15)


### Improvements

- Bumped ocean version to ^0.15.2


## 0.1.94 (2024-12-15)


### Improvements

- Bumped ocean version to ^0.15.1


## 0.1.93 (2024-12-12)


### Bug Fixes

- Fixed pagination in Azure DevOps integration by replacing `skip` pagination with `continuationToken` for `generate_releases` method.

## 0.1.92 (2024-12-12)


### Improvements

- Bumped ocean version to ^0.15.0


## 0.1.91 (2024-12-10)


### Improvements

- Added support for expanding the work item response


## 0.1.90 (2024-12-10)


### Improvements

- Bumped ocean version to ^0.14.7


## 0.1.89 (2024-12-04)


### Improvements

- Bumped ocean version to ^0.14.6


## 0.1.88 (2024-12-04)


### Improvements

- Bumped ocean version to ^0.14.5


## 0.1.87 (2024-11-25)


### Improvements

- Bumped ocean version to ^0.14.3


## 0.1.86 (2024-11-25)


### Improvements

- Bumped ocean version to ^0.14.2


## 0.1.85 (2024-11-21)


### Improvements

- Bumped ocean version to ^0.14.1


## 0.1.84 (2024-11-12)


### Improvements

- Bumped ocean version to ^0.14.0


## 0.1.83 (2024-11-12)


### Improvements

- Updated wiql base query to use immutable fields for fetching work items related to a project


## 0.1.82 (2024-11-12)


### Improvements


- Bumped ocean version to ^0.13.1


## 0.1.81 (2024-11-10)


### Improvements

- Bumped ocean version to ^0.13.0


## 0.1.80 (2024-11-10)


### Improvements

- Bumped ocean version to ^0.12.9


## 0.1.79 (2024-11-07)


### Bug Fixes

- Fixed the API endpoint used in the boards kind to iterate through all project teams, ensuring non-default team boards and columns are ingested


## 0.1.78 (2024-11-06)


### Improvements

- Bumped ocean version to ^0.12.8


## 0.1.77 (2024-10-23)


### Improvements

- Bumped ocean version to ^0.12.7


## 0.1.76 (2024-10-22)


### Improvements

- Bumped ocean version to ^0.12.6


## 0.1.75 (2024-10-14)


### Improvements

- Bumped ocean version to ^0.12.4


## 0.1.74 (2024-10-10)


### Improvements


- Added support for ingesting boards and columns


## 0.1.73 (2024-10-09)


### Improvements


- Bumped ocean version to ^0.12.3


## 0.1.72 (2024-10-08)


### Improvements


- Bumped ocean version to ^0.12.2


## 0.1.71 (2024-10-01)


### Improvements


- Bumped ocean version to ^0.12.1


## 0.1.70 (2024-09-29)


### Improvements

- Bumped ocean version to ^0.11.0


## 0.1.69 (2024-09-22)


### Improvements

- Bumped ocean version to ^0.10.12


## 0.1.68 (2024-09-17)


### Improvements

- Bumped ocean version to ^0.10.11


## 0.1.67 (2024-09-12)


### Improvements

- Bumped ocean version to ^0.10.10 (#1)


## 0.1.66 (2024-09-06)


### Improvements

- Updated the query for fetching work items such that no more than 20,000 work items can be returned per project using the `$top` API query param (0.1.66)


## 0.1.65 (2024-09-05)


### Improvements

- Updated the work item query langauge to fetch works items per project using System.AreaPath instead of all projects in the current implementation (0.1.65)


## 0.1.64 (2024-09-05)


### Improvements

- Bumped ocean version to ^0.10.9 (#1)


## 0.1.63 (2024-09-05)


### Bug Fixes

- Updated Azure DevOps mapping to handle special characters, fixed project ID references, added work-item logging, and enriched work-item with project data.


## 0.1.62 (2024-09-04)


### Improvements

- Bumped ocean version to ^0.10.8 (#1)


## 0.1.61 (2024-09-01)


### Improvements

- Bumped ocean version to ^0.10.7 (#1)


## 0.1.60 (2024-08-30)


### Improvements

- Bumped ocean version to ^0.10.5 (#1)


## 0.1.59 (2024-08-28)


### Improvements

- Bumped ocean version to ^0.10.4 (#1)


## 0.1.58 (2024-08-28)


### Improvements

- Bumped ocean version to ^0.10.3 (#1)


## 0.1.57 (2024-08-26)


### Improvements

- Bumped ocean version to ^0.10.2 (#1)


## 0.1.56 (2024-08-26)


### Improvements

- Bumped ocean version to ^0.10.1 (#1)


## 0.1.55 (2024-08-22)


### Improvements

- Bumped ocean version to ^0.10.0 (#1)


## 0.1.54 (2024-08-21)

### Features

- Added work items to get issues, tasks, and epics

## 0.1.53 (2024-08-20)


### Improvements

- Bumped ocean version to ^0.9.14 (#1)


## 0.1.52 (2024-08-13)


### Improvements

- Bumped ocean version to ^0.9.13 (#1)


## 0.1.51 (2024-08-11)


### Improvements

- Bumped ocean version to ^0.9.12 (#1)


## 0.1.50 (2024-08-05)


### Improvements

- Bumped ocean version to ^0.9.11 (#1)


## 0.1.49 (2024-08-04)


### Improvements

- Bumped ocean version to ^0.9.10 (#1)


## 0.1.48 (2024-08-01)

### Improvements

- Added target='blank' attribute to links in config and secrets description to make them open in new tab


## 0.1.47 (2024-07-31)

### Improvements

- Upgraded ##  dependencies (#1)


## 0.1.46 (2024-07-31)

### Improvements

- Bumped ocean version to ^0.9.7 (#1)


## 0.1.45 (2024-07-31)

### Improvements

- Bumped ocean version to ^0.9.6 (#1)


## 0.1.44 (2024-07-25)

### Bug Fixes

- Fixed case where comparing events failed because ADO returns unexpected additional keys inside the PublisherInputs.


## 0.1.43 (2024-07-24)

### Improvements

- Bumped ocean version to ^0.9.5


## 0.1.41 (2024-07-18)

### Bug Fixes

- Fixed `visibility` property in mapping which had a typo and changed the default relation to required `false` to be more permissive


## 0.1.41 (2024-07-10)

### Improvements

- Set the `isProjectsLimited` paramater to True by default
- Revise the configuration parameters' descriptions.

## 0.1.40 (2024-07-09)

### Improvements

- Added description to the ##  configuration variables

## 0.1.39 (2024-07-09)

### Improvements

- Bumped ocean version to ^0.9.3 (#1)


## 0.1.38 (2024-07-08)

### Features

- Make webhook creation project-scoped by default

## 0.1.37 (2024-07-07)

### Improvements

- Bumped ocean version to ^0.9.2 (#1)


## 0.1.36 (2024-06-23)

### Improvements

- Bumped ocean version to ^0.9.1 (#1)


## 0.1.35 (2024-06-19)

### Improvements

- Bumped ocean version to ^0.9.0 (#1)


## 0.1.34 (2024-06-16)

### Improvements

- Bumped ocean version to ^0.8.0 (#1)


## 0.1.33 (2024-06-13)

### Improvements

- Bumped ocean version to ^0.7.1 (#1)


## 0.1.32 (2024-06-13)

### Improvements

- Bumped ocean version to ^0.7.0 (#1)


## 0.1.31 (2024-06-10)

### Improvements

- Bumped ocean version to ^0.6.0 (#1)


## 0.1.30 (2024-06-05)

### Improvements

- Bumped ocean version to ^0.5.27 (#1)


## 0.1.29 (2024-06-03)

### Improvements

- Bumped ocean version to ^0.5.25 (#1)


## 0.1.28 (2024-06-02)

### Improvements

- Bumped ocean version to ^0.5.24 (#1)


## 0.1.27 (2024-05-30)

### Improvements

- Bumped ocean version to ^0.5.23 (#1)
- Updated the base image used in the Dockerfile that is created during ##  scaffolding from `python:3.11-slim-buster` to `python:3.11-slim-bookworm`


## 0.1.26 (2024-05-29)

### Improvements

- Bumped ocean version to ^0.5.22 (#1)


## 0.1.25 (2024-05-26)

### Improvements

- Bumped ocean version to ^0.5.21 (#1)


## 0.1.24 (2024-05-26)

### Improvements

- Bumped ocean version to ^0.5.20 (#1)
- Removed the config.yaml file due to unused overrides


## 0.1.23 (2024-05-16)

### Improvements

- Bumped ocean version to ^0.5.19 (#1)


## 0.1.22 (2024-05-15)

### Bug Fixes

- Fixed default relation mapping between service and project (#1)

## 0.1.21 (2024-05-12)

### Improvements

- Bumped ocean version to ^0.5.18 (#1)


## 0.1.20 (2024-05-10)

### Improvements

- Enhanced the jq functionality for both 'repository' and 'repository-policy' identifiers, automatically removing spaces and converting all characters to lowercase by default. (PORT-7916)


## 0.1.19 (2024-05-08)

### Improvements

- Removed spaces from service identifier field (#1)


## 0.1.18 (2024-05-08)

### Improvements

- Changed url to service from api url to remoteUrl (#1)


## 0.1.17 (2024-05-01)

### Improvements

- Bumped ocean version to ^0.5.17 (#1)


## 0.1.16 (2024-05-01)

### Improvements

- Bumped ocean version to ^0.5.16 (#1)


## 0.1.15 (2024-04-30)

### Improvements

- Bumped ocean version to ^0.5.15 (#1)


## 0.1.14 (2024-04-24)

### Improvements

- Bumped ocean version to ^0.5.14 (#1)


## 0.1.13 (2024-04-17)

### Improvements

- Bumped ocean version to ^0.5.12 (#1)


## 0.1.12 (2024-04-15)

### Features

- Added project kind as well as relation between repo and project, to get the team mirror property (PORT-7573)


## 0.1.11 (2024-04-15)

### Bug Fixes

- Made defaultBranch not required in the repository body when fetching repository policies


## 0.1.10 (2024-04-11)

### Improvements

- Bumped ocean version to ^0.5.11 (#1)


## 0.1.9 (2024-04-10)

### Improvements

- Bumped ocean version to ^0.5.10 (#1)


## 0.1.8 (2024-04-01)

### Improvements

- Bumped ocean version to ^0.5.9 (#1)


## 0.1.7 (2024-03-28)

### Improvements

- Bumped ocean version to ^0.5.8 (#1)


## 0.1.6 (2024-03-20)

### Improvements

- Bumped ocean version to ^0.5.7 (#1)


## 0.1.5 (2024-03-17)

### Improvements

- Bumped ocean version to ^0.5.6 (#1)


## 0.1.4 (2024-03-07)

### Bug Fixes

- Fixed issue causing disabled repositories to fail resynchronization for pull requests, policies, and item content (#413)


## 0.1.3 (2024-03-03)

### Improvements

- Bumped ocean version to ^0.5.4 (#1)


## 0.1.2 (2024-03-03)

### Improvements
- Fixed the default scorecard to match the rule

## 0.1.1 (2024-03-03)

### Bugs

- Fix compatibility issue with None type and operand "|"

## 0.1.0 (2024-03-03)

### Features

- Created Azure DevOps ##  using Ocean (PORT-4585)<|MERGE_RESOLUTION|>--- conflicted
+++ resolved
@@ -7,19 +7,21 @@
 
 <!-- towncrier release notes start -->
 
-## 0.4.7 (2025-09-24)
-
-
-<<<<<<< HEAD
+## 0.4.8 (2025-09-25)
+
+
 ### Bug fixes
 
 - Handle request timeouts introduced by throttling delays.
 - Change expected headers to lowercase
-=======
+
+
+## 0.4.7 (2025-09-24)
+
+
 ### Features
 
 - Added support for Iteration kind
->>>>>>> fe5c24c0
 
 
 ## 0.4.6 (2025-09-22)
