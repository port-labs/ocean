# Changelog

All notable changes to this project will be documented in this file.

The format is based on [Keep a Changelog](https://keepachangelog.com/en/1.0.0/),
and this project adheres to [Semantic Versioning](https://semver.org/spec/v2.0.0.html).

<!-- towncrier release notes start -->

<<<<<<< HEAD
## 0.2.6 (2025-05-28)


### Features

- Added live events for folder kind
=======
## 0.2.8 (2025-06-03)


### Improvements

- Bumped ocean version to ^0.24.1


## 0.2.7 (2025-06-03)


### Improvements

- Bumped ocean version to ^0.24.0


## 0.2.6 (2025-06-01)


### Improvements

- Bumped ocean version to ^0.23.5
>>>>>>> 49424e36


## 0.2.5 (2025-05-29)


### Improvements

- Bumped ocean version to ^0.23.4


## 0.2.4 (2025-05-28)


### Improvements

- Bumped ocean version to ^0.23.3


## 0.2.3 (2025-05-28)


### Improvements

- Bumped ocean version to ^0.23.2


## 0.2.2 (2025-05-27)


### Improvements

- Bumped ocean version to ^0.23.1


## 0.2.1 (2025-05-27)


### Improvements

- Bumped ocean version to ^0.23.0


## 0.2.0 (2025-05-26)

### Features

 Transitioned live events management to ocean’s `LiveEventProcessorManager` to streamline processing

## 0.1.156 (2025-05-26)


### Improvements

- Bumped ocean version to ^0.22.12


## 0.1.155 (2025-05-26)


### Improvements

- Bumped ocean version to ^0.22.11


## 0.1.154 (2025-05-21)


### Improvements

- Added support for monorepo


## 0.1.153 (2025-05-20)

### Improvements

- Bumped ocean version to ^0.22.10


## 0.1.152 (2025-05-19)


### Improvements

- Bumped ocean version to ^0.22.9


## 0.1.151 (2025-05-15)


### Improvements

- Bumped ocean version to ^0.22.8


## 0.1.150 (2025-05-12)


### Improvements

- Bumped ocean version to ^0.22.7


## 0.1.149 (2025-05-07)


### Bug Fixes

- Fixed `AzureDevopsClient` to support self-hosted Azure DevOps instances to preserve base URLs for self-hosted cases.


## 0.1.148 (2025-05-06)


### Improvements

- Bumped ocean version to ^0.22.6


## 0.1.147 (2025-04-27)


### Bug Fixes

- Resolved "h11 accepts some malformed Chunked-Encoding bodies" h11 vulnerability

### Improvements

- Bumped ocean version to ^0.22.5


## 0.1.146 (2025-04-15)


### Improvements

- Bumped ocean version to ^0.22.4


## 0.1.145 (2025-04-15)


### Improvements

- Bumped ocean version to ^0.22.3


## 0.1.144 (2025-04-07)


### Improvements

- Bumped ocean version to ^0.22.2


## 0.1.143 (2025-04-03)


### Improvements

- Added support for fetching pull requests concurently


## 0.1.142 (2025-04-03)


### Improvements

- Bumped ocean version to ^0.22.1


## 0.1.141 (2025-03-24)


### Improvements

- Bumped ocean version to ^0.22.0


## 0.1.140 (2025-03-18)


### Improvements

- Added support for ingesting files from Azure DevOps repositories


## 0.1.139 (2025-03-13)


### Bug Fixes

- Fixed bug where other resource types fail JSON decoding due to lack of response body in 404 errors


## 0.1.138 (2025-03-13)


### Improvements

- Bumped ocean version to ^0.21.5


## 0.1.137 (2025-03-12)


### Improvements

- Bumped ocean version to ^0.21.4


## 0.1.136 (2025-03-10)


### Improvements

- Bumped ocean version to ^0.21.3


## 0.1.135 (2025-03-09)


### Improvements

- Bumped ocean version to ^0.21.1


## 0.1.134 (2025-03-04)


### Bug Fixes

- Fixed bug causing repositories of disabled projects to be fetched, causing failure to retrieve child objects of the repositories


## 0.1.133 (2025-03-03)


### Improvements

- Bumped ocean version to ^0.21.0


## 0.1.132 (2025-02-26)


### Bug Fixes

- Fixed bug causing repositories of disabled projects to be fetched, causing failure to retrieve child objects of the repositories


## 0.1.131 (2025-02-26)


### Improvements

- Bumped ocean version to ^0.20.4


## 0.1.130 (2025-02-25)


### Improvements

- Bumped ocean version to ^0.20.4


## 0.1.129 (2025-02-24)


### Improvements

- Bumped ocean version to ^0.20.3


## 0.1.128 (2025-02-23)


### Improvements

- Bumped ocean version to ^0.20.2


## 0.1.127 (2025-02-23)


### Improvements

- Bumped ocean version to ^0.20.1


## 0.1.126 (2025-02-19)


### Improvements

- Bumped ocean version to ^0.20.0


## 0.1.125 (2025-02-19)


### Improvements

- Bumped ocean version to ^0.19.3


## 0.1.124 (2025-02-19)


### Improvements

- Bumped ocean version to ^0.19.2


## 0.1.123 (2025-02-19)


### Improvements

- Bumped ocean version to ^0.19.1


## 0.1.122 (2025-02-18)


### Bug Fixes

- Fixed bug where inappropriate log level is used leading to the integration crashing


## 0.1.121 (2025-02-13)


### Improvements

- Bumped cryptography version to ^44.0.1


## 0.1.120 (2025-02-11)


### Bug Fixes

- Fixed an issue where if the organization URL was formatted like https://org.visualstudio.com pulling release would return 404


## 0.1.119 (2025-02-11)


### Bug Fixes

- Modified the work item fetching logic to retrieve work items in paginated batches rather than loading up to 19,999 items in a single request.


## 0.1.118 (2025-02-11)


### Bugfix

- Fixed an issue where if the organization url was formatted like https://XXX.visualstudio.com pulling users would return 404


## 0.1.117 (2025-02-09)


### Improvements

- Bumped ocean version to ^0.18.9


## 0.1.116 (2025-02-5)


### Improvements

- Added support for User kind
- Added selector `includeMembers` to enable enriching team with members


## 0.1.115 (2025-02-04)


### Improvements

- Bumped ocean version to ^0.18.8


## 0.1.114 (2025-01-29)


### Improvements

- Bumped ocean version to ^0.18.6


## 0.1.113 (2025-01-28)


### Improvements

- Bumped ocean version to ^0.18.5


## 0.1.112 (2025-01-23)


### Improvements

- Bumped ocean version to ^0.18.4


## 0.1.111 (2025-01-22)


### Improvements

- Bumped ocean version to ^0.18.3


## 0.1.110 (2025-01-22)


### Improvements

- Bumped ocean version to ^0.18.2


## 0.1.109 (2025-01-21)


### Improvements

- Bumped ocean version to ^0.18.1


## 0.1.108 (2025-01-19)


### Improvements

- Bumped ocean version to ^0.18.0


## 0.1.107 (2025-01-16)


### Improvements

- Bumped ocean version to ^0.17.8


## 0.1.106 (2025-01-15)


### Improvements

- Bumped jinja version to 3.1.5


## 0.1.105 (2025-01-12)


### Improvements

- Bumped ocean version to ^0.17.7


## 0.1.104 (2025-01-08)


### Bug Fixes

- Fixed bug where push events for port.yml file aren't processed for default branches


## 0.1.103 (2025-01-07)


### Improvements

- Bumped ocean version to ^0.17.5


## 0.1.102 (2025-01-02)


### Improvements

- Bumped ocean version to ^0.17.4


## 0.1.101 (2025-01-02)


### Improvements

- Bumped ocean version to ^0.17.3


## 0.1.100 (2024-12-31)


### Improvements

- Bumped ocean version to ^0.17.2


## 0.1.99 (2024-12-30)


### Improvements

- Added title to the configuration properties


## 0.1.98 (2024-12-26)


### Improvements

- Bumped ocean version to ^0.16.1


## 0.1.97 (2024-12-24)


### Improvements

- Bumped ocean version to ^0.16.0


## 0.1.96 (2024-12-22)


### Improvements

- Bumped ocean version to ^0.15.3


## 0.1.95 (2024-12-15)


### Improvements

- Bumped ocean version to ^0.15.2


## 0.1.94 (2024-12-15)


### Improvements

- Bumped ocean version to ^0.15.1


## 0.1.93 (2024-12-12)


### Bug Fixes

- Fixed pagination in Azure DevOps integration by replacing `skip` pagination with `continuationToken` for `generate_releases` method.

## 0.1.92 (2024-12-12)


### Improvements

- Bumped ocean version to ^0.15.0


## 0.1.91 (2024-12-10)


### Improvements

- Added support for expanding the work item response


## 0.1.90 (2024-12-10)


### Improvements

- Bumped ocean version to ^0.14.7


## 0.1.89 (2024-12-04)


### Improvements

- Bumped ocean version to ^0.14.6


## 0.1.88 (2024-12-04)


### Improvements

- Bumped ocean version to ^0.14.5


## 0.1.87 (2024-11-25)


### Improvements

- Bumped ocean version to ^0.14.3


## 0.1.86 (2024-11-25)


### Improvements

- Bumped ocean version to ^0.14.2


## 0.1.85 (2024-11-21)


### Improvements

- Bumped ocean version to ^0.14.1


## 0.1.84 (2024-11-12)


### Improvements

- Bumped ocean version to ^0.14.0


## 0.1.83 (2024-11-12)


### Improvements

- Updated wiql base query to use immutable fields for fetching work items related to a project


## 0.1.82 (2024-11-12)


### Improvements


- Bumped ocean version to ^0.13.1


## 0.1.81 (2024-11-10)


### Improvements

- Bumped ocean version to ^0.13.0


## 0.1.80 (2024-11-10)


### Improvements

- Bumped ocean version to ^0.12.9


## 0.1.79 (2024-11-07)


### Bug Fixes

- Fixed the API endpoint used in the boards kind to iterate through all project teams, ensuring non-default team boards and columns are ingested


## 0.1.78 (2024-11-06)


### Improvements

- Bumped ocean version to ^0.12.8


## 0.1.77 (2024-10-23)


### Improvements

- Bumped ocean version to ^0.12.7


## 0.1.76 (2024-10-22)


### Improvements

- Bumped ocean version to ^0.12.6


## 0.1.75 (2024-10-14)


### Improvements

- Bumped ocean version to ^0.12.4


## 0.1.74 (2024-10-10)


### Improvements


- Added support for ingesting boards and columns


## 0.1.73 (2024-10-09)


### Improvements


- Bumped ocean version to ^0.12.3


## 0.1.72 (2024-10-08)


### Improvements


- Bumped ocean version to ^0.12.2


## 0.1.71 (2024-10-01)


### Improvements


- Bumped ocean version to ^0.12.1


## 0.1.70 (2024-09-29)


### Improvements

- Bumped ocean version to ^0.11.0


## 0.1.69 (2024-09-22)


### Improvements

- Bumped ocean version to ^0.10.12


## 0.1.68 (2024-09-17)


### Improvements

- Bumped ocean version to ^0.10.11


## 0.1.67 (2024-09-12)


### Improvements

- Bumped ocean version to ^0.10.10 (#1)


## 0.1.66 (2024-09-06)


### Improvements

- Updated the query for fetching work items such that no more than 20,000 work items can be returned per project using the `$top` API query param (0.1.66)


## 0.1.65 (2024-09-05)


### Improvements

- Updated the work item query langauge to fetch works items per project using System.AreaPath instead of all projects in the current implementation (0.1.65)


## 0.1.64 (2024-09-05)


### Improvements

- Bumped ocean version to ^0.10.9 (#1)


## 0.1.63 (2024-09-05)


### Bug Fixes

- Updated Azure DevOps mapping to handle special characters, fixed project ID references, added work-item logging, and enriched work-item with project data.


## 0.1.62 (2024-09-04)


### Improvements

- Bumped ocean version to ^0.10.8 (#1)


## 0.1.61 (2024-09-01)


### Improvements

- Bumped ocean version to ^0.10.7 (#1)


## 0.1.60 (2024-08-30)


### Improvements

- Bumped ocean version to ^0.10.5 (#1)


## 0.1.59 (2024-08-28)


### Improvements

- Bumped ocean version to ^0.10.4 (#1)


## 0.1.58 (2024-08-28)


### Improvements

- Bumped ocean version to ^0.10.3 (#1)


## 0.1.57 (2024-08-26)


### Improvements

- Bumped ocean version to ^0.10.2 (#1)


## 0.1.56 (2024-08-26)


### Improvements

- Bumped ocean version to ^0.10.1 (#1)


## 0.1.55 (2024-08-22)


### Improvements

- Bumped ocean version to ^0.10.0 (#1)


## 0.1.54 (2024-08-21)

### Features

- Added work items to get issues, tasks, and epics

## 0.1.53 (2024-08-20)


### Improvements

- Bumped ocean version to ^0.9.14 (#1)


## 0.1.52 (2024-08-13)


### Improvements

- Bumped ocean version to ^0.9.13 (#1)


## 0.1.51 (2024-08-11)


### Improvements

- Bumped ocean version to ^0.9.12 (#1)


## 0.1.50 (2024-08-05)


### Improvements

- Bumped ocean version to ^0.9.11 (#1)


## 0.1.49 (2024-08-04)


### Improvements

- Bumped ocean version to ^0.9.10 (#1)


## 0.1.48 (2024-08-01)

### Improvements

- Added target='blank' attribute to links in config and secrets description to make them open in new tab


## 0.1.47 (2024-07-31)

### Improvements

- Upgraded ##  dependencies (#1)


## 0.1.46 (2024-07-31)

### Improvements

- Bumped ocean version to ^0.9.7 (#1)


## 0.1.45 (2024-07-31)

### Improvements

- Bumped ocean version to ^0.9.6 (#1)


## 0.1.44 (2024-07-25)

### Bug Fixes

- Fixed case where comparing events failed because ADO returns unexpected additional keys inside the PublisherInputs.


## 0.1.43 (2024-07-24)

### Improvements

- Bumped ocean version to ^0.9.5


## 0.1.41 (2024-07-18)

### Bug Fixes

- Fixed `visibility` property in mapping which had a typo and changed the default relation to required `false` to be more permissive


## 0.1.41 (2024-07-10)

### Improvements

- Set the `isProjectsLimited` paramater to True by default
- Revise the configuration parameters' descriptions.

## 0.1.40 (2024-07-09)

### Improvements

- Added description to the ##  configuration variables

## 0.1.39 (2024-07-09)

### Improvements

- Bumped ocean version to ^0.9.3 (#1)


## 0.1.38 (2024-07-08)

### Features

- Make webhook creation project-scoped by default

## 0.1.37 (2024-07-07)

### Improvements

- Bumped ocean version to ^0.9.2 (#1)


## 0.1.36 (2024-06-23)

### Improvements

- Bumped ocean version to ^0.9.1 (#1)


## 0.1.35 (2024-06-19)

### Improvements

- Bumped ocean version to ^0.9.0 (#1)


## 0.1.34 (2024-06-16)

### Improvements

- Bumped ocean version to ^0.8.0 (#1)


## 0.1.33 (2024-06-13)

### Improvements

- Bumped ocean version to ^0.7.1 (#1)


## 0.1.32 (2024-06-13)

### Improvements

- Bumped ocean version to ^0.7.0 (#1)


## 0.1.31 (2024-06-10)

### Improvements

- Bumped ocean version to ^0.6.0 (#1)


## 0.1.30 (2024-06-05)

### Improvements

- Bumped ocean version to ^0.5.27 (#1)


## 0.1.29 (2024-06-03)

### Improvements

- Bumped ocean version to ^0.5.25 (#1)


## 0.1.28 (2024-06-02)

### Improvements

- Bumped ocean version to ^0.5.24 (#1)


## 0.1.27 (2024-05-30)

### Improvements

- Bumped ocean version to ^0.5.23 (#1)
- Updated the base image used in the Dockerfile that is created during ##  scaffolding from `python:3.11-slim-buster` to `python:3.11-slim-bookworm`


## 0.1.26 (2024-05-29)

### Improvements

- Bumped ocean version to ^0.5.22 (#1)


## 0.1.25 (2024-05-26)

### Improvements

- Bumped ocean version to ^0.5.21 (#1)


## 0.1.24 (2024-05-26)

### Improvements

- Bumped ocean version to ^0.5.20 (#1)
- Removed the config.yaml file due to unused overrides


## 0.1.23 (2024-05-16)

### Improvements

- Bumped ocean version to ^0.5.19 (#1)


## 0.1.22 (2024-05-15)

### Bug Fixes

- Fixed default relation mapping between service and project (#1)

## 0.1.21 (2024-05-12)

### Improvements

- Bumped ocean version to ^0.5.18 (#1)


## 0.1.20 (2024-05-10)

### Improvements

- Enhanced the jq functionality for both 'repository' and 'repository-policy' identifiers, automatically removing spaces and converting all characters to lowercase by default. (PORT-7916)


## 0.1.19 (2024-05-08)

### Improvements

- Removed spaces from service identifier field (#1)


## 0.1.18 (2024-05-08)

### Improvements

- Changed url to service from api url to remoteUrl (#1)


## 0.1.17 (2024-05-01)

### Improvements

- Bumped ocean version to ^0.5.17 (#1)


## 0.1.16 (2024-05-01)

### Improvements

- Bumped ocean version to ^0.5.16 (#1)


## 0.1.15 (2024-04-30)

### Improvements

- Bumped ocean version to ^0.5.15 (#1)


## 0.1.14 (2024-04-24)

### Improvements

- Bumped ocean version to ^0.5.14 (#1)


## 0.1.13 (2024-04-17)

### Improvements

- Bumped ocean version to ^0.5.12 (#1)


## 0.1.12 (2024-04-15)

### Features

- Added project kind as well as relation between repo and project, to get the team mirror property (PORT-7573)


## 0.1.11 (2024-04-15)

### Bug Fixes

- Made defaultBranch not required in the repository body when fetching repository policies


## 0.1.10 (2024-04-11)

### Improvements

- Bumped ocean version to ^0.5.11 (#1)


## 0.1.9 (2024-04-10)

### Improvements

- Bumped ocean version to ^0.5.10 (#1)


## 0.1.8 (2024-04-01)

### Improvements

- Bumped ocean version to ^0.5.9 (#1)


## 0.1.7 (2024-03-28)

### Improvements

- Bumped ocean version to ^0.5.8 (#1)


## 0.1.6 (2024-03-20)

### Improvements

- Bumped ocean version to ^0.5.7 (#1)


## 0.1.5 (2024-03-17)

### Improvements

- Bumped ocean version to ^0.5.6 (#1)


## 0.1.4 (2024-03-07)

### Bug Fixes

- Fixed issue causing disabled repositories to fail resynchronization for pull requests, policies, and item content (#413)


## 0.1.3 (2024-03-03)

### Improvements

- Bumped ocean version to ^0.5.4 (#1)


## 0.1.2 (2024-03-03)

### Improvements
- Fixed the default scorecard to match the rule

## 0.1.1 (2024-03-03)

### Bugs

- Fix compatibility issue with None type and operand "|"

## 0.1.0 (2024-03-03)

### Features

- Created Azure DevOps ##  using Ocean (PORT-4585)<|MERGE_RESOLUTION|>--- conflicted
+++ resolved
@@ -7,14 +7,14 @@
 
 <!-- towncrier release notes start -->
 
-<<<<<<< HEAD
-## 0.2.6 (2025-05-28)
+## 0.2.9 (2025-05-28)
 
 
 ### Features
 
 - Added live events for folder kind
-=======
+
+
 ## 0.2.8 (2025-06-03)
 
 
@@ -37,7 +37,7 @@
 ### Improvements
 
 - Bumped ocean version to ^0.23.5
->>>>>>> 49424e36
+
 
 
 ## 0.2.5 (2025-05-29)
