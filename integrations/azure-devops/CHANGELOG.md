# Changelog

All notable changes to this project will be documented in this file.

The format is based on [Keep a Changelog](https://keepachangelog.com/en/1.0.0/),
and this project adheres to [Semantic Versioning](https://semver.org/spec/v2.0.0.html).

<!-- towncrier release notes start -->

## 0.4.6 (2025-09-22)


<<<<<<< HEAD
### Features

- Added support for Iteration kind
=======
### Improvements

- Added code coverage support for test runs in Azure DevOps integration
- Added `codeCoverage` selector option to include coverage data with test runs
- Enhanced test runs enrichment with configurable coverage flags
- Optimized async processing for test results and coverage data fetching
>>>>>>> 2d9e0026


## 0.4.5 (2025-09-18)


### Features

- Added support for build kind
- Added support for pipeline stage kind
- Added support for pipeline runs kind


## 0.4.4 (2025-09-17)


### Improvements

- Bumped ocean version to ^0.28.7


## 0.4.3 (2025-09-16)


### Features

- Added support for test-run kind in Azure DevOps integration
- Added enrichment to include test results


## 0.4.2 (2025-09-16)


### Features

- Added support for envrionments kind in Azure DevOps integration
- Added support for release_deployment kind in Azure DevOps integration
- Added support for pipeline_deployment kind in Azure DevOps integration


## 0.4.1 (2025-09-16)


### Improvements

- Bumped ocean version to ^0.28.5


## 0.4.0 (2025-09-11)


### Improvements

- Implemented rate limiter to handle both `X-RateLimit-Reset` and `Retry-After` headers


## 0.3.12 (2025-09-11)


### Improvements

- Enhanced payload validation for file, folder, and pull request event kinds.
- Improved error handling and schema checks to ensure consistent processing and reduced failed syncs.


## 0.3.11 (2025-09-10)


### Improvements

- Bumped ocean version to ^0.28.4


## 0.3.10 (2025-09-08)


### Improvements

- Bumped ocean version to ^0.28.3


## 0.3.9 (2025-08-28)


### Improvements

- Bumped ocean version to ^0.28.2


## 0.3.8 (2025-08-27)


### Improvements

- Bumped ocean version to ^0.28.1


## 0.3.7 (2025-08-25)


### Improvements

- Bumped ocean version to ^0.28.0


## 0.3.6 (2025-08-24)


### Improvements

- Bumped ocean version to ^0.27.10


## 0.3.5 (2025-08-20)


### Improvements

- Bumped ocean version to ^0.27.9


## 0.3.4 (2025-08-18)


### Improvements

- Bumped ocean version to ^0.27.8


## 0.3.3 (2025-08-17)


### Improvements

- Bumped ocean version to ^0.27.7


## 0.3.2 (2025-08-13)


### Improvements

- Bumped ocean version to ^0.27.6


## 0.3.1 (2025-08-13)


### Improvements

- Bumped ocean version to ^0.27.5


## 0.3.0 (2025-08-12)


### Improvements

- Enhanced pipeline resync logic to conditionally enrich with repository data based on selector configuration
- Extended Azure DevOps resource configs to support pipeline-specific selectors


## 0.2.41 (2025-08-11)


### Improvements

- Bumped ocean version to ^0.27.3


## 0.2.40 (2025-08-11)


### Improvements

- Bumped ocean version to ^0.27.2


## 0.2.39 (2025-08-07)


### Improvements

- Bumped ocean version to ^0.27.1


## 0.2.38 (2025-08-06)


## Improvements

- Added glob pattern support in AzureDevopsClient which allows for path in mapping to be passed as (e.g., `**/*.yaml`, `/src/**/*.json`)
- Optimized file fetching using itemsbatch API and path descriptors


## 0.2.37 (2025-08-05)


### Improvements

- Bumped ocean version to ^0.27.0


## 0.2.36 (2025-08-04)


### Improvements

- Bumped ocean version to ^0.26.3


## 0.2.35 (2025-08-03)


### Improvements

- Bumped ocean version to ^0.26.2


## 0.2.34 (2025-07-20)


### Improvements

- Bumped ocean version to ^0.26.1


## 0.2.33 (2025-07-16)


### Improvements

- Bumped ocean version to ^0.25.5


## 0.2.32 (2025-07-08)


### Bug Fix

- Fixed bug in file kind live event causing tracked file not getting deleted from port when file has been deleted from ADO repo.


## 0.2.31 (2025-07-07)


### Improvements

- Bumped ocean version to ^0.25.0



## 0.2.30 (2025-07-03)


### Bug Fix

- Fixed pagination in Azure DevOps integration where `continuationToken` is not present in header


## 0.2.29 (2025-07-02)


### Improvements

- Bumped ocean version to ^0.24.22


## 0.2.28 (2025-06-30)


### Improvements

- Bumped ocean version to ^0.24.21


## 0.2.27 (2025-06-26)


### Improvements

- Bumped ocean version to ^0.24.20


## 0.2.26 (2025-06-25)


### Improvements

- Bumped ocean version to ^0.24.19


## 0.2.25 (2025-06-24)


### Improvements

- Bumped ocean version to ^0.24.18


## 0.2.24 (2025-06-23)


### Improvements

- Bumped ocean version to ^0.24.17


## 0.2.23 (2025-06-22)


### Improvements

- Bumped ocean version to ^0.24.16


## 0.2.22 (2025-06-22)


### Improvements

- Upgraded integration requests dependency (#1)


## 0.2.21 (2025-06-22)


### Improvements

- Bumped ocean version to ^0.24.15


## 0.2.20 (2025-06-22)


### Improvements

- Bumped ocean version to ^0.24.12


## 0.2.19 (2025-06-22)


### Improvements

- Bumped ocean version to ^0.24.12


## 0.2.18 (2025-06-16)


### Improvements

- Bumped ocean version to ^0.24.11


## 0.2.17 (2025-06-15)


### Improvements

- Bumped ocean version to ^0.24.10


## 0.2.16 (2025-06-11)


### Improvements

- Bumped ocean version to ^0.24.8


## 0.2.15 (2025-06-11)


### Improvements

- Bumped ocean version to ^0.24.7


## 0.2.14 (2025-06-09)


### Improvements

- Bumped ocean version to ^0.24.6


## 0.2.13 (2025-06-09)


### Improvements

- Bumped ocean version to ^0.24.5


## 0.2.12 (2025-06-09)


### Improvements

- Bumped ocean version to ^0.24.4


## 0.2.11 (2025-06-08)


### Improvements

- Bumped ocean version to ^0.24.3


## 0.2.10 (2025-06-05)

### Features

- Added live events for folder kind


## 0.2.9 (2025-06-04)

### Improvements

- Bumped ocean version to ^0.24.2


## 0.2.8 (2025-06-03)


### Improvements

- Bumped ocean version to ^0.24.1


## 0.2.7 (2025-06-03)


### Improvements

- Bumped ocean version to ^0.24.0


## 0.2.6 (2025-06-01)


### Improvements

- Bumped ocean version to ^0.23.5



## 0.2.5 (2025-05-29)


### Improvements

- Bumped ocean version to ^0.23.4


## 0.2.4 (2025-05-28)


### Improvements

- Bumped ocean version to ^0.23.3


## 0.2.3 (2025-05-28)


### Improvements

- Bumped ocean version to ^0.23.2


## 0.2.2 (2025-05-27)


### Improvements

- Bumped ocean version to ^0.23.1


## 0.2.1 (2025-05-27)


### Improvements

- Bumped ocean version to ^0.23.0


## 0.2.0 (2025-05-26)

### Features

 Transitioned live events management to ocean’s `LiveEventProcessorManager` to streamline processing

## 0.1.156 (2025-05-26)


### Improvements

- Bumped ocean version to ^0.22.12


## 0.1.155 (2025-05-26)


### Improvements

- Bumped ocean version to ^0.22.11


## 0.1.154 (2025-05-21)


### Improvements

- Added support for monorepo


## 0.1.153 (2025-05-20)

### Improvements

- Bumped ocean version to ^0.22.10


## 0.1.152 (2025-05-19)


### Improvements

- Bumped ocean version to ^0.22.9


## 0.1.151 (2025-05-15)


### Improvements

- Bumped ocean version to ^0.22.8


## 0.1.150 (2025-05-12)


### Improvements

- Bumped ocean version to ^0.22.7


## 0.1.149 (2025-05-07)


### Bug Fixes

- Fixed `AzureDevopsClient` to support self-hosted Azure DevOps instances to preserve base URLs for self-hosted cases.


## 0.1.148 (2025-05-06)


### Improvements

- Bumped ocean version to ^0.22.6


## 0.1.147 (2025-04-27)


### Bug Fixes

- Resolved "h11 accepts some malformed Chunked-Encoding bodies" h11 vulnerability

### Improvements

- Bumped ocean version to ^0.22.5


## 0.1.146 (2025-04-15)


### Improvements

- Bumped ocean version to ^0.22.4


## 0.1.145 (2025-04-15)


### Improvements

- Bumped ocean version to ^0.22.3


## 0.1.144 (2025-04-07)


### Improvements

- Bumped ocean version to ^0.22.2


## 0.1.143 (2025-04-03)


### Improvements

- Added support for fetching pull requests concurently


## 0.1.142 (2025-04-03)


### Improvements

- Bumped ocean version to ^0.22.1


## 0.1.141 (2025-03-24)


### Improvements

- Bumped ocean version to ^0.22.0


## 0.1.140 (2025-03-18)


### Improvements

- Added support for ingesting files from Azure DevOps repositories


## 0.1.139 (2025-03-13)


### Bug Fixes

- Fixed bug where other resource types fail JSON decoding due to lack of response body in 404 errors


## 0.1.138 (2025-03-13)


### Improvements

- Bumped ocean version to ^0.21.5


## 0.1.137 (2025-03-12)


### Improvements

- Bumped ocean version to ^0.21.4


## 0.1.136 (2025-03-10)


### Improvements

- Bumped ocean version to ^0.21.3


## 0.1.135 (2025-03-09)


### Improvements

- Bumped ocean version to ^0.21.1


## 0.1.134 (2025-03-04)


### Bug Fixes

- Fixed bug causing repositories of disabled projects to be fetched, causing failure to retrieve child objects of the repositories


## 0.1.133 (2025-03-03)


### Improvements

- Bumped ocean version to ^0.21.0


## 0.1.132 (2025-02-26)


### Bug Fixes

- Fixed bug causing repositories of disabled projects to be fetched, causing failure to retrieve child objects of the repositories


## 0.1.131 (2025-02-26)


### Improvements

- Bumped ocean version to ^0.20.4


## 0.1.130 (2025-02-25)


### Improvements

- Bumped ocean version to ^0.20.4


## 0.1.129 (2025-02-24)


### Improvements

- Bumped ocean version to ^0.20.3


## 0.1.128 (2025-02-23)


### Improvements

- Bumped ocean version to ^0.20.2


## 0.1.127 (2025-02-23)


### Improvements

- Bumped ocean version to ^0.20.1


## 0.1.126 (2025-02-19)


### Improvements

- Bumped ocean version to ^0.20.0


## 0.1.125 (2025-02-19)


### Improvements

- Bumped ocean version to ^0.19.3


## 0.1.124 (2025-02-19)


### Improvements

- Bumped ocean version to ^0.19.2


## 0.1.123 (2025-02-19)


### Improvements

- Bumped ocean version to ^0.19.1


## 0.1.122 (2025-02-18)


### Bug Fixes

- Fixed bug where inappropriate log level is used leading to the integration crashing


## 0.1.121 (2025-02-13)


### Improvements

- Bumped cryptography version to ^44.0.1


## 0.1.120 (2025-02-11)


### Bug Fixes

- Fixed an issue where if the organization URL was formatted like https://org.visualstudio.com pulling release would return 404


## 0.1.119 (2025-02-11)


### Bug Fixes

- Modified the work item fetching logic to retrieve work items in paginated batches rather than loading up to 19,999 items in a single request.


## 0.1.118 (2025-02-11)


### Bugfix

- Fixed an issue where if the organization url was formatted like https://XXX.visualstudio.com pulling users would return 404


## 0.1.117 (2025-02-09)


### Improvements

- Bumped ocean version to ^0.18.9


## 0.1.116 (2025-02-5)


### Improvements

- Added support for User kind
- Added selector `includeMembers` to enable enriching team with members


## 0.1.115 (2025-02-04)


### Improvements

- Bumped ocean version to ^0.18.8


## 0.1.114 (2025-01-29)


### Improvements

- Bumped ocean version to ^0.18.6


## 0.1.113 (2025-01-28)


### Improvements

- Bumped ocean version to ^0.18.5


## 0.1.112 (2025-01-23)


### Improvements

- Bumped ocean version to ^0.18.4


## 0.1.111 (2025-01-22)


### Improvements

- Bumped ocean version to ^0.18.3


## 0.1.110 (2025-01-22)


### Improvements

- Bumped ocean version to ^0.18.2


## 0.1.109 (2025-01-21)


### Improvements

- Bumped ocean version to ^0.18.1


## 0.1.108 (2025-01-19)


### Improvements

- Bumped ocean version to ^0.18.0


## 0.1.107 (2025-01-16)


### Improvements

- Bumped ocean version to ^0.17.8


## 0.1.106 (2025-01-15)


### Improvements

- Bumped jinja version to 3.1.5


## 0.1.105 (2025-01-12)


### Improvements

- Bumped ocean version to ^0.17.7


## 0.1.104 (2025-01-08)


### Bug Fixes

- Fixed bug where push events for port.yml file aren't processed for default branches


## 0.1.103 (2025-01-07)


### Improvements

- Bumped ocean version to ^0.17.5


## 0.1.102 (2025-01-02)


### Improvements

- Bumped ocean version to ^0.17.4


## 0.1.101 (2025-01-02)


### Improvements

- Bumped ocean version to ^0.17.3


## 0.1.100 (2024-12-31)


### Improvements

- Bumped ocean version to ^0.17.2


## 0.1.99 (2024-12-30)


### Improvements

- Added title to the configuration properties


## 0.1.98 (2024-12-26)


### Improvements

- Bumped ocean version to ^0.16.1


## 0.1.97 (2024-12-24)


### Improvements

- Bumped ocean version to ^0.16.0


## 0.1.96 (2024-12-22)


### Improvements

- Bumped ocean version to ^0.15.3


## 0.1.95 (2024-12-15)


### Improvements

- Bumped ocean version to ^0.15.2


## 0.1.94 (2024-12-15)


### Improvements

- Bumped ocean version to ^0.15.1


## 0.1.93 (2024-12-12)


### Bug Fixes

- Fixed pagination in Azure DevOps integration by replacing `skip` pagination with `continuationToken` for `generate_releases` method.

## 0.1.92 (2024-12-12)


### Improvements

- Bumped ocean version to ^0.15.0


## 0.1.91 (2024-12-10)


### Improvements

- Added support for expanding the work item response


## 0.1.90 (2024-12-10)


### Improvements

- Bumped ocean version to ^0.14.7


## 0.1.89 (2024-12-04)


### Improvements

- Bumped ocean version to ^0.14.6


## 0.1.88 (2024-12-04)


### Improvements

- Bumped ocean version to ^0.14.5


## 0.1.87 (2024-11-25)


### Improvements

- Bumped ocean version to ^0.14.3


## 0.1.86 (2024-11-25)


### Improvements

- Bumped ocean version to ^0.14.2


## 0.1.85 (2024-11-21)


### Improvements

- Bumped ocean version to ^0.14.1


## 0.1.84 (2024-11-12)


### Improvements

- Bumped ocean version to ^0.14.0


## 0.1.83 (2024-11-12)


### Improvements

- Updated wiql base query to use immutable fields for fetching work items related to a project


## 0.1.82 (2024-11-12)


### Improvements


- Bumped ocean version to ^0.13.1


## 0.1.81 (2024-11-10)


### Improvements

- Bumped ocean version to ^0.13.0


## 0.1.80 (2024-11-10)


### Improvements

- Bumped ocean version to ^0.12.9


## 0.1.79 (2024-11-07)


### Bug Fixes

- Fixed the API endpoint used in the boards kind to iterate through all project teams, ensuring non-default team boards and columns are ingested


## 0.1.78 (2024-11-06)


### Improvements

- Bumped ocean version to ^0.12.8


## 0.1.77 (2024-10-23)


### Improvements

- Bumped ocean version to ^0.12.7


## 0.1.76 (2024-10-22)


### Improvements

- Bumped ocean version to ^0.12.6


## 0.1.75 (2024-10-14)


### Improvements

- Bumped ocean version to ^0.12.4


## 0.1.74 (2024-10-10)


### Improvements


- Added support for ingesting boards and columns


## 0.1.73 (2024-10-09)


### Improvements


- Bumped ocean version to ^0.12.3


## 0.1.72 (2024-10-08)


### Improvements


- Bumped ocean version to ^0.12.2


## 0.1.71 (2024-10-01)


### Improvements


- Bumped ocean version to ^0.12.1


## 0.1.70 (2024-09-29)


### Improvements

- Bumped ocean version to ^0.11.0


## 0.1.69 (2024-09-22)


### Improvements

- Bumped ocean version to ^0.10.12


## 0.1.68 (2024-09-17)


### Improvements

- Bumped ocean version to ^0.10.11


## 0.1.67 (2024-09-12)


### Improvements

- Bumped ocean version to ^0.10.10 (#1)


## 0.1.66 (2024-09-06)


### Improvements

- Updated the query for fetching work items such that no more than 20,000 work items can be returned per project using the `$top` API query param (0.1.66)


## 0.1.65 (2024-09-05)


### Improvements

- Updated the work item query langauge to fetch works items per project using System.AreaPath instead of all projects in the current implementation (0.1.65)


## 0.1.64 (2024-09-05)


### Improvements

- Bumped ocean version to ^0.10.9 (#1)


## 0.1.63 (2024-09-05)


### Bug Fixes

- Updated Azure DevOps mapping to handle special characters, fixed project ID references, added work-item logging, and enriched work-item with project data.


## 0.1.62 (2024-09-04)


### Improvements

- Bumped ocean version to ^0.10.8 (#1)


## 0.1.61 (2024-09-01)


### Improvements

- Bumped ocean version to ^0.10.7 (#1)


## 0.1.60 (2024-08-30)


### Improvements

- Bumped ocean version to ^0.10.5 (#1)


## 0.1.59 (2024-08-28)


### Improvements

- Bumped ocean version to ^0.10.4 (#1)


## 0.1.58 (2024-08-28)


### Improvements

- Bumped ocean version to ^0.10.3 (#1)


## 0.1.57 (2024-08-26)


### Improvements

- Bumped ocean version to ^0.10.2 (#1)


## 0.1.56 (2024-08-26)


### Improvements

- Bumped ocean version to ^0.10.1 (#1)


## 0.1.55 (2024-08-22)


### Improvements

- Bumped ocean version to ^0.10.0 (#1)


## 0.1.54 (2024-08-21)

### Features

- Added work items to get issues, tasks, and epics

## 0.1.53 (2024-08-20)


### Improvements

- Bumped ocean version to ^0.9.14 (#1)


## 0.1.52 (2024-08-13)


### Improvements

- Bumped ocean version to ^0.9.13 (#1)


## 0.1.51 (2024-08-11)


### Improvements

- Bumped ocean version to ^0.9.12 (#1)


## 0.1.50 (2024-08-05)


### Improvements

- Bumped ocean version to ^0.9.11 (#1)


## 0.1.49 (2024-08-04)


### Improvements

- Bumped ocean version to ^0.9.10 (#1)


## 0.1.48 (2024-08-01)

### Improvements

- Added target='blank' attribute to links in config and secrets description to make them open in new tab


## 0.1.47 (2024-07-31)

### Improvements

- Upgraded ##  dependencies (#1)


## 0.1.46 (2024-07-31)

### Improvements

- Bumped ocean version to ^0.9.7 (#1)


## 0.1.45 (2024-07-31)

### Improvements

- Bumped ocean version to ^0.9.6 (#1)


## 0.1.44 (2024-07-25)

### Bug Fixes

- Fixed case where comparing events failed because ADO returns unexpected additional keys inside the PublisherInputs.


## 0.1.43 (2024-07-24)

### Improvements

- Bumped ocean version to ^0.9.5


## 0.1.41 (2024-07-18)

### Bug Fixes

- Fixed `visibility` property in mapping which had a typo and changed the default relation to required `false` to be more permissive


## 0.1.41 (2024-07-10)

### Improvements

- Set the `isProjectsLimited` paramater to True by default
- Revise the configuration parameters' descriptions.

## 0.1.40 (2024-07-09)

### Improvements

- Added description to the ##  configuration variables

## 0.1.39 (2024-07-09)

### Improvements

- Bumped ocean version to ^0.9.3 (#1)


## 0.1.38 (2024-07-08)

### Features

- Make webhook creation project-scoped by default

## 0.1.37 (2024-07-07)

### Improvements

- Bumped ocean version to ^0.9.2 (#1)


## 0.1.36 (2024-06-23)

### Improvements

- Bumped ocean version to ^0.9.1 (#1)


## 0.1.35 (2024-06-19)

### Improvements

- Bumped ocean version to ^0.9.0 (#1)


## 0.1.34 (2024-06-16)

### Improvements

- Bumped ocean version to ^0.8.0 (#1)


## 0.1.33 (2024-06-13)

### Improvements

- Bumped ocean version to ^0.7.1 (#1)


## 0.1.32 (2024-06-13)

### Improvements

- Bumped ocean version to ^0.7.0 (#1)


## 0.1.31 (2024-06-10)

### Improvements

- Bumped ocean version to ^0.6.0 (#1)


## 0.1.30 (2024-06-05)

### Improvements

- Bumped ocean version to ^0.5.27 (#1)


## 0.1.29 (2024-06-03)

### Improvements

- Bumped ocean version to ^0.5.25 (#1)


## 0.1.28 (2024-06-02)

### Improvements

- Bumped ocean version to ^0.5.24 (#1)


## 0.1.27 (2024-05-30)

### Improvements

- Bumped ocean version to ^0.5.23 (#1)
- Updated the base image used in the Dockerfile that is created during ##  scaffolding from `python:3.11-slim-buster` to `python:3.11-slim-bookworm`


## 0.1.26 (2024-05-29)

### Improvements

- Bumped ocean version to ^0.5.22 (#1)


## 0.1.25 (2024-05-26)

### Improvements

- Bumped ocean version to ^0.5.21 (#1)


## 0.1.24 (2024-05-26)

### Improvements

- Bumped ocean version to ^0.5.20 (#1)
- Removed the config.yaml file due to unused overrides


## 0.1.23 (2024-05-16)

### Improvements

- Bumped ocean version to ^0.5.19 (#1)


## 0.1.22 (2024-05-15)

### Bug Fixes

- Fixed default relation mapping between service and project (#1)

## 0.1.21 (2024-05-12)

### Improvements

- Bumped ocean version to ^0.5.18 (#1)


## 0.1.20 (2024-05-10)

### Improvements

- Enhanced the jq functionality for both 'repository' and 'repository-policy' identifiers, automatically removing spaces and converting all characters to lowercase by default. (PORT-7916)


## 0.1.19 (2024-05-08)

### Improvements

- Removed spaces from service identifier field (#1)


## 0.1.18 (2024-05-08)

### Improvements

- Changed url to service from api url to remoteUrl (#1)


## 0.1.17 (2024-05-01)

### Improvements

- Bumped ocean version to ^0.5.17 (#1)


## 0.1.16 (2024-05-01)

### Improvements

- Bumped ocean version to ^0.5.16 (#1)


## 0.1.15 (2024-04-30)

### Improvements

- Bumped ocean version to ^0.5.15 (#1)


## 0.1.14 (2024-04-24)

### Improvements

- Bumped ocean version to ^0.5.14 (#1)


## 0.1.13 (2024-04-17)

### Improvements

- Bumped ocean version to ^0.5.12 (#1)


## 0.1.12 (2024-04-15)

### Features

- Added project kind as well as relation between repo and project, to get the team mirror property (PORT-7573)


## 0.1.11 (2024-04-15)

### Bug Fixes

- Made defaultBranch not required in the repository body when fetching repository policies


## 0.1.10 (2024-04-11)

### Improvements

- Bumped ocean version to ^0.5.11 (#1)


## 0.1.9 (2024-04-10)

### Improvements

- Bumped ocean version to ^0.5.10 (#1)


## 0.1.8 (2024-04-01)

### Improvements

- Bumped ocean version to ^0.5.9 (#1)


## 0.1.7 (2024-03-28)

### Improvements

- Bumped ocean version to ^0.5.8 (#1)


## 0.1.6 (2024-03-20)

### Improvements

- Bumped ocean version to ^0.5.7 (#1)


## 0.1.5 (2024-03-17)

### Improvements

- Bumped ocean version to ^0.5.6 (#1)


## 0.1.4 (2024-03-07)

### Bug Fixes

- Fixed issue causing disabled repositories to fail resynchronization for pull requests, policies, and item content (#413)


## 0.1.3 (2024-03-03)

### Improvements

- Bumped ocean version to ^0.5.4 (#1)


## 0.1.2 (2024-03-03)

### Improvements
- Fixed the default scorecard to match the rule

## 0.1.1 (2024-03-03)

### Bugs

- Fix compatibility issue with None type and operand "|"

## 0.1.0 (2024-03-03)

### Features

- Created Azure DevOps ##  using Ocean (PORT-4585)<|MERGE_RESOLUTION|>--- conflicted
+++ resolved
@@ -7,21 +7,23 @@
 
 <!-- towncrier release notes start -->
 
+## 0.4.7 (2025-09-23)
+
+
+### Features
+
+- Added support for Iteration kind
+
+
 ## 0.4.6 (2025-09-22)
 
 
-<<<<<<< HEAD
-### Features
-
-- Added support for Iteration kind
-=======
 ### Improvements
 
 - Added code coverage support for test runs in Azure DevOps integration
 - Added `codeCoverage` selector option to include coverage data with test runs
 - Enhanced test runs enrichment with configurable coverage flags
 - Optimized async processing for test results and coverage data fetching
->>>>>>> 2d9e0026
 
 
 ## 0.4.5 (2025-09-18)
