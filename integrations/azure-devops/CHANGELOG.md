--- conflicted
+++ resolved
@@ -7,10 +7,6 @@
 
 <!-- towncrier release notes start -->
 
-<<<<<<< HEAD
-
-## 0.1.138 (2025-03-12)
-=======
 ## 0.1.139 (2025-03-13)
 
 
@@ -20,16 +16,11 @@
 
 
 ## 0.1.138 (2025-03-13)
->>>>>>> ec27d0fd
-
-
-### Improvements
-
-<<<<<<< HEAD
-- Added support for ingesting files from Azure DevOps repositories
-=======
+
+
+### Improvements
+
 - Bumped ocean version to ^0.21.5
->>>>>>> ec27d0fd
 
 
 ## 0.1.137 (2025-03-12)
