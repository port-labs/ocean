--- conflicted
+++ resolved
@@ -13,15 +13,13 @@
 
 - Added the default team of a project (PORT-7573)
 
-<<<<<<< HEAD
 
-=======
->>>>>>> 7d0d0812
 # Port_Ocean 0.1.11 (2024-04-15)
 
 ### Bug Fixes
 
 - Made defaultBranch not required in the repository body when fetching repository policies
+
 
 # Port_Ocean 0.1.10 (2024-04-11)
 
