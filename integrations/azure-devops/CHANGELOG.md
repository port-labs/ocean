# Changelog

All notable changes to this project will be documented in this file.

The format is based on [Keep a Changelog](https://keepachangelog.com/en/1.0.0/),
and this project adheres to [Semantic Versioning](https://semver.org/spec/v2.0.0.html).

<!-- towncrier release notes start -->

<<<<<<< HEAD
## 0.1.70 (2024-09-26)
=======
## 0.1.71 (2024-10-01)
>>>>>>> cda3fb51


### Improvements

<<<<<<< HEAD
- Added support for ingesting boards and columns
=======
- Bumped ocean version to ^0.12.1


## 0.1.70 (2024-09-29)


### Improvements

- Bumped ocean version to ^0.11.0
>>>>>>> cda3fb51


## 0.1.69 (2024-09-22)


### Improvements

- Bumped ocean version to ^0.10.12


## 0.1.68 (2024-09-17)


### Improvements

- Bumped ocean version to ^0.10.11


## 0.1.67 (2024-09-12)


### Improvements

- Bumped ocean version to ^0.10.10 (#1)


## 0.1.66 (2024-09-06)


### Improvements

- Updated the query for fetching work items such that no more than 20,000 work items can be returned per project using the `$top` API query param (0.1.66)


## 0.1.65 (2024-09-05)


### Improvements

- Updated the work item query langauge to fetch works items per project using System.AreaPath instead of all projects in the current implementation (0.1.65)


## 0.1.64 (2024-09-05)


### Improvements

- Bumped ocean version to ^0.10.9 (#1)


## 0.1.63 (2024-09-05)


### Bug Fixes

- Updated Azure DevOps mapping to handle special characters, fixed project ID references, added work-item logging, and enriched work-item with project data.


## 0.1.62 (2024-09-04)


### Improvements

- Bumped ocean version to ^0.10.8 (#1)


## 0.1.61 (2024-09-01)


### Improvements

- Bumped ocean version to ^0.10.7 (#1)


## 0.1.60 (2024-08-30)


### Improvements

- Bumped ocean version to ^0.10.5 (#1)


## 0.1.59 (2024-08-28)


### Improvements

- Bumped ocean version to ^0.10.4 (#1)


## 0.1.58 (2024-08-28)


### Improvements

- Bumped ocean version to ^0.10.3 (#1)


## 0.1.57 (2024-08-26)


### Improvements

- Bumped ocean version to ^0.10.2 (#1)


## 0.1.56 (2024-08-26)


### Improvements

- Bumped ocean version to ^0.10.1 (#1)


## 0.1.55 (2024-08-22)


### Improvements

- Bumped ocean version to ^0.10.0 (#1)


## 0.1.54 (2024-08-21)

### Features

- Added work items to get issues, tasks, and epics

## 0.1.53 (2024-08-20)


### Improvements

- Bumped ocean version to ^0.9.14 (#1)


## 0.1.52 (2024-08-13)


### Improvements

- Bumped ocean version to ^0.9.13 (#1)


## 0.1.51 (2024-08-11)


### Improvements

- Bumped ocean version to ^0.9.12 (#1)


## 0.1.50 (2024-08-05)


### Improvements

- Bumped ocean version to ^0.9.11 (#1)


## 0.1.49 (2024-08-04)


### Improvements

- Bumped ocean version to ^0.9.10 (#1)


## 0.1.48 (2024-08-01)

### Improvements

- Added target='blank' attribute to links in config and secrets description to make them open in new tab


## 0.1.47 (2024-07-31)

### Improvements

- Upgraded ##  dependencies (#1)


## 0.1.46 (2024-07-31)

### Improvements

- Bumped ocean version to ^0.9.7 (#1)


## 0.1.45 (2024-07-31)

### Improvements

- Bumped ocean version to ^0.9.6 (#1)


## 0.1.44 (2024-07-25)

### Bug Fixes

- Fixed case where comparing events failed because ADO returns unexpected additional keys inside the PublisherInputs.


## 0.1.43 (2024-07-24)

### Improvements

- Bumped ocean version to ^0.9.5


## 0.1.41 (2024-07-18)

### Bug Fixes

- Fixed `visibility` property in mapping which had a typo and changed the default relation to required `false` to be more permissive 


## 0.1.41 (2024-07-10)

### Improvements

- Set the `isProjectsLimited` paramater to True by default
- Revise the configuration parameters' descriptions.

## 0.1.40 (2024-07-09)

### Improvements

- Added description to the ##  configuration variables

## 0.1.39 (2024-07-09)

### Improvements

- Bumped ocean version to ^0.9.3 (#1)


## 0.1.38 (2024-07-08)

### Features

- Make webhook creation project-scoped by default

## 0.1.37 (2024-07-07)

### Improvements

- Bumped ocean version to ^0.9.2 (#1)


## 0.1.36 (2024-06-23)

### Improvements

- Bumped ocean version to ^0.9.1 (#1)


## 0.1.35 (2024-06-19)

### Improvements

- Bumped ocean version to ^0.9.0 (#1)


## 0.1.34 (2024-06-16)

### Improvements

- Bumped ocean version to ^0.8.0 (#1)


## 0.1.33 (2024-06-13)

### Improvements

- Bumped ocean version to ^0.7.1 (#1)


## 0.1.32 (2024-06-13)

### Improvements

- Bumped ocean version to ^0.7.0 (#1)


## 0.1.31 (2024-06-10)

### Improvements

- Bumped ocean version to ^0.6.0 (#1)


## 0.1.30 (2024-06-05)

### Improvements

- Bumped ocean version to ^0.5.27 (#1)


## 0.1.29 (2024-06-03)

### Improvements

- Bumped ocean version to ^0.5.25 (#1)


## 0.1.28 (2024-06-02)

### Improvements

- Bumped ocean version to ^0.5.24 (#1)


## 0.1.27 (2024-05-30)

### Improvements

- Bumped ocean version to ^0.5.23 (#1)
- Updated the base image used in the Dockerfile that is created during ##  scaffolding from `python:3.11-slim-buster` to `python:3.11-slim-bookworm`


## 0.1.26 (2024-05-29)

### Improvements

- Bumped ocean version to ^0.5.22 (#1)


## 0.1.25 (2024-05-26)

### Improvements

- Bumped ocean version to ^0.5.21 (#1)


## 0.1.24 (2024-05-26)

### Improvements

- Bumped ocean version to ^0.5.20 (#1)
- Removed the config.yaml file due to unused overrides


## 0.1.23 (2024-05-16)

### Improvements

- Bumped ocean version to ^0.5.19 (#1)


## 0.1.22 (2024-05-15)

### Bug Fixes

- Fixed default relation mapping between service and project (#1)

## 0.1.21 (2024-05-12)

### Improvements

- Bumped ocean version to ^0.5.18 (#1)


## 0.1.20 (2024-05-10)

### Improvements

- Enhanced the jq functionality for both 'repository' and 'repository-policy' identifiers, automatically removing spaces and converting all characters to lowercase by default. (PORT-7916)


## 0.1.19 (2024-05-08)

### Improvements

- Removed spaces from service identifier field (#1)


## 0.1.18 (2024-05-08)

### Improvements

- Changed url to service from api url to remoteUrl (#1)


## 0.1.17 (2024-05-01)

### Improvements

- Bumped ocean version to ^0.5.17 (#1)


## 0.1.16 (2024-05-01)

### Improvements

- Bumped ocean version to ^0.5.16 (#1)


## 0.1.15 (2024-04-30)

### Improvements

- Bumped ocean version to ^0.5.15 (#1)


## 0.1.14 (2024-04-24)

### Improvements

- Bumped ocean version to ^0.5.14 (#1)


## 0.1.13 (2024-04-17)

### Improvements

- Bumped ocean version to ^0.5.12 (#1)


## 0.1.12 (2024-04-15)

### Features

- Added project kind as well as relation between repo and project, to get the team mirror property (PORT-7573)


## 0.1.11 (2024-04-15)

### Bug Fixes

- Made defaultBranch not required in the repository body when fetching repository policies


## 0.1.10 (2024-04-11)

### Improvements

- Bumped ocean version to ^0.5.11 (#1)


## 0.1.9 (2024-04-10)

### Improvements

- Bumped ocean version to ^0.5.10 (#1)


## 0.1.8 (2024-04-01)

### Improvements

- Bumped ocean version to ^0.5.9 (#1)


## 0.1.7 (2024-03-28)

### Improvements

- Bumped ocean version to ^0.5.8 (#1)


## 0.1.6 (2024-03-20)

### Improvements

- Bumped ocean version to ^0.5.7 (#1)


## 0.1.5 (2024-03-17)

### Improvements

- Bumped ocean version to ^0.5.6 (#1)


## 0.1.4 (2024-03-07)

### Bug Fixes

- Fixed issue causing disabled repositories to fail resynchronization for pull requests, policies, and item content (#413)


## 0.1.3 (2024-03-03)

### Improvements

- Bumped ocean version to ^0.5.4 (#1)


## 0.1.2 (2024-03-03)

### Improvements
- Fixed the default scorecard to match the rule

## 0.1.1 (2024-03-03)

### Bugs

- Fix compatibility issue with None type and operand "|"

## 0.1.0 (2024-03-03)

### Features

- Created Azure DevOps ##  using Ocean (PORT-4585)
<|MERGE_RESOLUTION|>--- conflicted
+++ resolved
@@ -7,18 +7,21 @@
 
 <!-- towncrier release notes start -->
 
-<<<<<<< HEAD
-## 0.1.70 (2024-09-26)
-=======
+## 0.1.72 (2024-10-02)
+
+
+### Improvements
+
+
+- Added support for ingesting boards and columns
+
+
 ## 0.1.71 (2024-10-01)
->>>>>>> cda3fb51
-
-
-### Improvements
-
-<<<<<<< HEAD
-- Added support for ingesting boards and columns
-=======
+
+
+### Improvements
+
+
 - Bumped ocean version to ^0.12.1
 
 
@@ -28,7 +31,6 @@
 ### Improvements
 
 - Bumped ocean version to ^0.11.0
->>>>>>> cda3fb51
 
 
 ## 0.1.69 (2024-09-22)
