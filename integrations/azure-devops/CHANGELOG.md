--- conflicted
+++ resolved
@@ -7,18 +7,20 @@
 
 <!-- towncrier release notes start -->
 
-<<<<<<< HEAD
-## 0.4.33 (2025-11-19)
-=======
+## 0.4.37 (2025-11-19)
+
+
+### Improvements
+
+- Use Azure DevOps service `.id` as `identifier` for `repository` kind to ensure stable, unique keys and avoid normalization issues during resync and live events.
+- Update identifiers for repository-policy, work-item and release in default mapping
+
+
 ## 0.4.36 (2025-11-23)
->>>>>>> c21782cb
-
-
-### Improvements
-
-<<<<<<< HEAD
-- Default mapping: Use Azure DevOps service `.id` as `identifier` for `repository` kind to ensure stable, unique keys and avoid normalization issues during resync and live events.
-=======
+
+
+### Improvements
+
 - Bumped ocean version to ^0.30.1
 
 
@@ -44,7 +46,6 @@
 ### Improvements
 
 - Bumped ocean version to ^0.29.9
->>>>>>> c21782cb
 
 
 ## 0.4.32 (2025-11-19)
