# Changelog

All notable changes to this project will be documented in this file.

The format is based on [Keep a Changelog](https://keepachangelog.com/en/1.0.0/),
and this project adheres to [Semantic Versioning](https://semver.org/spec/v2.0.0.html).

<!-- towncrier release notes start -->

<<<<<<< HEAD
## 0.5.0 (2025-11-25)
=======
## 0.4.42 (2025-11-27)


### Improvements

- Bumped ocean version to ^0.30.5


## 0.4.41 (2025-11-26)


### Improvements

- Bumped ocean version to ^0.30.4


## 0.4.40 (2025-11-25)
>>>>>>> b7a1a234


### Features

<<<<<<< HEAD
- Added folder kind to integration default with wildcard pattern support
- Added support for syncing folders from all repositories when repos are not specified
- Made `project_name` and `repos` optional in folder selector configuration
- Added support for flexible repository selection: all projects, specific project, or specific repos
=======
- Added support for `min_time_in_days` selector option in pull request kind
- Added support for `max_results` selector option for closed pull requests
>>>>>>> b7a1a234


## 0.4.39 (2025-11-25)


### Improvements

- Bumped ocean version to ^0.30.3


## 0.4.38 (2025-11-24)


### Improvements

- Enrich Pipeline Deployments with Project Data


## 0.4.37 (2025-11-24)


### Improvements

- Bumped ocean version to ^0.30.2


## 0.4.36 (2025-11-23)


### Improvements

- Bumped ocean version to ^0.30.1


## 0.4.35 (2025-11-23)


### Improvements

- Bumped ocean version to ^0.30.0


## 0.4.34 (2025-11-23)


### Improvements

- Bumped ocean version to ^0.29.10


## 0.4.33 (2025-11-20)


### Improvements

- Bumped ocean version to ^0.29.9


## 0.4.32 (2025-11-19)


### Improvements

- Bumped ocean version to ^0.29.8


## 0.4.31 (2025-11-18)


### Improvements

- Bumped ocean version to ^0.29.7


## 0.4.30 (2025-11-13)


### Bug Fixes

- Updated `PULL_REQUEST_SEARCH_CRITERIA` so that filters for both "abandoned" and "completed" pull requests now include a closed time range to improve query accuracy.
- Added new tests to validate that "abandoned" and "completed" pull request filters correctly utilize the "closed" time range.


## 0.4.30 (2025-11-17)


### Improvements

- Bumped ocean version to ^0.29.6


## 0.4.30 (2025-11-14)


### Bug Fixes

- Fixed file pattern processing to handle multiple glob patterns with the same base path instead of only processing the first pattern


## 0.4.29 (2025-11-10)


### Improvements

- Bumped ocean version to ^0.29.5


## 0.4.28 (2025-11-10)


### Improvements

- Align itemsBatch payload with API to reduce payload size and prevent validation errors during resync.


## 0.4.27 (2025-11-10)


### Improvements

- Bumped ocean version to ^0.29.4


## 0.4.26 (2025-11-09)


### Improvements

- Bumped starlette version to 0.49.3

## 0.4.25 (2025-11-09)


### Improvements

- Bumped ocean version to ^0.29.3


## 0.4.24 (2025-11-09)


### Improvements

- Bumped ocean version to ^0.29.2


## 0.4.23 (2025-11-06)


### Improvements

- Bumped ocean version to ^0.29.1


## 0.4.22 (2025-11-04)


### Improvements

- Bumped ocean version to ^0.29.0


## 0.4.21 (2025-11-02)


### Improvements

- Bumped ocean version to ^0.28.19


## 0.4.20 (2025-10-27)


### Improvements

- Bumped ocean version to ^0.28.18


## 0.4.19 (2025-10-26)


### Improvements

- Bumped ocean version to ^0.28.17


## 0.4.18 (2025-10-22)


### Bug Fix

- Increase timeout for itemsbatch

## 0.4.17 (2025-10-22)


### Improvements

- Added live events support for branch kind


## 0.4.16 (2025-10-21)


### Improvements

- Bumped ocean version to ^0.28.16


## 0.4.16 (2025-10-20)


### Improvements

- Bumped ocean version to ^0.28.15


## 0.4.15 (2025-10-20)


### Features

- Added support for branch kind


## 0.4.14 (2025-10-15)


### Improvements

- Bumped ocean version to ^0.28.14


## 0.4.13 (2025-09-30)


### Improvements

- Bumped ocean version to ^0.28.12


## 0.4.12 (2025-09-30)


### Improvements

- Updated spec file of Azure DevOps to support docs


## 0.4.11 (2025-09-28)


### Improvements

- Bumped ocean version to ^0.28.11


## 0.4.10 (2025-09-25)


### Improvements

- Bumped ocean version to ^0.28.9


## 0.4.9 (2025-09-25)


### Improvements

- Bumped ocean version to ^0.28.8

## 0.4.8 (2025-09-25)


### Bug fixes

- Handle request timeouts introduced by throttling delays.
- Change expected headers to lowercase


## 0.4.7 (2025-09-24)


### Features

- Added support for Iteration kind


## 0.4.6 (2025-09-22)


### Improvements

- Added code coverage support for test runs in Azure DevOps integration
- Added `codeCoverage` selector option to include coverage data with test runs
- Enhanced test runs enrichment with configurable coverage flags
- Optimized async processing for test results and coverage data fetching


## 0.4.5 (2025-09-18)


### Features

- Added support for build kind
- Added support for pipeline stage kind
- Added support for pipeline runs kind


## 0.4.4 (2025-09-17)


### Improvements

- Bumped ocean version to ^0.28.7


## 0.4.3 (2025-09-16)


### Features

- Added support for test-run kind in Azure DevOps integration
- Added enrichment to include test results


## 0.4.2 (2025-09-16)


### Features

- Added support for envrionments kind in Azure DevOps integration
- Added support for release_deployment kind in Azure DevOps integration
- Added support for pipeline_deployment kind in Azure DevOps integration


## 0.4.1 (2025-09-16)


### Improvements

- Bumped ocean version to ^0.28.5


## 0.4.0 (2025-09-11)


### Improvements

- Implemented rate limiter to handle both `X-RateLimit-Reset` and `Retry-After` headers


## 0.3.12 (2025-09-11)


### Improvements

- Enhanced payload validation for file, folder, and pull request event kinds.
- Improved error handling and schema checks to ensure consistent processing and reduced failed syncs.


## 0.3.11 (2025-09-10)


### Improvements

- Bumped ocean version to ^0.28.4


## 0.3.10 (2025-09-08)


### Improvements

- Bumped ocean version to ^0.28.3


## 0.3.9 (2025-08-28)


### Improvements

- Bumped ocean version to ^0.28.2


## 0.3.8 (2025-08-27)


### Improvements

- Bumped ocean version to ^0.28.1


## 0.3.7 (2025-08-25)


### Improvements

- Bumped ocean version to ^0.28.0


## 0.3.6 (2025-08-24)


### Improvements

- Bumped ocean version to ^0.27.10


## 0.3.5 (2025-08-20)


### Improvements

- Bumped ocean version to ^0.27.9


## 0.3.4 (2025-08-18)


### Improvements

- Bumped ocean version to ^0.27.8


## 0.3.3 (2025-08-17)


### Improvements

- Bumped ocean version to ^0.27.7


## 0.3.2 (2025-08-13)


### Improvements

- Bumped ocean version to ^0.27.6


## 0.3.1 (2025-08-13)


### Improvements

- Bumped ocean version to ^0.27.5


## 0.3.0 (2025-08-12)


### Improvements

- Enhanced pipeline resync logic to conditionally enrich with repository data based on selector configuration
- Extended Azure DevOps resource configs to support pipeline-specific selectors


## 0.2.41 (2025-08-11)


### Improvements

- Bumped ocean version to ^0.27.3


## 0.2.40 (2025-08-11)


### Improvements

- Bumped ocean version to ^0.27.2


## 0.2.39 (2025-08-07)


### Improvements

- Bumped ocean version to ^0.27.1


## 0.2.38 (2025-08-06)


## Improvements

- Added glob pattern support in AzureDevopsClient which allows for path in mapping to be passed as (e.g., `**/*.yaml`, `/src/**/*.json`)
- Optimized file fetching using itemsbatch API and path descriptors


## 0.2.37 (2025-08-05)


### Improvements

- Bumped ocean version to ^0.27.0


## 0.2.36 (2025-08-04)


### Improvements

- Bumped ocean version to ^0.26.3


## 0.2.35 (2025-08-03)


### Improvements

- Bumped ocean version to ^0.26.2


## 0.2.34 (2025-07-20)


### Improvements

- Bumped ocean version to ^0.26.1


## 0.2.33 (2025-07-16)


### Improvements

- Bumped ocean version to ^0.25.5


## 0.2.32 (2025-07-08)


### Bug Fix

- Fixed bug in file kind live event causing tracked file not getting deleted from port when file has been deleted from ADO repo.


## 0.2.31 (2025-07-07)


### Improvements

- Bumped ocean version to ^0.25.0



## 0.2.30 (2025-07-03)


### Bug Fix

- Fixed pagination in Azure DevOps integration where `continuationToken` is not present in header


## 0.2.29 (2025-07-02)


### Improvements

- Bumped ocean version to ^0.24.22


## 0.2.28 (2025-06-30)


### Improvements

- Bumped ocean version to ^0.24.21


## 0.2.27 (2025-06-26)


### Improvements

- Bumped ocean version to ^0.24.20


## 0.2.26 (2025-06-25)


### Improvements

- Bumped ocean version to ^0.24.19


## 0.2.25 (2025-06-24)


### Improvements

- Bumped ocean version to ^0.24.18


## 0.2.24 (2025-06-23)


### Improvements

- Bumped ocean version to ^0.24.17


## 0.2.23 (2025-06-22)


### Improvements

- Bumped ocean version to ^0.24.16


## 0.2.22 (2025-06-22)


### Improvements

- Upgraded integration requests dependency (#1)


## 0.2.21 (2025-06-22)


### Improvements

- Bumped ocean version to ^0.24.15


## 0.2.20 (2025-06-22)


### Improvements

- Bumped ocean version to ^0.24.12


## 0.2.19 (2025-06-22)


### Improvements

- Bumped ocean version to ^0.24.12


## 0.2.18 (2025-06-16)


### Improvements

- Bumped ocean version to ^0.24.11


## 0.2.17 (2025-06-15)


### Improvements

- Bumped ocean version to ^0.24.10


## 0.2.16 (2025-06-11)


### Improvements

- Bumped ocean version to ^0.24.8


## 0.2.15 (2025-06-11)


### Improvements

- Bumped ocean version to ^0.24.7


## 0.2.14 (2025-06-09)


### Improvements

- Bumped ocean version to ^0.24.6


## 0.2.13 (2025-06-09)


### Improvements

- Bumped ocean version to ^0.24.5


## 0.2.12 (2025-06-09)


### Improvements

- Bumped ocean version to ^0.24.4


## 0.2.11 (2025-06-08)


### Improvements

- Bumped ocean version to ^0.24.3


## 0.2.10 (2025-06-05)

### Features

- Added live events for folder kind


## 0.2.9 (2025-06-04)

### Improvements

- Bumped ocean version to ^0.24.2


## 0.2.8 (2025-06-03)


### Improvements

- Bumped ocean version to ^0.24.1


## 0.2.7 (2025-06-03)


### Improvements

- Bumped ocean version to ^0.24.0


## 0.2.6 (2025-06-01)


### Improvements

- Bumped ocean version to ^0.23.5



## 0.2.5 (2025-05-29)


### Improvements

- Bumped ocean version to ^0.23.4


## 0.2.4 (2025-05-28)


### Improvements

- Bumped ocean version to ^0.23.3


## 0.2.3 (2025-05-28)


### Improvements

- Bumped ocean version to ^0.23.2


## 0.2.2 (2025-05-27)


### Improvements

- Bumped ocean version to ^0.23.1


## 0.2.1 (2025-05-27)


### Improvements

- Bumped ocean version to ^0.23.0


## 0.2.0 (2025-05-26)

### Features

 Transitioned live events management to ocean’s `LiveEventProcessorManager` to streamline processing

## 0.1.156 (2025-05-26)


### Improvements

- Bumped ocean version to ^0.22.12


## 0.1.155 (2025-05-26)


### Improvements

- Bumped ocean version to ^0.22.11


## 0.1.154 (2025-05-21)


### Improvements

- Added support for monorepo


## 0.1.153 (2025-05-20)

### Improvements

- Bumped ocean version to ^0.22.10


## 0.1.152 (2025-05-19)


### Improvements

- Bumped ocean version to ^0.22.9


## 0.1.151 (2025-05-15)


### Improvements

- Bumped ocean version to ^0.22.8


## 0.1.150 (2025-05-12)


### Improvements

- Bumped ocean version to ^0.22.7


## 0.1.149 (2025-05-07)


### Bug Fixes

- Fixed `AzureDevopsClient` to support self-hosted Azure DevOps instances to preserve base URLs for self-hosted cases.


## 0.1.148 (2025-05-06)


### Improvements

- Bumped ocean version to ^0.22.6


## 0.1.147 (2025-04-27)


### Bug Fixes

- Resolved "h11 accepts some malformed Chunked-Encoding bodies" h11 vulnerability

### Improvements

- Bumped ocean version to ^0.22.5


## 0.1.146 (2025-04-15)


### Improvements

- Bumped ocean version to ^0.22.4


## 0.1.145 (2025-04-15)


### Improvements

- Bumped ocean version to ^0.22.3


## 0.1.144 (2025-04-07)


### Improvements

- Bumped ocean version to ^0.22.2


## 0.1.143 (2025-04-03)


### Improvements

- Added support for fetching pull requests concurently


## 0.1.142 (2025-04-03)


### Improvements

- Bumped ocean version to ^0.22.1


## 0.1.141 (2025-03-24)


### Improvements

- Bumped ocean version to ^0.22.0


## 0.1.140 (2025-03-18)


### Improvements

- Added support for ingesting files from Azure DevOps repositories


## 0.1.139 (2025-03-13)


### Bug Fixes

- Fixed bug where other resource types fail JSON decoding due to lack of response body in 404 errors


## 0.1.138 (2025-03-13)


### Improvements

- Bumped ocean version to ^0.21.5


## 0.1.137 (2025-03-12)


### Improvements

- Bumped ocean version to ^0.21.4


## 0.1.136 (2025-03-10)


### Improvements

- Bumped ocean version to ^0.21.3


## 0.1.135 (2025-03-09)


### Improvements

- Bumped ocean version to ^0.21.1


## 0.1.134 (2025-03-04)


### Bug Fixes

- Fixed bug causing repositories of disabled projects to be fetched, causing failure to retrieve child objects of the repositories


## 0.1.133 (2025-03-03)


### Improvements

- Bumped ocean version to ^0.21.0


## 0.1.132 (2025-02-26)


### Bug Fixes

- Fixed bug causing repositories of disabled projects to be fetched, causing failure to retrieve child objects of the repositories


## 0.1.131 (2025-02-26)


### Improvements

- Bumped ocean version to ^0.20.4


## 0.1.130 (2025-02-25)


### Improvements

- Bumped ocean version to ^0.20.4


## 0.1.129 (2025-02-24)


### Improvements

- Bumped ocean version to ^0.20.3


## 0.1.128 (2025-02-23)


### Improvements

- Bumped ocean version to ^0.20.2


## 0.1.127 (2025-02-23)


### Improvements

- Bumped ocean version to ^0.20.1


## 0.1.126 (2025-02-19)


### Improvements

- Bumped ocean version to ^0.20.0


## 0.1.125 (2025-02-19)


### Improvements

- Bumped ocean version to ^0.19.3


## 0.1.124 (2025-02-19)


### Improvements

- Bumped ocean version to ^0.19.2


## 0.1.123 (2025-02-19)


### Improvements

- Bumped ocean version to ^0.19.1


## 0.1.122 (2025-02-18)


### Bug Fixes

- Fixed bug where inappropriate log level is used leading to the integration crashing


## 0.1.121 (2025-02-13)


### Improvements

- Bumped cryptography version to ^44.0.1


## 0.1.120 (2025-02-11)


### Bug Fixes

- Fixed an issue where if the organization URL was formatted like https://org.visualstudio.com pulling release would return 404


## 0.1.119 (2025-02-11)


### Bug Fixes

- Modified the work item fetching logic to retrieve work items in paginated batches rather than loading up to 19,999 items in a single request.


## 0.1.118 (2025-02-11)


### Bugfix

- Fixed an issue where if the organization url was formatted like https://XXX.visualstudio.com pulling users would return 404


## 0.1.117 (2025-02-09)


### Improvements

- Bumped ocean version to ^0.18.9


## 0.1.116 (2025-02-5)


### Improvements

- Added support for User kind
- Added selector `includeMembers` to enable enriching team with members


## 0.1.115 (2025-02-04)


### Improvements

- Bumped ocean version to ^0.18.8


## 0.1.114 (2025-01-29)


### Improvements

- Bumped ocean version to ^0.18.6


## 0.1.113 (2025-01-28)


### Improvements

- Bumped ocean version to ^0.18.5


## 0.1.112 (2025-01-23)


### Improvements

- Bumped ocean version to ^0.18.4


## 0.1.111 (2025-01-22)


### Improvements

- Bumped ocean version to ^0.18.3


## 0.1.110 (2025-01-22)


### Improvements

- Bumped ocean version to ^0.18.2


## 0.1.109 (2025-01-21)


### Improvements

- Bumped ocean version to ^0.18.1


## 0.1.108 (2025-01-19)


### Improvements

- Bumped ocean version to ^0.18.0


## 0.1.107 (2025-01-16)


### Improvements

- Bumped ocean version to ^0.17.8


## 0.1.106 (2025-01-15)


### Improvements

- Bumped jinja version to 3.1.5


## 0.1.105 (2025-01-12)


### Improvements

- Bumped ocean version to ^0.17.7


## 0.1.104 (2025-01-08)


### Bug Fixes

- Fixed bug where push events for port.yml file aren't processed for default branches


## 0.1.103 (2025-01-07)


### Improvements

- Bumped ocean version to ^0.17.5


## 0.1.102 (2025-01-02)


### Improvements

- Bumped ocean version to ^0.17.4


## 0.1.101 (2025-01-02)


### Improvements

- Bumped ocean version to ^0.17.3


## 0.1.100 (2024-12-31)


### Improvements

- Bumped ocean version to ^0.17.2


## 0.1.99 (2024-12-30)


### Improvements

- Added title to the configuration properties


## 0.1.98 (2024-12-26)


### Improvements

- Bumped ocean version to ^0.16.1


## 0.1.97 (2024-12-24)


### Improvements

- Bumped ocean version to ^0.16.0


## 0.1.96 (2024-12-22)


### Improvements

- Bumped ocean version to ^0.15.3


## 0.1.95 (2024-12-15)


### Improvements

- Bumped ocean version to ^0.15.2


## 0.1.94 (2024-12-15)


### Improvements

- Bumped ocean version to ^0.15.1


## 0.1.93 (2024-12-12)


### Bug Fixes

- Fixed pagination in Azure DevOps integration by replacing `skip` pagination with `continuationToken` for `generate_releases` method.

## 0.1.92 (2024-12-12)


### Improvements

- Bumped ocean version to ^0.15.0


## 0.1.91 (2024-12-10)


### Improvements

- Added support for expanding the work item response


## 0.1.90 (2024-12-10)


### Improvements

- Bumped ocean version to ^0.14.7


## 0.1.89 (2024-12-04)


### Improvements

- Bumped ocean version to ^0.14.6


## 0.1.88 (2024-12-04)


### Improvements

- Bumped ocean version to ^0.14.5


## 0.1.87 (2024-11-25)


### Improvements

- Bumped ocean version to ^0.14.3


## 0.1.86 (2024-11-25)


### Improvements

- Bumped ocean version to ^0.14.2


## 0.1.85 (2024-11-21)


### Improvements

- Bumped ocean version to ^0.14.1


## 0.1.84 (2024-11-12)


### Improvements

- Bumped ocean version to ^0.14.0


## 0.1.83 (2024-11-12)


### Improvements

- Updated wiql base query to use immutable fields for fetching work items related to a project


## 0.1.82 (2024-11-12)


### Improvements


- Bumped ocean version to ^0.13.1


## 0.1.81 (2024-11-10)


### Improvements

- Bumped ocean version to ^0.13.0


## 0.1.80 (2024-11-10)


### Improvements

- Bumped ocean version to ^0.12.9


## 0.1.79 (2024-11-07)


### Bug Fixes

- Fixed the API endpoint used in the boards kind to iterate through all project teams, ensuring non-default team boards and columns are ingested


## 0.1.78 (2024-11-06)


### Improvements

- Bumped ocean version to ^0.12.8


## 0.1.77 (2024-10-23)


### Improvements

- Bumped ocean version to ^0.12.7


## 0.1.76 (2024-10-22)


### Improvements

- Bumped ocean version to ^0.12.6


## 0.1.75 (2024-10-14)


### Improvements

- Bumped ocean version to ^0.12.4


## 0.1.74 (2024-10-10)


### Improvements


- Added support for ingesting boards and columns


## 0.1.73 (2024-10-09)


### Improvements


- Bumped ocean version to ^0.12.3


## 0.1.72 (2024-10-08)


### Improvements


- Bumped ocean version to ^0.12.2


## 0.1.71 (2024-10-01)


### Improvements


- Bumped ocean version to ^0.12.1


## 0.1.70 (2024-09-29)


### Improvements

- Bumped ocean version to ^0.11.0


## 0.1.69 (2024-09-22)


### Improvements

- Bumped ocean version to ^0.10.12


## 0.1.68 (2024-09-17)


### Improvements

- Bumped ocean version to ^0.10.11


## 0.1.67 (2024-09-12)


### Improvements

- Bumped ocean version to ^0.10.10 (#1)


## 0.1.66 (2024-09-06)


### Improvements

- Updated the query for fetching work items such that no more than 20,000 work items can be returned per project using the `$top` API query param (0.1.66)


## 0.1.65 (2024-09-05)


### Improvements

- Updated the work item query langauge to fetch works items per project using System.AreaPath instead of all projects in the current implementation (0.1.65)


## 0.1.64 (2024-09-05)


### Improvements

- Bumped ocean version to ^0.10.9 (#1)


## 0.1.63 (2024-09-05)


### Bug Fixes

- Updated Azure DevOps mapping to handle special characters, fixed project ID references, added work-item logging, and enriched work-item with project data.


## 0.1.62 (2024-09-04)


### Improvements

- Bumped ocean version to ^0.10.8 (#1)


## 0.1.61 (2024-09-01)


### Improvements

- Bumped ocean version to ^0.10.7 (#1)


## 0.1.60 (2024-08-30)


### Improvements

- Bumped ocean version to ^0.10.5 (#1)


## 0.1.59 (2024-08-28)


### Improvements

- Bumped ocean version to ^0.10.4 (#1)


## 0.1.58 (2024-08-28)


### Improvements

- Bumped ocean version to ^0.10.3 (#1)


## 0.1.57 (2024-08-26)


### Improvements

- Bumped ocean version to ^0.10.2 (#1)


## 0.1.56 (2024-08-26)


### Improvements

- Bumped ocean version to ^0.10.1 (#1)


## 0.1.55 (2024-08-22)


### Improvements

- Bumped ocean version to ^0.10.0 (#1)


## 0.1.54 (2024-08-21)

### Features

- Added work items to get issues, tasks, and epics

## 0.1.53 (2024-08-20)


### Improvements

- Bumped ocean version to ^0.9.14 (#1)


## 0.1.52 (2024-08-13)


### Improvements

- Bumped ocean version to ^0.9.13 (#1)


## 0.1.51 (2024-08-11)


### Improvements

- Bumped ocean version to ^0.9.12 (#1)


## 0.1.50 (2024-08-05)


### Improvements

- Bumped ocean version to ^0.9.11 (#1)


## 0.1.49 (2024-08-04)


### Improvements

- Bumped ocean version to ^0.9.10 (#1)


## 0.1.48 (2024-08-01)

### Improvements

- Added target='blank' attribute to links in config and secrets description to make them open in new tab


## 0.1.47 (2024-07-31)

### Improvements

- Upgraded ##  dependencies (#1)


## 0.1.46 (2024-07-31)

### Improvements

- Bumped ocean version to ^0.9.7 (#1)


## 0.1.45 (2024-07-31)

### Improvements

- Bumped ocean version to ^0.9.6 (#1)


## 0.1.44 (2024-07-25)

### Bug Fixes

- Fixed case where comparing events failed because ADO returns unexpected additional keys inside the PublisherInputs.


## 0.1.43 (2024-07-24)

### Improvements

- Bumped ocean version to ^0.9.5


## 0.1.41 (2024-07-18)

### Bug Fixes

- Fixed `visibility` property in mapping which had a typo and changed the default relation to required `false` to be more permissive


## 0.1.41 (2024-07-10)

### Improvements

- Set the `isProjectsLimited` paramater to True by default
- Revise the configuration parameters' descriptions.

## 0.1.40 (2024-07-09)

### Improvements

- Added description to the ##  configuration variables

## 0.1.39 (2024-07-09)

### Improvements

- Bumped ocean version to ^0.9.3 (#1)


## 0.1.38 (2024-07-08)

### Features

- Make webhook creation project-scoped by default

## 0.1.37 (2024-07-07)

### Improvements

- Bumped ocean version to ^0.9.2 (#1)


## 0.1.36 (2024-06-23)

### Improvements

- Bumped ocean version to ^0.9.1 (#1)


## 0.1.35 (2024-06-19)

### Improvements

- Bumped ocean version to ^0.9.0 (#1)


## 0.1.34 (2024-06-16)

### Improvements

- Bumped ocean version to ^0.8.0 (#1)


## 0.1.33 (2024-06-13)

### Improvements

- Bumped ocean version to ^0.7.1 (#1)


## 0.1.32 (2024-06-13)

### Improvements

- Bumped ocean version to ^0.7.0 (#1)


## 0.1.31 (2024-06-10)

### Improvements

- Bumped ocean version to ^0.6.0 (#1)


## 0.1.30 (2024-06-05)

### Improvements

- Bumped ocean version to ^0.5.27 (#1)


## 0.1.29 (2024-06-03)

### Improvements

- Bumped ocean version to ^0.5.25 (#1)


## 0.1.28 (2024-06-02)

### Improvements

- Bumped ocean version to ^0.5.24 (#1)


## 0.1.27 (2024-05-30)

### Improvements

- Bumped ocean version to ^0.5.23 (#1)
- Updated the base image used in the Dockerfile that is created during ##  scaffolding from `python:3.11-slim-buster` to `python:3.11-slim-bookworm`


## 0.1.26 (2024-05-29)

### Improvements

- Bumped ocean version to ^0.5.22 (#1)


## 0.1.25 (2024-05-26)

### Improvements

- Bumped ocean version to ^0.5.21 (#1)


## 0.1.24 (2024-05-26)

### Improvements

- Bumped ocean version to ^0.5.20 (#1)
- Removed the config.yaml file due to unused overrides


## 0.1.23 (2024-05-16)

### Improvements

- Bumped ocean version to ^0.5.19 (#1)


## 0.1.22 (2024-05-15)

### Bug Fixes

- Fixed default relation mapping between service and project (#1)

## 0.1.21 (2024-05-12)

### Improvements

- Bumped ocean version to ^0.5.18 (#1)


## 0.1.20 (2024-05-10)

### Improvements

- Enhanced the jq functionality for both 'repository' and 'repository-policy' identifiers, automatically removing spaces and converting all characters to lowercase by default. (PORT-7916)


## 0.1.19 (2024-05-08)

### Improvements

- Removed spaces from service identifier field (#1)


## 0.1.18 (2024-05-08)

### Improvements

- Changed url to service from api url to remoteUrl (#1)


## 0.1.17 (2024-05-01)

### Improvements

- Bumped ocean version to ^0.5.17 (#1)


## 0.1.16 (2024-05-01)

### Improvements

- Bumped ocean version to ^0.5.16 (#1)


## 0.1.15 (2024-04-30)

### Improvements

- Bumped ocean version to ^0.5.15 (#1)


## 0.1.14 (2024-04-24)

### Improvements

- Bumped ocean version to ^0.5.14 (#1)


## 0.1.13 (2024-04-17)

### Improvements

- Bumped ocean version to ^0.5.12 (#1)


## 0.1.12 (2024-04-15)

### Features

- Added project kind as well as relation between repo and project, to get the team mirror property (PORT-7573)


## 0.1.11 (2024-04-15)

### Bug Fixes

- Made defaultBranch not required in the repository body when fetching repository policies


## 0.1.10 (2024-04-11)

### Improvements

- Bumped ocean version to ^0.5.11 (#1)


## 0.1.9 (2024-04-10)

### Improvements

- Bumped ocean version to ^0.5.10 (#1)


## 0.1.8 (2024-04-01)

### Improvements

- Bumped ocean version to ^0.5.9 (#1)


## 0.1.7 (2024-03-28)

### Improvements

- Bumped ocean version to ^0.5.8 (#1)


## 0.1.6 (2024-03-20)

### Improvements

- Bumped ocean version to ^0.5.7 (#1)


## 0.1.5 (2024-03-17)

### Improvements

- Bumped ocean version to ^0.5.6 (#1)


## 0.1.4 (2024-03-07)

### Bug Fixes

- Fixed issue causing disabled repositories to fail resynchronization for pull requests, policies, and item content (#413)


## 0.1.3 (2024-03-03)

### Improvements

- Bumped ocean version to ^0.5.4 (#1)


## 0.1.2 (2024-03-03)

### Improvements
- Fixed the default scorecard to match the rule

## 0.1.1 (2024-03-03)

### Bugs

- Fix compatibility issue with None type and operand "|"

## 0.1.0 (2024-03-03)

### Features

- Created Azure DevOps ##  using Ocean (PORT-4585)<|MERGE_RESOLUTION|>--- conflicted
+++ resolved
@@ -7,40 +7,40 @@
 
 <!-- towncrier release notes start -->
 
-<<<<<<< HEAD
-## 0.5.0 (2025-11-25)
-=======
-## 0.4.42 (2025-11-27)
-
-
-### Improvements
-
-- Bumped ocean version to ^0.30.5
-
-
-## 0.4.41 (2025-11-26)
-
-
-### Improvements
-
-- Bumped ocean version to ^0.30.4
-
-
-## 0.4.40 (2025-11-25)
->>>>>>> b7a1a234
+## 0.6.0 (2025-11-25)
 
 
 ### Features
 
-<<<<<<< HEAD
 - Added folder kind to integration default with wildcard pattern support
 - Added support for syncing folders from all repositories when repos are not specified
 - Made `project_name` and `repos` optional in folder selector configuration
 - Added support for flexible repository selection: all projects, specific project, or specific repos
-=======
+
+
+## 0.4.42 (2025-11-27)
+
+
+### Improvements
+
+- Bumped ocean version to ^0.30.5
+
+
+## 0.4.41 (2025-11-26)
+
+
+### Improvements
+
+- Bumped ocean version to ^0.30.4
+
+
+## 0.4.40 (2025-11-25)
+
+
+### Features
+
 - Added support for `min_time_in_days` selector option in pull request kind
 - Added support for `max_results` selector option for closed pull requests
->>>>>>> b7a1a234
 
 
 ## 0.4.39 (2025-11-25)
