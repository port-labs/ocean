# Changelog

All notable changes to this project will be documented in this file.

The format is based on [Keep a Changelog](https://keepachangelog.com/en/1.0.0/),
and this project adheres to [Semantic Versioning](https://semver.org/spec/v2.0.0.html).

<!-- towncrier release notes start -->

## 0.1.82 (2024-11-12)


### Improvements

<<<<<<< HEAD
- Updated wiql base query to use immutable fields for fetching work items related to a project
=======
- Bumped ocean version to ^0.13.1
>>>>>>> 9fae5384


## 0.1.81 (2024-11-10)


### Improvements

- Bumped ocean version to ^0.13.0


## 0.1.80 (2024-11-10)


### Improvements

- Bumped ocean version to ^0.12.9


## 0.1.79 (2024-11-07)


### Bug Fixes

- Fixed the API endpoint used in the boards kind to iterate through all project teams, ensuring non-default team boards and columns are ingested


## 0.1.78 (2024-11-06)


### Improvements

- Bumped ocean version to ^0.12.8


## 0.1.77 (2024-10-23)


### Improvements

- Bumped ocean version to ^0.12.7


## 0.1.76 (2024-10-22)


### Improvements

- Bumped ocean version to ^0.12.6


## 0.1.75 (2024-10-14)


### Improvements

- Bumped ocean version to ^0.12.4


## 0.1.74 (2024-10-10)


### Improvements


- Added support for ingesting boards and columns


## 0.1.73 (2024-10-09)


### Improvements


- Bumped ocean version to ^0.12.3


## 0.1.72 (2024-10-08)


### Improvements


- Bumped ocean version to ^0.12.2


## 0.1.71 (2024-10-01)


### Improvements


- Bumped ocean version to ^0.12.1


## 0.1.70 (2024-09-29)


### Improvements

- Bumped ocean version to ^0.11.0


## 0.1.69 (2024-09-22)


### Improvements

- Bumped ocean version to ^0.10.12


## 0.1.68 (2024-09-17)


### Improvements

- Bumped ocean version to ^0.10.11


## 0.1.67 (2024-09-12)


### Improvements

- Bumped ocean version to ^0.10.10 (#1)


## 0.1.66 (2024-09-06)


### Improvements

- Updated the query for fetching work items such that no more than 20,000 work items can be returned per project using the `$top` API query param (0.1.66)


## 0.1.65 (2024-09-05)


### Improvements

- Updated the work item query langauge to fetch works items per project using System.AreaPath instead of all projects in the current implementation (0.1.65)


## 0.1.64 (2024-09-05)


### Improvements

- Bumped ocean version to ^0.10.9 (#1)


## 0.1.63 (2024-09-05)


### Bug Fixes

- Updated Azure DevOps mapping to handle special characters, fixed project ID references, added work-item logging, and enriched work-item with project data.


## 0.1.62 (2024-09-04)


### Improvements

- Bumped ocean version to ^0.10.8 (#1)


## 0.1.61 (2024-09-01)


### Improvements

- Bumped ocean version to ^0.10.7 (#1)


## 0.1.60 (2024-08-30)


### Improvements

- Bumped ocean version to ^0.10.5 (#1)


## 0.1.59 (2024-08-28)


### Improvements

- Bumped ocean version to ^0.10.4 (#1)


## 0.1.58 (2024-08-28)


### Improvements

- Bumped ocean version to ^0.10.3 (#1)


## 0.1.57 (2024-08-26)


### Improvements

- Bumped ocean version to ^0.10.2 (#1)


## 0.1.56 (2024-08-26)


### Improvements

- Bumped ocean version to ^0.10.1 (#1)


## 0.1.55 (2024-08-22)


### Improvements

- Bumped ocean version to ^0.10.0 (#1)


## 0.1.54 (2024-08-21)

### Features

- Added work items to get issues, tasks, and epics

## 0.1.53 (2024-08-20)


### Improvements

- Bumped ocean version to ^0.9.14 (#1)


## 0.1.52 (2024-08-13)


### Improvements

- Bumped ocean version to ^0.9.13 (#1)


## 0.1.51 (2024-08-11)


### Improvements

- Bumped ocean version to ^0.9.12 (#1)


## 0.1.50 (2024-08-05)


### Improvements

- Bumped ocean version to ^0.9.11 (#1)


## 0.1.49 (2024-08-04)


### Improvements

- Bumped ocean version to ^0.9.10 (#1)


## 0.1.48 (2024-08-01)

### Improvements

- Added target='blank' attribute to links in config and secrets description to make them open in new tab


## 0.1.47 (2024-07-31)

### Improvements

- Upgraded ##  dependencies (#1)


## 0.1.46 (2024-07-31)

### Improvements

- Bumped ocean version to ^0.9.7 (#1)


## 0.1.45 (2024-07-31)

### Improvements

- Bumped ocean version to ^0.9.6 (#1)


## 0.1.44 (2024-07-25)

### Bug Fixes

- Fixed case where comparing events failed because ADO returns unexpected additional keys inside the PublisherInputs.


## 0.1.43 (2024-07-24)

### Improvements

- Bumped ocean version to ^0.9.5


## 0.1.41 (2024-07-18)

### Bug Fixes

- Fixed `visibility` property in mapping which had a typo and changed the default relation to required `false` to be more permissive 


## 0.1.41 (2024-07-10)

### Improvements

- Set the `isProjectsLimited` paramater to True by default
- Revise the configuration parameters' descriptions.

## 0.1.40 (2024-07-09)

### Improvements

- Added description to the ##  configuration variables

## 0.1.39 (2024-07-09)

### Improvements

- Bumped ocean version to ^0.9.3 (#1)


## 0.1.38 (2024-07-08)

### Features

- Make webhook creation project-scoped by default

## 0.1.37 (2024-07-07)

### Improvements

- Bumped ocean version to ^0.9.2 (#1)


## 0.1.36 (2024-06-23)

### Improvements

- Bumped ocean version to ^0.9.1 (#1)


## 0.1.35 (2024-06-19)

### Improvements

- Bumped ocean version to ^0.9.0 (#1)


## 0.1.34 (2024-06-16)

### Improvements

- Bumped ocean version to ^0.8.0 (#1)


## 0.1.33 (2024-06-13)

### Improvements

- Bumped ocean version to ^0.7.1 (#1)


## 0.1.32 (2024-06-13)

### Improvements

- Bumped ocean version to ^0.7.0 (#1)


## 0.1.31 (2024-06-10)

### Improvements

- Bumped ocean version to ^0.6.0 (#1)


## 0.1.30 (2024-06-05)

### Improvements

- Bumped ocean version to ^0.5.27 (#1)


## 0.1.29 (2024-06-03)

### Improvements

- Bumped ocean version to ^0.5.25 (#1)


## 0.1.28 (2024-06-02)

### Improvements

- Bumped ocean version to ^0.5.24 (#1)


## 0.1.27 (2024-05-30)

### Improvements

- Bumped ocean version to ^0.5.23 (#1)
- Updated the base image used in the Dockerfile that is created during ##  scaffolding from `python:3.11-slim-buster` to `python:3.11-slim-bookworm`


## 0.1.26 (2024-05-29)

### Improvements

- Bumped ocean version to ^0.5.22 (#1)


## 0.1.25 (2024-05-26)

### Improvements

- Bumped ocean version to ^0.5.21 (#1)


## 0.1.24 (2024-05-26)

### Improvements

- Bumped ocean version to ^0.5.20 (#1)
- Removed the config.yaml file due to unused overrides


## 0.1.23 (2024-05-16)

### Improvements

- Bumped ocean version to ^0.5.19 (#1)


## 0.1.22 (2024-05-15)

### Bug Fixes

- Fixed default relation mapping between service and project (#1)

## 0.1.21 (2024-05-12)

### Improvements

- Bumped ocean version to ^0.5.18 (#1)


## 0.1.20 (2024-05-10)

### Improvements

- Enhanced the jq functionality for both 'repository' and 'repository-policy' identifiers, automatically removing spaces and converting all characters to lowercase by default. (PORT-7916)


## 0.1.19 (2024-05-08)

### Improvements

- Removed spaces from service identifier field (#1)


## 0.1.18 (2024-05-08)

### Improvements

- Changed url to service from api url to remoteUrl (#1)


## 0.1.17 (2024-05-01)

### Improvements

- Bumped ocean version to ^0.5.17 (#1)


## 0.1.16 (2024-05-01)

### Improvements

- Bumped ocean version to ^0.5.16 (#1)


## 0.1.15 (2024-04-30)

### Improvements

- Bumped ocean version to ^0.5.15 (#1)


## 0.1.14 (2024-04-24)

### Improvements

- Bumped ocean version to ^0.5.14 (#1)


## 0.1.13 (2024-04-17)

### Improvements

- Bumped ocean version to ^0.5.12 (#1)


## 0.1.12 (2024-04-15)

### Features

- Added project kind as well as relation between repo and project, to get the team mirror property (PORT-7573)


## 0.1.11 (2024-04-15)

### Bug Fixes

- Made defaultBranch not required in the repository body when fetching repository policies


## 0.1.10 (2024-04-11)

### Improvements

- Bumped ocean version to ^0.5.11 (#1)


## 0.1.9 (2024-04-10)

### Improvements

- Bumped ocean version to ^0.5.10 (#1)


## 0.1.8 (2024-04-01)

### Improvements

- Bumped ocean version to ^0.5.9 (#1)


## 0.1.7 (2024-03-28)

### Improvements

- Bumped ocean version to ^0.5.8 (#1)


## 0.1.6 (2024-03-20)

### Improvements

- Bumped ocean version to ^0.5.7 (#1)


## 0.1.5 (2024-03-17)

### Improvements

- Bumped ocean version to ^0.5.6 (#1)


## 0.1.4 (2024-03-07)

### Bug Fixes

- Fixed issue causing disabled repositories to fail resynchronization for pull requests, policies, and item content (#413)


## 0.1.3 (2024-03-03)

### Improvements

- Bumped ocean version to ^0.5.4 (#1)


## 0.1.2 (2024-03-03)

### Improvements
- Fixed the default scorecard to match the rule

## 0.1.1 (2024-03-03)

### Bugs

- Fix compatibility issue with None type and operand "|"

## 0.1.0 (2024-03-03)

### Features

- Created Azure DevOps ##  using Ocean (PORT-4585)
<|MERGE_RESOLUTION|>--- conflicted
+++ resolved
@@ -12,11 +12,8 @@
 
 ### Improvements
 
-<<<<<<< HEAD
-- Updated wiql base query to use immutable fields for fetching work items related to a project
-=======
+
 - Bumped ocean version to ^0.13.1
->>>>>>> 9fae5384
 
 
 ## 0.1.81 (2024-11-10)
