--- conflicted
+++ resolved
@@ -7,20 +7,24 @@
 
 <!-- towncrier release notes start -->
 
+## 0.1.132 (2025-02-26)
+
+
+### Improvements
+
+- Added support for specifying organization name instead of organization URL in integration configuration
+
+### Bug Fixes
+
+- Fixed bug causing repositories of disabled projects to be fetched, causing failure to retrieve child objects of the repositories
+
+
 ## 0.1.131 (2025-02-26)
 
 
 ### Improvements
 
-<<<<<<< HEAD
-- Added support for specifying organization name instead of organization URL in integration configuration
-
-### Bug Fixes
-
-- Fixed bug causing repositories of disabled projects to be fetched, causing failure to retrieve child objects of the repositories
-=======
 - Bumped ocean version to ^0.20.4
->>>>>>> 2d34146d
 
 
 ## 0.1.130 (2025-02-25)
