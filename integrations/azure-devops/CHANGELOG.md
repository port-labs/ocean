# Changelog

All notable changes to this project will be documented in this file.

The format is based on [Keep a Changelog](https://keepachangelog.com/en/1.0.0/),
and this project adheres to [Semantic Versioning](https://semver.org/spec/v2.0.0.html).

<!-- towncrier release notes start -->

<<<<<<< HEAD

=======
>>>>>>> a8c9d57f
## 0.2.30 (2025-07-03)


### Bug Fix

<<<<<<< HEAD
- Fixed bug in file kind live event causing tracked file not getting deleted from port when file has been deleted from ADO repo.
=======
- Fixed pagination in Azure DevOps integration where `continuationToken` is not present in header
>>>>>>> a8c9d57f


## 0.2.29 (2025-07-02)


### Improvements

- Bumped ocean version to ^0.24.22


## 0.2.28 (2025-06-30)


### Improvements

- Bumped ocean version to ^0.24.21


## 0.2.27 (2025-06-26)


### Improvements

- Bumped ocean version to ^0.24.20


## 0.2.26 (2025-06-25)


### Improvements

- Bumped ocean version to ^0.24.19


## 0.2.25 (2025-06-24)


### Improvements

- Bumped ocean version to ^0.24.18


## 0.2.24 (2025-06-23)


### Improvements

- Bumped ocean version to ^0.24.17


## 0.2.23 (2025-06-22)


### Improvements

- Bumped ocean version to ^0.24.16


## 0.2.22 (2025-06-22)


### Improvements

- Upgraded integration requests dependency (#1)


## 0.2.21 (2025-06-22)


### Improvements

- Bumped ocean version to ^0.24.15


## 0.2.20 (2025-06-22)


### Improvements

- Bumped ocean version to ^0.24.12


## 0.2.19 (2025-06-22)


### Improvements

- Bumped ocean version to ^0.24.12


## 0.2.18 (2025-06-16)


### Improvements

- Bumped ocean version to ^0.24.11


## 0.2.17 (2025-06-15)


### Improvements

- Bumped ocean version to ^0.24.10


## 0.2.16 (2025-06-11)


### Improvements

- Bumped ocean version to ^0.24.8


## 0.2.15 (2025-06-11)


### Improvements

- Bumped ocean version to ^0.24.7


## 0.2.14 (2025-06-09)


### Improvements

- Bumped ocean version to ^0.24.6


## 0.2.13 (2025-06-09)


### Improvements

- Bumped ocean version to ^0.24.5


## 0.2.12 (2025-06-09)


### Improvements

- Bumped ocean version to ^0.24.4


## 0.2.11 (2025-06-08)


### Improvements

- Bumped ocean version to ^0.24.3


## 0.2.10 (2025-06-05)

### Features

- Added live events for folder kind


## 0.2.9 (2025-06-04)

### Improvements

- Bumped ocean version to ^0.24.2


## 0.2.8 (2025-06-03)


### Improvements

- Bumped ocean version to ^0.24.1


## 0.2.7 (2025-06-03)


### Improvements

- Bumped ocean version to ^0.24.0


## 0.2.6 (2025-06-01)


### Improvements

- Bumped ocean version to ^0.23.5



## 0.2.5 (2025-05-29)


### Improvements

- Bumped ocean version to ^0.23.4


## 0.2.4 (2025-05-28)


### Improvements

- Bumped ocean version to ^0.23.3


## 0.2.3 (2025-05-28)


### Improvements

- Bumped ocean version to ^0.23.2


## 0.2.2 (2025-05-27)


### Improvements

- Bumped ocean version to ^0.23.1


## 0.2.1 (2025-05-27)


### Improvements

- Bumped ocean version to ^0.23.0


## 0.2.0 (2025-05-26)

### Features

 Transitioned live events management to ocean’s `LiveEventProcessorManager` to streamline processing

## 0.1.156 (2025-05-26)


### Improvements

- Bumped ocean version to ^0.22.12


## 0.1.155 (2025-05-26)


### Improvements

- Bumped ocean version to ^0.22.11


## 0.1.154 (2025-05-21)


### Improvements

- Added support for monorepo


## 0.1.153 (2025-05-20)

### Improvements

- Bumped ocean version to ^0.22.10


## 0.1.152 (2025-05-19)


### Improvements

- Bumped ocean version to ^0.22.9


## 0.1.151 (2025-05-15)


### Improvements

- Bumped ocean version to ^0.22.8


## 0.1.150 (2025-05-12)


### Improvements

- Bumped ocean version to ^0.22.7


## 0.1.149 (2025-05-07)


### Bug Fixes

- Fixed `AzureDevopsClient` to support self-hosted Azure DevOps instances to preserve base URLs for self-hosted cases.


## 0.1.148 (2025-05-06)


### Improvements

- Bumped ocean version to ^0.22.6


## 0.1.147 (2025-04-27)


### Bug Fixes

- Resolved "h11 accepts some malformed Chunked-Encoding bodies" h11 vulnerability

### Improvements

- Bumped ocean version to ^0.22.5


## 0.1.146 (2025-04-15)


### Improvements

- Bumped ocean version to ^0.22.4


## 0.1.145 (2025-04-15)


### Improvements

- Bumped ocean version to ^0.22.3


## 0.1.144 (2025-04-07)


### Improvements

- Bumped ocean version to ^0.22.2


## 0.1.143 (2025-04-03)


### Improvements

- Added support for fetching pull requests concurently


## 0.1.142 (2025-04-03)


### Improvements

- Bumped ocean version to ^0.22.1


## 0.1.141 (2025-03-24)


### Improvements

- Bumped ocean version to ^0.22.0


## 0.1.140 (2025-03-18)


### Improvements

- Added support for ingesting files from Azure DevOps repositories


## 0.1.139 (2025-03-13)


### Bug Fixes

- Fixed bug where other resource types fail JSON decoding due to lack of response body in 404 errors


## 0.1.138 (2025-03-13)


### Improvements

- Bumped ocean version to ^0.21.5


## 0.1.137 (2025-03-12)


### Improvements

- Bumped ocean version to ^0.21.4


## 0.1.136 (2025-03-10)


### Improvements

- Bumped ocean version to ^0.21.3


## 0.1.135 (2025-03-09)


### Improvements

- Bumped ocean version to ^0.21.1


## 0.1.134 (2025-03-04)


### Bug Fixes

- Fixed bug causing repositories of disabled projects to be fetched, causing failure to retrieve child objects of the repositories


## 0.1.133 (2025-03-03)


### Improvements

- Bumped ocean version to ^0.21.0


## 0.1.132 (2025-02-26)


### Bug Fixes

- Fixed bug causing repositories of disabled projects to be fetched, causing failure to retrieve child objects of the repositories


## 0.1.131 (2025-02-26)


### Improvements

- Bumped ocean version to ^0.20.4


## 0.1.130 (2025-02-25)


### Improvements

- Bumped ocean version to ^0.20.4


## 0.1.129 (2025-02-24)


### Improvements

- Bumped ocean version to ^0.20.3


## 0.1.128 (2025-02-23)


### Improvements

- Bumped ocean version to ^0.20.2


## 0.1.127 (2025-02-23)


### Improvements

- Bumped ocean version to ^0.20.1


## 0.1.126 (2025-02-19)


### Improvements

- Bumped ocean version to ^0.20.0


## 0.1.125 (2025-02-19)


### Improvements

- Bumped ocean version to ^0.19.3


## 0.1.124 (2025-02-19)


### Improvements

- Bumped ocean version to ^0.19.2


## 0.1.123 (2025-02-19)


### Improvements

- Bumped ocean version to ^0.19.1


## 0.1.122 (2025-02-18)


### Bug Fixes

- Fixed bug where inappropriate log level is used leading to the integration crashing


## 0.1.121 (2025-02-13)


### Improvements

- Bumped cryptography version to ^44.0.1


## 0.1.120 (2025-02-11)


### Bug Fixes

- Fixed an issue where if the organization URL was formatted like https://org.visualstudio.com pulling release would return 404


## 0.1.119 (2025-02-11)


### Bug Fixes

- Modified the work item fetching logic to retrieve work items in paginated batches rather than loading up to 19,999 items in a single request.


## 0.1.118 (2025-02-11)


### Bugfix

- Fixed an issue where if the organization url was formatted like https://XXX.visualstudio.com pulling users would return 404


## 0.1.117 (2025-02-09)


### Improvements

- Bumped ocean version to ^0.18.9


## 0.1.116 (2025-02-5)


### Improvements

- Added support for User kind
- Added selector `includeMembers` to enable enriching team with members


## 0.1.115 (2025-02-04)


### Improvements

- Bumped ocean version to ^0.18.8


## 0.1.114 (2025-01-29)


### Improvements

- Bumped ocean version to ^0.18.6


## 0.1.113 (2025-01-28)


### Improvements

- Bumped ocean version to ^0.18.5


## 0.1.112 (2025-01-23)


### Improvements

- Bumped ocean version to ^0.18.4


## 0.1.111 (2025-01-22)


### Improvements

- Bumped ocean version to ^0.18.3


## 0.1.110 (2025-01-22)


### Improvements

- Bumped ocean version to ^0.18.2


## 0.1.109 (2025-01-21)


### Improvements

- Bumped ocean version to ^0.18.1


## 0.1.108 (2025-01-19)


### Improvements

- Bumped ocean version to ^0.18.0


## 0.1.107 (2025-01-16)


### Improvements

- Bumped ocean version to ^0.17.8


## 0.1.106 (2025-01-15)


### Improvements

- Bumped jinja version to 3.1.5


## 0.1.105 (2025-01-12)


### Improvements

- Bumped ocean version to ^0.17.7


## 0.1.104 (2025-01-08)


### Bug Fixes

- Fixed bug where push events for port.yml file aren't processed for default branches


## 0.1.103 (2025-01-07)


### Improvements

- Bumped ocean version to ^0.17.5


## 0.1.102 (2025-01-02)


### Improvements

- Bumped ocean version to ^0.17.4


## 0.1.101 (2025-01-02)


### Improvements

- Bumped ocean version to ^0.17.3


## 0.1.100 (2024-12-31)


### Improvements

- Bumped ocean version to ^0.17.2


## 0.1.99 (2024-12-30)


### Improvements

- Added title to the configuration properties


## 0.1.98 (2024-12-26)


### Improvements

- Bumped ocean version to ^0.16.1


## 0.1.97 (2024-12-24)


### Improvements

- Bumped ocean version to ^0.16.0


## 0.1.96 (2024-12-22)


### Improvements

- Bumped ocean version to ^0.15.3


## 0.1.95 (2024-12-15)


### Improvements

- Bumped ocean version to ^0.15.2


## 0.1.94 (2024-12-15)


### Improvements

- Bumped ocean version to ^0.15.1


## 0.1.93 (2024-12-12)


### Bug Fixes

- Fixed pagination in Azure DevOps integration by replacing `skip` pagination with `continuationToken` for `generate_releases` method.

## 0.1.92 (2024-12-12)


### Improvements

- Bumped ocean version to ^0.15.0


## 0.1.91 (2024-12-10)


### Improvements

- Added support for expanding the work item response


## 0.1.90 (2024-12-10)


### Improvements

- Bumped ocean version to ^0.14.7


## 0.1.89 (2024-12-04)


### Improvements

- Bumped ocean version to ^0.14.6


## 0.1.88 (2024-12-04)


### Improvements

- Bumped ocean version to ^0.14.5


## 0.1.87 (2024-11-25)


### Improvements

- Bumped ocean version to ^0.14.3


## 0.1.86 (2024-11-25)


### Improvements

- Bumped ocean version to ^0.14.2


## 0.1.85 (2024-11-21)


### Improvements

- Bumped ocean version to ^0.14.1


## 0.1.84 (2024-11-12)


### Improvements

- Bumped ocean version to ^0.14.0


## 0.1.83 (2024-11-12)


### Improvements

- Updated wiql base query to use immutable fields for fetching work items related to a project


## 0.1.82 (2024-11-12)


### Improvements


- Bumped ocean version to ^0.13.1


## 0.1.81 (2024-11-10)


### Improvements

- Bumped ocean version to ^0.13.0


## 0.1.80 (2024-11-10)


### Improvements

- Bumped ocean version to ^0.12.9


## 0.1.79 (2024-11-07)


### Bug Fixes

- Fixed the API endpoint used in the boards kind to iterate through all project teams, ensuring non-default team boards and columns are ingested


## 0.1.78 (2024-11-06)


### Improvements

- Bumped ocean version to ^0.12.8


## 0.1.77 (2024-10-23)


### Improvements

- Bumped ocean version to ^0.12.7


## 0.1.76 (2024-10-22)


### Improvements

- Bumped ocean version to ^0.12.6


## 0.1.75 (2024-10-14)


### Improvements

- Bumped ocean version to ^0.12.4


## 0.1.74 (2024-10-10)


### Improvements


- Added support for ingesting boards and columns


## 0.1.73 (2024-10-09)


### Improvements


- Bumped ocean version to ^0.12.3


## 0.1.72 (2024-10-08)


### Improvements


- Bumped ocean version to ^0.12.2


## 0.1.71 (2024-10-01)


### Improvements


- Bumped ocean version to ^0.12.1


## 0.1.70 (2024-09-29)


### Improvements

- Bumped ocean version to ^0.11.0


## 0.1.69 (2024-09-22)


### Improvements

- Bumped ocean version to ^0.10.12


## 0.1.68 (2024-09-17)


### Improvements

- Bumped ocean version to ^0.10.11


## 0.1.67 (2024-09-12)


### Improvements

- Bumped ocean version to ^0.10.10 (#1)


## 0.1.66 (2024-09-06)


### Improvements

- Updated the query for fetching work items such that no more than 20,000 work items can be returned per project using the `$top` API query param (0.1.66)


## 0.1.65 (2024-09-05)


### Improvements

- Updated the work item query langauge to fetch works items per project using System.AreaPath instead of all projects in the current implementation (0.1.65)


## 0.1.64 (2024-09-05)


### Improvements

- Bumped ocean version to ^0.10.9 (#1)


## 0.1.63 (2024-09-05)


### Bug Fixes

- Updated Azure DevOps mapping to handle special characters, fixed project ID references, added work-item logging, and enriched work-item with project data.


## 0.1.62 (2024-09-04)


### Improvements

- Bumped ocean version to ^0.10.8 (#1)


## 0.1.61 (2024-09-01)


### Improvements

- Bumped ocean version to ^0.10.7 (#1)


## 0.1.60 (2024-08-30)


### Improvements

- Bumped ocean version to ^0.10.5 (#1)


## 0.1.59 (2024-08-28)


### Improvements

- Bumped ocean version to ^0.10.4 (#1)


## 0.1.58 (2024-08-28)


### Improvements

- Bumped ocean version to ^0.10.3 (#1)


## 0.1.57 (2024-08-26)


### Improvements

- Bumped ocean version to ^0.10.2 (#1)


## 0.1.56 (2024-08-26)


### Improvements

- Bumped ocean version to ^0.10.1 (#1)


## 0.1.55 (2024-08-22)


### Improvements

- Bumped ocean version to ^0.10.0 (#1)


## 0.1.54 (2024-08-21)

### Features

- Added work items to get issues, tasks, and epics

## 0.1.53 (2024-08-20)


### Improvements

- Bumped ocean version to ^0.9.14 (#1)


## 0.1.52 (2024-08-13)


### Improvements

- Bumped ocean version to ^0.9.13 (#1)


## 0.1.51 (2024-08-11)


### Improvements

- Bumped ocean version to ^0.9.12 (#1)


## 0.1.50 (2024-08-05)


### Improvements

- Bumped ocean version to ^0.9.11 (#1)


## 0.1.49 (2024-08-04)


### Improvements

- Bumped ocean version to ^0.9.10 (#1)


## 0.1.48 (2024-08-01)

### Improvements

- Added target='blank' attribute to links in config and secrets description to make them open in new tab


## 0.1.47 (2024-07-31)

### Improvements

- Upgraded ##  dependencies (#1)


## 0.1.46 (2024-07-31)

### Improvements

- Bumped ocean version to ^0.9.7 (#1)


## 0.1.45 (2024-07-31)

### Improvements

- Bumped ocean version to ^0.9.6 (#1)


## 0.1.44 (2024-07-25)

### Bug Fixes

- Fixed case where comparing events failed because ADO returns unexpected additional keys inside the PublisherInputs.


## 0.1.43 (2024-07-24)

### Improvements

- Bumped ocean version to ^0.9.5


## 0.1.41 (2024-07-18)

### Bug Fixes

- Fixed `visibility` property in mapping which had a typo and changed the default relation to required `false` to be more permissive


## 0.1.41 (2024-07-10)

### Improvements

- Set the `isProjectsLimited` paramater to True by default
- Revise the configuration parameters' descriptions.

## 0.1.40 (2024-07-09)

### Improvements

- Added description to the ##  configuration variables

## 0.1.39 (2024-07-09)

### Improvements

- Bumped ocean version to ^0.9.3 (#1)


## 0.1.38 (2024-07-08)

### Features

- Make webhook creation project-scoped by default

## 0.1.37 (2024-07-07)

### Improvements

- Bumped ocean version to ^0.9.2 (#1)


## 0.1.36 (2024-06-23)

### Improvements

- Bumped ocean version to ^0.9.1 (#1)


## 0.1.35 (2024-06-19)

### Improvements

- Bumped ocean version to ^0.9.0 (#1)


## 0.1.34 (2024-06-16)

### Improvements

- Bumped ocean version to ^0.8.0 (#1)


## 0.1.33 (2024-06-13)

### Improvements

- Bumped ocean version to ^0.7.1 (#1)


## 0.1.32 (2024-06-13)

### Improvements

- Bumped ocean version to ^0.7.0 (#1)


## 0.1.31 (2024-06-10)

### Improvements

- Bumped ocean version to ^0.6.0 (#1)


## 0.1.30 (2024-06-05)

### Improvements

- Bumped ocean version to ^0.5.27 (#1)


## 0.1.29 (2024-06-03)

### Improvements

- Bumped ocean version to ^0.5.25 (#1)


## 0.1.28 (2024-06-02)

### Improvements

- Bumped ocean version to ^0.5.24 (#1)


## 0.1.27 (2024-05-30)

### Improvements

- Bumped ocean version to ^0.5.23 (#1)
- Updated the base image used in the Dockerfile that is created during ##  scaffolding from `python:3.11-slim-buster` to `python:3.11-slim-bookworm`


## 0.1.26 (2024-05-29)

### Improvements

- Bumped ocean version to ^0.5.22 (#1)


## 0.1.25 (2024-05-26)

### Improvements

- Bumped ocean version to ^0.5.21 (#1)


## 0.1.24 (2024-05-26)

### Improvements

- Bumped ocean version to ^0.5.20 (#1)
- Removed the config.yaml file due to unused overrides


## 0.1.23 (2024-05-16)

### Improvements

- Bumped ocean version to ^0.5.19 (#1)


## 0.1.22 (2024-05-15)

### Bug Fixes

- Fixed default relation mapping between service and project (#1)

## 0.1.21 (2024-05-12)

### Improvements

- Bumped ocean version to ^0.5.18 (#1)


## 0.1.20 (2024-05-10)

### Improvements

- Enhanced the jq functionality for both 'repository' and 'repository-policy' identifiers, automatically removing spaces and converting all characters to lowercase by default. (PORT-7916)


## 0.1.19 (2024-05-08)

### Improvements

- Removed spaces from service identifier field (#1)


## 0.1.18 (2024-05-08)

### Improvements

- Changed url to service from api url to remoteUrl (#1)


## 0.1.17 (2024-05-01)

### Improvements

- Bumped ocean version to ^0.5.17 (#1)


## 0.1.16 (2024-05-01)

### Improvements

- Bumped ocean version to ^0.5.16 (#1)


## 0.1.15 (2024-04-30)

### Improvements

- Bumped ocean version to ^0.5.15 (#1)


## 0.1.14 (2024-04-24)

### Improvements

- Bumped ocean version to ^0.5.14 (#1)


## 0.1.13 (2024-04-17)

### Improvements

- Bumped ocean version to ^0.5.12 (#1)


## 0.1.12 (2024-04-15)

### Features

- Added project kind as well as relation between repo and project, to get the team mirror property (PORT-7573)


## 0.1.11 (2024-04-15)

### Bug Fixes

- Made defaultBranch not required in the repository body when fetching repository policies


## 0.1.10 (2024-04-11)

### Improvements

- Bumped ocean version to ^0.5.11 (#1)


## 0.1.9 (2024-04-10)

### Improvements

- Bumped ocean version to ^0.5.10 (#1)


## 0.1.8 (2024-04-01)

### Improvements

- Bumped ocean version to ^0.5.9 (#1)


## 0.1.7 (2024-03-28)

### Improvements

- Bumped ocean version to ^0.5.8 (#1)


## 0.1.6 (2024-03-20)

### Improvements

- Bumped ocean version to ^0.5.7 (#1)


## 0.1.5 (2024-03-17)

### Improvements

- Bumped ocean version to ^0.5.6 (#1)


## 0.1.4 (2024-03-07)

### Bug Fixes

- Fixed issue causing disabled repositories to fail resynchronization for pull requests, policies, and item content (#413)


## 0.1.3 (2024-03-03)

### Improvements

- Bumped ocean version to ^0.5.4 (#1)


## 0.1.2 (2024-03-03)

### Improvements
- Fixed the default scorecard to match the rule

## 0.1.1 (2024-03-03)

### Bugs

- Fix compatibility issue with None type and operand "|"

## 0.1.0 (2024-03-03)

### Features

- Created Azure DevOps ##  using Ocean (PORT-4585)<|MERGE_RESOLUTION|>--- conflicted
+++ resolved
@@ -7,20 +7,20 @@
 
 <!-- towncrier release notes start -->
 
-<<<<<<< HEAD
-
-=======
->>>>>>> a8c9d57f
+## 0.2.31 (2025-07-06)
+
+
+### Bug Fix
+
+- Fixed bug in file kind live event causing tracked file not getting deleted from port when file has been deleted from ADO repo.
+
+
 ## 0.2.30 (2025-07-03)
 
 
 ### Bug Fix
 
-<<<<<<< HEAD
-- Fixed bug in file kind live event causing tracked file not getting deleted from port when file has been deleted from ADO repo.
-=======
 - Fixed pagination in Azure DevOps integration where `continuationToken` is not present in header
->>>>>>> a8c9d57f
 
 
 ## 0.2.29 (2025-07-02)
