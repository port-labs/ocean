# Changelog

All notable changes to this project will be documented in this file.

The format is based on [Keep a Changelog](https://keepachangelog.com/en/1.0.0/),
and this project adheres to [Semantic Versioning](https://semver.org/spec/v2.0.0.html).

<!-- towncrier release notes start -->

<<<<<<< HEAD
## 0.1.116 (2025-02-05)

### Features

- Added support for ingesting files from Azure DevOps repositories with optimized concurrent processing and pattern matching
=======
## 0.1.130 (2025-02-25)


### Improvements

- Bumped ocean version to ^0.20.4


## 0.1.129 (2025-02-24)


### Improvements

- Bumped ocean version to ^0.20.3


## 0.1.128 (2025-02-23)


### Improvements

- Bumped ocean version to ^0.20.2


## 0.1.127 (2025-02-23)


### Improvements

- Bumped ocean version to ^0.20.1


## 0.1.126 (2025-02-19)


### Improvements

- Bumped ocean version to ^0.20.0


## 0.1.125 (2025-02-19)


### Improvements

- Bumped ocean version to ^0.19.3


## 0.1.124 (2025-02-19)


### Improvements

- Bumped ocean version to ^0.19.2


## 0.1.123 (2025-02-19)


### Improvements

- Bumped ocean version to ^0.19.1


## 0.1.122 (2025-02-18)


### Bug Fixes

- Fixed bug where inappropriate log level is used leading to the integration crashing


## 0.1.121 (2025-02-13)


### Improvements

- Bumped cryptography version to ^44.0.1


## 0.1.120 (2025-02-11)


### Bug Fixes

- Fixed an issue where if the organization URL was formatted like https://org.visualstudio.com pulling release would return 404


## 0.1.119 (2025-02-11)


### Bug Fixes

- Modified the work item fetching logic to retrieve work items in paginated batches rather than loading up to 19,999 items in a single request.


## 0.1.118 (2025-02-11)


### Bugfix

- Fixed an issue where if the organization url was formatted like https://XXX.visualstudio.com pulling users would return 404


## 0.1.117 (2025-02-09)


### Improvements

- Bumped ocean version to ^0.18.9


## 0.1.116 (2025-02-5)


### Improvements

- Added support for User kind
- Added selector `includeMembers` to enable enriching team with members

>>>>>>> 619670c6

## 0.1.115 (2025-02-04)


### Improvements

- Bumped ocean version to ^0.18.8


## 0.1.114 (2025-01-29)


### Improvements

- Bumped ocean version to ^0.18.6


## 0.1.113 (2025-01-28)


### Improvements

- Bumped ocean version to ^0.18.5


## 0.1.112 (2025-01-23)


### Improvements

- Bumped ocean version to ^0.18.4


## 0.1.111 (2025-01-22)


### Improvements

- Bumped ocean version to ^0.18.3


## 0.1.110 (2025-01-22)


### Improvements

- Bumped ocean version to ^0.18.2


## 0.1.109 (2025-01-21)


### Improvements

- Bumped ocean version to ^0.18.1


## 0.1.108 (2025-01-19)


### Improvements

- Bumped ocean version to ^0.18.0


## 0.1.107 (2025-01-16)


### Improvements

- Bumped ocean version to ^0.17.8


## 0.1.106 (2025-01-15)


### Improvements

- Bumped jinja version to 3.1.5


## 0.1.105 (2025-01-12)


### Improvements

- Bumped ocean version to ^0.17.7


## 0.1.104 (2025-01-08)


### Bug Fixes

- Fixed bug where push events for port.yml file aren't processed for default branches


## 0.1.103 (2025-01-07)


### Improvements

- Bumped ocean version to ^0.17.5


## 0.1.102 (2025-01-02)


### Improvements

- Bumped ocean version to ^0.17.4


## 0.1.101 (2025-01-02)


### Improvements

- Bumped ocean version to ^0.17.3


## 0.1.100 (2024-12-31)


### Improvements

- Bumped ocean version to ^0.17.2


## 0.1.99 (2024-12-30)


### Improvements

- Added title to the configuration properties


## 0.1.98 (2024-12-26)


### Improvements

- Bumped ocean version to ^0.16.1


## 0.1.97 (2024-12-24)


### Improvements

- Bumped ocean version to ^0.16.0


## 0.1.96 (2024-12-22)


### Improvements

- Bumped ocean version to ^0.15.3


## 0.1.95 (2024-12-15)


### Improvements

- Bumped ocean version to ^0.15.2


## 0.1.94 (2024-12-15)


### Improvements

- Bumped ocean version to ^0.15.1


## 0.1.93 (2024-12-12)


### Bug Fixes

- Fixed pagination in Azure DevOps integration by replacing `skip` pagination with `continuationToken` for `generate_releases` method.

## 0.1.92 (2024-12-12)


### Improvements

- Bumped ocean version to ^0.15.0


## 0.1.91 (2024-12-10)


### Improvements

- Added support for expanding the work item response


## 0.1.90 (2024-12-10)


### Improvements

- Bumped ocean version to ^0.14.7


## 0.1.89 (2024-12-04)


### Improvements

- Bumped ocean version to ^0.14.6


## 0.1.88 (2024-12-04)


### Improvements

- Bumped ocean version to ^0.14.5


## 0.1.87 (2024-11-25)


### Improvements

- Bumped ocean version to ^0.14.3


## 0.1.86 (2024-11-25)


### Improvements

- Bumped ocean version to ^0.14.2


## 0.1.85 (2024-11-21)


### Improvements

- Bumped ocean version to ^0.14.1


## 0.1.84 (2024-11-12)


### Improvements

- Bumped ocean version to ^0.14.0


## 0.1.83 (2024-11-12)


### Improvements

- Updated wiql base query to use immutable fields for fetching work items related to a project


## 0.1.82 (2024-11-12)


### Improvements


- Bumped ocean version to ^0.13.1


## 0.1.81 (2024-11-10)


### Improvements

- Bumped ocean version to ^0.13.0


## 0.1.80 (2024-11-10)


### Improvements

- Bumped ocean version to ^0.12.9


## 0.1.79 (2024-11-07)


### Bug Fixes

- Fixed the API endpoint used in the boards kind to iterate through all project teams, ensuring non-default team boards and columns are ingested


## 0.1.78 (2024-11-06)


### Improvements

- Bumped ocean version to ^0.12.8


## 0.1.77 (2024-10-23)


### Improvements

- Bumped ocean version to ^0.12.7


## 0.1.76 (2024-10-22)


### Improvements

- Bumped ocean version to ^0.12.6


## 0.1.75 (2024-10-14)


### Improvements

- Bumped ocean version to ^0.12.4


## 0.1.74 (2024-10-10)


### Improvements


- Added support for ingesting boards and columns


## 0.1.73 (2024-10-09)


### Improvements


- Bumped ocean version to ^0.12.3


## 0.1.72 (2024-10-08)


### Improvements


- Bumped ocean version to ^0.12.2


## 0.1.71 (2024-10-01)


### Improvements


- Bumped ocean version to ^0.12.1


## 0.1.70 (2024-09-29)


### Improvements

- Bumped ocean version to ^0.11.0


## 0.1.69 (2024-09-22)


### Improvements

- Bumped ocean version to ^0.10.12


## 0.1.68 (2024-09-17)


### Improvements

- Bumped ocean version to ^0.10.11


## 0.1.67 (2024-09-12)


### Improvements

- Bumped ocean version to ^0.10.10 (#1)


## 0.1.66 (2024-09-06)


### Improvements

- Updated the query for fetching work items such that no more than 20,000 work items can be returned per project using the `$top` API query param (0.1.66)


## 0.1.65 (2024-09-05)


### Improvements

- Updated the work item query langauge to fetch works items per project using System.AreaPath instead of all projects in the current implementation (0.1.65)


## 0.1.64 (2024-09-05)


### Improvements

- Bumped ocean version to ^0.10.9 (#1)


## 0.1.63 (2024-09-05)


### Bug Fixes

- Updated Azure DevOps mapping to handle special characters, fixed project ID references, added work-item logging, and enriched work-item with project data.


## 0.1.62 (2024-09-04)


### Improvements

- Bumped ocean version to ^0.10.8 (#1)


## 0.1.61 (2024-09-01)


### Improvements

- Bumped ocean version to ^0.10.7 (#1)


## 0.1.60 (2024-08-30)


### Improvements

- Bumped ocean version to ^0.10.5 (#1)


## 0.1.59 (2024-08-28)


### Improvements

- Bumped ocean version to ^0.10.4 (#1)


## 0.1.58 (2024-08-28)


### Improvements

- Bumped ocean version to ^0.10.3 (#1)


## 0.1.57 (2024-08-26)


### Improvements

- Bumped ocean version to ^0.10.2 (#1)


## 0.1.56 (2024-08-26)


### Improvements

- Bumped ocean version to ^0.10.1 (#1)


## 0.1.55 (2024-08-22)


### Improvements

- Bumped ocean version to ^0.10.0 (#1)


## 0.1.54 (2024-08-21)

### Features

- Added work items to get issues, tasks, and epics

## 0.1.53 (2024-08-20)


### Improvements

- Bumped ocean version to ^0.9.14 (#1)


## 0.1.52 (2024-08-13)


### Improvements

- Bumped ocean version to ^0.9.13 (#1)


## 0.1.51 (2024-08-11)


### Improvements

- Bumped ocean version to ^0.9.12 (#1)


## 0.1.50 (2024-08-05)


### Improvements

- Bumped ocean version to ^0.9.11 (#1)


## 0.1.49 (2024-08-04)


### Improvements

- Bumped ocean version to ^0.9.10 (#1)


## 0.1.48 (2024-08-01)

### Improvements

- Added target='blank' attribute to links in config and secrets description to make them open in new tab


## 0.1.47 (2024-07-31)

### Improvements

- Upgraded ##  dependencies (#1)


## 0.1.46 (2024-07-31)

### Improvements

- Bumped ocean version to ^0.9.7 (#1)


## 0.1.45 (2024-07-31)

### Improvements

- Bumped ocean version to ^0.9.6 (#1)


## 0.1.44 (2024-07-25)

### Bug Fixes

- Fixed case where comparing events failed because ADO returns unexpected additional keys inside the PublisherInputs.


## 0.1.43 (2024-07-24)

### Improvements

- Bumped ocean version to ^0.9.5


## 0.1.41 (2024-07-18)

### Bug Fixes

- Fixed `visibility` property in mapping which had a typo and changed the default relation to required `false` to be more permissive


## 0.1.41 (2024-07-10)

### Improvements

- Set the `isProjectsLimited` paramater to True by default
- Revise the configuration parameters' descriptions.

## 0.1.40 (2024-07-09)

### Improvements

- Added description to the ##  configuration variables

## 0.1.39 (2024-07-09)

### Improvements

- Bumped ocean version to ^0.9.3 (#1)


## 0.1.38 (2024-07-08)

### Features

- Make webhook creation project-scoped by default

## 0.1.37 (2024-07-07)

### Improvements

- Bumped ocean version to ^0.9.2 (#1)


## 0.1.36 (2024-06-23)

### Improvements

- Bumped ocean version to ^0.9.1 (#1)


## 0.1.35 (2024-06-19)

### Improvements

- Bumped ocean version to ^0.9.0 (#1)


## 0.1.34 (2024-06-16)

### Improvements

- Bumped ocean version to ^0.8.0 (#1)


## 0.1.33 (2024-06-13)

### Improvements

- Bumped ocean version to ^0.7.1 (#1)


## 0.1.32 (2024-06-13)

### Improvements

- Bumped ocean version to ^0.7.0 (#1)


## 0.1.31 (2024-06-10)

### Improvements

- Bumped ocean version to ^0.6.0 (#1)


## 0.1.30 (2024-06-05)

### Improvements

- Bumped ocean version to ^0.5.27 (#1)


## 0.1.29 (2024-06-03)

### Improvements

- Bumped ocean version to ^0.5.25 (#1)


## 0.1.28 (2024-06-02)

### Improvements

- Bumped ocean version to ^0.5.24 (#1)


## 0.1.27 (2024-05-30)

### Improvements

- Bumped ocean version to ^0.5.23 (#1)
- Updated the base image used in the Dockerfile that is created during ##  scaffolding from `python:3.11-slim-buster` to `python:3.11-slim-bookworm`


## 0.1.26 (2024-05-29)

### Improvements

- Bumped ocean version to ^0.5.22 (#1)


## 0.1.25 (2024-05-26)

### Improvements

- Bumped ocean version to ^0.5.21 (#1)


## 0.1.24 (2024-05-26)

### Improvements

- Bumped ocean version to ^0.5.20 (#1)
- Removed the config.yaml file due to unused overrides


## 0.1.23 (2024-05-16)

### Improvements

- Bumped ocean version to ^0.5.19 (#1)


## 0.1.22 (2024-05-15)

### Bug Fixes

- Fixed default relation mapping between service and project (#1)

## 0.1.21 (2024-05-12)

### Improvements

- Bumped ocean version to ^0.5.18 (#1)


## 0.1.20 (2024-05-10)

### Improvements

- Enhanced the jq functionality for both 'repository' and 'repository-policy' identifiers, automatically removing spaces and converting all characters to lowercase by default. (PORT-7916)


## 0.1.19 (2024-05-08)

### Improvements

- Removed spaces from service identifier field (#1)


## 0.1.18 (2024-05-08)

### Improvements

- Changed url to service from api url to remoteUrl (#1)


## 0.1.17 (2024-05-01)

### Improvements

- Bumped ocean version to ^0.5.17 (#1)


## 0.1.16 (2024-05-01)

### Improvements

- Bumped ocean version to ^0.5.16 (#1)


## 0.1.15 (2024-04-30)

### Improvements

- Bumped ocean version to ^0.5.15 (#1)


## 0.1.14 (2024-04-24)

### Improvements

- Bumped ocean version to ^0.5.14 (#1)


## 0.1.13 (2024-04-17)

### Improvements

- Bumped ocean version to ^0.5.12 (#1)


## 0.1.12 (2024-04-15)

### Features

- Added project kind as well as relation between repo and project, to get the team mirror property (PORT-7573)


## 0.1.11 (2024-04-15)

### Bug Fixes

- Made defaultBranch not required in the repository body when fetching repository policies


## 0.1.10 (2024-04-11)

### Improvements

- Bumped ocean version to ^0.5.11 (#1)


## 0.1.9 (2024-04-10)

### Improvements

- Bumped ocean version to ^0.5.10 (#1)


## 0.1.8 (2024-04-01)

### Improvements

- Bumped ocean version to ^0.5.9 (#1)


## 0.1.7 (2024-03-28)

### Improvements

- Bumped ocean version to ^0.5.8 (#1)


## 0.1.6 (2024-03-20)

### Improvements

- Bumped ocean version to ^0.5.7 (#1)


## 0.1.5 (2024-03-17)

### Improvements

- Bumped ocean version to ^0.5.6 (#1)


## 0.1.4 (2024-03-07)

### Bug Fixes

- Fixed issue causing disabled repositories to fail resynchronization for pull requests, policies, and item content (#413)


## 0.1.3 (2024-03-03)

### Improvements

- Bumped ocean version to ^0.5.4 (#1)


## 0.1.2 (2024-03-03)

### Improvements
- Fixed the default scorecard to match the rule

## 0.1.1 (2024-03-03)

### Bugs

- Fix compatibility issue with None type and operand "|"

## 0.1.0 (2024-03-03)

### Features

- Created Azure DevOps ##  using Ocean (PORT-4585)<|MERGE_RESOLUTION|>--- conflicted
+++ resolved
@@ -7,13 +7,13 @@
 
 <!-- towncrier release notes start -->
 
-<<<<<<< HEAD
-## 0.1.116 (2025-02-05)
+## 0.1.131 (2025-02-05)
 
 ### Features
 
 - Added support for ingesting files from Azure DevOps repositories with optimized concurrent processing and pattern matching
-=======
+
+
 ## 0.1.130 (2025-02-25)
 
 
@@ -134,7 +134,6 @@
 - Added support for User kind
 - Added selector `includeMembers` to enable enriching team with members
 
->>>>>>> 619670c6
 
 ## 0.1.115 (2025-02-04)
 
