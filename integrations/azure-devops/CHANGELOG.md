# Changelog

All notable changes to this project will be documented in this file.

The format is based on [Keep a Changelog](https://keepachangelog.com/en/1.0.0/),
and this project adheres to [Semantic Versioning](https://semver.org/spec/v2.0.0.html).

<!-- towncrier release notes start -->
<<<<<<< HEAD

=======
>>>>>>> ba10fed6
# Port_Ocean 0.1.41 (2024-07-10)

### Improvements

<<<<<<< HEAD
- Bumped ocean version to ^0.9.4 (#1)

=======
- Set the `isProjectsLimited` paramater to True by default
- Revise the configuration parameters' descriptions.
>>>>>>> ba10fed6

# Port_Ocean 0.1.40 (2024-07-09)

### Improvements

- Added description to the integration configuration variables

# Port_Ocean 0.1.39 (2024-07-09)

### Improvements

- Bumped ocean version to ^0.9.3 (#1)


# Port_Ocean 0.1.38 (2024-07-08)

### Features

- Make webhook creation project-scoped by default

# Port_Ocean 0.1.37 (2024-07-07)

### Improvements

- Bumped ocean version to ^0.9.2 (#1)


# Port_Ocean 0.1.36 (2024-06-23)

### Improvements

- Bumped ocean version to ^0.9.1 (#1)


# Port_Ocean 0.1.35 (2024-06-19)

### Improvements

- Bumped ocean version to ^0.9.0 (#1)


# Port_Ocean 0.1.34 (2024-06-16)

### Improvements

- Bumped ocean version to ^0.8.0 (#1)


# Port_Ocean 0.1.33 (2024-06-13)

### Improvements

- Bumped ocean version to ^0.7.1 (#1)


# Port_Ocean 0.1.32 (2024-06-13)

### Improvements

- Bumped ocean version to ^0.7.0 (#1)


# Port_Ocean 0.1.31 (2024-06-10)

### Improvements

- Bumped ocean version to ^0.6.0 (#1)


# Port_Ocean 0.1.30 (2024-06-05)

### Improvements

- Bumped ocean version to ^0.5.27 (#1)


# Port_Ocean 0.1.29 (2024-06-03)

### Improvements

- Bumped ocean version to ^0.5.25 (#1)


# Port_Ocean 0.1.28 (2024-06-02)

### Improvements

- Bumped ocean version to ^0.5.24 (#1)


# Port_Ocean 0.1.27 (2024-05-30)

### Improvements

- Bumped ocean version to ^0.5.23 (#1)
- Updated the base image used in the Dockerfile that is created during integration scaffolding from `python:3.11-slim-buster` to `python:3.11-slim-bookworm`


# Port_Ocean 0.1.26 (2024-05-29)

### Improvements

- Bumped ocean version to ^0.5.22 (#1)


# Port_Ocean 0.1.25 (2024-05-26)

### Improvements

- Bumped ocean version to ^0.5.21 (#1)


# Port_Ocean 0.1.24 (2024-05-26)

### Improvements

- Bumped ocean version to ^0.5.20 (#1)
- Removed the config.yaml file due to unused overrides


# Port_Ocean 0.1.23 (2024-05-16)

### Improvements

- Bumped ocean version to ^0.5.19 (#1)


# Port_Ocean 0.1.22 (2024-05-15)

### Bug Fixes

- Fixed default relation mapping between service and project (#1)

# Port_Ocean 0.1.21 (2024-05-12)

### Improvements

- Bumped ocean version to ^0.5.18 (#1)


# Port_Ocean 0.1.20 (2024-05-10)

### Improvements

- Enhanced the jq functionality for both 'repository' and 'repository-policy' identifiers, automatically removing spaces and converting all characters to lowercase by default. (PORT-7916)


# Port_Ocean 0.1.19 (2024-05-08)

### Improvements

- Removed spaces from service identifier field (#1)


# Port_Ocean 0.1.18 (2024-05-08)

### Improvements

- Changed url to service from api url to remoteUrl (#1)


# Port_Ocean 0.1.17 (2024-05-01)

### Improvements

- Bumped ocean version to ^0.5.17 (#1)


# Port_Ocean 0.1.16 (2024-05-01)

### Improvements

- Bumped ocean version to ^0.5.16 (#1)


# Port_Ocean 0.1.15 (2024-04-30)

### Improvements

- Bumped ocean version to ^0.5.15 (#1)


# Port_Ocean 0.1.14 (2024-04-24)

### Improvements

- Bumped ocean version to ^0.5.14 (#1)


# Port_Ocean 0.1.13 (2024-04-17)

### Improvements

- Bumped ocean version to ^0.5.12 (#1)


# Port_Ocean 0.1.12 (2024-04-15)

### Features

- Added project kind as well as relation between repo and project, to get the team mirror property (PORT-7573)


# Port_Ocean 0.1.11 (2024-04-15)

### Bug Fixes

- Made defaultBranch not required in the repository body when fetching repository policies


# Port_Ocean 0.1.10 (2024-04-11)

### Improvements

- Bumped ocean version to ^0.5.11 (#1)


# Port_Ocean 0.1.9 (2024-04-10)

### Improvements

- Bumped ocean version to ^0.5.10 (#1)


# Port_Ocean 0.1.8 (2024-04-01)

### Improvements

- Bumped ocean version to ^0.5.9 (#1)


# Port_Ocean 0.1.7 (2024-03-28)

### Improvements

- Bumped ocean version to ^0.5.8 (#1)


# Port_Ocean 0.1.6 (2024-03-20)

### Improvements

- Bumped ocean version to ^0.5.7 (#1)


# Port_Ocean 0.1.5 (2024-03-17)

### Improvements

- Bumped ocean version to ^0.5.6 (#1)


# Port_Ocean 0.1.4 (2024-03-07)

### Bug Fixes

- Fixed issue causing disabled repositories to fail resynchronization for pull requests, policies, and item content (#413)


# Port_Ocean 0.1.3 (2024-03-03)

### Improvements

- Bumped ocean version to ^0.5.4 (#1)


# 0.1.2 (2024-03-03)

### Improvements
- Fixed the default scorecard to match the rule

# 0.1.1 (2024-03-03)

### Bugs

- Fix compatibility issue with None type and operand "|"

# 0.1.0 (2024-03-03)

### Features

- Created Azure DevOps integration using Ocean (PORT-4585)
<|MERGE_RESOLUTION|>--- conflicted
+++ resolved
@@ -6,21 +6,13 @@
 and this project adheres to [Semantic Versioning](https://semver.org/spec/v2.0.0.html).
 
 <!-- towncrier release notes start -->
-<<<<<<< HEAD
-
-=======
->>>>>>> ba10fed6
 # Port_Ocean 0.1.41 (2024-07-10)
 
 ### Improvements
 
-<<<<<<< HEAD
 - Bumped ocean version to ^0.9.4 (#1)
-
-=======
 - Set the `isProjectsLimited` paramater to True by default
 - Revise the configuration parameters' descriptions.
->>>>>>> ba10fed6
 
 # Port_Ocean 0.1.40 (2024-07-09)
 
