--- conflicted
+++ resolved
@@ -7,21 +7,20 @@
 
 <!-- towncrier release notes start -->
 
-<<<<<<< HEAD
 ## 0.1.91 (2024-12-12)
-=======
+
+
+### Improvements
+
+- Fixed pagination in Azure DevOps integration by replacing `skip` pagination with `continuationToken` for `generate_releases` method.
+
 ## 0.1.91 (2024-12-10)
->>>>>>> 3120fb56
-
-
-### Improvements
-
-<<<<<<< HEAD
-- Fixed pagination in Azure DevOps integration by replacing `skip` pagination with `continuationToken` for `generate_releases` method.
-=======
+
+
+### Improvements
+
 - Added support for expanding the work item response
 
->>>>>>> 3120fb56
 
 ## 0.1.90 (2024-12-10)
 
