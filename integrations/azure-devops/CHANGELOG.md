--- conflicted
+++ resolved
@@ -7,21 +7,21 @@
 
 <!-- towncrier release notes start -->
 
-<<<<<<< HEAD
-## 0.4.38 (2025-11-25)
-=======
-## 0.4.38 (2025-11-24)
->>>>>>> c97c48d8
-
-
-### Improvements
-
-<<<<<<< HEAD
+## 0.4.39 (2025-11-25)
+
+
+### Improvements
+
 - Use Azure DevOps service `.id` as `identifier` for `repository` kind to ensure stable, unique keys and avoid normalization issues during resync and live events.
 - Update identifiers for repository-policy, work-item and release in default mapping
-=======
+
+
+## 0.4.38 (2025-11-24)
+
+
+### Improvements
+
 - Enrich Pipeline Deployments with Project Data
->>>>>>> c97c48d8
 
 
 ## 0.4.37 (2025-11-24)
