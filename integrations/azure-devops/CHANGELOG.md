--- conflicted
+++ resolved
@@ -7,20 +7,20 @@
 
 <!-- towncrier release notes start -->
 
-<<<<<<< HEAD
-## 0.4.0 (2025-08-28)
-=======
+## 0.4.0 (2025-09-11)
+
+
+### Improvements
+
+- Implemented rate limiter to handle both `X-RateLimit-Reset` and `Retry-After` headers
+
+
 ## 0.3.11 (2025-09-10)
->>>>>>> 0b134018
-
-
-### Improvements
-
-<<<<<<< HEAD
-- Implemented rate limiter to handle both `X-RateLimit-Reset` and `Retry-After` headers
-=======
+
+
+### Improvements
+
 - Bumped ocean version to ^0.28.4
->>>>>>> 0b134018
 
 
 ## 0.3.10 (2025-09-08)
