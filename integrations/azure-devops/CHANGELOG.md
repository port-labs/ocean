--- conflicted
+++ resolved
@@ -7,21 +7,16 @@
 
 <!-- towncrier release notes start -->
 
-<<<<<<< HEAD
-## 0.4.34 (2025-11-21)
-
+## 0.4.34 (2025-11-23)
+
+
+### Improvements
+
+- Bumped ocean version to ^0.29.10
 
 ### Features
 
 - Added support for `min_time_in_days` selector option in pull request kind
-=======
-## 0.4.34 (2025-11-23)
-
-
-### Improvements
-
-- Bumped ocean version to ^0.29.10
->>>>>>> 6e3abc09
 
 
 ## 0.4.33 (2025-11-20)
