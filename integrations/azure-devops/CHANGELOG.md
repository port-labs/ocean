# Changelog

All notable changes to this project will be documented in this file.

The format is based on [Keep a Changelog](https://keepachangelog.com/en/1.0.0/),
and this project adheres to [Semantic Versioning](https://semver.org/spec/v2.0.0.html).

<!-- towncrier release notes start -->

<<<<<<< HEAD

## 0.1.118 (2025-02-10)


### Bug Fixes

- Modified the work item fetching logic to retrieve work items in paginated batches rather than loading up to 19,999 items in a single request.

=======
## 0.1.118 (2025-02-11)


### Bugfix

- Fixed an issue where if the organization url was formatted like https://XXX.visualstudio.com pulling users would return 404
>>>>>>> 24fe2cb6

## 0.1.117 (2025-02-09)


### Improvements

- Bumped ocean version to ^0.18.9


## 0.1.116 (2025-02-5)


### Improvements

- Added support for User kind
- Added selector `includeMembers` to enable enriching team with members


## 0.1.115 (2025-02-04)


### Improvements

- Bumped ocean version to ^0.18.8


## 0.1.114 (2025-01-29)


### Improvements

- Bumped ocean version to ^0.18.6


## 0.1.113 (2025-01-28)


### Improvements

- Bumped ocean version to ^0.18.5


## 0.1.112 (2025-01-23)


### Improvements

- Bumped ocean version to ^0.18.4


## 0.1.111 (2025-01-22)


### Improvements

- Bumped ocean version to ^0.18.3


## 0.1.110 (2025-01-22)


### Improvements

- Bumped ocean version to ^0.18.2


## 0.1.109 (2025-01-21)


### Improvements

- Bumped ocean version to ^0.18.1


## 0.1.108 (2025-01-19)


### Improvements

- Bumped ocean version to ^0.18.0


## 0.1.107 (2025-01-16)


### Improvements

- Bumped ocean version to ^0.17.8


## 0.1.106 (2025-01-15)


### Improvements

- Bumped jinja version to 3.1.5


## 0.1.105 (2025-01-12)


### Improvements

- Bumped ocean version to ^0.17.7


## 0.1.104 (2025-01-08)


### Bug Fixes

- Fixed bug where push events for port.yml file aren't processed for default branches


## 0.1.103 (2025-01-07)


### Improvements

- Bumped ocean version to ^0.17.5


## 0.1.102 (2025-01-02)


### Improvements

- Bumped ocean version to ^0.17.4


## 0.1.101 (2025-01-02)


### Improvements

- Bumped ocean version to ^0.17.3


## 0.1.100 (2024-12-31)


### Improvements

- Bumped ocean version to ^0.17.2


## 0.1.99 (2024-12-30)


### Improvements

- Added title to the configuration properties


## 0.1.98 (2024-12-26)


### Improvements

- Bumped ocean version to ^0.16.1


## 0.1.97 (2024-12-24)


### Improvements

- Bumped ocean version to ^0.16.0


## 0.1.96 (2024-12-22)


### Improvements

- Bumped ocean version to ^0.15.3


## 0.1.95 (2024-12-15)


### Improvements

- Bumped ocean version to ^0.15.2


## 0.1.94 (2024-12-15)


### Improvements

- Bumped ocean version to ^0.15.1


## 0.1.93 (2024-12-12)


### Bug Fixes

- Fixed pagination in Azure DevOps integration by replacing `skip` pagination with `continuationToken` for `generate_releases` method.

## 0.1.92 (2024-12-12)


### Improvements

- Bumped ocean version to ^0.15.0


## 0.1.91 (2024-12-10)


### Improvements

- Added support for expanding the work item response


## 0.1.90 (2024-12-10)


### Improvements

- Bumped ocean version to ^0.14.7


## 0.1.89 (2024-12-04)


### Improvements

- Bumped ocean version to ^0.14.6


## 0.1.88 (2024-12-04)


### Improvements

- Bumped ocean version to ^0.14.5


## 0.1.87 (2024-11-25)


### Improvements

- Bumped ocean version to ^0.14.3


## 0.1.86 (2024-11-25)


### Improvements

- Bumped ocean version to ^0.14.2


## 0.1.85 (2024-11-21)


### Improvements

- Bumped ocean version to ^0.14.1


## 0.1.84 (2024-11-12)


### Improvements

- Bumped ocean version to ^0.14.0


## 0.1.83 (2024-11-12)


### Improvements

- Updated wiql base query to use immutable fields for fetching work items related to a project


## 0.1.82 (2024-11-12)


### Improvements


- Bumped ocean version to ^0.13.1


## 0.1.81 (2024-11-10)


### Improvements

- Bumped ocean version to ^0.13.0


## 0.1.80 (2024-11-10)


### Improvements

- Bumped ocean version to ^0.12.9


## 0.1.79 (2024-11-07)


### Bug Fixes

- Fixed the API endpoint used in the boards kind to iterate through all project teams, ensuring non-default team boards and columns are ingested


## 0.1.78 (2024-11-06)


### Improvements

- Bumped ocean version to ^0.12.8


## 0.1.77 (2024-10-23)


### Improvements

- Bumped ocean version to ^0.12.7


## 0.1.76 (2024-10-22)


### Improvements

- Bumped ocean version to ^0.12.6


## 0.1.75 (2024-10-14)


### Improvements

- Bumped ocean version to ^0.12.4


## 0.1.74 (2024-10-10)


### Improvements


- Added support for ingesting boards and columns


## 0.1.73 (2024-10-09)


### Improvements


- Bumped ocean version to ^0.12.3


## 0.1.72 (2024-10-08)


### Improvements


- Bumped ocean version to ^0.12.2


## 0.1.71 (2024-10-01)


### Improvements


- Bumped ocean version to ^0.12.1


## 0.1.70 (2024-09-29)


### Improvements

- Bumped ocean version to ^0.11.0


## 0.1.69 (2024-09-22)


### Improvements

- Bumped ocean version to ^0.10.12


## 0.1.68 (2024-09-17)


### Improvements

- Bumped ocean version to ^0.10.11


## 0.1.67 (2024-09-12)


### Improvements

- Bumped ocean version to ^0.10.10 (#1)


## 0.1.66 (2024-09-06)


### Improvements

- Updated the query for fetching work items such that no more than 20,000 work items can be returned per project using the `$top` API query param (0.1.66)


## 0.1.65 (2024-09-05)


### Improvements

- Updated the work item query langauge to fetch works items per project using System.AreaPath instead of all projects in the current implementation (0.1.65)


## 0.1.64 (2024-09-05)


### Improvements

- Bumped ocean version to ^0.10.9 (#1)


## 0.1.63 (2024-09-05)


### Bug Fixes

- Updated Azure DevOps mapping to handle special characters, fixed project ID references, added work-item logging, and enriched work-item with project data.


## 0.1.62 (2024-09-04)


### Improvements

- Bumped ocean version to ^0.10.8 (#1)


## 0.1.61 (2024-09-01)


### Improvements

- Bumped ocean version to ^0.10.7 (#1)


## 0.1.60 (2024-08-30)


### Improvements

- Bumped ocean version to ^0.10.5 (#1)


## 0.1.59 (2024-08-28)


### Improvements

- Bumped ocean version to ^0.10.4 (#1)


## 0.1.58 (2024-08-28)


### Improvements

- Bumped ocean version to ^0.10.3 (#1)


## 0.1.57 (2024-08-26)


### Improvements

- Bumped ocean version to ^0.10.2 (#1)


## 0.1.56 (2024-08-26)


### Improvements

- Bumped ocean version to ^0.10.1 (#1)


## 0.1.55 (2024-08-22)


### Improvements

- Bumped ocean version to ^0.10.0 (#1)


## 0.1.54 (2024-08-21)

### Features

- Added work items to get issues, tasks, and epics

## 0.1.53 (2024-08-20)


### Improvements

- Bumped ocean version to ^0.9.14 (#1)


## 0.1.52 (2024-08-13)


### Improvements

- Bumped ocean version to ^0.9.13 (#1)


## 0.1.51 (2024-08-11)


### Improvements

- Bumped ocean version to ^0.9.12 (#1)


## 0.1.50 (2024-08-05)


### Improvements

- Bumped ocean version to ^0.9.11 (#1)


## 0.1.49 (2024-08-04)


### Improvements

- Bumped ocean version to ^0.9.10 (#1)


## 0.1.48 (2024-08-01)

### Improvements

- Added target='blank' attribute to links in config and secrets description to make them open in new tab


## 0.1.47 (2024-07-31)

### Improvements

- Upgraded ##  dependencies (#1)


## 0.1.46 (2024-07-31)

### Improvements

- Bumped ocean version to ^0.9.7 (#1)


## 0.1.45 (2024-07-31)

### Improvements

- Bumped ocean version to ^0.9.6 (#1)


## 0.1.44 (2024-07-25)

### Bug Fixes

- Fixed case where comparing events failed because ADO returns unexpected additional keys inside the PublisherInputs.


## 0.1.43 (2024-07-24)

### Improvements

- Bumped ocean version to ^0.9.5


## 0.1.41 (2024-07-18)

### Bug Fixes

- Fixed `visibility` property in mapping which had a typo and changed the default relation to required `false` to be more permissive


## 0.1.41 (2024-07-10)

### Improvements

- Set the `isProjectsLimited` paramater to True by default
- Revise the configuration parameters' descriptions.

## 0.1.40 (2024-07-09)

### Improvements

- Added description to the ##  configuration variables

## 0.1.39 (2024-07-09)

### Improvements

- Bumped ocean version to ^0.9.3 (#1)


## 0.1.38 (2024-07-08)

### Features

- Make webhook creation project-scoped by default

## 0.1.37 (2024-07-07)

### Improvements

- Bumped ocean version to ^0.9.2 (#1)


## 0.1.36 (2024-06-23)

### Improvements

- Bumped ocean version to ^0.9.1 (#1)


## 0.1.35 (2024-06-19)

### Improvements

- Bumped ocean version to ^0.9.0 (#1)


## 0.1.34 (2024-06-16)

### Improvements

- Bumped ocean version to ^0.8.0 (#1)


## 0.1.33 (2024-06-13)

### Improvements

- Bumped ocean version to ^0.7.1 (#1)


## 0.1.32 (2024-06-13)

### Improvements

- Bumped ocean version to ^0.7.0 (#1)


## 0.1.31 (2024-06-10)

### Improvements

- Bumped ocean version to ^0.6.0 (#1)


## 0.1.30 (2024-06-05)

### Improvements

- Bumped ocean version to ^0.5.27 (#1)


## 0.1.29 (2024-06-03)

### Improvements

- Bumped ocean version to ^0.5.25 (#1)


## 0.1.28 (2024-06-02)

### Improvements

- Bumped ocean version to ^0.5.24 (#1)


## 0.1.27 (2024-05-30)

### Improvements

- Bumped ocean version to ^0.5.23 (#1)
- Updated the base image used in the Dockerfile that is created during ##  scaffolding from `python:3.11-slim-buster` to `python:3.11-slim-bookworm`


## 0.1.26 (2024-05-29)

### Improvements

- Bumped ocean version to ^0.5.22 (#1)


## 0.1.25 (2024-05-26)

### Improvements

- Bumped ocean version to ^0.5.21 (#1)


## 0.1.24 (2024-05-26)

### Improvements

- Bumped ocean version to ^0.5.20 (#1)
- Removed the config.yaml file due to unused overrides


## 0.1.23 (2024-05-16)

### Improvements

- Bumped ocean version to ^0.5.19 (#1)


## 0.1.22 (2024-05-15)

### Bug Fixes

- Fixed default relation mapping between service and project (#1)

## 0.1.21 (2024-05-12)

### Improvements

- Bumped ocean version to ^0.5.18 (#1)


## 0.1.20 (2024-05-10)

### Improvements

- Enhanced the jq functionality for both 'repository' and 'repository-policy' identifiers, automatically removing spaces and converting all characters to lowercase by default. (PORT-7916)


## 0.1.19 (2024-05-08)

### Improvements

- Removed spaces from service identifier field (#1)


## 0.1.18 (2024-05-08)

### Improvements

- Changed url to service from api url to remoteUrl (#1)


## 0.1.17 (2024-05-01)

### Improvements

- Bumped ocean version to ^0.5.17 (#1)


## 0.1.16 (2024-05-01)

### Improvements

- Bumped ocean version to ^0.5.16 (#1)


## 0.1.15 (2024-04-30)

### Improvements

- Bumped ocean version to ^0.5.15 (#1)


## 0.1.14 (2024-04-24)

### Improvements

- Bumped ocean version to ^0.5.14 (#1)


## 0.1.13 (2024-04-17)

### Improvements

- Bumped ocean version to ^0.5.12 (#1)


## 0.1.12 (2024-04-15)

### Features

- Added project kind as well as relation between repo and project, to get the team mirror property (PORT-7573)


## 0.1.11 (2024-04-15)

### Bug Fixes

- Made defaultBranch not required in the repository body when fetching repository policies


## 0.1.10 (2024-04-11)

### Improvements

- Bumped ocean version to ^0.5.11 (#1)


## 0.1.9 (2024-04-10)

### Improvements

- Bumped ocean version to ^0.5.10 (#1)


## 0.1.8 (2024-04-01)

### Improvements

- Bumped ocean version to ^0.5.9 (#1)


## 0.1.7 (2024-03-28)

### Improvements

- Bumped ocean version to ^0.5.8 (#1)


## 0.1.6 (2024-03-20)

### Improvements

- Bumped ocean version to ^0.5.7 (#1)


## 0.1.5 (2024-03-17)

### Improvements

- Bumped ocean version to ^0.5.6 (#1)


## 0.1.4 (2024-03-07)

### Bug Fixes

- Fixed issue causing disabled repositories to fail resynchronization for pull requests, policies, and item content (#413)


## 0.1.3 (2024-03-03)

### Improvements

- Bumped ocean version to ^0.5.4 (#1)


## 0.1.2 (2024-03-03)

### Improvements
- Fixed the default scorecard to match the rule

## 0.1.1 (2024-03-03)

### Bugs

- Fix compatibility issue with None type and operand "|"

## 0.1.0 (2024-03-03)

### Features

- Created Azure DevOps ##  using Ocean (PORT-4585)<|MERGE_RESOLUTION|>--- conflicted
+++ resolved
@@ -7,23 +7,21 @@
 
 <!-- towncrier release notes start -->
 
-<<<<<<< HEAD
-
-## 0.1.118 (2025-02-10)
+## 0.1.119 (2025-02-11)
 
 
 ### Bug Fixes
 
 - Modified the work item fetching logic to retrieve work items in paginated batches rather than loading up to 19,999 items in a single request.
 
-=======
+
 ## 0.1.118 (2025-02-11)
 
 
 ### Bugfix
 
 - Fixed an issue where if the organization url was formatted like https://XXX.visualstudio.com pulling users would return 404
->>>>>>> 24fe2cb6
+
 
 ## 0.1.117 (2025-02-09)
 
