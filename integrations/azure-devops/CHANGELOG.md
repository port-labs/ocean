--- conflicted
+++ resolved
@@ -6,20 +6,20 @@
 and this project adheres to [Semantic Versioning](https://semver.org/spec/v2.0.0.html).
 
 <!-- towncrier release notes start -->
+## 0.4.9 (2025-09-25)
+
+
+### Improvements
+
+- Bumped ocean version to ^0.28.8
 
 ## 0.4.8 (2025-09-25)
 
 
-<<<<<<< HEAD
-### Improvements
-
-- Bumped ocean version to ^0.28.8
-=======
 ### Bug fixes
 
 - Handle request timeouts introduced by throttling delays.
 - Change expected headers to lowercase
->>>>>>> e3e1d41b
 
 
 ## 0.4.7 (2025-09-24)
