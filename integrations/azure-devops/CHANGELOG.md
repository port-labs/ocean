--- conflicted
+++ resolved
@@ -7,21 +7,20 @@
 
 <!-- towncrier release notes start -->
 
-<<<<<<< HEAD
-## 0.4.20 (2025-10-28)
+## 0.4.21 (2025-10-28)
 
 
 ### Bug Fixes
 
 - Fixed linting error caused by ReadTimeout exception
-=======
+
+
 ## 0.4.20 (2025-10-27)
 
 
 ### Improvements
 
 - Bumped ocean version to ^0.28.18
->>>>>>> 78a6a5e9
 
 
 ## 0.4.19 (2025-10-26)
