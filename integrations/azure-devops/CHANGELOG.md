--- conflicted
+++ resolved
@@ -7,21 +7,22 @@
 
 <!-- towncrier release notes start -->
 
-<<<<<<< HEAD
-## 0.1.72 (2024-10-02)
-=======
+## 0.1.73 (2024-10-08)
+
+
+### Improvements
+
+
+- Added support for ingesting boards and columns
+
+
 ## 0.1.72 (2024-10-08)
->>>>>>> d07916c9
-
-
-### Improvements
-
-<<<<<<< HEAD
-
-- Added support for ingesting boards and columns
-=======
+
+
+### Improvements
+
+
 - Bumped ocean version to ^0.12.2
->>>>>>> d07916c9
 
 
 ## 0.1.71 (2024-10-01)
