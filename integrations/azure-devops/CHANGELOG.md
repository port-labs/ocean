# Changelog

All notable changes to this project will be documented in this file.

The format is based on [Keep a Changelog](https://keepachangelog.com/en/1.0.0/),
and this project adheres to [Semantic Versioning](https://semver.org/spec/v2.0.0.html).

<!-- towncrier release notes start -->

<<<<<<< HEAD
## 0.4.38 (2025-11-24)


### Features

- Added support for `min_time_in_days` selector option in pull request kind
- Added support for `max_results` selector option for closed pull requests
=======
## 0.4.39 (2025-11-25)


### Improvements

- Bumped ocean version to ^0.30.3


## 0.4.38 (2025-11-24)


### Improvements

- Enrich Pipeline Deployments with Project Data
>>>>>>> 5aa45b8e


## 0.4.37 (2025-11-24)


### Improvements

- Bumped ocean version to ^0.30.2


## 0.4.36 (2025-11-23)


### Improvements

- Bumped ocean version to ^0.30.1


## 0.4.35 (2025-11-23)


### Improvements

- Bumped ocean version to ^0.30.0


## 0.4.34 (2025-11-23)


### Improvements

- Bumped ocean version to ^0.29.10


## 0.4.33 (2025-11-20)


### Improvements

- Bumped ocean version to ^0.29.9


## 0.4.32 (2025-11-19)


### Improvements

- Bumped ocean version to ^0.29.8


## 0.4.31 (2025-11-18)


### Improvements

- Bumped ocean version to ^0.29.7


## 0.4.30 (2025-11-13)


### Bug Fixes

- Updated `PULL_REQUEST_SEARCH_CRITERIA` so that filters for both "abandoned" and "completed" pull requests now include a closed time range to improve query accuracy.
- Added new tests to validate that "abandoned" and "completed" pull request filters correctly utilize the "closed" time range.


## 0.4.30 (2025-11-17)


### Improvements

- Bumped ocean version to ^0.29.6


## 0.4.30 (2025-11-14)


### Bug Fixes

- Fixed file pattern processing to handle multiple glob patterns with the same base path instead of only processing the first pattern


## 0.4.29 (2025-11-10)


### Improvements

- Bumped ocean version to ^0.29.5


## 0.4.28 (2025-11-10)


### Improvements

- Align itemsBatch payload with API to reduce payload size and prevent validation errors during resync.


## 0.4.27 (2025-11-10)


### Improvements

- Bumped ocean version to ^0.29.4


## 0.4.26 (2025-11-09)


### Improvements

- Bumped starlette version to 0.49.3

## 0.4.25 (2025-11-09)


### Improvements

- Bumped ocean version to ^0.29.3


## 0.4.24 (2025-11-09)


### Improvements

- Bumped ocean version to ^0.29.2


## 0.4.23 (2025-11-06)


### Improvements

- Bumped ocean version to ^0.29.1


## 0.4.22 (2025-11-04)


### Improvements

- Bumped ocean version to ^0.29.0


## 0.4.21 (2025-11-02)


### Improvements

- Bumped ocean version to ^0.28.19


## 0.4.20 (2025-10-27)


### Improvements

- Bumped ocean version to ^0.28.18


## 0.4.19 (2025-10-26)


### Improvements

- Bumped ocean version to ^0.28.17


## 0.4.18 (2025-10-22)


### Bug Fix

- Increase timeout for itemsbatch

## 0.4.17 (2025-10-22)


### Improvements

- Added live events support for branch kind


## 0.4.16 (2025-10-21)


### Improvements

- Bumped ocean version to ^0.28.16


## 0.4.16 (2025-10-20)


### Improvements

- Bumped ocean version to ^0.28.15


## 0.4.15 (2025-10-20)


### Features

- Added support for branch kind


## 0.4.14 (2025-10-15)


### Improvements

- Bumped ocean version to ^0.28.14


## 0.4.13 (2025-09-30)


### Improvements

- Bumped ocean version to ^0.28.12


## 0.4.12 (2025-09-30)


### Improvements

- Updated spec file of Azure DevOps to support docs


## 0.4.11 (2025-09-28)


### Improvements

- Bumped ocean version to ^0.28.11


## 0.4.10 (2025-09-25)


### Improvements

- Bumped ocean version to ^0.28.9


## 0.4.9 (2025-09-25)


### Improvements

- Bumped ocean version to ^0.28.8

## 0.4.8 (2025-09-25)


### Bug fixes

- Handle request timeouts introduced by throttling delays.
- Change expected headers to lowercase


## 0.4.7 (2025-09-24)


### Features

- Added support for Iteration kind


## 0.4.6 (2025-09-22)


### Improvements

- Added code coverage support for test runs in Azure DevOps integration
- Added `codeCoverage` selector option to include coverage data with test runs
- Enhanced test runs enrichment with configurable coverage flags
- Optimized async processing for test results and coverage data fetching


## 0.4.5 (2025-09-18)


### Features

- Added support for build kind
- Added support for pipeline stage kind
- Added support for pipeline runs kind


## 0.4.4 (2025-09-17)


### Improvements

- Bumped ocean version to ^0.28.7


## 0.4.3 (2025-09-16)


### Features

- Added support for test-run kind in Azure DevOps integration
- Added enrichment to include test results


## 0.4.2 (2025-09-16)


### Features

- Added support for envrionments kind in Azure DevOps integration
- Added support for release_deployment kind in Azure DevOps integration
- Added support for pipeline_deployment kind in Azure DevOps integration


## 0.4.1 (2025-09-16)


### Improvements

- Bumped ocean version to ^0.28.5


## 0.4.0 (2025-09-11)


### Improvements

- Implemented rate limiter to handle both `X-RateLimit-Reset` and `Retry-After` headers


## 0.3.12 (2025-09-11)


### Improvements

- Enhanced payload validation for file, folder, and pull request event kinds.
- Improved error handling and schema checks to ensure consistent processing and reduced failed syncs.


## 0.3.11 (2025-09-10)


### Improvements

- Bumped ocean version to ^0.28.4


## 0.3.10 (2025-09-08)


### Improvements

- Bumped ocean version to ^0.28.3


## 0.3.9 (2025-08-28)


### Improvements

- Bumped ocean version to ^0.28.2


## 0.3.8 (2025-08-27)


### Improvements

- Bumped ocean version to ^0.28.1


## 0.3.7 (2025-08-25)


### Improvements

- Bumped ocean version to ^0.28.0


## 0.3.6 (2025-08-24)


### Improvements

- Bumped ocean version to ^0.27.10


## 0.3.5 (2025-08-20)


### Improvements

- Bumped ocean version to ^0.27.9


## 0.3.4 (2025-08-18)


### Improvements

- Bumped ocean version to ^0.27.8


## 0.3.3 (2025-08-17)


### Improvements

- Bumped ocean version to ^0.27.7


## 0.3.2 (2025-08-13)


### Improvements

- Bumped ocean version to ^0.27.6


## 0.3.1 (2025-08-13)


### Improvements

- Bumped ocean version to ^0.27.5


## 0.3.0 (2025-08-12)


### Improvements

- Enhanced pipeline resync logic to conditionally enrich with repository data based on selector configuration
- Extended Azure DevOps resource configs to support pipeline-specific selectors


## 0.2.41 (2025-08-11)


### Improvements

- Bumped ocean version to ^0.27.3


## 0.2.40 (2025-08-11)


### Improvements

- Bumped ocean version to ^0.27.2


## 0.2.39 (2025-08-07)


### Improvements

- Bumped ocean version to ^0.27.1


## 0.2.38 (2025-08-06)


## Improvements

- Added glob pattern support in AzureDevopsClient which allows for path in mapping to be passed as (e.g., `**/*.yaml`, `/src/**/*.json`)
- Optimized file fetching using itemsbatch API and path descriptors


## 0.2.37 (2025-08-05)


### Improvements

- Bumped ocean version to ^0.27.0


## 0.2.36 (2025-08-04)


### Improvements

- Bumped ocean version to ^0.26.3


## 0.2.35 (2025-08-03)


### Improvements

- Bumped ocean version to ^0.26.2


## 0.2.34 (2025-07-20)


### Improvements

- Bumped ocean version to ^0.26.1


## 0.2.33 (2025-07-16)


### Improvements

- Bumped ocean version to ^0.25.5


## 0.2.32 (2025-07-08)


### Bug Fix

- Fixed bug in file kind live event causing tracked file not getting deleted from port when file has been deleted from ADO repo.


## 0.2.31 (2025-07-07)


### Improvements

- Bumped ocean version to ^0.25.0



## 0.2.30 (2025-07-03)


### Bug Fix

- Fixed pagination in Azure DevOps integration where `continuationToken` is not present in header


## 0.2.29 (2025-07-02)


### Improvements

- Bumped ocean version to ^0.24.22


## 0.2.28 (2025-06-30)


### Improvements

- Bumped ocean version to ^0.24.21


## 0.2.27 (2025-06-26)


### Improvements

- Bumped ocean version to ^0.24.20


## 0.2.26 (2025-06-25)


### Improvements

- Bumped ocean version to ^0.24.19


## 0.2.25 (2025-06-24)


### Improvements

- Bumped ocean version to ^0.24.18


## 0.2.24 (2025-06-23)


### Improvements

- Bumped ocean version to ^0.24.17


## 0.2.23 (2025-06-22)


### Improvements

- Bumped ocean version to ^0.24.16


## 0.2.22 (2025-06-22)


### Improvements

- Upgraded integration requests dependency (#1)


## 0.2.21 (2025-06-22)


### Improvements

- Bumped ocean version to ^0.24.15


## 0.2.20 (2025-06-22)


### Improvements

- Bumped ocean version to ^0.24.12


## 0.2.19 (2025-06-22)


### Improvements

- Bumped ocean version to ^0.24.12


## 0.2.18 (2025-06-16)


### Improvements

- Bumped ocean version to ^0.24.11


## 0.2.17 (2025-06-15)


### Improvements

- Bumped ocean version to ^0.24.10


## 0.2.16 (2025-06-11)


### Improvements

- Bumped ocean version to ^0.24.8


## 0.2.15 (2025-06-11)


### Improvements

- Bumped ocean version to ^0.24.7


## 0.2.14 (2025-06-09)


### Improvements

- Bumped ocean version to ^0.24.6


## 0.2.13 (2025-06-09)


### Improvements

- Bumped ocean version to ^0.24.5


## 0.2.12 (2025-06-09)


### Improvements

- Bumped ocean version to ^0.24.4


## 0.2.11 (2025-06-08)


### Improvements

- Bumped ocean version to ^0.24.3


## 0.2.10 (2025-06-05)

### Features

- Added live events for folder kind


## 0.2.9 (2025-06-04)

### Improvements

- Bumped ocean version to ^0.24.2


## 0.2.8 (2025-06-03)


### Improvements

- Bumped ocean version to ^0.24.1


## 0.2.7 (2025-06-03)


### Improvements

- Bumped ocean version to ^0.24.0


## 0.2.6 (2025-06-01)


### Improvements

- Bumped ocean version to ^0.23.5



## 0.2.5 (2025-05-29)


### Improvements

- Bumped ocean version to ^0.23.4


## 0.2.4 (2025-05-28)


### Improvements

- Bumped ocean version to ^0.23.3


## 0.2.3 (2025-05-28)


### Improvements

- Bumped ocean version to ^0.23.2


## 0.2.2 (2025-05-27)


### Improvements

- Bumped ocean version to ^0.23.1


## 0.2.1 (2025-05-27)


### Improvements

- Bumped ocean version to ^0.23.0


## 0.2.0 (2025-05-26)

### Features

 Transitioned live events management to ocean’s `LiveEventProcessorManager` to streamline processing

## 0.1.156 (2025-05-26)


### Improvements

- Bumped ocean version to ^0.22.12


## 0.1.155 (2025-05-26)


### Improvements

- Bumped ocean version to ^0.22.11


## 0.1.154 (2025-05-21)


### Improvements

- Added support for monorepo


## 0.1.153 (2025-05-20)

### Improvements

- Bumped ocean version to ^0.22.10


## 0.1.152 (2025-05-19)


### Improvements

- Bumped ocean version to ^0.22.9


## 0.1.151 (2025-05-15)


### Improvements

- Bumped ocean version to ^0.22.8


## 0.1.150 (2025-05-12)


### Improvements

- Bumped ocean version to ^0.22.7


## 0.1.149 (2025-05-07)


### Bug Fixes

- Fixed `AzureDevopsClient` to support self-hosted Azure DevOps instances to preserve base URLs for self-hosted cases.


## 0.1.148 (2025-05-06)


### Improvements

- Bumped ocean version to ^0.22.6


## 0.1.147 (2025-04-27)


### Bug Fixes

- Resolved "h11 accepts some malformed Chunked-Encoding bodies" h11 vulnerability

### Improvements

- Bumped ocean version to ^0.22.5


## 0.1.146 (2025-04-15)


### Improvements

- Bumped ocean version to ^0.22.4


## 0.1.145 (2025-04-15)


### Improvements

- Bumped ocean version to ^0.22.3


## 0.1.144 (2025-04-07)


### Improvements

- Bumped ocean version to ^0.22.2


## 0.1.143 (2025-04-03)


### Improvements

- Added support for fetching pull requests concurently


## 0.1.142 (2025-04-03)


### Improvements

- Bumped ocean version to ^0.22.1


## 0.1.141 (2025-03-24)


### Improvements

- Bumped ocean version to ^0.22.0


## 0.1.140 (2025-03-18)


### Improvements

- Added support for ingesting files from Azure DevOps repositories


## 0.1.139 (2025-03-13)


### Bug Fixes

- Fixed bug where other resource types fail JSON decoding due to lack of response body in 404 errors


## 0.1.138 (2025-03-13)


### Improvements

- Bumped ocean version to ^0.21.5


## 0.1.137 (2025-03-12)


### Improvements

- Bumped ocean version to ^0.21.4


## 0.1.136 (2025-03-10)


### Improvements

- Bumped ocean version to ^0.21.3


## 0.1.135 (2025-03-09)


### Improvements

- Bumped ocean version to ^0.21.1


## 0.1.134 (2025-03-04)


### Bug Fixes

- Fixed bug causing repositories of disabled projects to be fetched, causing failure to retrieve child objects of the repositories


## 0.1.133 (2025-03-03)


### Improvements

- Bumped ocean version to ^0.21.0


## 0.1.132 (2025-02-26)


### Bug Fixes

- Fixed bug causing repositories of disabled projects to be fetched, causing failure to retrieve child objects of the repositories


## 0.1.131 (2025-02-26)


### Improvements

- Bumped ocean version to ^0.20.4


## 0.1.130 (2025-02-25)


### Improvements

- Bumped ocean version to ^0.20.4


## 0.1.129 (2025-02-24)


### Improvements

- Bumped ocean version to ^0.20.3


## 0.1.128 (2025-02-23)


### Improvements

- Bumped ocean version to ^0.20.2


## 0.1.127 (2025-02-23)


### Improvements

- Bumped ocean version to ^0.20.1


## 0.1.126 (2025-02-19)


### Improvements

- Bumped ocean version to ^0.20.0


## 0.1.125 (2025-02-19)


### Improvements

- Bumped ocean version to ^0.19.3


## 0.1.124 (2025-02-19)


### Improvements

- Bumped ocean version to ^0.19.2


## 0.1.123 (2025-02-19)


### Improvements

- Bumped ocean version to ^0.19.1


## 0.1.122 (2025-02-18)


### Bug Fixes

- Fixed bug where inappropriate log level is used leading to the integration crashing


## 0.1.121 (2025-02-13)


### Improvements

- Bumped cryptography version to ^44.0.1


## 0.1.120 (2025-02-11)


### Bug Fixes

- Fixed an issue where if the organization URL was formatted like https://org.visualstudio.com pulling release would return 404


## 0.1.119 (2025-02-11)


### Bug Fixes

- Modified the work item fetching logic to retrieve work items in paginated batches rather than loading up to 19,999 items in a single request.


## 0.1.118 (2025-02-11)


### Bugfix

- Fixed an issue where if the organization url was formatted like https://XXX.visualstudio.com pulling users would return 404


## 0.1.117 (2025-02-09)


### Improvements

- Bumped ocean version to ^0.18.9


## 0.1.116 (2025-02-5)


### Improvements

- Added support for User kind
- Added selector `includeMembers` to enable enriching team with members


## 0.1.115 (2025-02-04)


### Improvements

- Bumped ocean version to ^0.18.8


## 0.1.114 (2025-01-29)


### Improvements

- Bumped ocean version to ^0.18.6


## 0.1.113 (2025-01-28)


### Improvements

- Bumped ocean version to ^0.18.5


## 0.1.112 (2025-01-23)


### Improvements

- Bumped ocean version to ^0.18.4


## 0.1.111 (2025-01-22)


### Improvements

- Bumped ocean version to ^0.18.3


## 0.1.110 (2025-01-22)


### Improvements

- Bumped ocean version to ^0.18.2


## 0.1.109 (2025-01-21)


### Improvements

- Bumped ocean version to ^0.18.1


## 0.1.108 (2025-01-19)


### Improvements

- Bumped ocean version to ^0.18.0


## 0.1.107 (2025-01-16)


### Improvements

- Bumped ocean version to ^0.17.8


## 0.1.106 (2025-01-15)


### Improvements

- Bumped jinja version to 3.1.5


## 0.1.105 (2025-01-12)


### Improvements

- Bumped ocean version to ^0.17.7


## 0.1.104 (2025-01-08)


### Bug Fixes

- Fixed bug where push events for port.yml file aren't processed for default branches


## 0.1.103 (2025-01-07)


### Improvements

- Bumped ocean version to ^0.17.5


## 0.1.102 (2025-01-02)


### Improvements

- Bumped ocean version to ^0.17.4


## 0.1.101 (2025-01-02)


### Improvements

- Bumped ocean version to ^0.17.3


## 0.1.100 (2024-12-31)


### Improvements

- Bumped ocean version to ^0.17.2


## 0.1.99 (2024-12-30)


### Improvements

- Added title to the configuration properties


## 0.1.98 (2024-12-26)


### Improvements

- Bumped ocean version to ^0.16.1


## 0.1.97 (2024-12-24)


### Improvements

- Bumped ocean version to ^0.16.0


## 0.1.96 (2024-12-22)


### Improvements

- Bumped ocean version to ^0.15.3


## 0.1.95 (2024-12-15)


### Improvements

- Bumped ocean version to ^0.15.2


## 0.1.94 (2024-12-15)


### Improvements

- Bumped ocean version to ^0.15.1


## 0.1.93 (2024-12-12)


### Bug Fixes

- Fixed pagination in Azure DevOps integration by replacing `skip` pagination with `continuationToken` for `generate_releases` method.

## 0.1.92 (2024-12-12)


### Improvements

- Bumped ocean version to ^0.15.0


## 0.1.91 (2024-12-10)


### Improvements

- Added support for expanding the work item response


## 0.1.90 (2024-12-10)


### Improvements

- Bumped ocean version to ^0.14.7


## 0.1.89 (2024-12-04)


### Improvements

- Bumped ocean version to ^0.14.6


## 0.1.88 (2024-12-04)


### Improvements

- Bumped ocean version to ^0.14.5


## 0.1.87 (2024-11-25)


### Improvements

- Bumped ocean version to ^0.14.3


## 0.1.86 (2024-11-25)


### Improvements

- Bumped ocean version to ^0.14.2


## 0.1.85 (2024-11-21)


### Improvements

- Bumped ocean version to ^0.14.1


## 0.1.84 (2024-11-12)


### Improvements

- Bumped ocean version to ^0.14.0


## 0.1.83 (2024-11-12)


### Improvements

- Updated wiql base query to use immutable fields for fetching work items related to a project


## 0.1.82 (2024-11-12)


### Improvements


- Bumped ocean version to ^0.13.1


## 0.1.81 (2024-11-10)


### Improvements

- Bumped ocean version to ^0.13.0


## 0.1.80 (2024-11-10)


### Improvements

- Bumped ocean version to ^0.12.9


## 0.1.79 (2024-11-07)


### Bug Fixes

- Fixed the API endpoint used in the boards kind to iterate through all project teams, ensuring non-default team boards and columns are ingested


## 0.1.78 (2024-11-06)


### Improvements

- Bumped ocean version to ^0.12.8


## 0.1.77 (2024-10-23)


### Improvements

- Bumped ocean version to ^0.12.7


## 0.1.76 (2024-10-22)


### Improvements

- Bumped ocean version to ^0.12.6


## 0.1.75 (2024-10-14)


### Improvements

- Bumped ocean version to ^0.12.4


## 0.1.74 (2024-10-10)


### Improvements


- Added support for ingesting boards and columns


## 0.1.73 (2024-10-09)


### Improvements


- Bumped ocean version to ^0.12.3


## 0.1.72 (2024-10-08)


### Improvements


- Bumped ocean version to ^0.12.2


## 0.1.71 (2024-10-01)


### Improvements


- Bumped ocean version to ^0.12.1


## 0.1.70 (2024-09-29)


### Improvements

- Bumped ocean version to ^0.11.0


## 0.1.69 (2024-09-22)


### Improvements

- Bumped ocean version to ^0.10.12


## 0.1.68 (2024-09-17)


### Improvements

- Bumped ocean version to ^0.10.11


## 0.1.67 (2024-09-12)


### Improvements

- Bumped ocean version to ^0.10.10 (#1)


## 0.1.66 (2024-09-06)


### Improvements

- Updated the query for fetching work items such that no more than 20,000 work items can be returned per project using the `$top` API query param (0.1.66)


## 0.1.65 (2024-09-05)


### Improvements

- Updated the work item query langauge to fetch works items per project using System.AreaPath instead of all projects in the current implementation (0.1.65)


## 0.1.64 (2024-09-05)


### Improvements

- Bumped ocean version to ^0.10.9 (#1)


## 0.1.63 (2024-09-05)


### Bug Fixes

- Updated Azure DevOps mapping to handle special characters, fixed project ID references, added work-item logging, and enriched work-item with project data.


## 0.1.62 (2024-09-04)


### Improvements

- Bumped ocean version to ^0.10.8 (#1)


## 0.1.61 (2024-09-01)


### Improvements

- Bumped ocean version to ^0.10.7 (#1)


## 0.1.60 (2024-08-30)


### Improvements

- Bumped ocean version to ^0.10.5 (#1)


## 0.1.59 (2024-08-28)


### Improvements

- Bumped ocean version to ^0.10.4 (#1)


## 0.1.58 (2024-08-28)


### Improvements

- Bumped ocean version to ^0.10.3 (#1)


## 0.1.57 (2024-08-26)


### Improvements

- Bumped ocean version to ^0.10.2 (#1)


## 0.1.56 (2024-08-26)


### Improvements

- Bumped ocean version to ^0.10.1 (#1)


## 0.1.55 (2024-08-22)


### Improvements

- Bumped ocean version to ^0.10.0 (#1)


## 0.1.54 (2024-08-21)

### Features

- Added work items to get issues, tasks, and epics

## 0.1.53 (2024-08-20)


### Improvements

- Bumped ocean version to ^0.9.14 (#1)


## 0.1.52 (2024-08-13)


### Improvements

- Bumped ocean version to ^0.9.13 (#1)


## 0.1.51 (2024-08-11)


### Improvements

- Bumped ocean version to ^0.9.12 (#1)


## 0.1.50 (2024-08-05)


### Improvements

- Bumped ocean version to ^0.9.11 (#1)


## 0.1.49 (2024-08-04)


### Improvements

- Bumped ocean version to ^0.9.10 (#1)


## 0.1.48 (2024-08-01)

### Improvements

- Added target='blank' attribute to links in config and secrets description to make them open in new tab


## 0.1.47 (2024-07-31)

### Improvements

- Upgraded ##  dependencies (#1)


## 0.1.46 (2024-07-31)

### Improvements

- Bumped ocean version to ^0.9.7 (#1)


## 0.1.45 (2024-07-31)

### Improvements

- Bumped ocean version to ^0.9.6 (#1)


## 0.1.44 (2024-07-25)

### Bug Fixes

- Fixed case where comparing events failed because ADO returns unexpected additional keys inside the PublisherInputs.


## 0.1.43 (2024-07-24)

### Improvements

- Bumped ocean version to ^0.9.5


## 0.1.41 (2024-07-18)

### Bug Fixes

- Fixed `visibility` property in mapping which had a typo and changed the default relation to required `false` to be more permissive


## 0.1.41 (2024-07-10)

### Improvements

- Set the `isProjectsLimited` paramater to True by default
- Revise the configuration parameters' descriptions.

## 0.1.40 (2024-07-09)

### Improvements

- Added description to the ##  configuration variables

## 0.1.39 (2024-07-09)

### Improvements

- Bumped ocean version to ^0.9.3 (#1)


## 0.1.38 (2024-07-08)

### Features

- Make webhook creation project-scoped by default

## 0.1.37 (2024-07-07)

### Improvements

- Bumped ocean version to ^0.9.2 (#1)


## 0.1.36 (2024-06-23)

### Improvements

- Bumped ocean version to ^0.9.1 (#1)


## 0.1.35 (2024-06-19)

### Improvements

- Bumped ocean version to ^0.9.0 (#1)


## 0.1.34 (2024-06-16)

### Improvements

- Bumped ocean version to ^0.8.0 (#1)


## 0.1.33 (2024-06-13)

### Improvements

- Bumped ocean version to ^0.7.1 (#1)


## 0.1.32 (2024-06-13)

### Improvements

- Bumped ocean version to ^0.7.0 (#1)


## 0.1.31 (2024-06-10)

### Improvements

- Bumped ocean version to ^0.6.0 (#1)


## 0.1.30 (2024-06-05)

### Improvements

- Bumped ocean version to ^0.5.27 (#1)


## 0.1.29 (2024-06-03)

### Improvements

- Bumped ocean version to ^0.5.25 (#1)


## 0.1.28 (2024-06-02)

### Improvements

- Bumped ocean version to ^0.5.24 (#1)


## 0.1.27 (2024-05-30)

### Improvements

- Bumped ocean version to ^0.5.23 (#1)
- Updated the base image used in the Dockerfile that is created during ##  scaffolding from `python:3.11-slim-buster` to `python:3.11-slim-bookworm`


## 0.1.26 (2024-05-29)

### Improvements

- Bumped ocean version to ^0.5.22 (#1)


## 0.1.25 (2024-05-26)

### Improvements

- Bumped ocean version to ^0.5.21 (#1)


## 0.1.24 (2024-05-26)

### Improvements

- Bumped ocean version to ^0.5.20 (#1)
- Removed the config.yaml file due to unused overrides


## 0.1.23 (2024-05-16)

### Improvements

- Bumped ocean version to ^0.5.19 (#1)


## 0.1.22 (2024-05-15)

### Bug Fixes

- Fixed default relation mapping between service and project (#1)

## 0.1.21 (2024-05-12)

### Improvements

- Bumped ocean version to ^0.5.18 (#1)


## 0.1.20 (2024-05-10)

### Improvements

- Enhanced the jq functionality for both 'repository' and 'repository-policy' identifiers, automatically removing spaces and converting all characters to lowercase by default. (PORT-7916)


## 0.1.19 (2024-05-08)

### Improvements

- Removed spaces from service identifier field (#1)


## 0.1.18 (2024-05-08)

### Improvements

- Changed url to service from api url to remoteUrl (#1)


## 0.1.17 (2024-05-01)

### Improvements

- Bumped ocean version to ^0.5.17 (#1)


## 0.1.16 (2024-05-01)

### Improvements

- Bumped ocean version to ^0.5.16 (#1)


## 0.1.15 (2024-04-30)

### Improvements

- Bumped ocean version to ^0.5.15 (#1)


## 0.1.14 (2024-04-24)

### Improvements

- Bumped ocean version to ^0.5.14 (#1)


## 0.1.13 (2024-04-17)

### Improvements

- Bumped ocean version to ^0.5.12 (#1)


## 0.1.12 (2024-04-15)

### Features

- Added project kind as well as relation between repo and project, to get the team mirror property (PORT-7573)


## 0.1.11 (2024-04-15)

### Bug Fixes

- Made defaultBranch not required in the repository body when fetching repository policies


## 0.1.10 (2024-04-11)

### Improvements

- Bumped ocean version to ^0.5.11 (#1)


## 0.1.9 (2024-04-10)

### Improvements

- Bumped ocean version to ^0.5.10 (#1)


## 0.1.8 (2024-04-01)

### Improvements

- Bumped ocean version to ^0.5.9 (#1)


## 0.1.7 (2024-03-28)

### Improvements

- Bumped ocean version to ^0.5.8 (#1)


## 0.1.6 (2024-03-20)

### Improvements

- Bumped ocean version to ^0.5.7 (#1)


## 0.1.5 (2024-03-17)

### Improvements

- Bumped ocean version to ^0.5.6 (#1)


## 0.1.4 (2024-03-07)

### Bug Fixes

- Fixed issue causing disabled repositories to fail resynchronization for pull requests, policies, and item content (#413)


## 0.1.3 (2024-03-03)

### Improvements

- Bumped ocean version to ^0.5.4 (#1)


## 0.1.2 (2024-03-03)

### Improvements
- Fixed the default scorecard to match the rule

## 0.1.1 (2024-03-03)

### Bugs

- Fix compatibility issue with None type and operand "|"

## 0.1.0 (2024-03-03)

### Features

- Created Azure DevOps ##  using Ocean (PORT-4585)<|MERGE_RESOLUTION|>--- conflicted
+++ resolved
@@ -7,15 +7,15 @@
 
 <!-- towncrier release notes start -->
 
-<<<<<<< HEAD
-## 0.4.38 (2025-11-24)
+## 0.4.40 (2025-11-25)
 
 
 ### Features
 
 - Added support for `min_time_in_days` selector option in pull request kind
 - Added support for `max_results` selector option for closed pull requests
-=======
+
+
 ## 0.4.39 (2025-11-25)
 
 
@@ -30,7 +30,6 @@
 ### Improvements
 
 - Enrich Pipeline Deployments with Project Data
->>>>>>> 5aa45b8e
 
 
 ## 0.4.37 (2025-11-24)
