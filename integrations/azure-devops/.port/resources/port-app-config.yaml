--- conflicted
+++ resolved
@@ -14,13 +14,9 @@
           properties:
             url: '.url'
             readme: file://README.md
-<<<<<<< HEAD
           relations:
             project: .project.id
 
-=======
-            defaultTeam: '.__project.defaultTeam.name'
->>>>>>> 7d0d0812
 
   - kind: repository-policy
     selector:
