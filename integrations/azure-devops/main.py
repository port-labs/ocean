from typing import cast

from azure_devops.client.azure_devops_client import AzureDevopsClient
from azure_devops.misc import (
    PULL_REQUEST_SEARCH_CRITERIA,
    Kind,
    AzureDevopsFolderResourceConfig,
)
from integration import (
    AzureDevopsPipelineResourceConfig,
    AzureDevopsProjectResourceConfig,
    AzureDevopsFileResourceConfig,
    AzureDevopsTeamResourceConfig,
    AzureDevopsWorkItemResourceConfig,
    AzureDevopsTestRunResourceConfig,
)

from azure_devops.webhooks.webhook_processors.pull_request_processor import (
    PullRequestWebhookProcessor,
)

from azure_devops.webhooks.webhook_processors.repository_processor import (
    RepositoryWebhookProcessor,
)
from azure_devops.webhooks.webhook_processors.file_webhook_processor import (
    FileWebhookProcessor,
)
from azure_devops.webhooks.webhook_processors.gitops_webhook_processor import (
    GitopsWebhookProcessor,
)
from azure_devops.webhooks.webhook_processors.folder_webhook_processor import (
    FolderWebhookProcessor,
)

from loguru import logger
from port_ocean.context.event import event
from port_ocean.context.ocean import ocean
from port_ocean.core.ocean_types import ASYNC_GENERATOR_RESYNC_TYPE
from port_ocean.utils.async_iterators import stream_async_iterators_tasks


@ocean.on_resync(Kind.PROJECT)
async def resync_projects(kind: str) -> ASYNC_GENERATOR_RESYNC_TYPE:
    azure_devops_client = AzureDevopsClient.create_from_ocean_config()

    selector = cast(AzureDevopsProjectResourceConfig, event.resource_config).selector
    sync_default_team = selector.default_team

    async for projects in azure_devops_client.generate_projects(sync_default_team):
        logger.info(f"Resyncing {len(projects)} projects")
        yield projects


@ocean.on_resync(Kind.USER)
async def resync_users(kind: str) -> ASYNC_GENERATOR_RESYNC_TYPE:
    azure_devops_client = AzureDevopsClient.create_from_ocean_config()
    async for users in azure_devops_client.generate_users():
        logger.info(f"Resyncing {len(users)} members")
        yield users


@ocean.on_resync(Kind.TEAM)
async def resync_teams(kind: str) -> ASYNC_GENERATOR_RESYNC_TYPE:
    azure_devops_client = AzureDevopsClient.create_from_ocean_config()
    selector = cast(AzureDevopsTeamResourceConfig, event.resource_config).selector

    async for teams in azure_devops_client.generate_teams():
        logger.info(f"Resyncing {len(teams)} teams")
        if selector.include_members:
            logger.info(f"Enriching {len(teams)} teams with members")
            team_with_members = await azure_devops_client.enrich_teams_with_members(
                teams
            )
            yield team_with_members
        else:
            yield teams


@ocean.on_resync(Kind.MEMBER)
async def resync_members(kind: str) -> ASYNC_GENERATOR_RESYNC_TYPE:
    azure_devops_client = AzureDevopsClient.create_from_ocean_config()
    async for members in azure_devops_client.generate_members():
        logger.info(f"Resyncing {len(members)} members")
        yield members


@ocean.on_resync(Kind.PIPELINE)
async def resync_pipeline(kind: str) -> ASYNC_GENERATOR_RESYNC_TYPE:
    azure_devops_client = AzureDevopsClient.create_from_ocean_config()
    config = cast(AzureDevopsPipelineResourceConfig, event.resource_config)
    include_repo = config.selector.include_repo

    async for pipelines in azure_devops_client.generate_pipelines():
        logger.info(f"Resyncing {len(pipelines)} pipelines")
        if include_repo:
            logger.info(f"Enriching {len(pipelines)} pipelines with repository")
            pipelines = await azure_devops_client.enrich_pipelines_with_repository(
                pipelines
            )
        yield pipelines


@ocean.on_resync(Kind.PULL_REQUEST)
async def resync_pull_requests(kind: str) -> ASYNC_GENERATOR_RESYNC_TYPE:
    azure_devops_client = AzureDevopsClient.create_from_ocean_config()
    for search_filter in PULL_REQUEST_SEARCH_CRITERIA:
        async for pull_requests in azure_devops_client.generate_pull_requests(
            search_filter
        ):
            logger.info(f"Resyncing {len(pull_requests)} pull_requests")
            yield pull_requests


@ocean.on_resync(Kind.REPOSITORY)
async def resync_repositories(kind: str) -> ASYNC_GENERATOR_RESYNC_TYPE:
    azure_devops_client = AzureDevopsClient.create_from_ocean_config()

    async for repositories in azure_devops_client.generate_repositories():
        logger.info(f"Resyncing {len(repositories)} repositories")
        yield repositories


@ocean.on_resync(Kind.REPOSITORY_POLICY)
async def resync_repository_policies(kind: str) -> ASYNC_GENERATOR_RESYNC_TYPE:
    azure_devops_client = AzureDevopsClient.create_from_ocean_config()
    async for policies in azure_devops_client.generate_repository_policies():
        logger.info(f"Resyncing repository {len(policies)} policies")
        yield policies


@ocean.on_resync(Kind.WORK_ITEM)
async def resync_workitems(kind: str) -> ASYNC_GENERATOR_RESYNC_TYPE:
    azure_devops_client = AzureDevopsClient.create_from_ocean_config()
    config = cast(AzureDevopsWorkItemResourceConfig, event.resource_config)
    async for work_items in azure_devops_client.generate_work_items(
        wiql=config.selector.wiql, expand=config.selector.expand
    ):
        logger.info(f"Resyncing {len(work_items)} work items")
        yield work_items


@ocean.on_resync(Kind.COLUMN)
async def resync_columns(kind: str) -> ASYNC_GENERATOR_RESYNC_TYPE:
    azure_devops_client = AzureDevopsClient.create_from_ocean_config()
    async for columns in azure_devops_client.get_columns():
        logger.info(f"Resyncing {len(columns)} columns")
        yield columns


@ocean.on_resync(Kind.BOARD)
async def resync_boards(kind: str) -> ASYNC_GENERATOR_RESYNC_TYPE:
    azure_devops_client = AzureDevopsClient.create_from_ocean_config()
    async for boards in azure_devops_client.get_boards_in_organization():
        logger.info(f"Resyncing {len(boards)} boards")
        yield boards


@ocean.on_resync(Kind.RELEASE)
async def resync_releases(kind: str) -> ASYNC_GENERATOR_RESYNC_TYPE:
    azure_devops_client = AzureDevopsClient.create_from_ocean_config()
    async for releases in azure_devops_client.generate_releases():
        logger.info(f"Resyncing {len(releases)} releases")
        yield releases


<<<<<<< HEAD
@ocean.on_resync(Kind.BUILD)
async def resync_builds(kind: str) -> ASYNC_GENERATOR_RESYNC_TYPE:
    azure_devops_client = AzureDevopsClient.create_from_ocean_config()
    async for builds in azure_devops_client.generate_builds():
        logger.info(f"Resyncing {len(builds)} builds")
        yield builds


@ocean.on_resync(Kind.PIPELINE_STAGE)
async def resync_pipeline_stages(kind: str) -> ASYNC_GENERATOR_RESYNC_TYPE:
    azure_devops_client = AzureDevopsClient.create_from_ocean_config()
    async for stages in azure_devops_client.generate_pipeline_stages():
        logger.info(f"Resyncing {len(stages)} pipeline stages")
        yield stages
=======
@ocean.on_resync(Kind.ENVIRONMENT)
async def resync_environments(kind: str) -> ASYNC_GENERATOR_RESYNC_TYPE:
    azure_devops_client = AzureDevopsClient.create_from_ocean_config()
    async for environments in azure_devops_client.generate_environments():
        logger.info(f"Fetched {len(environments)} environments")
        yield environments


@ocean.on_resync(Kind.RELEASE_DEPLOYMENT)
async def resync_release_deployments(kind: str) -> ASYNC_GENERATOR_RESYNC_TYPE:
    azure_devops_client = AzureDevopsClient.create_from_ocean_config()

    async for deployments in azure_devops_client.generate_release_deployments():
        logger.info(f"Fetched {len(deployments)} release deployments")
        yield deployments


@ocean.on_resync(Kind.PIPELINE_DEPLOYMENT)
async def resync_pipeline_deployments(kind: str) -> ASYNC_GENERATOR_RESYNC_TYPE:
    azure_devops_client = AzureDevopsClient.create_from_ocean_config()

    async for environments in azure_devops_client.generate_environments():
        tasks = [
            azure_devops_client.generate_pipeline_deployments(
                project_id=environment["project"]["id"],
                environment_id=environment["id"],
            )
            for environment in environments
        ]
        async for deployments in stream_async_iterators_tasks(*tasks):
            logger.info(f"Fetched {len(deployments)} pipeline deployments")
            yield deployments
>>>>>>> a0370c5c


@ocean.on_resync(Kind.FILE)
async def resync_files(kind: str) -> ASYNC_GENERATOR_RESYNC_TYPE:
    azure_devops_client = AzureDevopsClient.create_from_ocean_config()
    config = cast(AzureDevopsFileResourceConfig, event.resource_config)

    logger.info(f"Starting file resync for paths: {config.selector.files.path}")

    async for files_batch in azure_devops_client.generate_files(
        path=config.selector.files.path,
        repos=config.selector.files.repos,
    ):
        if files_batch:
            logger.info(f"Resyncing batch of {len(files_batch)} files")
            yield files_batch


@ocean.on_resync(Kind.PIPELINE_RUN)
async def resync_pipeline_runs(kind: str) -> ASYNC_GENERATOR_RESYNC_TYPE:
    azure_devops_client = AzureDevopsClient.create_from_ocean_config()
    async for runs in azure_devops_client.generate_pipeline_runs():
        logger.info(f"Resyncing {len(runs)} pipeline runs")
        yield runs


@ocean.on_start()
async def setup_webhooks() -> None:
    base_url = ocean.app.base_url
    webhook_secret = ocean.integration_config.get("webhook_secret")
    if ocean.event_listener_type == "ONCE":
        logger.info("Skipping webhook creation for ONCE listener")
        return

    if not base_url:
        logger.warning("No base url provided, skipping webhook creation")
        return

    client = AzureDevopsClient.create_from_ocean_config()
    if ocean.integration_config.get("is_projects_limited"):
        async for projects in client.generate_projects():
            for project in projects:
                logger.info(f"Setting up webhooks for project {project['name']}")
                await client.create_webhook_subscriptions(
                    base_url, project["id"], webhook_secret
                )
    else:
        await client.create_webhook_subscriptions(
            base_url, webhook_secret=webhook_secret
        )


@ocean.on_resync(Kind.FOLDER)
async def resync_folders(kind: str) -> ASYNC_GENERATOR_RESYNC_TYPE:
    """Resync folders based on configuration."""
    azure_devops_client = AzureDevopsClient.create_from_ocean_config()
    selector = cast(AzureDevopsFolderResourceConfig, event.resource_config).selector
    async for matching_folders in azure_devops_client.process_folder_patterns(
        selector.folders, selector.project_name
    ):
        yield matching_folders


@ocean.on_resync(Kind.TEST_RUN)
async def resync_test_runs(kind: str) -> ASYNC_GENERATOR_RESYNC_TYPE:
    azure_devops_client = AzureDevopsClient.create_from_ocean_config()
    config = cast(AzureDevopsTestRunResourceConfig, event.resource_config)
    include_results = config.selector.include_results

    async for test_runs in azure_devops_client.fetch_test_runs(include_results):
        logger.info(f"Fetched {len(test_runs)} test runs")
        yield test_runs


ocean.add_webhook_processor("/webhook", PullRequestWebhookProcessor)
ocean.add_webhook_processor("/webhook", RepositoryWebhookProcessor)
ocean.add_webhook_processor("/webhook", FileWebhookProcessor)
ocean.add_webhook_processor("/webhook", GitopsWebhookProcessor)
ocean.add_webhook_processor("/webhook", FolderWebhookProcessor)<|MERGE_RESOLUTION|>--- conflicted
+++ resolved
@@ -163,7 +163,7 @@
         yield releases
 
 
-<<<<<<< HEAD
+
 @ocean.on_resync(Kind.BUILD)
 async def resync_builds(kind: str) -> ASYNC_GENERATOR_RESYNC_TYPE:
     azure_devops_client = AzureDevopsClient.create_from_ocean_config()
@@ -178,7 +178,7 @@
     async for stages in azure_devops_client.generate_pipeline_stages():
         logger.info(f"Resyncing {len(stages)} pipeline stages")
         yield stages
-=======
+
 @ocean.on_resync(Kind.ENVIRONMENT)
 async def resync_environments(kind: str) -> ASYNC_GENERATOR_RESYNC_TYPE:
     azure_devops_client = AzureDevopsClient.create_from_ocean_config()
@@ -211,7 +211,6 @@
         async for deployments in stream_async_iterators_tasks(*tasks):
             logger.info(f"Fetched {len(deployments)} pipeline deployments")
             yield deployments
->>>>>>> a0370c5c
 
 
 @ocean.on_resync(Kind.FILE)
