from typing import Any, cast
from loguru import logger
from port_ocean.context.ocean import ocean
from port_ocean.context.event import event
from azure_devops.client.azure_devops_client import AzureDevopsClient
from azure_devops.webhooks.webhook_event import WebhookEvent
from port_ocean.core.ocean_types import ASYNC_GENERATOR_RESYNC_TYPE
from bootstrap import setup_listeners, webhook_event_handler
from starlette.requests import Request
from azure_devops.misc import (
    Kind,
    PULL_REQUEST_SEARCH_CRITERIA,
    AzureDevopsProjectResourceConfig,
<<<<<<< HEAD
    AzureDevopsFileResourceConfig,
=======
    AzureDevopsTeamResourceConfig,
>>>>>>> 619670c6
)

from azure_devops.misc import AzureDevopsWorkItemResourceConfig


@ocean.on_start()
async def setup_webhooks() -> None:
    if ocean.event_listener_type == "ONCE":
        logger.info("Skipping webhook creation because the event listener is ONCE")
        return
    if not ocean.integration_config.get("app_host"):
        logger.warning("No app host provided, skipping webhook creation.")
        return

    azure_devops_client = AzureDevopsClient.create_from_ocean_config()
    if ocean.integration_config.get("is_projects_limited"):
        async for projects in azure_devops_client.generate_projects():
            for project in projects:
                logger.info(
                    f"Setting up webhook listeners for project {project['name']}"
                )
                await setup_listeners(
                    ocean.integration_config["app_host"],
                    azure_devops_client,
                    project["id"],
                )
    else:
        await setup_listeners(ocean.integration_config["app_host"], azure_devops_client)


@ocean.on_resync(Kind.PROJECT)
async def resync_projects(kind: str) -> ASYNC_GENERATOR_RESYNC_TYPE:
    azure_devops_client = AzureDevopsClient.create_from_ocean_config()

    selector = cast(AzureDevopsProjectResourceConfig, event.resource_config).selector
    sync_default_team = selector.default_team

    async for projects in azure_devops_client.generate_projects(sync_default_team):
        logger.info(f"Resyncing {len(projects)} projects")
        yield projects


@ocean.on_resync(Kind.USER)
async def resync_users(kind: str) -> ASYNC_GENERATOR_RESYNC_TYPE:
    azure_devops_client = AzureDevopsClient.create_from_ocean_config()
    async for users in azure_devops_client.generate_users():
        logger.info(f"Resyncing {len(users)} members")
        yield users


@ocean.on_resync(Kind.TEAM)
async def resync_teams(kind: str) -> ASYNC_GENERATOR_RESYNC_TYPE:
    azure_devops_client = AzureDevopsClient.create_from_ocean_config()
    selector = cast(AzureDevopsTeamResourceConfig, event.resource_config).selector

    async for teams in azure_devops_client.generate_teams():
        logger.info(f"Resyncing {len(teams)} teams")
        if selector.include_members:
            logger.info(f"Enriching {len(teams)} teams with members")
            team_with_members = await azure_devops_client.enrich_teams_with_members(
                teams
            )
            yield team_with_members
        else:
            yield teams


@ocean.on_resync(Kind.MEMBER)
async def resync_members(kind: str) -> ASYNC_GENERATOR_RESYNC_TYPE:
    azure_devops_client = AzureDevopsClient.create_from_ocean_config()
    async for members in azure_devops_client.generate_members():
        logger.info(f"Resyncing {len(members)} members")
        yield members


@ocean.on_resync(Kind.PIPELINE)
async def resync_pipeline(kind: str) -> ASYNC_GENERATOR_RESYNC_TYPE:
    azure_devops_client = AzureDevopsClient.create_from_ocean_config()
    async for pipelines in azure_devops_client.generate_pipelines():
        logger.info(f"Resyncing {len(pipelines)} pipelines")
        yield pipelines


@ocean.on_resync(Kind.PULL_REQUEST)
async def resync_pull_requests(kind: str) -> ASYNC_GENERATOR_RESYNC_TYPE:
    azure_devops_client = AzureDevopsClient.create_from_ocean_config()
    for search_filter in PULL_REQUEST_SEARCH_CRITERIA:
        async for pull_requests in azure_devops_client.generate_pull_requests(
            search_filter
        ):
            logger.info(f"Resyncing {len(pull_requests)} pull_requests")
            yield pull_requests


@ocean.on_resync(Kind.REPOSITORY)
async def resync_repositories(kind: str) -> ASYNC_GENERATOR_RESYNC_TYPE:
    azure_devops_client = AzureDevopsClient.create_from_ocean_config()

    async for repositories in azure_devops_client.generate_repositories():
        logger.info(f"Resyncing {len(repositories)} repositories")
        yield repositories


@ocean.on_resync(Kind.REPOSITORY_POLICY)
async def resync_repository_policies(kind: str) -> ASYNC_GENERATOR_RESYNC_TYPE:
    azure_devops_client = AzureDevopsClient.create_from_ocean_config()
    async for policies in azure_devops_client.generate_repository_policies():
        logger.info(f"Resyncing repository {len(policies)} policies")
        yield policies


@ocean.on_resync(Kind.WORK_ITEM)
async def resync_workitems(kind: str) -> ASYNC_GENERATOR_RESYNC_TYPE:
    azure_devops_client = AzureDevopsClient.create_from_ocean_config()
    config = cast(AzureDevopsWorkItemResourceConfig, event.resource_config)
    async for work_items in azure_devops_client.generate_work_items(
        wiql=config.selector.wiql, expand=config.selector.expand
    ):
        logger.info(f"Resyncing {len(work_items)} work items")
        yield work_items


@ocean.on_resync(Kind.COLUMN)
async def resync_columns(kind: str) -> ASYNC_GENERATOR_RESYNC_TYPE:
    azure_devops_client = AzureDevopsClient.create_from_ocean_config()
    async for columns in azure_devops_client.get_columns():
        logger.info(f"Resyncing {len(columns)} columns")
        yield columns


@ocean.on_resync(Kind.BOARD)
async def resync_boards(kind: str) -> ASYNC_GENERATOR_RESYNC_TYPE:
    azure_devops_client = AzureDevopsClient.create_from_ocean_config()
    async for boards in azure_devops_client.get_boards_in_organization():
        logger.info(f"Resyncing {len(boards)} boards")
        yield boards


@ocean.on_resync(Kind.RELEASE)
async def resync_releases(kind: str) -> ASYNC_GENERATOR_RESYNC_TYPE:
    azure_devops_client = AzureDevopsClient.create_from_ocean_config()
    async for releases in azure_devops_client.generate_releases():
        logger.info(f"Resyncing {len(releases)} releases")
        yield releases


@ocean.on_resync(Kind.FILE)
async def resync_files(kind: str) -> ASYNC_GENERATOR_RESYNC_TYPE:
    azure_devops_client = AzureDevopsClient.create_from_ocean_config()
    config = cast(AzureDevopsFileResourceConfig, event.resource_config)
    logger.info(f"Resyncing files for {config.selector.files}")

    if not config.selector.files.get("path"):
        logger.warning("No path provided in the selector, skipping fetching files")
        return

    async for files in azure_devops_client.generate_files(
        path=config.selector.files["path"],
        repos=config.selector.files.get("repos"),
        max_depth=config.selector.files.get("max_depth"),
    ):
        logger.info(f"Resyncing {len(files)} files")
        yield files


@ocean.router.post("/webhook")
async def webhook(request: Request) -> dict[str, Any]:
    body = await request.json()
    webhook_event = WebhookEvent(
        eventType=body.get("eventType"), publisherId=body.get("publisherId")
    )
    await webhook_event_handler.notify(webhook_event, body)
    return {"ok": True}<|MERGE_RESOLUTION|>--- conflicted
+++ resolved
@@ -11,11 +11,8 @@
     Kind,
     PULL_REQUEST_SEARCH_CRITERIA,
     AzureDevopsProjectResourceConfig,
-<<<<<<< HEAD
     AzureDevopsFileResourceConfig,
-=======
     AzureDevopsTeamResourceConfig,
->>>>>>> 619670c6
 )
 
 from azure_devops.misc import AzureDevopsWorkItemResourceConfig
