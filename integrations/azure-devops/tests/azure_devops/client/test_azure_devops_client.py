--- conflicted
+++ resolved
@@ -206,173 +206,6 @@
     },
 ]
 
-<<<<<<< HEAD
-EXPECTED_TEST_RUNS = [
-    {
-        "id": 1,
-        "name": "Test Run 1",
-        "state": "Completed",
-        "result": "Passed",
-        "createdDate": "2023-01-01T10:00:00Z",
-        "completedDate": "2023-01-01T10:05:00Z",
-        "createdBy": {"displayName": "John Doe"},
-        "build": {"id": 123, "name": "Build 123"},
-        "release": {"id": 456, "name": "Release 456"},
-        "__projectId": "proj1",
-    },
-    {
-        "id": 2,
-        "name": "Test Run 2",
-        "state": "InProgress",
-        "result": None,
-        "createdDate": "2023-01-01T11:00:00Z",
-        "completedDate": None,
-        "createdBy": {"displayName": "Jane Smith"},
-        "build": {"id": 124, "name": "Build 124"},
-        "release": None,
-        "__projectId": "proj1",
-    },
-]
-
-EXPECTED_TEST_RESULTS = [
-    {
-        "id": 100000,
-        "project": {
-            "id": "77549492-6984-4389-a205-de4d794142ae",
-            "name": "first-test",
-            "url": "https://dev.azure.com/nwaomac/_apis/projects/first-test",
-        },
-        "startedDate": "2025-09-15T19:50:26.887Z",
-        "completedDate": "2025-09-15T19:50:26.89Z",
-        "durationInMs": 3.0,
-        "outcome": "Passed",
-        "revision": 1,
-        "state": "Completed",
-        "testCase": {"name": "tests/test_dummy.py::test_always_passes"},
-        "testRun": {
-            "id": "2",
-            "name": "'Pytest results'",
-            "url": "https://dev.azure.com/nwaomac/first-test/_apis/test/Runs/2",
-        },
-        "lastUpdatedDate": "2025-09-15T19:50:40.51Z",
-        "priority": 0,
-        "computerName": "arm64",
-        "build": {
-            "id": "17",
-            "name": "20250915.2",
-            "url": "https://dev.azure.com/nwaomac/_apis/build/Builds/17",
-        },
-        "createdDate": "2025-09-15T19:50:40.51Z",
-        "url": "https://dev.azure.com/nwaomac/first-test/_apis/test/Runs/2/Results/100000",
-        "failureType": "None",
-        "automatedTestStorage": "tests/test_dummy.py",
-        "automatedTestType": "NUnit",
-        "testCaseTitle": "tests/test_dummy.py::test_always_passes",
-        "stackTrace": "None",
-        "customFields": [],
-        "testCaseReferenceId": 2,
-        "runBy": {
-            "displayName": "Emeka Nwaoma",
-            "url": "https://spsprodneu1.vssps.visualstudio.com/A42f00e40-504c-40f2-b0e7-b672668129f1/_apis/Identities/b24d803e-3c3e-65ff-a785-af5d5604a524",
-            "_links": {
-                "avatar": {
-                    "href": "https://dev.azure.com/nwaomac/_apis/GraphProfile/MemberAvatars/msa.YjI0ZDgwM2UtM2MzZS03NWZmLWE3ODUtYWY1ZDU2MDRhNTI0"
-                }
-            },
-            "id": "b24d803e-3c3e-65ff-a785-af5d5604a524",
-            "uniqueName": "nwaomac@gmail.com",
-            "imageUrl": "https://dev.azure.com/nwaomac/_apis/GraphProfile/MemberAvatars/msa.YjI0ZDgwM2UtM2MzZS03NWZmLWE3ODUtYWY1ZDU2MDRhNTI0",
-            "descriptor": "msa.YjI0ZDgwM2UtM2MzZS03NWZmLWE3ODUtYWY1ZDU2MDRhNTI0",
-        },
-        "lastUpdatedBy": {
-            "displayName": "first-test Build Service (nwaomac)",
-            "url": "https://spsprodneu1.vssps.visualstudio.com/A42f00e40-504c-40f2-b0e7-b672668129f1/_apis/Identities/3d34aa15-8d79-4c88-ba26-786e3f554a17",
-            "_links": {
-                "avatar": {
-                    "href": "https://dev.azure.com/nwaomac/_apis/GraphProfile/MemberAvatars/svc.NDJmMDBlNDAtNTA0Yy00MGYyLWIwZTctYjY3MjY2ODEyOWYxOkJ1aWxkOjc3NTQ5NDkyLTY5ODQtNDM4OS1hMjA1LWRlNGQ3OTQxNDJhZQ"
-                }
-            },
-            "id": "3d34aa15-8d79-4c88-ba26-786e3f554a17",
-            "uniqueName": "Build\\77549492-6984-4389-a205-de4d794142ae",
-            "imageUrl": "https://dev.azure.com/nwaomac/_apis/GraphProfile/MemberAvatars/svc.NDJmMDBlNDAtNTA0Yy00MGYyLWIwZTctYjY3MjY2ODEyOWYxOkJ1aWxkOjc3NTQ5NDkyLTY5ODQtNDM4OS1hMjA1LWRlNGQ3OTQxNDJhZQ",
-            "descriptor": "svc.NDJmMDBlNDAtNTA0Yy00MGYyLWIwZTctYjY3MjY2ODEyOWYxOkJ1aWxkOjc3NTQ5NDkyLTY5ODQtNDM4OS1hMjA1LWRlNGQ3OTQxNDJhZQ",
-        },
-        "automatedTestName": "tests/test_dummy.py::test_always_passes",
-    },
-    {
-        "id": 100001,
-        "project": {
-            "id": "77549492-6984-4389-a205-de4d794142ae",
-            "name": "first-test",
-            "url": "https://dev.azure.com/nwaomac/_apis/projects/first-test",
-        },
-        "startedDate": "2025-09-15T19:50:26.89Z",
-        "completedDate": "2025-09-15T19:50:26.903Z",
-        "durationInMs": 13.0,
-        "outcome": "Failed",
-        "revision": 1,
-        "state": "Completed",
-        "testCase": {"name": "tests/test_dummy.py::test_always_fails"},
-        "testRun": {
-            "id": "2",
-            "name": "'Pytest results'",
-            "url": "https://dev.azure.com/nwaomac/first-test/_apis/test/Runs/2",
-        },
-        "lastUpdatedDate": "2025-09-15T19:50:40.51Z",
-        "priority": 0,
-        "computerName": "arm64",
-        "build": {
-            "id": "17",
-            "name": "20250915.2",
-            "url": "https://dev.azure.com/nwaomac/_apis/build/Builds/17",
-        },
-        "errorMessage": "def test_always_fails():\n&gt;       assert 1 == 2\nE       assert 1 == 2\n\ntests/test_dummy.py:5: AssertionError",
-        "createdDate": "2025-09-15T19:50:40.51Z",
-        "url": "https://dev.azure.com/nwaomac/first-test/_apis/test/Runs/2/Results/100001",
-        "failureType": "None",
-        "automatedTestStorage": "tests/test_dummy.py",
-        "automatedTestType": "NUnit",
-        "testCaseTitle": "tests/test_dummy.py::test_always_fails",
-        "stackTrace": "/Users/emeka/myagent/_work/1/s/tests/test_dummy.py:5: assert 1 == 2",
-        "customFields": [],
-        "failingSince": {
-            "date": "2025-09-15T19:50:26.903Z",
-            "build": {
-                "id": 17,
-                "definitionId": 0,
-                "number": "20250915.2",
-                "buildSystem": "Azure DevOps Services",
-            },
-        },
-        "testCaseReferenceId": 1,
-        "runBy": {
-            "displayName": "Emeka Nwaoma",
-            "url": "https://spsprodneu1.vssps.visualstudio.com/A42f00e40-504c-40f2-b0e7-b672668129f1/_apis/Identities/b24d803e-3c3e-65ff-a785-af5d5604a524",
-            "_links": {
-                "avatar": {
-                    "href": "https://dev.azure.com/nwaomac/_apis/GraphProfile/MemberAvatars/msa.YjI0ZDgwM2UtM2MzZS03NWZmLWE3ODUtYWY1ZDU2MDRhNTI0"
-                }
-            },
-            "id": "b24d803e-3c3e-65ff-a785-af5d5604a524",
-            "uniqueName": "nwaomac@gmail.com",
-            "imageUrl": "https://dev.azure.com/nwaomac/_apis/GraphProfile/MemberAvatars/msa.YjI0ZDgwM2UtM2MzZS03NWZmLWE3ODUtYWY1ZDU2MDRhNTI0",
-            "descriptor": "msa.YjI0ZDgwM2UtM2MzZS03NWZmLWE3ODUtYWY1ZDU2MDRhNTI0",
-        },
-        "lastUpdatedBy": {
-            "displayName": "first-test Build Service (nwaomac)",
-            "url": "https://spsprodneu1.vssps.visualstudio.com/A42f00e40-504c-40f2-b0e7-b672668129f1/_apis/Identities/3d34aa15-8d79-4c88-ba26-786e3f554a17",
-            "_links": {
-                "avatar": {
-                    "href": "https://dev.azure.com/nwaomac/_apis/GraphProfile/MemberAvatars/svc.NDJmMDBlNDAtNTA0Yy00MGYyLWIwZTctYjY3MjY2ODEyOWYxOkJ1aWxkOjc3NTQ5NDkyLTY5ODQtNDM4OS1hMjA1LWRlNGQ3OTQxNDJhZQ"
-                }
-            },
-            "id": "3d34aa15-8d79-4c88-ba26-786e3f554a17",
-            "uniqueName": "Build\\77549492-6984-4389-a205-de4d794142ae",
-            "imageUrl": "https://dev.azure.com/nwaomac/_apis/GraphProfile/MemberAvatars/svc.NDJmMDBlNDAtNTA0Yy00MGYyLWIwZTctYjY3MjY2ODEyOWYxOkJ1aWxkOjc3NTQ5NDkyLTY5ODQtNDM4OS1hMjA1LWRlNGQ3OTQxNDJhZQ",
-            "descriptor": "svc.NDJmMDBlNDAtNTA0Yy00MGYyLWIwZTctYjY3MjY2ODEyOWYxOkJ1aWxkOjc3NTQ5NDkyLTY5ODQtNDM4OS1hMjA1LWRlNGQ3OTQxNDJhZQ",
-        },
-        "automatedTestName": "tests/test_dummy.py::test_always_fails",
-=======
 EXPECTED_ENVIRONMENTS = [
     {
         "id": 1,
@@ -453,7 +286,174 @@
         "startTime": "2023-01-01T11:00:00Z",
         "finishTime": "2023-01-01T11:02:00Z",
         "environment": {"id": 2, "name": "Staging"},
->>>>>>> efa6b631
+    },
+]
+
+EXPECTED_TEST_RUNS = [
+    {
+        "id": 1,
+        "name": "Test Run 1",
+        "state": "Completed",
+        "result": "Passed",
+        "createdDate": "2023-01-01T10:00:00Z",
+        "completedDate": "2023-01-01T10:05:00Z",
+        "createdBy": {"displayName": "John Doe"},
+        "build": {"id": 123, "name": "Build 123"},
+        "release": {"id": 456, "name": "Release 456"},
+        "__projectId": "proj1",
+    },
+    {
+        "id": 2,
+        "name": "Test Run 2",
+        "state": "InProgress",
+        "result": None,
+        "createdDate": "2023-01-01T11:00:00Z",
+        "completedDate": None,
+        "createdBy": {"displayName": "Jane Smith"},
+        "build": {"id": 124, "name": "Build 124"},
+        "release": None,
+        "__projectId": "proj1",
+    },
+]
+
+EXPECTED_TEST_RESULTS = [
+    {
+        "id": 100000,
+        "project": {
+            "id": "77549492-6984-4389-a205-de4d794142ae",
+            "name": "first-test",
+            "url": "https://dev.azure.com/testuser/_apis/projects/first-test",
+        },
+        "startedDate": "2025-09-15T19:50:26.887Z",
+        "completedDate": "2025-09-15T19:50:26.89Z",
+        "durationInMs": 3.0,
+        "outcome": "Passed",
+        "revision": 1,
+        "state": "Completed",
+        "testCase": {"name": "tests/test_dummy.py::test_always_passes"},
+        "testRun": {
+            "id": "2",
+            "name": "'Pytest results'",
+            "url": "https://dev.azure.com/testuser/first-test/_apis/test/Runs/2",
+        },
+        "lastUpdatedDate": "2025-09-15T19:50:40.51Z",
+        "priority": 0,
+        "computerName": "arm64",
+        "build": {
+            "id": "17",
+            "name": "20250915.2",
+            "url": "https://dev.azure.com/testuser/_apis/build/Builds/17",
+        },
+        "createdDate": "2025-09-15T19:50:40.51Z",
+        "url": "https://dev.azure.com/testuser/first-test/_apis/test/Runs/2/Results/100000",
+        "failureType": "None",
+        "automatedTestStorage": "tests/test_dummy.py",
+        "automatedTestType": "NUnit",
+        "testCaseTitle": "tests/test_dummy.py::test_always_passes",
+        "stackTrace": "None",
+        "customFields": [],
+        "testCaseReferenceId": 2,
+        "runBy": {
+            "displayName": "Emeka Nwaoma",
+            "url": "https://spsprodneu1.vssps.visualstudio.com/A42f00e40-504c-40f2-b0e7-b672668129f1/_apis/Identities/b24d803e-3c3e-65ff-a785-af5d5604a524",
+            "_links": {
+                "avatar": {
+                    "href": "https://dev.azure.com/testuser/_apis/GraphProfile/MemberAvatars/msa.YjI0ZDgwM2UtM2MzZS03NWZmLWE3ODUtYWY1ZDU2MDRhNTI0"
+                }
+            },
+            "id": "b24d803e-3c3e-65ff-a785-af5d5604a524",
+            "uniqueName": "testuser@example.com",
+            "imageUrl": "https://dev.azure.com/testuser/_apis/GraphProfile/MemberAvatars/msa.YjI0ZDgwM2UtM2MzZS03NWZmLWE3ODUtYWY1ZDU2MDRhNTI0",
+            "descriptor": "msa.YjI0ZDgwM2UtM2MzZS03NWZmLWE3ODUtYWY1ZDU2MDRhNTI0",
+        },
+        "lastUpdatedBy": {
+            "displayName": "first-test Build Service (testuser)",
+            "url": "https://spsprodneu1.vssps.visualstudio.com/A42f00e40-504c-40f2-b0e7-b672668129f1/_apis/Identities/3d34aa15-8d79-4c88-ba26-786e3f554a17",
+            "_links": {
+                "avatar": {
+                    "href": "https://dev.azure.com/testuser/_apis/GraphProfile/MemberAvatars/svc.NDJmMDBlNDAtNTA0Yy00MGYyLWIwZTctYjY3MjY2ODEyOWYxOkJ1aWxkOjc3NTQ5NDkyLTY5ODQtNDM4OS1hMjA1LWRlNGQ3OTQxNDJhZQ"
+                }
+            },
+            "id": "3d34aa15-8d79-4c88-ba26-786e3f554a17",
+            "uniqueName": "Build\\77549492-6984-4389-a205-de4d794142ae",
+            "imageUrl": "https://dev.azure.com/testuser/_apis/GraphProfile/MemberAvatars/svc.NDJmMDBlNDAtNTA0Yy00MGYyLWIwZTctYjY3MjY2ODEyOWYxOkJ1aWxkOjc3NTQ5NDkyLTY5ODQtNDM4OS1hMjA1LWRlNGQ3OTQxNDJhZQ",
+            "descriptor": "svc.NDJmMDBlNDAtNTA0Yy00MGYyLWIwZTctYjY3MjY2ODEyOWYxOkJ1aWxkOjc3NTQ5NDkyLTY5ODQtNDM4OS1hMjA1LWRlNGQ3OTQxNDJhZQ",
+        },
+        "automatedTestName": "tests/test_dummy.py::test_always_passes",
+    },
+    {
+        "id": 100001,
+        "project": {
+            "id": "77549492-6984-4389-a205-de4d794142ae",
+            "name": "first-test",
+            "url": "https://dev.azure.com/testuser/_apis/projects/first-test",
+        },
+        "startedDate": "2025-09-15T19:50:26.89Z",
+        "completedDate": "2025-09-15T19:50:26.903Z",
+        "durationInMs": 13.0,
+        "outcome": "Failed",
+        "revision": 1,
+        "state": "Completed",
+        "testCase": {"name": "tests/test_dummy.py::test_always_fails"},
+        "testRun": {
+            "id": "2",
+            "name": "'Pytest results'",
+            "url": "https://dev.azure.com/testuser/first-test/_apis/test/Runs/2",
+        },
+        "lastUpdatedDate": "2025-09-15T19:50:40.51Z",
+        "priority": 0,
+        "computerName": "arm64",
+        "build": {
+            "id": "17",
+            "name": "20250915.2",
+            "url": "https://dev.azure.com/testuser/_apis/build/Builds/17",
+        },
+        "errorMessage": "def test_always_fails():\n&gt;       assert 1 == 2\nE       assert 1 == 2\n\ntests/test_dummy.py:5: AssertionError",
+        "createdDate": "2025-09-15T19:50:40.51Z",
+        "url": "https://dev.azure.com/testuser/first-test/_apis/test/Runs/2/Results/100001",
+        "failureType": "None",
+        "automatedTestStorage": "tests/test_dummy.py",
+        "automatedTestType": "NUnit",
+        "testCaseTitle": "tests/test_dummy.py::test_always_fails",
+        "stackTrace": "/Users/emeka/myagent/_work/1/s/tests/test_dummy.py:5: assert 1 == 2",
+        "customFields": [],
+        "failingSince": {
+            "date": "2025-09-15T19:50:26.903Z",
+            "build": {
+                "id": 17,
+                "definitionId": 0,
+                "number": "20250915.2",
+                "buildSystem": "Azure DevOps Services",
+            },
+        },
+        "testCaseReferenceId": 1,
+        "runBy": {
+            "displayName": "Emeka Nwaoma",
+            "url": "https://spsprodneu1.vssps.visualstudio.com/A42f00e40-504c-40f2-b0e7-b672668129f1/_apis/Identities/b24d803e-3c3e-65ff-a785-af5d5604a524",
+            "_links": {
+                "avatar": {
+                    "href": "https://dev.azure.com/testuser/_apis/GraphProfile/MemberAvatars/msa.YjI0ZDgwM2UtM2MzZS03NWZmLWE3ODUtYWY1ZDU2MDRhNTI0"
+                }
+            },
+            "id": "b24d803e-3c3e-65ff-a785-af5d5604a524",
+            "uniqueName": "testuser@example.com",
+            "imageUrl": "https://dev.azure.com/testuser/_apis/GraphProfile/MemberAvatars/msa.YjI0ZDgwM2UtM2MzZS03NWZmLWE3ODUtYWY1ZDU2MDRhNTI0",
+            "descriptor": "msa.YjI0ZDgwM2UtM2MzZS03NWZmLWE3ODUtYWY1ZDU2MDRhNTI0",
+        },
+        "lastUpdatedBy": {
+            "displayName": "first-test Build Service (testuser)",
+            "url": "https://spsprodneu1.vssps.visualstudio.com/A42f00e40-504c-40f2-b0e7-b672668129f1/_apis/Identities/3d34aa15-8d79-4c88-ba26-786e3f554a17",
+            "_links": {
+                "avatar": {
+                    "href": "https://dev.azure.com/testuser/_apis/GraphProfile/MemberAvatars/svc.NDJmMDBlNDAtNTA0Yy00MGYyLWIwZTctYjY3MjY2ODEyOWYxOkJ1aWxkOjc3NTQ5NDkyLTY5ODQtNDM4OS1hMjA1LWRlNGQ3OTQxNDJhZQ"
+                }
+            },
+            "id": "3d34aa15-8d79-4c88-ba26-786e3f554a17",
+            "uniqueName": "Build\\77549492-6984-4389-a205-de4d794142ae",
+            "imageUrl": "https://dev.azure.com/testuser/_apis/GraphProfile/MemberAvatars/svc.NDJmMDBlNDAtNTA0Yy00MGYyLWIwZTctYjY3MjY2ODEyOWYxOkJ1aWxkOjc3NTQ5NDkyLTY5ODQtNDM4OS1hMjA1LWRlNGQ3OTQxNDJhZQ",
+            "descriptor": "svc.NDJmMDBlNDAtNTA0Yy00MGYyLWIwZTctYjY3MjY2ODEyOWYxOkJ1aWxkOjc3NTQ5NDkyLTY5ODQtNDM4OS1hMjA1LWRlNGQ3OTQxNDJhZQ",
+        },
+        "automatedTestName": "tests/test_dummy.py::test_always_fails",
     },
 ]
 
@@ -2577,11 +2577,7 @@
 
 
 @pytest.mark.asyncio
-<<<<<<< HEAD
-async def test_fetch_test_runs(mock_event_context: MagicMock) -> None:
-=======
 async def test_generate_environments(mock_event_context: MagicMock) -> None:
->>>>>>> efa6b631
     client = AzureDevopsClient(
         MOCK_ORG_URL, MOCK_PERSONAL_ACCESS_TOKEN, MOCK_AUTH_USERNAME
     )
@@ -2593,13 +2589,8 @@
     async def mock_get_paginated_by_top_and_continuation_token(
         url: str, **kwargs: Any
     ) -> AsyncGenerator[List[Dict[str, Any]], None]:
-<<<<<<< HEAD
-        if "test/runs" in url and "/results" not in url:
-            yield EXPECTED_TEST_RUNS
-=======
         if "environments" in url:
             yield EXPECTED_ENVIRONMENTS
->>>>>>> efa6b631
         else:
             yield []
 
@@ -2613,26 +2604,6 @@
                 side_effect=mock_get_paginated_by_top_and_continuation_token,
             ):
                 # ACT
-<<<<<<< HEAD
-                test_runs: List[Dict[str, Any]] = []
-                async for test_run_batch in client.fetch_test_runs(
-                    include_results=False
-                ):
-                    test_runs.extend(test_run_batch)
-
-                # ASSERT
-                assert len(test_runs) == 2
-                assert test_runs[0]["id"] == 1
-                assert test_runs[0]["name"] == "Test Run 1"
-                assert test_runs[0]["__projectId"] == "proj1"
-                assert test_runs[1]["id"] == 2
-                assert test_runs[1]["name"] == "Test Run 2"
-                assert test_runs[1]["__projectId"] == "proj1"
-
-
-@pytest.mark.asyncio
-async def test_fetch_test_runs_with_results(mock_event_context: MagicMock) -> None:
-=======
                 environments: List[Dict[str, Any]] = []
                 async for environment_batch in client.generate_environments():
                     environments.extend(environment_batch)
@@ -2671,7 +2642,6 @@
 
 @pytest.mark.asyncio
 async def test_generate_release_deployments(mock_event_context: MagicMock) -> None:
->>>>>>> efa6b631
     client = AzureDevopsClient(
         MOCK_ORG_URL, MOCK_PERSONAL_ACCESS_TOKEN, MOCK_AUTH_USERNAME
     )
@@ -2683,17 +2653,8 @@
     async def mock_get_paginated_by_top_and_continuation_token(
         url: str, **kwargs: Any
     ) -> AsyncGenerator[List[Dict[str, Any]], None]:
-<<<<<<< HEAD
-        if "test/runs" in url and "/results" not in url:
-            yield EXPECTED_TEST_RUNS
-        elif "test/runs/1/results" in url:
-            yield [EXPECTED_TEST_RESULTS[0]]
-        elif "test/runs/2/results" in url:
-            yield [EXPECTED_TEST_RESULTS[1]]
-=======
         if "deployments" in url:
             yield EXPECTED_RELEASE_DEPLOYMENTS
->>>>>>> efa6b631
         else:
             yield []
 
@@ -2707,33 +2668,6 @@
                 side_effect=mock_get_paginated_by_top_and_continuation_token,
             ):
                 # ACT
-<<<<<<< HEAD
-                test_runs: List[Dict[str, Any]] = []
-                async for test_run_batch in client.fetch_test_runs(
-                    include_results=True
-                ):
-                    test_runs.extend(test_run_batch)
-
-                # ASSERT
-                assert len(test_runs) == 2
-                assert test_runs[0]["id"] == 1
-                assert test_runs[0]["name"] == "Test Run 1"
-                assert test_runs[0]["__projectId"] == "proj1"
-                assert "__testResults" in test_runs[0]
-                assert len(test_runs[0]["__testResults"]) == 1
-                assert test_runs[0]["__testResults"][0]["id"] == 100000
-
-                assert test_runs[1]["id"] == 2
-                assert test_runs[1]["name"] == "Test Run 2"
-                assert test_runs[1]["__projectId"] == "proj1"
-                assert "__testResults" in test_runs[1]
-                assert len(test_runs[1]["__testResults"]) == 1
-                assert test_runs[1]["__testResults"][0]["id"] == 100001
-
-
-@pytest.mark.asyncio
-async def test_fetch_test_runs_will_skip_404(
-=======
                 deployments: List[Dict[str, Any]] = []
                 async for deployment_batch in client.generate_release_deployments():
                     deployments.extend(deployment_batch)
@@ -2744,7 +2678,6 @@
 
 @pytest.mark.asyncio
 async def test_generate_release_deployments_will_skip_404(
->>>>>>> efa6b631
     mock_event_context: MagicMock,
 ) -> None:
     client = AzureDevopsClient(
@@ -2764,17 +2697,6 @@
             ),
             patch.object(client._client, "request", side_effect=mock_make_request),
         ):
-<<<<<<< HEAD
-            test_runs: List[Dict[str, Any]] = []
-            async for test_run_batch in client.fetch_test_runs(include_results=False):
-                test_runs.extend(test_run_batch)
-
-            assert not test_runs
-
-
-@pytest.mark.asyncio
-async def test_enrich_test_runs() -> None:
-=======
             deployments: List[Dict[str, Any]] = []
             async for deployment_batch in client.generate_release_deployments():
                 deployments.extend(deployment_batch)
@@ -2784,32 +2706,16 @@
 
 @pytest.mark.asyncio
 async def test_generate_pipeline_deployments() -> None:
->>>>>>> efa6b631
-    client = AzureDevopsClient(
-        MOCK_ORG_URL, MOCK_PERSONAL_ACCESS_TOKEN, MOCK_AUTH_USERNAME
-    )
-
-<<<<<<< HEAD
-    test_runs = [
-        {"id": 1, "name": "Test Run 1"},
-        {"id": 2, "name": "Test Run 2"},
-    ]
-
-    async def mock_get_paginated_by_top_and_continuation_token(
-        url: str, **kwargs: Any
-    ) -> AsyncGenerator[List[Dict[str, Any]], None]:
-        if "test/runs/1/results" in url:
-            yield [EXPECTED_TEST_RESULTS[0]]
-        elif "test/runs/2/results" in url:
-            yield [EXPECTED_TEST_RESULTS[1]]
-=======
+    client = AzureDevopsClient(
+        MOCK_ORG_URL, MOCK_PERSONAL_ACCESS_TOKEN, MOCK_AUTH_USERNAME
+    )
+
     # MOCK
     async def mock_get_paginated_by_top_and_continuation_token(
         url: str, **kwargs: Any
     ) -> AsyncGenerator[List[Dict[str, Any]], None]:
         if "environmentdeploymentrecords" in url:
             yield EXPECTED_PIPELINE_DEPLOYMENTS
->>>>>>> efa6b631
         else:
             yield []
 
@@ -2819,27 +2725,6 @@
         side_effect=mock_get_paginated_by_top_and_continuation_token,
     ):
         # ACT
-<<<<<<< HEAD
-        enriched_test_runs = await client._enrich_test_runs(
-            test_runs, "proj1", include_results=True
-        )
-
-        # ASSERT
-        assert len(enriched_test_runs) == 2
-        assert enriched_test_runs[0]["__projectId"] == "proj1"
-        assert "__testResults" in enriched_test_runs[0]
-        assert len(enriched_test_runs[0]["__testResults"]) == 1
-        assert enriched_test_runs[0]["__testResults"][0]["id"] == 100000
-
-        assert enriched_test_runs[1]["__projectId"] == "proj1"
-        assert "__testResults" in enriched_test_runs[1]
-        assert len(enriched_test_runs[1]["__testResults"]) == 1
-        assert enriched_test_runs[1]["__testResults"][0]["id"] == 100001
-
-
-@pytest.mark.asyncio
-async def test_enrich_test_runs_without_results() -> None:
-=======
         deployments: List[Dict[str, Any]] = []
         async for deployment_batch in client.generate_pipeline_deployments("proj1", 1):
             deployments.extend(deployment_batch)
@@ -2850,30 +2735,10 @@
 
 @pytest.mark.asyncio
 async def test_generate_pipeline_deployments_will_skip_404() -> None:
->>>>>>> efa6b631
-    client = AzureDevopsClient(
-        MOCK_ORG_URL, MOCK_PERSONAL_ACCESS_TOKEN, MOCK_AUTH_USERNAME
-    )
-
-<<<<<<< HEAD
-    test_runs = [
-        {"id": 1, "name": "Test Run 1"},
-        {"id": 2, "name": "Test Run 2"},
-    ]
-
-    # ACT
-    enriched_test_runs = await client._enrich_test_runs(
-        test_runs, "proj1", include_results=False
-    )
-
-    # ASSERT
-    assert len(enriched_test_runs) == 2
-    assert enriched_test_runs[0]["__projectId"] == "proj1"
-    assert "__testResults" not in enriched_test_runs[0]
-
-    assert enriched_test_runs[1]["__projectId"] == "proj1"
-    assert "__testResults" not in enriched_test_runs[1]
-=======
+    client = AzureDevopsClient(
+        MOCK_ORG_URL, MOCK_PERSONAL_ACCESS_TOKEN, MOCK_AUTH_USERNAME
+    )
+
     async def mock_make_request(**kwargs: Any) -> Response:
         return Response(status_code=404, request=Request("GET", "https://google.com"))
 
@@ -2929,4 +2794,199 @@
         assert len(deployments_env2) == 1
         assert deployments_env2[0]["id"] == 2
         assert deployments_env2[0]["environment"]["id"] == 2
->>>>>>> efa6b631
+
+
+@pytest.mark.asyncio
+async def test_fetch_test_runs(mock_event_context: MagicMock) -> None:
+    client = AzureDevopsClient(
+        MOCK_ORG_URL, MOCK_PERSONAL_ACCESS_TOKEN, MOCK_AUTH_USERNAME
+    )
+
+    # MOCK
+    async def mock_generate_projects() -> AsyncGenerator[List[Dict[str, Any]], None]:
+        yield [{"id": "proj1", "name": "Project One"}]
+
+    async def mock_get_paginated_by_top_and_continuation_token(
+        url: str, **kwargs: Any
+    ) -> AsyncGenerator[List[Dict[str, Any]], None]:
+        if "test/runs" in url and "/results" not in url:
+            yield EXPECTED_TEST_RUNS
+        else:
+            yield []
+
+    async with event_context("test_event"):
+        with patch.object(
+            client, "generate_projects", side_effect=mock_generate_projects
+        ):
+            with patch.object(
+                client,
+                "_get_paginated_by_top_and_continuation_token",
+                side_effect=mock_get_paginated_by_top_and_continuation_token,
+            ):
+                # ACT
+                test_runs: List[Dict[str, Any]] = []
+                async for test_run_batch in client.fetch_test_runs(
+                    include_results=False
+                ):
+                    test_runs.extend(test_run_batch)
+
+                # ASSERT
+                assert len(test_runs) == 2
+                assert test_runs[0]["id"] == 1
+                assert test_runs[0]["name"] == "Test Run 1"
+                assert test_runs[0]["__projectId"] == "proj1"
+                assert test_runs[1]["id"] == 2
+                assert test_runs[1]["name"] == "Test Run 2"
+                assert test_runs[1]["__projectId"] == "proj1"
+
+
+@pytest.mark.asyncio
+async def test_fetch_test_runs_with_results(mock_event_context: MagicMock) -> None:
+    client = AzureDevopsClient(
+        MOCK_ORG_URL, MOCK_PERSONAL_ACCESS_TOKEN, MOCK_AUTH_USERNAME
+    )
+
+    # MOCK
+    async def mock_generate_projects() -> AsyncGenerator[List[Dict[str, Any]], None]:
+        yield [{"id": "proj1", "name": "Project One"}]
+
+    async def mock_get_paginated_by_top_and_continuation_token(
+        url: str, **kwargs: Any
+    ) -> AsyncGenerator[List[Dict[str, Any]], None]:
+        if "test/runs" in url and "/results" not in url:
+            yield EXPECTED_TEST_RUNS
+        elif "test/runs/1/results" in url:
+            yield [EXPECTED_TEST_RESULTS[0]]
+        elif "test/runs/2/results" in url:
+            yield [EXPECTED_TEST_RESULTS[1]]
+        else:
+            yield []
+
+    async with event_context("test_event"):
+        with patch.object(
+            client, "generate_projects", side_effect=mock_generate_projects
+        ):
+            with patch.object(
+                client,
+                "_get_paginated_by_top_and_continuation_token",
+                side_effect=mock_get_paginated_by_top_and_continuation_token,
+            ):
+                # ACT
+                test_runs: List[Dict[str, Any]] = []
+                async for test_run_batch in client.fetch_test_runs(
+                    include_results=True
+                ):
+                    test_runs.extend(test_run_batch)
+
+                # ASSERT
+                assert len(test_runs) == 2
+                assert test_runs[0]["id"] == 1
+                assert test_runs[0]["name"] == "Test Run 1"
+                assert test_runs[0]["__projectId"] == "proj1"
+                assert "__testResults" in test_runs[0]
+                assert len(test_runs[0]["__testResults"]) == 1
+                assert test_runs[0]["__testResults"][0]["id"] == 100000
+
+                assert test_runs[1]["id"] == 2
+                assert test_runs[1]["name"] == "Test Run 2"
+                assert test_runs[1]["__projectId"] == "proj1"
+                assert "__testResults" in test_runs[1]
+                assert len(test_runs[1]["__testResults"]) == 1
+                assert test_runs[1]["__testResults"][0]["id"] == 100001
+
+
+@pytest.mark.asyncio
+async def test_fetch_test_runs_will_skip_404(
+    mock_event_context: MagicMock,
+) -> None:
+    client = AzureDevopsClient(
+        MOCK_ORG_URL, MOCK_PERSONAL_ACCESS_TOKEN, MOCK_AUTH_USERNAME
+    )
+
+    async def mock_generate_projects() -> AsyncGenerator[List[Dict[str, Any]], None]:
+        yield [{"id": "proj1", "name": "Project One"}]
+
+    async def mock_make_request(**kwargs: Any) -> Response:
+        return Response(status_code=404, request=Request("GET", "https://google.com"))
+
+    async with event_context("test_event"):
+        with (
+            patch.object(
+                client, "generate_projects", side_effect=mock_generate_projects
+            ),
+            patch.object(client._client, "request", side_effect=mock_make_request),
+        ):
+            test_runs: List[Dict[str, Any]] = []
+            async for test_run_batch in client.fetch_test_runs(include_results=False):
+                test_runs.extend(test_run_batch)
+
+            assert not test_runs
+
+
+@pytest.mark.asyncio
+async def test_enrich_test_runs() -> None:
+    client = AzureDevopsClient(
+        MOCK_ORG_URL, MOCK_PERSONAL_ACCESS_TOKEN, MOCK_AUTH_USERNAME
+    )
+
+    test_runs = [
+        {"id": 1, "name": "Test Run 1"},
+        {"id": 2, "name": "Test Run 2"},
+    ]
+
+    async def mock_get_paginated_by_top_and_continuation_token(
+        url: str, **kwargs: Any
+    ) -> AsyncGenerator[List[Dict[str, Any]], None]:
+        if "test/runs/1/results" in url:
+            yield [EXPECTED_TEST_RESULTS[0]]
+        elif "test/runs/2/results" in url:
+            yield [EXPECTED_TEST_RESULTS[1]]
+        else:
+            yield []
+
+    with patch.object(
+        client,
+        "_get_paginated_by_top_and_continuation_token",
+        side_effect=mock_get_paginated_by_top_and_continuation_token,
+    ):
+        # ACT
+        enriched_test_runs = await client._enrich_test_runs(
+            test_runs, "proj1", include_results=True
+        )
+
+        # ASSERT
+        assert len(enriched_test_runs) == 2
+        assert enriched_test_runs[0]["__projectId"] == "proj1"
+        assert "__testResults" in enriched_test_runs[0]
+        assert len(enriched_test_runs[0]["__testResults"]) == 1
+        assert enriched_test_runs[0]["__testResults"][0]["id"] == 100000
+
+        assert enriched_test_runs[1]["__projectId"] == "proj1"
+        assert "__testResults" in enriched_test_runs[1]
+        assert len(enriched_test_runs[1]["__testResults"]) == 1
+        assert enriched_test_runs[1]["__testResults"][0]["id"] == 100001
+
+
+@pytest.mark.asyncio
+async def test_enrich_test_runs_without_results() -> None:
+    client = AzureDevopsClient(
+        MOCK_ORG_URL, MOCK_PERSONAL_ACCESS_TOKEN, MOCK_AUTH_USERNAME
+    )
+
+    test_runs = [
+        {"id": 1, "name": "Test Run 1"},
+        {"id": 2, "name": "Test Run 2"},
+    ]
+
+    # ACT
+    enriched_test_runs = await client._enrich_test_runs(
+        test_runs, "proj1", include_results=False
+    )
+
+    # ASSERT
+    assert len(enriched_test_runs) == 2
+    assert enriched_test_runs[0]["__projectId"] == "proj1"
+    assert "__testResults" not in enriched_test_runs[0]
+
+    assert enriched_test_runs[1]["__projectId"] == "proj1"
+    assert "__testResults" not in enriched_test_runs[1]