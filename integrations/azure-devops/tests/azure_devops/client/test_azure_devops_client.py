--- conflicted
+++ resolved
@@ -3299,14 +3299,6 @@
         )
 
 
-<<<<<<< HEAD
-    assert enriched_test_runs[1]["__projectId"] == "proj1"
-    assert "__testResults" not in enriched_test_runs[1]
-
-
-@pytest.mark.asyncio
-async def test_generate_iterations(mock_event_context: MagicMock) -> None:
-=======
 @pytest.mark.asyncio
 async def test_enrich_test_runs_with_results_and_coverage() -> None:
     """Test enriching test runs with both results and coverage data."""
@@ -3395,12 +3387,96 @@
 @pytest.mark.asyncio
 async def test_fetch_code_coverage() -> None:
     """Test fetching code coverage data."""
->>>>>>> 2d9e0026
-    client = AzureDevopsClient(
-        MOCK_ORG_URL, MOCK_PERSONAL_ACCESS_TOKEN, MOCK_AUTH_USERNAME
-    )
-
-<<<<<<< HEAD
+    client = AzureDevopsClient(
+        MOCK_ORG_URL, MOCK_PERSONAL_ACCESS_TOKEN, MOCK_AUTH_USERNAME
+    )
+
+    from integration import CodeCoverageConfig
+
+    coverage_config = CodeCoverageConfig(flags=1)
+
+    # Mock response
+    mock_response_data = {
+        "coverageData": {
+            "linesCovered": 100,
+            "linesNotCovered": 50,
+            "branchesCovered": 80,
+            "branchesNotCovered": 20,
+        }
+    }
+
+    with patch.object(client, "send_request") as mock_send_request:
+        mock_response = Response(status_code=200, json=mock_response_data)
+        mock_send_request.return_value = mock_response
+
+        # ACT
+        coverage_data = await client._fetch_code_coverage("proj1", 123, coverage_config)
+
+        # ASSERT
+        assert coverage_data == mock_response_data
+        mock_send_request.assert_called_once_with(
+            "GET",
+            f"{MOCK_ORG_URL}/proj1/_apis/test/codecoverage",
+            params={"buildId": 123, "flags": 1},
+        )
+
+
+@pytest.mark.asyncio
+async def test_fetch_code_coverage_no_response() -> None:
+    """Test fetching code coverage when no response is returned."""
+    client = AzureDevopsClient(
+        MOCK_ORG_URL, MOCK_PERSONAL_ACCESS_TOKEN, MOCK_AUTH_USERNAME
+    )
+
+    from integration import CodeCoverageConfig
+
+    coverage_config = CodeCoverageConfig(flags=1)
+
+    with patch.object(client, "send_request") as mock_send_request:
+        mock_send_request.return_value = None
+
+        # ACT
+        coverage_data = await client._fetch_code_coverage("proj1", 123, coverage_config)
+
+        # ASSERT
+        assert coverage_data == {}
+
+
+@pytest.mark.asyncio
+async def test_fetch_test_results() -> None:
+    """Test fetching test results for a specific test run."""
+    client = AzureDevopsClient(
+        MOCK_ORG_URL, MOCK_PERSONAL_ACCESS_TOKEN, MOCK_AUTH_USERNAME
+    )
+
+    async def mock_get_paginated_by_top_and_continuation_token(
+        url: str, **kwargs: Any
+    ) -> AsyncGenerator[List[Dict[str, Any]], None]:
+        if "test/runs/1/results" in url:
+            yield [EXPECTED_TEST_RESULTS[0]]
+        else:
+            yield []
+
+    with patch.object(
+        client,
+        "_get_paginated_by_top_and_continuation_token",
+        side_effect=mock_get_paginated_by_top_and_continuation_token,
+    ):
+        # ACT
+        results = await client._fetch_test_results("proj1", "1")
+
+        # ASSERT
+        assert len(results) == 1
+        assert results[0]["id"] == 100000
+        assert results[0]["outcome"] == "Passed"
+
+
+@pytest.mark.asyncio
+async def test_generate_iterations(mock_event_context: MagicMock) -> None:
+    client = AzureDevopsClient(
+        MOCK_ORG_URL, MOCK_PERSONAL_ACCESS_TOKEN, MOCK_AUTH_USERNAME
+    )
+
     # MOCK
     async def mock_generate_projects() -> AsyncGenerator[List[Dict[str, Any]], None]:
         yield [{"id": "proj1", "name": "Project One"}]
@@ -3504,46 +3580,10 @@
 async def test_generate_iterations_will_skip_404(
     mock_event_context: MagicMock,
 ) -> None:
-=======
-    from integration import CodeCoverageConfig
-
-    coverage_config = CodeCoverageConfig(flags=1)
-
-    # Mock response
-    mock_response_data = {
-        "coverageData": {
-            "linesCovered": 100,
-            "linesNotCovered": 50,
-            "branchesCovered": 80,
-            "branchesNotCovered": 20,
-        }
-    }
-
-    with patch.object(client, "send_request") as mock_send_request:
-        mock_response = Response(status_code=200, json=mock_response_data)
-        mock_send_request.return_value = mock_response
-
-        # ACT
-        coverage_data = await client._fetch_code_coverage("proj1", 123, coverage_config)
-
-        # ASSERT
-        assert coverage_data == mock_response_data
-        mock_send_request.assert_called_once_with(
-            "GET",
-            f"{MOCK_ORG_URL}/proj1/_apis/test/codecoverage",
-            params={"buildId": 123, "flags": 1},
-        )
-
-
-@pytest.mark.asyncio
-async def test_fetch_code_coverage_no_response() -> None:
-    """Test fetching code coverage when no response is returned."""
->>>>>>> 2d9e0026
-    client = AzureDevopsClient(
-        MOCK_ORG_URL, MOCK_PERSONAL_ACCESS_TOKEN, MOCK_AUTH_USERNAME
-    )
-
-<<<<<<< HEAD
+    client = AzureDevopsClient(
+        MOCK_ORG_URL, MOCK_PERSONAL_ACCESS_TOKEN, MOCK_AUTH_USERNAME
+    )
+
     # MOCK
     async def mock_generate_projects() -> AsyncGenerator[List[Dict[str, Any]], None]:
         yield [{"id": "proj1", "name": "Project One"}]
@@ -3577,30 +3617,10 @@
 
 @pytest.mark.asyncio
 async def test_iterations_for_project() -> None:
-=======
-    from integration import CodeCoverageConfig
-
-    coverage_config = CodeCoverageConfig(flags=1)
-
-    with patch.object(client, "send_request") as mock_send_request:
-        mock_send_request.return_value = None
-
-        # ACT
-        coverage_data = await client._fetch_code_coverage("proj1", 123, coverage_config)
-
-        # ASSERT
-        assert coverage_data == {}
-
-
-@pytest.mark.asyncio
-async def test_fetch_test_results() -> None:
-    """Test fetching test results for a specific test run."""
->>>>>>> 2d9e0026
-    client = AzureDevopsClient(
-        MOCK_ORG_URL, MOCK_PERSONAL_ACCESS_TOKEN, MOCK_AUTH_USERNAME
-    )
-
-<<<<<<< HEAD
+    client = AzureDevopsClient(
+        MOCK_ORG_URL, MOCK_PERSONAL_ACCESS_TOKEN, MOCK_AUTH_USERNAME
+    )
+
     project = {"id": "proj1", "name": "Project One"}
 
     async def mock_send_request(
@@ -3648,26 +3668,4 @@
         assert sprint1["__team"]["name"] == "Team One"
         assert sprint1["attributes"]["startDate"] == "2024-01-01T00:00:00Z"
         assert sprint1["attributes"]["finishDate"] == "2024-01-15T00:00:00Z"
-        assert sprint1["attributes"]["timeFrame"] == "current"
-=======
-    async def mock_get_paginated_by_top_and_continuation_token(
-        url: str, **kwargs: Any
-    ) -> AsyncGenerator[List[Dict[str, Any]], None]:
-        if "test/runs/1/results" in url:
-            yield [EXPECTED_TEST_RESULTS[0]]
-        else:
-            yield []
-
-    with patch.object(
-        client,
-        "_get_paginated_by_top_and_continuation_token",
-        side_effect=mock_get_paginated_by_top_and_continuation_token,
-    ):
-        # ACT
-        results = await client._fetch_test_results("proj1", "1")
-
-        # ASSERT
-        assert len(results) == 1
-        assert results[0]["id"] == 100000
-        assert results[0]["outcome"] == "Passed"
->>>>>>> 2d9e0026
+        assert sprint1["attributes"]["timeFrame"] == "current"