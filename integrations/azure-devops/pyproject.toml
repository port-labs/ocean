--- conflicted
+++ resolved
@@ -1,10 +1,6 @@
 [tool.poetry]
 name = "azure-devops"
-<<<<<<< HEAD
-version = "0.6.15"
-=======
-version = "0.6.18"
->>>>>>> 81532c8c
+version = "0.6.19"
 description = "An Azure Devops Ocean integration"
 authors = ["Matan Geva <matang@getport.io>"]
 
