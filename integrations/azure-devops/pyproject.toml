[tool.poetry]
name = "azure-devops"
<<<<<<< HEAD
version = "0.1.133"
=======
version = "0.1.134"
>>>>>>> 31b36755
description = "An Azure Devops Ocean integration"
authors = ["Matan Geva <matang@getport.io>"]

[tool.poetry.dependencies]
python = "^3.12"
<<<<<<< HEAD
port_ocean = {version = "^0.20.4", extras = ["cli"]}
braceexpand = "^0.1.7"
=======
port_ocean = {version = "^0.21.0", extras = ["cli"]}
>>>>>>> 31b36755

[tool.poetry.group.dev.dependencies]
# Uncomment this if you want to debug the ocean core together with your integration
# port_ocean = { path = '../../', develop = true, extras = ['all'] }
black = "^24.4.2"
mypy = "^1.3.0"
pylint = ">=2.17.4,<4.0.0"
pytest = ">=8.2,<9.0"
pytest-asyncio = ">=0.24.0"
pytest-httpx = ">=0.30.0"
pytest-xdist = "^3.6.1"
ruff = "^0.6.3"
towncrier = "^23.6.0"
types-PyYAML = "^6.0.0"
cryptography = "^44.0.1"

[tool.towncrier]
directory = "changelog"
filename = "CHANGELOG.md"
title_format = "## {version} ({project_date})"
underlines = [""]

  [[tool.towncrier.type]]
  directory = "breaking"
  name = "Breaking Changes"
  showcontent = true

  [[tool.towncrier.type]]
  directory = "deprecation"
  name = "Deprecations"
  showcontent = true

  [[tool.towncrier.type]]
  directory = "feature"
  name = "Features"
  showcontent = true

  [[tool.towncrier.type]]
  directory = "improvement"
  name = "Improvements"
  showcontent = true

  [[tool.towncrier.type]]
  directory = "bugfix"
  name = "Bug Fixes"
  showcontent = true

  [[tool.towncrier.type]]
  directory = "doc"
  name = "Improved Documentation"
  showcontent = true

[build-system]
requires = ["poetry-core>=1.0.0"]
build-backend = "poetry.core.masonry.api"

[tool.mypy]
exclude = [
    'venv',
    '.venv',
]
plugins = [
    "pydantic.mypy"
]

follow_imports = "silent"
warn_redundant_casts = true
warn_unused_ignores = true
disallow_any_generics = true
check_untyped_defs = true
no_implicit_reexport = true

# for strict mypy: (this is the tricky one :-))
disallow_untyped_defs = true


[tool.ruff]
# Never enforce `E501` (line length violations).
ignore = ["E501"]

[tool.pydantic-mypy]
init_forbid_extra = true
init_typed = true
warn_required_dynamic_aliases = true
warn_untyped_fields = true

[tool.black]
line-length = 88
target-version = ['py311']
include = '\.pyi?$'
exclude = '''
/(
  \scripts
  \.toml
  |\.sh
  |\.git
  |\.ini
  |Dockerfile
  |\.venv
)/
'''

[tool.pytest.ini_options]
asyncio_mode = "auto"
asyncio_default_fixture_loop_scope = "function"
addopts = "-vv -n auto ./tests"<|MERGE_RESOLUTION|>--- conflicted
+++ resolved
@@ -1,21 +1,13 @@
 [tool.poetry]
 name = "azure-devops"
-<<<<<<< HEAD
-version = "0.1.133"
-=======
-version = "0.1.134"
->>>>>>> 31b36755
+version = "0.1.135"
 description = "An Azure Devops Ocean integration"
 authors = ["Matan Geva <matang@getport.io>"]
 
 [tool.poetry.dependencies]
 python = "^3.12"
-<<<<<<< HEAD
-port_ocean = {version = "^0.20.4", extras = ["cli"]}
+port_ocean = {version = "^0.21.0", extras = ["cli"]}
 braceexpand = "^0.1.7"
-=======
-port_ocean = {version = "^0.21.0", extras = ["cli"]}
->>>>>>> 31b36755
 
 [tool.poetry.group.dev.dependencies]
 # Uncomment this if you want to debug the ocean core together with your integration
