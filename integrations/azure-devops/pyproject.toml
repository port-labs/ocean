[tool.poetry]
name = "azure-devops"
<<<<<<< HEAD
version = "0.1.17"
=======
version = "0.1.12"
>>>>>>> 5aba84df
description = "An Azure Devops Ocean integration"
authors = ["Matan Geva <matang@getport.io>"]

[tool.poetry.dependencies]
python = "^3.11"
port_ocean = {version = "^0.5.17", extras = ["cli"]}

[tool.poetry.group.dev.dependencies]
pytest = "^7.2"
black = "^24.3.0"
mypy = "^1.3.0"
ruff = "^0.2.2"
pylint = "^2.17.4"
towncrier = "^23.6.0"
types-pyyaml = "^6.0.12.10"

[tool.towncrier]
directory = "changelog"
filename = "CHANGELOG.md"
package = "port_ocean"

  [[tool.towncrier.type]]
  directory = "breaking"
  name = "Breaking Changes"
  showcontent = true

  [[tool.towncrier.type]]
  directory = "deprecation"
  name = "Deprecations"
  showcontent = true

  [[tool.towncrier.type]]
  directory = "feature"
  name = "Features"
  showcontent = true

  [[tool.towncrier.type]]
  directory = "improvement"
  name = "Improvements"
  showcontent = true

  [[tool.towncrier.type]]
  directory = "bugfix"
  name = "Bug Fixes"
  showcontent = true

  [[tool.towncrier.type]]
  directory = "doc"
  name = "Improved Documentation"
  showcontent = true

[build-system]
requires = ["poetry>=0.12"]
build-backend = "poetry.masonry.api"

[tool.mypy]
exclude = [
    'venv',
    '.venv',
]
plugins = [
    "pydantic.mypy"
]

follow_imports = "silent"
warn_redundant_casts = true
warn_unused_ignores = true
disallow_any_generics = true
check_untyped_defs = true
no_implicit_reexport = true

# for strict mypy: (this is the tricky one :-))
disallow_untyped_defs = true


[tool.ruff]
# Never enforce `E501` (line length violations).
ignore = ["E501"]

[tool.pydantic-mypy]
init_forbid_extra = true
init_typed = true
warn_required_dynamic_aliases = true
warn_untyped_fields = true

[tool.black]
line-length = 88
target-version = ['py311']
include = '\.pyi?$'
exclude = '''
/(
  \scripts
  \.toml
  |\.sh
  |\.git
  |\.ini
  |Dockerfile
  |\.venv
)/
'''<|MERGE_RESOLUTION|>--- conflicted
+++ resolved
@@ -1,10 +1,6 @@
 [tool.poetry]
 name = "azure-devops"
-<<<<<<< HEAD
-version = "0.1.17"
-=======
-version = "0.1.12"
->>>>>>> 5aba84df
+version = "0.1.18"
 description = "An Azure Devops Ocean integration"
 authors = ["Matan Geva <matang@getport.io>"]
 
