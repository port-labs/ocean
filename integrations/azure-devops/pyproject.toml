--- conflicted
+++ resolved
@@ -1,10 +1,6 @@
 [tool.poetry]
 name = "azure-devops"
-<<<<<<< HEAD
-version = "0.4.33"
-=======
-version = "0.4.36"
->>>>>>> c21782cb
+version = "0.4.37"
 description = "An Azure Devops Ocean integration"
 authors = ["Matan Geva <matang@getport.io>"]
 
