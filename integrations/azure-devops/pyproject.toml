[tool.poetry]
name = "azure-devops"
<<<<<<< HEAD
version = "0.1.138"
=======
version = "0.1.139"
>>>>>>> ec27d0fd
description = "An Azure Devops Ocean integration"
authors = ["Matan Geva <matang@getport.io>"]

[tool.poetry.dependencies]
python = "^3.12"
<<<<<<< HEAD
port_ocean = {version = "^0.21.4", extras = ["cli"]}
braceexpand = "^0.1.7"
=======
port_ocean = {version = "^0.21.5", extras = ["cli"]}
>>>>>>> ec27d0fd

[tool.poetry.group.dev.dependencies]
# Uncomment this if you want to debug the ocean core together with your integration
# port_ocean = { path = '../../', develop = true, extras = ['all'] }
black = "^24.4.2"
mypy = "^1.3.0"
pylint = ">=2.17.4,<4.0.0"
pytest = ">=8.2,<9.0"
pytest-asyncio = ">=0.24.0"
pytest-httpx = ">=0.30.0"
pytest-xdist = "^3.6.1"
ruff = "^0.6.3"
towncrier = "^23.6.0"
types-PyYAML = "^6.0.0"
cryptography = "^44.0.1"

[tool.towncrier]
directory = "changelog"
filename = "CHANGELOG.md"
title_format = "## {version} ({project_date})"
underlines = [""]

  [[tool.towncrier.type]]
  directory = "breaking"
  name = "Breaking Changes"
  showcontent = true

  [[tool.towncrier.type]]
  directory = "deprecation"
  name = "Deprecations"
  showcontent = true

  [[tool.towncrier.type]]
  directory = "feature"
  name = "Features"
  showcontent = true

  [[tool.towncrier.type]]
  directory = "improvement"
  name = "Improvements"
  showcontent = true

  [[tool.towncrier.type]]
  directory = "bugfix"
  name = "Bug Fixes"
  showcontent = true

  [[tool.towncrier.type]]
  directory = "doc"
  name = "Improved Documentation"
  showcontent = true

[build-system]
requires = ["poetry-core>=1.0.0"]
build-backend = "poetry.core.masonry.api"

[tool.mypy]
exclude = [
    'venv',
    '.venv',
]
plugins = [
    "pydantic.mypy"
]

follow_imports = "silent"
warn_redundant_casts = true
warn_unused_ignores = true
disallow_any_generics = true
check_untyped_defs = true
no_implicit_reexport = true

# for strict mypy: (this is the tricky one :-))
disallow_untyped_defs = true


[tool.ruff]
# Never enforce `E501` (line length violations).
ignore = ["E501"]

[tool.pydantic-mypy]
init_forbid_extra = true
init_typed = true
warn_required_dynamic_aliases = true
warn_untyped_fields = true

[tool.black]
line-length = 88
target-version = ['py311']
include = '\.pyi?$'
exclude = '''
/(
  \scripts
  \.toml
  |\.sh
  |\.git
  |\.ini
  |Dockerfile
  |\.venv
)/
'''

[tool.pytest.ini_options]
asyncio_mode = "auto"
asyncio_default_fixture_loop_scope = "function"
addopts = "-vv -n auto ./tests"<|MERGE_RESOLUTION|>--- conflicted
+++ resolved
@@ -1,21 +1,13 @@
 [tool.poetry]
 name = "azure-devops"
-<<<<<<< HEAD
-version = "0.1.138"
-=======
 version = "0.1.139"
->>>>>>> ec27d0fd
 description = "An Azure Devops Ocean integration"
 authors = ["Matan Geva <matang@getport.io>"]
 
 [tool.poetry.dependencies]
 python = "^3.12"
-<<<<<<< HEAD
-port_ocean = {version = "^0.21.4", extras = ["cli"]}
+port_ocean = {version = "^0.21.5", extras = ["cli"]}
 braceexpand = "^0.1.7"
-=======
-port_ocean = {version = "^0.21.5", extras = ["cli"]}
->>>>>>> ec27d0fd
 
 [tool.poetry.group.dev.dependencies]
 # Uncomment this if you want to debug the ocean core together with your integration
