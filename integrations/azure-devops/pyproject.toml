[tool.poetry]
name = "azure-devops"
<<<<<<< HEAD
version = "0.2.3"
=======
version = "0.2.5"
>>>>>>> c7abce17
description = "An Azure Devops Ocean integration"
authors = ["Matan Geva <matang@getport.io>"]

[tool.poetry.dependencies]
python = "^3.12"
port_ocean = {version = "^0.23.4", extras = ["cli"]}
braceexpand = "^0.1.7"

[tool.poetry.group.dev.dependencies]
# Uncomment this if you want to debug the ocean core together with your integration
# port_ocean = { path = '../../', develop = true, extras = ['all'] }
black = "^24.4.2"
mypy = "^1.3.0"
pylint = ">=2.17.4,<4.0.0"
pytest = ">=8.2,<9.0"
pytest-asyncio = ">=0.24.0"
pytest-httpx = ">=0.30.0"
pytest-xdist = "^3.6.1"
ruff = "^0.6.3"
towncrier = "^23.6.0"
types-PyYAML = "^6.0.0"
cryptography = "^44.0.1"

[tool.towncrier]
directory = "changelog"
filename = "CHANGELOG.md"
title_format = "## {version} ({project_date})"
underlines = [""]

  [[tool.towncrier.type]]
  directory = "breaking"
  name = "Breaking Changes"
  showcontent = true

  [[tool.towncrier.type]]
  directory = "deprecation"
  name = "Deprecations"
  showcontent = true

  [[tool.towncrier.type]]
  directory = "feature"
  name = "Features"
  showcontent = true

  [[tool.towncrier.type]]
  directory = "improvement"
  name = "Improvements"
  showcontent = true

  [[tool.towncrier.type]]
  directory = "bugfix"
  name = "Bug Fixes"
  showcontent = true

  [[tool.towncrier.type]]
  directory = "doc"
  name = "Improved Documentation"
  showcontent = true

[build-system]
requires = ["poetry-core>=1.0.0"]
build-backend = "poetry.core.masonry.api"

[tool.mypy]
exclude = [
    'venv',
    '.venv',
]
plugins = [
    "pydantic.mypy"
]

follow_imports = "silent"
warn_redundant_casts = true
warn_unused_ignores = true
disallow_any_generics = true
check_untyped_defs = true
no_implicit_reexport = true

# for strict mypy: (this is the tricky one :-))
disallow_untyped_defs = true


[tool.ruff]
# Never enforce `E501` (line length violations).
ignore = ["E501"]

[tool.pydantic-mypy]
init_forbid_extra = true
init_typed = true
warn_required_dynamic_aliases = true
warn_untyped_fields = true

[tool.black]
line-length = 88
target-version = ['py311']
include = '\.pyi?$'
exclude = '''
/(
  \scripts
  \.toml
  |\.sh
  |\.git
  |\.ini
  |Dockerfile
  |\.venv
)/
'''

[tool.pytest.ini_options]
asyncio_mode = "auto"
asyncio_default_fixture_loop_scope = "function"
addopts = "-vv -n auto ./tests"<|MERGE_RESOLUTION|>--- conflicted
+++ resolved
@@ -1,10 +1,6 @@
 [tool.poetry]
 name = "azure-devops"
-<<<<<<< HEAD
-version = "0.2.3"
-=======
 version = "0.2.5"
->>>>>>> c7abce17
 description = "An Azure Devops Ocean integration"
 authors = ["Matan Geva <matang@getport.io>"]
 
