[tool.poetry]
name = "azure-devops"
<<<<<<< HEAD
version = "0.1.135"
=======
version = "0.1.136"
>>>>>>> 2e8cd5d0
description = "An Azure Devops Ocean integration"
authors = ["Matan Geva <matang@getport.io>"]

[tool.poetry.dependencies]
python = "^3.12"
port_ocean = {version = "^0.21.3", extras = ["cli"]}

[tool.poetry.group.dev.dependencies]
# Uncomment this if you want to debug the ocean core together with your integration
# port_ocean = { path = '../../', develop = true, extras = ['all'] }
black = "^24.4.2"
mypy = "^1.3.0"
pylint = ">=2.17.4,<4.0.0"
pytest = ">=8.2,<9.0"
pytest-asyncio = ">=0.24.0"
pytest-httpx = ">=0.30.0"
pytest-xdist = "^3.6.1"
ruff = "^0.6.3"
towncrier = "^23.6.0"
types-PyYAML = "^6.0.0"
cryptography = "^44.0.1"

[tool.towncrier]
directory = "changelog"
filename = "CHANGELOG.md"
title_format = "## {version} ({project_date})"
underlines = [""]

  [[tool.towncrier.type]]
  directory = "breaking"
  name = "Breaking Changes"
  showcontent = true

  [[tool.towncrier.type]]
  directory = "deprecation"
  name = "Deprecations"
  showcontent = true

  [[tool.towncrier.type]]
  directory = "feature"
  name = "Features"
  showcontent = true

  [[tool.towncrier.type]]
  directory = "improvement"
  name = "Improvements"
  showcontent = true

  [[tool.towncrier.type]]
  directory = "bugfix"
  name = "Bug Fixes"
  showcontent = true

  [[tool.towncrier.type]]
  directory = "doc"
  name = "Improved Documentation"
  showcontent = true

[build-system]
requires = ["poetry-core>=1.0.0"]
build-backend = "poetry.core.masonry.api"

[tool.mypy]
exclude = [
    'venv',
    '.venv',
]
plugins = [
    "pydantic.mypy"
]

follow_imports = "silent"
warn_redundant_casts = true
warn_unused_ignores = true
disallow_any_generics = true
check_untyped_defs = true
no_implicit_reexport = true

# for strict mypy: (this is the tricky one :-))
disallow_untyped_defs = true


[tool.ruff]
# Never enforce `E501` (line length violations).
ignore = ["E501"]

[tool.pydantic-mypy]
init_forbid_extra = true
init_typed = true
warn_required_dynamic_aliases = true
warn_untyped_fields = true

[tool.black]
line-length = 88
target-version = ['py311']
include = '\.pyi?$'
exclude = '''
/(
  \scripts
  \.toml
  |\.sh
  |\.git
  |\.ini
  |Dockerfile
  |\.venv
)/
'''

[tool.pytest.ini_options]
asyncio_mode = "auto"
asyncio_default_fixture_loop_scope = "function"
addopts = "-vv -n auto ./tests"<|MERGE_RESOLUTION|>--- conflicted
+++ resolved
@@ -1,10 +1,6 @@
 [tool.poetry]
 name = "azure-devops"
-<<<<<<< HEAD
-version = "0.1.135"
-=======
-version = "0.1.136"
->>>>>>> 2e8cd5d0
+version = "0.1.137"
 description = "An Azure Devops Ocean integration"
 authors = ["Matan Geva <matang@getport.io>"]
 
