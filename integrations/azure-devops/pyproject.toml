--- conflicted
+++ resolved
@@ -1,10 +1,6 @@
 [tool.poetry]
 name = "azure-devops"
-<<<<<<< HEAD
-version = "0.2.6"
-=======
-version = "0.2.8"
->>>>>>> 49424e36
+version = "0.2.9"
 description = "An Azure Devops Ocean integration"
 authors = ["Matan Geva <matang@getport.io>"]
 
