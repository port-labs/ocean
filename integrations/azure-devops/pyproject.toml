--- conflicted
+++ resolved
@@ -1,21 +1,14 @@
 [tool.poetry]
 name = "azure-devops"
-<<<<<<< HEAD
-version = "0.1.135"
-=======
 version = "0.1.137"
->>>>>>> 1034b853
 description = "An Azure Devops Ocean integration"
 authors = ["Matan Geva <matang@getport.io>"]
 
 [tool.poetry.dependencies]
 python = "^3.12"
-<<<<<<< HEAD
 port_ocean = {version = "^0.21.0", extras = ["cli"]}
 braceexpand = "^0.1.7"
-=======
 port_ocean = {version = "^0.21.4", extras = ["cli"]}
->>>>>>> 1034b853
 
 [tool.poetry.group.dev.dependencies]
 # Uncomment this if you want to debug the ocean core together with your integration
