[tool.poetry]
name = "azure-devops"
<<<<<<< HEAD
version = "0.2.1"
=======
version = "0.2.2"
>>>>>>> ac810fbf
description = "An Azure Devops Ocean integration"
authors = ["Matan Geva <matang@getport.io>"]

[tool.poetry.dependencies]
python = "^3.12"
port_ocean = {version = "^0.23.1", extras = ["cli"]}
braceexpand = "^0.1.7"

[tool.poetry.group.dev.dependencies]
# Uncomment this if you want to debug the ocean core together with your integration
# port_ocean = { path = '../../', develop = true, extras = ['all'] }
black = "^24.4.2"
mypy = "^1.3.0"
pylint = ">=2.17.4,<4.0.0"
pytest = ">=8.2,<9.0"
pytest-asyncio = ">=0.24.0"
pytest-httpx = ">=0.30.0"
pytest-xdist = "^3.6.1"
ruff = "^0.6.3"
towncrier = "^23.6.0"
types-PyYAML = "^6.0.0"
cryptography = "^44.0.1"

[tool.towncrier]
directory = "changelog"
filename = "CHANGELOG.md"
title_format = "## {version} ({project_date})"
underlines = [""]

  [[tool.towncrier.type]]
  directory = "breaking"
  name = "Breaking Changes"
  showcontent = true

  [[tool.towncrier.type]]
  directory = "deprecation"
  name = "Deprecations"
  showcontent = true

  [[tool.towncrier.type]]
  directory = "feature"
  name = "Features"
  showcontent = true

  [[tool.towncrier.type]]
  directory = "improvement"
  name = "Improvements"
  showcontent = true

  [[tool.towncrier.type]]
  directory = "bugfix"
  name = "Bug Fixes"
  showcontent = true

  [[tool.towncrier.type]]
  directory = "doc"
  name = "Improved Documentation"
  showcontent = true

[build-system]
requires = ["poetry-core>=1.0.0"]
build-backend = "poetry.core.masonry.api"

[tool.mypy]
exclude = [
    'venv',
    '.venv',
]
plugins = [
    "pydantic.mypy"
]

follow_imports = "silent"
warn_redundant_casts = true
warn_unused_ignores = true
disallow_any_generics = true
check_untyped_defs = true
no_implicit_reexport = true

# for strict mypy: (this is the tricky one :-))
disallow_untyped_defs = true


[tool.ruff]
# Never enforce `E501` (line length violations).
ignore = ["E501"]

[tool.pydantic-mypy]
init_forbid_extra = true
init_typed = true
warn_required_dynamic_aliases = true
warn_untyped_fields = true

[tool.black]
line-length = 88
target-version = ['py311']
include = '\.pyi?$'
exclude = '''
/(
  \scripts
  \.toml
  |\.sh
  |\.git
  |\.ini
  |Dockerfile
  |\.venv
)/
'''

[tool.pytest.ini_options]
asyncio_mode = "auto"
asyncio_default_fixture_loop_scope = "function"
addopts = "-vv -n auto ./tests"<|MERGE_RESOLUTION|>--- conflicted
+++ resolved
@@ -1,10 +1,6 @@
 [tool.poetry]
 name = "azure-devops"
-<<<<<<< HEAD
-version = "0.2.1"
-=======
-version = "0.2.2"
->>>>>>> ac810fbf
+version = "0.2.3"
 description = "An Azure Devops Ocean integration"
 authors = ["Matan Geva <matang@getport.io>"]
 
