--- conflicted
+++ resolved
@@ -1,10 +1,6 @@
 [tool.poetry]
 name = "azure-devops"
-<<<<<<< HEAD
-version = "0.1.70"
-=======
-version = "0.1.71"
->>>>>>> cda3fb51
+version = "0.1.72"
 description = "An Azure Devops Ocean integration"
 authors = ["Matan Geva <matang@getport.io>"]
 
