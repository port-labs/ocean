import asyncio
import base64
<<<<<<< HEAD
import typing
=======
from typing import Any, Optional, AsyncGenerator, cast

>>>>>>> dc526123
import httpx
from loguru import logger

from integration import SonarQubeIssueResourceConfig, SonarQubeProjectResourceConfig

from port_ocean.utils import http_async_client
from port_ocean.context.event import event


class Endpoints:
    PROJECTS = "components/search_projects"
    WEBHOOKS = "webhooks"
    MEASURES = "measures/component"
    BRANCHES = "project_branches/list"
    ISSUES = "issues/search"
    ANALYSIS = "activity_feed/list"


class SonarQubeClient:
    def __init__(
        self,
        base_url: str,
        api_key: str,
        organization_id: str | None,
        app_host: str | None,
        is_onpremise: bool = False,
    ):
        self.base_url = base_url
        self.api_key = api_key
        self.organization_id = organization_id
        self.app_host = app_host
        self.is_onpremise = is_onpremise
        self.http_client = http_async_client
        self.http_client.headers.update(self.api_auth_params["headers"])

        self.metrics = [
            "code_smells",
            "coverage",
            "bugs",
            "vulnerabilities",
            "duplicated_files",
            "security_hotspots",
            "new_violations",
            "new_coverage",
            "new_duplicated_lines_density",
        ]

    @property
    def api_auth_params(self) -> dict[str, Any]:
        if self.organization_id:
            return {
                "headers": {
                    "Authorization": f"Bearer {self.api_key}",
                    "Content-Type": "application/json",
                }
            }

        auth_message = f"{self.api_key}:"
        auth_bytes = auth_message.encode("ascii")
        b64_bytes = base64.b64encode(auth_bytes)
        b64_message = b64_bytes.decode("ascii")
        return {
            "headers": {
                "Authorization": f"Basic {b64_message}",
                "Content-Type": "application/json",
            },
        }

    async def send_api_request(
        self,
        endpoint: str,
        method: str = "GET",
        query_params: Optional[dict[str, Any]] = None,
        json_data: Optional[dict[str, Any]] = None,
    ) -> dict[str, Any]:
        logger.debug(
            f"Sending API request to {method} {endpoint} with query params: {query_params}"
        )
        try:
            response = await self.http_client.request(
                method=method,
                url=f"{self.base_url}/api/{endpoint}",
                params=query_params,
                json=json_data,
            )
            response.raise_for_status()
            return response.json()
        except httpx.HTTPStatusError as e:
            logger.error(
                f"HTTP error with status code: {e.response.status_code} and response text: {e.response.text}"
            )
            raise

    async def send_paginated_api_request(
        self,
        endpoint: str,
        data_key: str,
        method: str = "GET",
        query_params: Optional[dict[str, Any]] = None,
        json_data: Optional[dict[str, Any]] = None,
    ) -> list[dict[str, Any]]:
        try:
            logger.debug(
                f"Sending API request to {method} {endpoint} with query params: {query_params}"
            )

            all_resources = []  # List to hold all fetched resources

            while True:
                response = await self.http_client.request(
                    method=method,
                    url=f"{self.base_url}/api/{endpoint}",
                    params=query_params,
                    json=json_data,
                )
                response.raise_for_status()
                response_json = response.json()

                all_resources.extend(response_json.get(data_key, []))

                # Check for paging information and decide whether to fetch more pages
                paging_info = response_json.get("paging")
                if paging_info and paging_info.get("pageIndex", 0) * paging_info.get(
                    "pageSize", 0
                ) < paging_info.get("total", 0):
                    query_params = query_params or {}
                    query_params["p"] = paging_info["pageIndex"] + 1
                else:
                    break

            return all_resources

        except httpx.HTTPStatusError as e:
            logger.error(
                f"HTTP error with status code: {e.response.status_code} and response text: {e.response.text}"
            )
            raise
        except httpx.HTTPError as e:
            logger.error(f"HTTP occurred while fetching paginated data: {e}")
            raise

    async def get_components(
        self, api_query_params: Optional[dict[str, Any]] = None
    ) -> list[dict[str, Any]]:
        """
        Retrieve all components from SonarQube organization.

        :return: A list of components associated with the specified organization.
        """
        query_params = {}
        if self.organization_id:
            query_params["organization"] = self.organization_id
            logger.info(
                f"Fetching all components in organization: {self.organization_id}"
            )
        if api_query_params:
            query_params.update(api_query_params)
        else:
            resource_config = event.resource_config
            selector = typing.cast(
                SonarQubeProjectResourceConfig, resource_config
            ).selector
            query_params.update(selector.generate_request_params())

        try:
            response = await self.send_paginated_api_request(
                endpoint=Endpoints.PROJECTS,
                data_key="components",
                query_params=query_params,
            )

            return response
        except Exception as e:
            logger.error(f"Error occurred while fetching components: {e}")
            raise

    async def get_single_component(self, project: dict[str, Any]) -> dict[str, Any]:
        """
        Retrieves a single component from SonarQube organization.

        :param project (dict): A dictionary containing the project information.
        :return: The component details associated with the specified project key.
        """
        project_key = project.get("key")
        logger.info(f"Fetching component data in : {project_key}")
        response = await self.send_api_request(
            endpoint="components/show",
            query_params={"component": project_key},
        )
        return response.get("component", {})

    async def get_measures(self, project_key: str) -> list[Any]:
        """
        Retrieve measures for a specific component from SonarQube API.

        :param project_key: A string containing the project key.

        :return: A list of measures associated with the specified component.
        """
        logger.info(f"Fetching all measures in : {project_key}")
        response = await self.send_api_request(
            endpoint=Endpoints.MEASURES,
            query_params={
                "component": project_key,
                "metricKeys": ",".join(self.metrics),
            },
        )
        return response.get("component", {}).get("measures", [])

    async def get_branches(self, project_key: str) -> list[Any]:
        """A function to make API request to SonarQube and retrieve branches within an organization"""
        logger.info(f"Fetching all branches in : {project_key}")
        response = await self.send_api_request(
            endpoint=Endpoints.BRANCHES, query_params={"project": project_key}
        )
        return response.get("branches", [])

    async def get_single_project(self, project: dict[str, Any]) -> dict[str, Any]:
        """
        Retrieves project information from SonarQube API.

        :param project (dict[str, Any]): A project dictionary containing information about a project.

        :return (list[Any]): A list containing projects data for your organization.
        """
        project_key = cast(str, project.get("key"))
        logger.info(f"Fetching all project information for: {project_key}")

        project["__measures"] = await self.get_measures(project_key)

        branches = await self.get_branches(project_key)
        main_branch = [branch for branch in branches if branch.get("isMain")]
        project["__branch"] = main_branch[0]

        if self.is_onpremise:
            project["__link"] = f"{self.base_url}/dashboard?id={project_key}"
        else:
            project["__link"] = f"{self.base_url}/project/overview?id={project_key}"

        return project

    async def get_all_projects(self) -> AsyncGenerator[list[dict[str, Any]], None]:
        """
        Retrieve all projects from SonarQube API.

        :return (list[Any]): A list containing projects data for your organization.
        """
        logger.info(f"Fetching all projects in organization: {self.organization_id}")
        components = await self.get_components()
        for component in components:
            project_data = await self.get_single_project(project=component)
            yield [project_data]

    async def get_all_issues(self) -> AsyncGenerator[list[dict[str, Any]], None]:
        """
        Retrieve issues data across all components from SonarQube API  as an asynchronous generator.

        :return (list[Any]): A list containing issues data for all projects.
        """

        selector = typing.cast(
            SonarQubeIssueResourceConfig, event.resource_config
        ).selector
        api_query_params = selector.generate_request_params()

        project_api_query_params = (
            selector.project_api_query_params.generate_request_params()
            if selector.project_api_query_params
            else None
        )

        components = await self.get_components(
            api_query_params=project_api_query_params
        )
        for component in components:
            response = await self.get_issues_by_component(
                component=component, api_query_params=api_query_params
            )
            yield response

    async def get_issues_by_component(
        self,
        component: dict[str, Any],
        api_query_params: Optional[dict[str, Any]] = None,
    ) -> list[dict[str, Any]]:
        """
        Retrieve issues data across a single component (in this case, project) from SonarQube API.

        :param components (dict[str, Any]): A component dictionary containing information about a component.

        :return (list[Any]): A list containing issues data for the specified component.
        """
        component_issues = []
        component_key = component.get("key")
        query_params = {"componentKeys": component_key}

        if api_query_params:
            query_params.update(api_query_params)

        response = await self.send_paginated_api_request(
            endpoint=Endpoints.ISSUES,
            data_key="issues",
            query_params=query_params,
        )

        for issue in response:
            issue["__link"] = (
                f"{self.base_url}/project/issues?open={issue.get('key')}&id={component_key}"
            )
            component_issues.append(issue)

        return component_issues

    async def get_all_sonarcloud_analyses(
        self,
    ) -> AsyncGenerator[list[dict[str, Any]], None]:
        """
        Retrieve analysis data across all components from SonarQube API using asyn generator.

        :return (list[Any]): A list containing analysis data for all components.
        """
        components = await self.get_components()

        for component in components:
            response = await self.get_analysis_by_project(component=component)
            yield response

    async def get_analysis_by_project(
        self, component: dict[str, Any]
    ) -> list[dict[str, Any]]:
        """
        Retrieve analysis data for the given component from SonarQube API.

        :param component (dict[str, Any]): A component dictionary containing information about the component.

        :return (list[dict[str, Any]]): A list containing analysis data for all components.
        """
        component_key = component.get("key")
        component_analysis_data = []

        logger.info(f"Fetching all analysis data in : {component_key}")

        response = await self.send_paginated_api_request(
            endpoint=Endpoints.ANALYSIS,
            data_key="activityFeed",
            query_params={"project": component_key},
        )

        for activity in response:
            if activity["type"] == "analysis":
                analysis_data = activity["data"]
                branch_data = analysis_data.get("branch", {})
                pr_data = analysis_data.get("pullRequest", {})

                analysis_data["__branchName"] = branch_data.get(
                    "name", pr_data.get("branch")
                )
                analysis_data["__analysisDate"] = branch_data.get(
                    "analysisDate", pr_data.get("analysisDate")
                )
                analysis_data["__commit"] = branch_data.get(
                    "commit", pr_data.get("commit")
                )
                analysis_data["__component"] = component
                analysis_data["__project"] = component_key

                component_analysis_data.append(analysis_data)

        return component_analysis_data

    async def get_analysis_for_task(
        self,
        webhook_data: dict[str, Any],
    ) -> dict[str, Any]:
        """Retrieves analysis data associated with a specific task.

        :param webhook_data (dict[str, Any]): A dictionary containing information about the incoming webhook.

        :return (dict[str, Any]): A dictionary containing analysis data for the given project and ID.
        """
        ## Get the compute engine task that runs the analysis
        task_id = webhook_data.get("taskId")
        task_response = await self.send_api_request(
            endpoint="ce/task", query_params={"id": task_id}
        )
        analysis_identifier = task_response.get("task", {}).get("analysisId")

        ## Now get all the analysis data for the given project and and filter by the analysisId
        project = cast(dict[str, Any], webhook_data.get("project"))
        project_analysis_data = await self.get_analysis_by_project(component=project)

        for analysis_object in project_analysis_data:
            if analysis_object.get("analysisId") == analysis_identifier:
                return analysis_object
        return {}  ## when no data is found

    async def get_pull_requests_for_project(
        self, project_key: str
    ) -> list[dict[str, Any]]:
        logger.info(f"Fetching all pull requests in project : {project_key}")
        response = await self.send_api_request(
            endpoint="project_pull_requests/list",
            query_params={"project": project_key},
        )
        return response.get("pullRequests", [])

    async def get_pull_request_measures(
        self, project_key: str, pull_request_key: str
    ) -> list[dict[str, Any]]:
        logger.info(f"Fetching measures for pull request: {pull_request_key}")
        response = await self.send_api_request(
            endpoint=Endpoints.MEASURES,
            query_params={
                "component": project_key,
                "metricKeys": ",".join(self.metrics),
                "pullRequest": pull_request_key,
            },
        )
        return response.get("component", {}).get("measures", [])

    async def enrich_pull_request_with_measures(
        self, project_key: str, pull_request: dict[str, Any]
    ) -> dict[str, Any]:
        pr_measures = await self.get_pull_request_measures(
            project_key, pull_request["key"]
        )
        pull_request["__measures"] = pr_measures
        pull_request["__project"] = project_key
        return pull_request

    async def get_measures_for_all_pull_requests(
        self, project_key: str
    ) -> list[dict[str, Any]]:
        pull_requests = await self.get_pull_requests_for_project(project_key)

        analysis_for_all_pull_requests = await asyncio.gather(
            *[
                self.enrich_pull_request_with_measures(project_key, pr)
                for pr in pull_requests
            ]
        )

        return analysis_for_all_pull_requests

    async def get_all_sonarqube_analyses(
        self,
    ) -> AsyncGenerator[list[dict[str, Any]], None]:
        components = await self.get_components()
        for component in components:
            analysis_data = await self.get_measures_for_all_pull_requests(
                project_key=component["key"]
            )
            yield analysis_data

    def sanity_check(self) -> None:
        try:
            response = httpx.get(f"{self.base_url}/api/system/status", timeout=5)
            response.raise_for_status()
            logger.info("Sonarqube sanity check passed")
            if response.headers.get("content-type") == "application/json":
                logger.info(f"Sonarqube status: {response.json().get('status')}")
                logger.info(f"Sonarqube version: {response.json().get('version')}")
            else:
                logger.info(f"Sonarqube sanity check response: {response.text}")
        except httpx.HTTPStatusError as e:
            logger.error(
                f"Sonarqube failed connectivity check to the sonarqube instance because of HTTP error: {e.response.status_code} and response text: {e.response.text}"
            )
            raise
        except httpx.HTTPError as e:
            logger.error(
                f"Sonarqube failed connectivity check to the sonarqube instance because of HTTP error: {e}"
            )
            raise

    async def get_or_create_webhook_url(self) -> None:
        """
        Get or create webhook URL for projects

        :return: None
        """
        logger.info(f"Subscribing to webhooks in organization: {self.organization_id}")
        webhook_endpoint = Endpoints.WEBHOOKS
        invoke_url = f"{self.app_host}/integration/webhook"
        projects = await self.get_components()

        # Iterate over projects and add webhook
        webhooks_to_create = []
        for project in projects:
            project_key = project["key"]
            logger.info(f"Fetching existing webhooks in project: {project_key}")
            params = {}
            if self.organization_id:
                params["organization"] = self.organization_id
            webhooks_response = await self.send_api_request(
                endpoint=f"{webhook_endpoint}/list",
                query_params={
                    "project": project_key,
                    **params,
                },
            )

            webhooks = webhooks_response.get("webhooks", [])
            logger.info(webhooks)

            if any(webhook["url"] == invoke_url for webhook in webhooks):
                logger.info(f"Webhook already exists in project: {project_key}")
                continue

            params = {}
            if self.organization_id:
                params["organization"] = self.organization_id
            webhooks_to_create.append(
                {
                    "name": "Port Ocean Webhook",
                    "project": project_key,
                    **params,
                }
            )

        for webhook in webhooks_to_create:
            await self.send_api_request(
                endpoint=f"{webhook_endpoint}/create",
                method="POST",
                query_params={**webhook, "url": invoke_url},
            )
            logger.info(f"Webhook added to project: {webhook['project']}")<|MERGE_RESOLUTION|>--- conflicted
+++ resolved
@@ -1,11 +1,7 @@
 import asyncio
 import base64
-<<<<<<< HEAD
-import typing
-=======
 from typing import Any, Optional, AsyncGenerator, cast
 
->>>>>>> dc526123
 import httpx
 from loguru import logger
 
@@ -165,7 +161,7 @@
             query_params.update(api_query_params)
         else:
             resource_config = event.resource_config
-            selector = typing.cast(
+            selector = cast(
                 SonarQubeProjectResourceConfig, resource_config
             ).selector
             query_params.update(selector.generate_request_params())
@@ -266,7 +262,7 @@
         :return (list[Any]): A list containing issues data for all projects.
         """
 
-        selector = typing.cast(
+        selector = cast(
             SonarQubeIssueResourceConfig, event.resource_config
         ).selector
         api_query_params = selector.generate_request_params()
