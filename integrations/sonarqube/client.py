--- conflicted
+++ resolved
@@ -126,12 +126,8 @@
                 )
                 response.raise_for_status()
                 response_json = response.json()
-<<<<<<< HEAD
-                all_resources.extend(response_json.get(data_key, []))
-=======
                 resource = response_json.get(data_key, [])
                 all_resources.extend(resource)
->>>>>>> 52d84eae
 
                 # Check for paging information and decide whether to fetch more pages
                 paging_info = response_json.get("paging")
@@ -165,16 +161,6 @@
             logger.info(
                 f"Fetching all components in organization: {self.organization_id}"
             )
-<<<<<<< HEAD
-        if self.is_onpremise:
-            if api_query_params:
-                query_params.update(api_query_params)
-            else:
-                selector = cast(
-                    SonarQubeProjectResourceConfig, event.resource_config
-                ).selector
-                query_params.update(selector.generate_request_params())
-=======
         if api_query_params:
             query_params.update(api_query_params)
         elif event.resource_config:
@@ -182,7 +168,6 @@
             # like on_start() when creating webhooks
             selector = cast(CustomSelector, event.resource_config.selector)
             query_params.update(selector.generate_request_params())
->>>>>>> 52d84eae
 
         try:
             response = await self.send_paginated_api_request(
