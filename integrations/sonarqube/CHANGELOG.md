# Changelog

All notable changes to this project will be documented in this file.

The format is based on [Keep a Changelog](https://keepachangelog.com/en/1.0.0/),
and this project adheres to [Semantic Versioning](https://semver.org/spec/v2.0.0.html).

<!-- towncrier release notes start -->

<<<<<<< HEAD
# Port_Ocean 0.1.51 (2024-05-17)

### Bug Fixes

- Added checks to ensure api filters for projects are applied to only on-premise instance
=======
# Port_Ocean 0.1.70 (2024-07-22)

### Bug Fixes

- Added conditions to handle instances when the API response does not have pagination object


# Port_Ocean 0.1.69 (2024-07-10)

### Improvements

- Bumped ocean version to ^0.9.4 (#1)


# Port_Ocean 0.1.68 (2024-07-09)

### Improvements

- Bumped ocean version to ^0.9.3 (#1)


# Port_Ocean 0.1.67 (2024-07-07)

### Improvements

- Bumped ocean version to ^0.9.2 (#1)


# Port_Ocean 0.1.66 (2024-06-26)

### Improvements

- Updated the onpremise issue kind API endpoint from /search to /list to overcome the 10k limit imposed by SonarQube


# Port_Ocean 0.1.65 (2024-06-25)

### Improvements

- Added quality gate status to the project blueprint


# Port_Ocean 0.1.64 (2024-06-23)

### Improvements

- Bumped ocean version to ^0.9.1 (#1)


# Port_Ocean 0.1.63 (2024-06-19)

### Improvements

- Bumped ocean version to ^0.9.0 (#1)


# Port_Ocean 0.1.62 (2024-06-16)

### Improvements

- Bumped ocean version to ^0.8.0 (#1)


# Port_Ocean 0.1.61 (2024-06-13)

### Improvements

- Bumped ocean version to ^0.7.1 (#1)


# Port_Ocean 0.1.60 (2024-06-13)

### Improvements

- Bumped ocean version to ^0.7.0 (#1)


# Port_Ocean 0.1.59 (2024-06-10)

### Improvements

- Bumped ocean version to ^0.6.0 (#1)


# Port_Ocean 0.1.58 (2024-06-05)

### Improvements

- Bumped ocean version to ^0.5.27 (#1)


# Port_Ocean 0.1.57 (2024-06-03)

### Improvements

- Bumped ocean version to ^0.5.25 (#1)


# Port_Ocean 0.1.56 (2024-06-02)

### Improvements

- Bumped ocean version to ^0.5.24 (#1)


# Port_Ocean 0.1.55 (2024-06-02)

### Bug Fixes

- Fixed an error in the sonarqube client that was causing the integration to fail when setting up the webhooks for live events

### Improvements

- Updated the inheritance of the resource configs for better validations


# Port_Ocean 0.1.54 (2024-05-30)

### Improvements

- Bumped ocean version to ^0.5.23 (#1)
- Updated the base image used in the Dockerfile that is created during integration scaffolding from `python:3.11-slim-buster` to `python:3.11-slim-bookworm`


# Port_Ocean 0.1.53 (2024-05-29)

### Improvements

- Bumped ocean version to ^0.5.22 (#1)


# Port_Ocean 0.1.52 (2024-05-26)

### Improvements

- Bumped ocean version to ^0.5.21 (#1)


# Port_Ocean 0.1.51 (2024-05-26)

### Improvements

- Bumped ocean version to ^0.5.20 (#1)
- Removed the config.yaml file due to unused overrides
>>>>>>> 52d84eae


# Port_Ocean 0.1.50 (2024-05-16)

### Improvements

- Added support for filtering SonarQube projects and issues


# Port_Ocean 0.1.49 (2024-05-16)

### Improvements

- Bumped ocean version to ^0.5.19 (#1)


# Port_Ocean 0.1.48 (2024-05-12)

### Improvements

- Bumped ocean version to ^0.5.18 (#1)


# Port_Ocean 0.1.47 (2024-05-02)

### Bug Fixes

- Fixed an issue with the integration startup when the sanity-check return a non json response


# Port_Ocean 0.1.46 (2024-05-01)

### Improvements

- Bumped ocean version to ^0.5.17 (#1)


# Port_Ocean 0.1.45 (2024-05-01)

### Improvements

- Bumped ocean version to ^0.5.16 (#1)


# Port_Ocean 0.1.44 (2024-04-30)

### Improvements

- Bumped ocean version to ^0.5.15 (#1)


# Port_Ocean 0.1.43 (2024-04-24)

### Improvements

- Bumped ocean version to ^0.5.14 (#1)


# Port_Ocean 0.1.42 (2024-04-17)

### Improvements

- Bumped ocean version to ^0.5.12 (#1)


# Port_Ocean 0.1.41 (2024-04-11)

### Improvements

- Bumped ocean version to ^0.5.11 (#1)


# Port_Ocean 0.1.40 (2024-04-10)

### Improvements

- Bumped ocean version to ^0.5.10 (#1)


# Port_Ocean 0.1.39 (2024-04-01)

### Improvements

- Bumped ocean version to ^0.5.9 (#1)


# Port_Ocean 0.1.38 (2024-03-28)

### Improvements

- Bumped ocean version to ^0.5.8 (#1)


# Port_Ocean 0.1.37 (2024-03-20)

### Improvements

- Bumped ocean version to ^0.5.7 (#1)


# Port_Ocean 0.1.36 (2024-03-17)

### Improvements

- Bumped ocean version to ^0.5.6 (#1)


# Port_Ocean 0.1.35 (2024-03-06)

### Improvements

- Bumped ocean version to ^0.5.5 (#1)


# Port_Ocean 0.1.34 (2024-03-03)

### Improvements

- Bumped ocean version to ^0.5.4 (#1)


# Port_Ocean 0.1.33 (2024-03-03)

### Improvements

- Bumped ocean version to ^0.5.3 (#1)


# Port_Ocean 0.1.32 (2024-02-21)

### Features

- Added functionality for syncing Sonar onpremise analysis data using Pull Request and Measures API (#1)


# Port_Ocean 0.1.31 (2024-02-21)

### Improvements

- Bumped ocean version to ^0.5.2 (#1)


# Port_Ocean 0.1.30 (2024-02-20)

### Improvements

- Bumped ocean version to ^0.5.1 (#1)


# Port_Ocean 0.1.29 (2024-02-18)

### Improvements

- Bumped ocean version to ^0.5.0 (#1)


# Port_Ocean 0.1.28 (2024-02-15)

### Improvements

- Add Sonarqube component object sonarQube analysis data (PORT-6656)


# Port_Ocean 0.1.27 (2024-02-04)

### Improvements

- Added aggregation properties to the sonar project resources of number of open critical issues and number of open blocker issues (#1)


# Port_Ocean 0.1.26 (2024-01-23)

### Improvements

- Bumped ocean version to ^0.4.17 (#1)


# Port_Ocean 0.1.25 (2024-01-11)

### Improvements

- Bumped ocean version to ^0.4.16 (#1)


# Port_Ocean 0.1.24 (2024-01-07)

### Improvements

- Bumped ocean version to ^0.4.15 (#1)


# Port_Ocean 0.1.23 (2024-01-07)

### Improvements

- Bumped ocean version to ^0.4.14 (#1)


# Port_Ocean 0.1.22 (2024-01-01)

### Improvements

- Bumped ocean version to ^0.4.13 (#1)


# Port_Ocean 0.1.21 (2023-12-24)

### Improvements

- Bumped ocean version to ^0.4.12 (#1)


# Port_Ocean 0.1.20 (2023-12-21)

### Improvements

- Bumped ocean version to ^0.4.11 (#1)


# Port_Ocean 0.1.19 (2023-12-21)

### Improvements

- Bumped ocean version to ^0.4.10 (#1)


# Port_Ocean 0.1.18 (2023-12-14)

### Improvements

- Bumped ocean version to ^0.4.8 (#1)


# Port_Ocean 0.1.17 (2023-12-06)

### Bug Fixes

- Corrected SonarQube On-Premise authentication to resolve 401 error codes previously experienced by users. This fix now properly utilizes Basic authentication (#17)


# Port_Ocean 0.1.16 (2023-12-05)

### Bug Fixes

- Update startup code to skip initializing integration resources when organization_id is not specified for SonarCloud. (#16)


# Port_Ocean 0.1.15 (2023-12-05)

### Improvements

- Bumped ocean version to ^0.4.7 (#1)


# Port_Ocean 0.1.14 (2023-12-04)

### Improvements

- Bumped ocean version to ^0.4.6 (#1)


# Port_Ocean 0.1.13 (2023-11-30)

### Improvements

- Bumped ocean version to ^0.4.5 (#1)


# Port_Ocean 0.1.12 (2023-11-29)

### Improvements

- Bumped ocean version to ^0.4.4 (#1)
- Changed the httpx client to be the ocean's client for better connection error handling and request retries


# Port_Ocean 0.1.11 (2023-11-21)

### Improvements

- Added retry mechanism for sonarqube client (#1)

# Port_Ocean 0.1.10 (2023-11-21)

### Improvements

- Bumped ocean version to ^0.4.3 (#1)


# Port_Ocean 0.1.9 (2023-11-08)

### Improvements

- Bumped ocean version to ^0.4.2 (#1)


# Port_Ocean 0.1.8 (2023-11-03)

### Improvements

- Bumped ocean version to ^0.4.1 (#1)


# Port_Ocean 0.1.7 (2023-11-01)

### Improvements

- Bumped ocean version to ^0.4.0 and handle ONCE event listener(#1)


# Port_Ocean 0.1.6 (2023-10-29)

### Improvements

- Bumped ocean version to 0.3.2 (#1)


# Port_Ocean 0.1.5 (2023-10-22)

### Features

- Added a sanity check for sonarqube to check the sonarqube instance is accessible before starting the integration (PORT4908)

### Improvements

- Updated integration default port app config to have the `createMissingRelatedEntities` & `deleteDependentEntities` turned on by default (PORT-4908)
- Change organizationId configuration to be optional for on prem installation (PORT-4908)
- Added more verbose logging for the http request errors returning from the sonarqube (PORT-4908)
- Updated integration default port app config to have the  &  turned on by default (PORT4908)

### Bug Fixes

- Changed the sonarqube api authentication to use basic auth for on prem installations (PORT-4908)


# Sonarqube 0.1.4 (2023-10-15)

### Improvements

- Changed print in the http error handling to log info


# Sonarqube 0.1.3 (2023-10-04)

### Improvements

- Skip analysis resync for onpremise Sonarqube (#3)


# Sonarqube 0.1.2 (2023-09-27)

### Improvements

- Bumped ocean to version 0.3.1 (#1)


# Sonarqube 0.1.1 (2023-09-13)

### Improvements

- Bumped ocean to 0.3.0 (#1)

# Sonarqube 0.1.0 (2023-08-09)

### Features

- Implemented Sonarqube integration using Ocean<|MERGE_RESOLUTION|>--- conflicted
+++ resolved
@@ -6,14 +6,13 @@
 and this project adheres to [Semantic Versioning](https://semver.org/spec/v2.0.0.html).
 
 <!-- towncrier release notes start -->
-
-<<<<<<< HEAD
-# Port_Ocean 0.1.51 (2024-05-17)
-
-### Bug Fixes
-
-- Added checks to ensure api filters for projects are applied to only on-premise instance
-=======
+# Port_Ocean 0.1.71 (2024-07-22)
+
+### Bug Fixes
+
+- Added checks to ensure that api filters for projects are applied to only on-premise instance
+
+
 # Port_Ocean 0.1.70 (2024-07-22)
 
 ### Bug Fixes
@@ -158,7 +157,6 @@
 
 - Bumped ocean version to ^0.5.20 (#1)
 - Removed the config.yaml file due to unused overrides
->>>>>>> 52d84eae
 
 
 # Port_Ocean 0.1.50 (2024-05-16)
