--- conflicted
+++ resolved
@@ -7,14 +7,14 @@
 
 <!-- towncrier release notes start -->
 
-<<<<<<< HEAD
-## 0.1.242 (2025-11-07)
+## 0.1.244 (2025-11-07)
 
 
 ### Bug Fixes
 
 - Removed deprecated `qualifiers` parameter from projects/search API calls to align with SonarQube API specification
-=======
+
+
 ## 0.1.243 (2025-11-06)
 
 
@@ -29,7 +29,6 @@
 ### Improvements
 
 - Bumped ocean version to ^0.29.0
->>>>>>> 6bc7edde
 
 
 ## 0.1.241 (2025-11-02)
