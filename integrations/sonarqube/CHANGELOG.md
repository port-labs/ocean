# Changelog

All notable changes to this project will be documented in this file.

The format is based on [Keep a Changelog](https://keepachangelog.com/en/1.0.0/),
and this project adheres to [Semantic Versioning](https://semver.org/spec/v2.0.0.html).

<!-- towncrier release notes start -->

<<<<<<< HEAD
## 0.1.169 (2025-04-25)
=======
## 0.1.169 (2025-04-15)
>>>>>>> c9649387


### Bug Fixes

<<<<<<< HEAD
- Added metrics selector for on-premise analysis to ensure explicit setting of required metricsKey.
=======
- Fixed bug where the integration was trying to fetch more than 10,000 issues from SonarQube API
>>>>>>> c9649387


## 0.1.168 (2025-04-25)


### Bug Fixes

- Fixed handling of `base_url` and `app_host` to strip trailing slashes.
- Corrected `app_host=None` case to set `webhook_invoke_url` to an empty string.


## 0.1.167 (2025-04-15)


### Improvements

- Bumped ocean version to ^0.22.4


## 0.1.166 (2025-04-15)


### Improvements

- Bumped ocean version to ^0.22.3


## 0.1.165 (2025-04-07)


### Improvements

- Bumped ocean version to ^0.22.2


## 0.1.164 (2025-04-03)


### Bug Fixes

- Fixed a bug where `projects_ga` kind wasn't passing `enrich_project=True`


## 0.1.163 (2025-04-03)


### Improvements

- Bumped ocean version to ^0.22.1


## 0.1.162 (2024-03-27)


### Improvements

- Transitioned live events management to ocean’s `LiveEventProcessorManager` to streamline processing


## 0.1.161 (2025-03-24)


### Improvements

- Bumped ocean version to ^0.22.0


## 0.1.160 (2025-03-13)


### Improvements

- Bumped ocean version to ^0.21.5


## 0.1.159 (2025-03-12)


### Improvements

- Bumped ocean version to ^0.21.4


## 0.1.158 (2025-03-10)


### Improvements

- Bumped ocean version to ^0.21.3


## 0.1.157 (2025-03-09)


### Improvements

- Bumped ocean version to ^0.21.1


## 0.1.156 (2025-03-03)


### Improvements

- Bumped ocean version to ^0.21.0


## 0.1.155 (2025-02-26)


### Improvements

- Bumped ocean version to ^0.20.4


## 0.1.154 (2025-02-25)


### Improvements

- Bumped ocean version to ^0.20.4


## 0.1.153 (2025-02-24)


### Improvements

- Bumped ocean version to ^0.20.3


## 0.1.152 (2025-02-23)


### Improvements

- Bumped ocean version to ^0.20.2


## 0.1.151 (2025-02-23)


### Improvements

- Bumped ocean version to ^0.20.1


## 0.1.150 (2025-02-19)


### Improvements

- Bumped ocean version to ^0.20.0


## 0.1.149 (2025-02-19)


### Improvements

- Bumped ocean version to ^0.19.3


## 0.1.148 (2025-02-19)


### Improvements

- Bumped ocean version to ^0.19.2


## 0.1.147 (2025-02-19)


### Improvements

- Bumped ocean version to ^0.19.1


## 0.1.146 (2025-02-13)


### Improvements

- Bumped cryptography version to ^44.0.1


## 0.1.145 (2025-02-09)


### Improvements

- Bumped ocean version to ^0.18.9


## 0.1.144 (2025-02-04)


### Improvements

- Bumped ocean version to ^0.18.8


## 0.1.143 (2025-02-03)


### Improvements

- Bumped ocean version to ^0.18.6


## 0.1.142 (2025-01-29)


### Bug Fixes

- Fixed a bug where the global sonar_client loses its HTTP header context during scheduled resyncs, triggering 403 errors that ultimately leads to the unintended deletion of ingested entities


## 0.1.141 (2025-01-28)


### Improvements

- Bumped ocean version to ^0.18.5


## 0.1.140 (2025-01-23)


### Improvements

- Bumped ocean version to ^0.18.4


## 0.1.139 (2025-01-22)


### Improvements

- Bumped ocean version to ^0.18.3


## 0.1.138 (2025-01-22)


### Improvements

- Updated mappings to have typed array items


## 0.1.137 (2025-01-22)


### Improvements

- Bumped ocean version to ^0.18.2


## 0.1.136 (2025-01-21)


### Improvements

- Bumped ocean version to ^0.18.1


## 0.1.135 (2025-01-19)


### Improvements

- Bumped ocean version to ^0.18.0


## 0.1.134 (2025-01-16)


### Improvements

- Bumped ocean version to ^0.17.8


## 0.1.133 (2025-01-15)


### Improvements

- Bumped jinja version to 3.1.5


## 0.1.132 (2025-01-12)


### Improvements

- Bumped ocean version to ^0.17.7


## 0.1.131 (2025-01-08)


### Improvements

- Bumped ocean version to ^0.17.6


## 0.1.130 (2025-01-07)


### Improvements

- Bumped ocean version to ^0.17.5


## 0.1.129 (2025-01-02)


### Improvements

- Bumped ocean version to ^0.17.4


## 0.1.128 (2025-01-02)


### Improvements

- Bumped ocean version to ^0.17.3


## 0.1.127 (2024-12-31)


### Improvements

- Bumped ocean version to ^0.17.2


## 0.1.126 (2026-12-30)


### Improvements

- Added title to the configuration properties


## 0.1.125 (2024-12-26)


### Improvements

- Bumped ocean version to ^0.16.1


## 0.1.124 (2024-12-24)


### Improvements

- Bumped ocean version to ^0.16.0


## 0.1.123 (2024-12-24)


### Improvements

- Added __branches as project attribute in order to map project branches


## 0.1.122 (2024-12-23)


### Improvements

- Increased logs presence in integration
- Replaced calls to internal API for projects to GA version, making the use of internal APIs optional


### Bug Fixes

- Fixed a bug in the pagination logic to use total record count instead of response size, preventing early termination (0.1.121)


## 0.1.121 (2024-12-22)


### Improvements

- Bumped ocean version to ^0.15.3


## 0.1.120 (2024-12-15)


### Improvements

- Bumped ocean version to ^0.15.2


## 0.1.119 (2024-12-15)


### Improvements

- Bumped ocean version to ^0.15.1


## 0.1.118 (2024-12-12)


### Improvements

- Bumped ocean version to ^0.15.0


## 0.1.117 (2024-12-10)


### Improvements

- Bumped ocean version to ^0.14.7


## 0.1.116 (2024-12-04)


### Improvements

- Bumped ocean version to ^0.14.6


## 0.1.115 (2024-12-04)


### Improvements

- Bumped ocean version to ^0.14.5


## 0.1.114 (2024-11-25)


### Improvements

- Bumped ocean version to ^0.14.3


## 0.1.113 (2024-11-25)


### Improvements

- Bumped ocean version to ^0.14.2


## 0.1.112 (2024-11-21)


### Improvements

- Bumped ocean version to ^0.14.1


## 0.1.111 (2024-11-20)


### Bug Fixes

- Added defensive mechanism to fail the resyn event for the kind when no data is fetched from Sonar API

### Improvements

- Added more logs to track the request and response object made to the Sonar API


## 0.1.110 (2024-11-12)


### Improvements

- Bumped ocean version to ^0.14.0


## 0.1.109 (2024-11-12)


### Improvements

- Bumped ocean version to ^0.13.1


## 0.1.108 (2024-11-10)


### Improvements

- Bumped ocean version to ^0.13.0


## 0.1.107 (2024-11-10)


### Improvements

- Bumped ocean version to ^0.12.9


## 0.1.106 (2024-11-06)


### Improvements

- Bumped ocean version to ^0.12.8


## 0.1.105 (2024-10-29)


### Bug Fixes

- Fixed bug where issues/list API is not available for older SonarQube instance versions


## 0.1.104 (2024-10-23)


### Improvements

- Bumped ocean version to ^0.12.7


## 0.1.103 (2024-10-22)


### Improvements

- Bumped ocean version to ^0.12.6


## 0.1.102 (2024-10-21)


### Features

- Added support for portfolios (0.1.102)


## 0.1.101 (2024-10-14)


### Improvements

- Bumped ocean version to ^0.12.4


## 0.1.100 (2024-10-09)


### Improvements

- Bumped ocean version to ^0.12.3


## 0.1.99 (2024-10-08)


### Improvements

- Bumped ocean version to ^0.12.2


## 0.1.98 (2024-10-01)


### Improvements

- Bumped ocean version to ^0.12.1


## 0.1.97 (2024-09-29)


### Improvements

- Bumped ocean version to ^0.11.0


## 0.1.96 (2024-09-22)


### Improvements

- Bumped ocean version to ^0.10.12


## 0.1.95 (2024-09-19)


### Bug Fixes

- Added handling for 400 and 404 HTTP errors to allow the integration to continue processing other requests instead of crashing (0.1.95)


## 0.1.94 (2024-09-17)


### Improvements

- Bumped ocean version to ^0.10.11


## 0.1.93 (2024-09-12)


### Improvements

- Bumped ocean version to ^0.10.10 (#1)


## 0.1.92 (2024-09-05)


### Improvements

- Bumped ocean version to ^0.10.9 (#1)


## 0.1.91 (2024-09-04)


### Improvements

- Bumped ocean version to ^0.10.8 (#1)


## 0.1.90 (2024-09-01)


### Improvements

- Bumped ocean version to ^0.10.7 (#1)


## 0.1.89 (2024-08-30)


### Improvements

- Bumped ocean version to ^0.10.5 (#1)


## 0.1.88 (2024-08-28)


### Improvements

- Bumped ocean version to ^0.10.4 (#1)


## 0.1.87 (2024-08-28)


### Improvements

- Bumped ocean version to ^0.10.3 (#1)


## 0.1.86 (2024-08-26)


### Bug Fixes

- Fixed SonarQube client instantiation issue by using a singleton pattern to ensure a single shared instance, resolving bug where the client is unable to find the self.metrics


## 0.1.85 (2024-08-26)


### Improvements

- Bumped ocean version to ^0.10.2 (#1)


## 0.1.84 (2024-08-26)


### Improvements

- Bumped ocean version to ^0.10.1 (#1)


## 0.1.83 (2024-08-22)


### Improvements

- Bumped ocean version to ^0.10.0 (#1)


## 0.1.82 (2024-08-20)


### Improvements

- Bumped ocean version to ^0.9.14 (#1)


## 0.1.81 (2024-08-13)


### Improvements

- Bumped ocean version to ^0.9.13 (#1)


## 0.1.80 (2024-08-11)


### Improvements

- Bumped ocean version to ^0.9.12 (#1)


## 0.1.79 (2024-08-05)


### Improvements

- Bumped ocean version to ^0.9.11 (#1)


## 0.1.78 (2024-08-04)


### Improvements

- Bumped ocean version to ^0.9.10 (#1)


## 0.1.77 (2024-08-02)

### Improvements

- Added _target='blank' attribute to html links in the spec.yaml file to open a new browser tab instead of the current browser


## 0.1.76 (2024-08-01)

### Improvements

- Allow users to define their own Sonar project metric keys


## 0.1.75 (2024-07-31)

### Improvements

- Upgraded integration dependencies (#1)


## 0.1.74 (2024-07-31)

### Improvements

- Bumped ocean version to ^0.9.7 (#1)


## 0.1.73 (2024-07-31)

### Improvements

- Bumped ocean version to ^0.9.6 (#1)


## 0.1.72 (2024-07-24)

### Improvements

- Bumped ocean version to ^0.9.5


## 0.1.71 (2024-07-22)

### Bug Fixes

- Added checks to ensure that api filters for projects are applied to only on-premise instance


## 0.1.70 (2024-07-22)

### Bug Fixes

- Added conditions to handle instances when the API response does not have pagination object


## 0.1.69 (2024-07-10)

### Improvements

- Bumped ocean version to ^0.9.4 (#1)


## 0.1.68 (2024-07-09)

### Improvements

- Bumped ocean version to ^0.9.3 (#1)


## 0.1.67 (2024-07-07)

### Improvements

- Bumped ocean version to ^0.9.2 (#1)


## 0.1.66 (2024-06-26)

### Improvements

- Updated the onpremise issue kind API endpoint from /search to /list to overcome the 10k limit imposed by SonarQube


## 0.1.65 (2024-06-25)

### Improvements

- Added quality gate status to the project blueprint


## 0.1.64 (2024-06-23)

### Improvements

- Bumped ocean version to ^0.9.1 (#1)


## 0.1.63 (2024-06-19)

### Improvements

- Bumped ocean version to ^0.9.0 (#1)


## 0.1.62 (2024-06-16)

### Improvements

- Bumped ocean version to ^0.8.0 (#1)


## 0.1.61 (2024-06-13)

### Improvements

- Bumped ocean version to ^0.7.1 (#1)


## 0.1.60 (2024-06-13)

### Improvements

- Bumped ocean version to ^0.7.0 (#1)


## 0.1.59 (2024-06-10)

### Improvements

- Bumped ocean version to ^0.6.0 (#1)


## 0.1.58 (2024-06-05)

### Improvements

- Bumped ocean version to ^0.5.27 (#1)


## 0.1.57 (2024-06-03)

### Improvements

- Bumped ocean version to ^0.5.25 (#1)


## 0.1.56 (2024-06-02)

### Improvements

- Bumped ocean version to ^0.5.24 (#1)


## 0.1.55 (2024-06-02)

### Bug Fixes

- Fixed an error in the sonarqube client that was causing the integration to fail when setting up the webhooks for live events

### Improvements

- Updated the inheritance of the resource configs for better validations


## 0.1.54 (2024-05-30)

### Improvements

- Bumped ocean version to ^0.5.23 (#1)
- Updated the base image used in the Dockerfile that is created during integration scaffolding from `python:3.11-slim-buster` to `python:3.11-slim-bookworm`


## 0.1.53 (2024-05-29)

### Improvements

- Bumped ocean version to ^0.5.22 (#1)


## 0.1.52 (2024-05-26)

### Improvements

- Bumped ocean version to ^0.5.21 (#1)


## 0.1.51 (2024-05-26)

### Improvements

- Bumped ocean version to ^0.5.20 (#1)
- Removed the config.yaml file due to unused overrides


## 0.1.50 (2024-05-16)

### Improvements

- Added support for filtering SonarQube projects and issues


## 0.1.49 (2024-05-16)

### Improvements

- Bumped ocean version to ^0.5.19 (#1)


## 0.1.48 (2024-05-12)

### Improvements

- Bumped ocean version to ^0.5.18 (#1)


## 0.1.47 (2024-05-02)

### Bug Fixes

- Fixed an issue with the integration startup when the sanity-check return a non json response


## 0.1.46 (2024-05-01)

### Improvements

- Bumped ocean version to ^0.5.17 (#1)


## 0.1.45 (2024-05-01)

### Improvements

- Bumped ocean version to ^0.5.16 (#1)


## 0.1.44 (2024-04-30)

### Improvements

- Bumped ocean version to ^0.5.15 (#1)


## 0.1.43 (2024-04-24)

### Improvements

- Bumped ocean version to ^0.5.14 (#1)


## 0.1.42 (2024-04-17)

### Improvements

- Bumped ocean version to ^0.5.12 (#1)


## 0.1.41 (2024-04-11)

### Improvements

- Bumped ocean version to ^0.5.11 (#1)


## 0.1.40 (2024-04-10)

### Improvements

- Bumped ocean version to ^0.5.10 (#1)


## 0.1.39 (2024-04-01)

### Improvements

- Bumped ocean version to ^0.5.9 (#1)


## 0.1.38 (2024-03-28)

### Improvements

- Bumped ocean version to ^0.5.8 (#1)


## 0.1.37 (2024-03-20)

### Improvements

- Bumped ocean version to ^0.5.7 (#1)


## 0.1.36 (2024-03-17)

### Improvements

- Bumped ocean version to ^0.5.6 (#1)


## 0.1.35 (2024-03-06)

### Improvements

- Bumped ocean version to ^0.5.5 (#1)


## 0.1.34 (2024-03-03)

### Improvements

- Bumped ocean version to ^0.5.4 (#1)


## 0.1.33 (2024-03-03)

### Improvements

- Bumped ocean version to ^0.5.3 (#1)


## 0.1.32 (2024-02-21)

### Features

- Added functionality for syncing Sonar onpremise analysis data using Pull Request and Measures API (#1)


## 0.1.31 (2024-02-21)

### Improvements

- Bumped ocean version to ^0.5.2 (#1)


## 0.1.30 (2024-02-20)

### Improvements

- Bumped ocean version to ^0.5.1 (#1)


## 0.1.29 (2024-02-18)

### Improvements

- Bumped ocean version to ^0.5.0 (#1)


## 0.1.28 (2024-02-15)

### Improvements

- Add Sonarqube component object sonarQube analysis data (PORT-6656)


## 0.1.27 (2024-02-04)

### Improvements

- Added aggregation properties to the sonar project resources of number of open critical issues and number of open blocker issues (#1)


## 0.1.26 (2024-01-23)

### Improvements

- Bumped ocean version to ^0.4.17 (#1)


## 0.1.25 (2024-01-11)

### Improvements

- Bumped ocean version to ^0.4.16 (#1)


## 0.1.24 (2024-01-07)

### Improvements

- Bumped ocean version to ^0.4.15 (#1)


## 0.1.23 (2024-01-07)

### Improvements

- Bumped ocean version to ^0.4.14 (#1)


## 0.1.22 (2024-01-01)

### Improvements

- Bumped ocean version to ^0.4.13 (#1)


## 0.1.21 (2023-12-24)

### Improvements

- Bumped ocean version to ^0.4.12 (#1)


## 0.1.20 (2023-12-21)

### Improvements

- Bumped ocean version to ^0.4.11 (#1)


## 0.1.19 (2023-12-21)

### Improvements

- Bumped ocean version to ^0.4.10 (#1)


## 0.1.18 (2023-12-14)

### Improvements

- Bumped ocean version to ^0.4.8 (#1)


## 0.1.17 (2023-12-06)

### Bug Fixes

- Corrected SonarQube On-Premise authentication to resolve 401 error codes previously experienced by users. This fix now properly utilizes Basic authentication (#17)


## 0.1.16 (2023-12-05)

### Bug Fixes

- Update startup code to skip initializing integration resources when organization_id is not specified for SonarCloud. (#16)


## 0.1.15 (2023-12-05)

### Improvements

- Bumped ocean version to ^0.4.7 (#1)


## 0.1.14 (2023-12-04)

### Improvements

- Bumped ocean version to ^0.4.6 (#1)


## 0.1.13 (2023-11-30)

### Improvements

- Bumped ocean version to ^0.4.5 (#1)


## 0.1.12 (2023-11-29)

### Improvements

- Bumped ocean version to ^0.4.4 (#1)
- Changed the httpx client to be the ocean's client for better connection error handling and request retries


## 0.1.11 (2023-11-21)

### Improvements

- Added retry mechanism for sonarqube client (#1)

## 0.1.10 (2023-11-21)

### Improvements

- Bumped ocean version to ^0.4.3 (#1)


## 0.1.9 (2023-11-08)

### Improvements

- Bumped ocean version to ^0.4.2 (#1)


## 0.1.8 (2023-11-03)

### Improvements

- Bumped ocean version to ^0.4.1 (#1)


## 0.1.7 (2023-11-01)

### Improvements

- Bumped ocean version to ^0.4.0 and handle ONCE event listener(#1)


## 0.1.6 (2023-10-29)

### Improvements

- Bumped ocean version to 0.3.2 (#1)


## 0.1.5 (2023-10-22)

### Features

- Added a sanity check for sonarqube to check the sonarqube instance is accessible before starting the integration (PORT4908)

### Improvements

- Updated integration default port app config to have the `createMissingRelatedEntities` & `deleteDependentEntities` turned on by default (PORT-4908)
- Change organizationId configuration to be optional for on prem installation (PORT-4908)
- Added more verbose logging for the http request errors returning from the sonarqube (PORT-4908)
- Updated integration default port app config to have the  &  turned on by default (PORT4908)

### Bug Fixes

- Changed the sonarqube api authentication to use basic auth for on prem installations (PORT-4908)


# Sonarqube 0.1.4 (2023-10-15)

### Improvements

- Changed print in the http error handling to log info


# Sonarqube 0.1.3 (2023-10-04)

### Improvements

- Skip analysis resync for onpremise Sonarqube (#3)


# Sonarqube 0.1.2 (2023-09-27)

### Improvements

- Bumped ocean to version 0.3.1 (#1)


# Sonarqube 0.1.1 (2023-09-13)

### Improvements

- Bumped ocean to 0.3.0 (#1)

# Sonarqube 0.1.0 (2023-08-09)

### Features

- Implemented Sonarqube integration using Ocean<|MERGE_RESOLUTION|>--- conflicted
+++ resolved
@@ -7,20 +7,20 @@
 
 <!-- towncrier release notes start -->
 
-<<<<<<< HEAD
 ## 0.1.169 (2025-04-25)
-=======
+
+
+### Bug Fixes
+
+- Added metrics selector for on-premise analysis to ensure explicit setting of required metricsKey.
+
+
 ## 0.1.169 (2025-04-15)
->>>>>>> c9649387
-
-
-### Bug Fixes
-
-<<<<<<< HEAD
-- Added metrics selector for on-premise analysis to ensure explicit setting of required metricsKey.
-=======
+
+
+### Bug Fixes
+
 - Fixed bug where the integration was trying to fetch more than 10,000 issues from SonarQube API
->>>>>>> c9649387
 
 
 ## 0.1.168 (2025-04-25)
