# Changelog

All notable changes to this project will be documented in this file.

The format is based on [Keep a Changelog](https://keepachangelog.com/en/1.0.0/),
and this project adheres to [Semantic Versioning](https://semver.org/spec/v2.0.0.html).

<!-- towncrier release notes start -->

## 0.1.260 (2025-12-01)


<<<<<<< HEAD
### Bug Fixes

- Fixed date parsing for `lastAnalysisDate` and `mainBranchLastAnalysisDate` fields to properly handle timezone offsets and null values
=======
### Improvements

- Bumped ocean version to ^0.30.6
>>>>>>> 6e52bdd6


## 0.1.259 (2025-11-27)


### Improvements

- Bumped ocean version to ^0.30.5


## 0.1.258 (2025-11-26)


### Improvements

- Bumped ocean version to ^0.30.4


## 0.1.257 (2025-11-25)


### Improvements

- Bumped ocean version to ^0.30.3


## 0.1.256 (2025-11-24)


### Improvements

- Bumped ocean version to ^0.30.2


## 0.1.255 (2025-11-23)


### Improvements

- Bumped ocean version to ^0.30.1


## 0.1.254 (2025-11-23)


### Improvements

- Bumped ocean version to ^0.30.0


## 0.1.253 (2025-11-23)


### Improvements

- Bumped ocean version to ^0.29.10


## 0.1.252 (2025-11-20)


### Improvements

- Bumped ocean version to ^0.29.9


## 0.1.251 (2025-11-19)


### Improvements

- Bumped ocean version to ^0.29.8


## 0.1.250 (2025-11-18)


### Improvements

- Bumped ocean version to ^0.29.7


## 0.1.249 (2025-11-17)


### Improvements

- Bumped ocean version to ^0.29.6


## 0.1.248 (2025-11-10)


### Improvements

- Bumped ocean version to ^0.29.5


## 0.1.247 (2025-11-10)


### Improvements

- Bumped ocean version to ^0.29.4


## 0.1.246 (2025-11-09)


### Improvements

- Bumped starlette version to 0.49.3

## 0.1.245 (2025-11-09)


### Improvements

- Bumped ocean version to ^0.29.3


## 0.1.244 (2025-11-09)


### Improvements

- Bumped ocean version to ^0.29.2


## 0.1.243 (2025-11-06)


### Improvements

- Bumped ocean version to ^0.29.1


## 0.1.242 (2025-11-04)


### Improvements

- Bumped ocean version to ^0.29.0


## 0.1.241 (2025-11-02)


### Improvements

- Bumped ocean version to ^0.28.19


## 0.1.240 (2025-10-27)


### Improvements

- Bumped ocean version to ^0.28.18


## 0.1.239 (2025-10-26)


### Improvements

- Bumped ocean version to ^0.28.17


## 0.1.238 (2025-10-21)


### Improvements

- Bumped ocean version to ^0.28.16


## 0.1.237 (2025-10-20)


### Improvements

- Bumped ocean version to ^0.28.15


## 0.1.236 (2025-10-15)


### Improvements

- Bumped ocean version to ^0.28.14


## 0.1.235 (2025-09-30)


### Improvements

- Bumped ocean version to ^0.28.12


## 0.1.234 (2025-09-28)


### Improvements

- Bumped ocean version to ^0.28.11


## 0.1.233 (2025-09-25)


### Improvements

- Bumped ocean version to ^0.28.9


## 0.1.232 (2025-09-25)


### Improvements

- Bumped ocean version to ^0.28.8


## 0.1.231 (2025-09-17)


### Improvements

- Bumped ocean version to ^0.28.7


## 0.1.230 (2025-09-16)


### Improvements

- Bumped ocean version to ^0.28.5


## 0.1.229 (2025-09-10)


### Improvements

- Bumped ocean version to ^0.28.4


## 0.1.228 (2025-09-08)


### Improvements

- Bumped ocean version to ^0.28.3


## 0.1.227 (2025-08-28)


### Improvements

- Bumped ocean version to ^0.28.2


## 0.1.226 (2025-08-27)


### Improvements

- Bumped ocean version to ^0.28.1


## 0.1.225 (2025-08-25)


### Improvements

- Bumped ocean version to ^0.28.0


## 0.1.224 (2025-08-24)


### Improvements

- Bumped ocean version to ^0.27.10


## 0.1.223 (2025-08-20)


### Improvements

- Bumped ocean version to ^0.27.9


## 0.1.222 (2025-08-18)


### Improvements

- Bumped ocean version to ^0.27.8


## 0.1.221 (2025-08-17)


### Improvements

- Bumped ocean version to ^0.27.7


## 0.1.220 (2025-08-13)


### Improvements

- Bumped ocean version to ^0.27.6


## 0.1.219 (2025-08-13)


### Improvements

- Bumped ocean version to ^0.27.5


## 0.1.218 (2025-08-13)


### Improvements

- fixed description in the spec.yaml

## 0.1.217 (2025-08-11)


### Improvements

- Bumped ocean version to ^0.27.3


## 0.1.216 (2025-08-11)


### Improvements

- Bumped ocean version to ^0.27.2


## 0.1.215 (2025-08-07)


### Improvements

- Bumped ocean version to ^0.27.1


## 0.1.214 (2025-08-05)


### Improvements

- Bumped ocean version to ^0.27.0


## 0.1.213 (2025-08-04)


### Improvements

- Bumped ocean version to ^0.26.3


## 0.1.212 (2025-08-03)


### Improvements

- Bumped ocean version to ^0.26.2


## 0.1.211 (2025-07-21)


### Bug fix

- Add query to issues webhook.


## 0.1.210 (2025-07-20)


### Improvements

- Bumped ocean version to ^0.26.1


## 0.1.209 (2025-07-16)


### Improvements

- Bumped ocean version to ^0.25.5


## 0.1.208 (2025-07-07)


### Improvements

- Bumped ocean version to ^0.25.0


## 0.1.207 (2025-07-02)


### Improvements

- Bumped ocean version to ^0.24.22


## 0.1.206 (2025-06-30)


### Improvements

- Bumped ocean version to ^0.24.21


## 0.1.205 (2025-06-26)


### Improvements

- Bumped ocean version to ^0.24.20


## 0.1.204 (2025-06-25)


### Improvements

- Bumped ocean version to ^0.24.19


## 0.1.203 (2025-06-24)


### Improvements

- Bumped ocean version to ^0.24.18


## 0.1.202 (2025-06-23)


### Improvements

- Bumped ocean version to ^0.24.17


## 0.1.201 (2025-06-22)


### Improvements

- Bumped ocean version to ^0.24.16


## 0.1.200 (2025-06-22)


### Improvements

- Upgraded integration requests dependency (#1)


## 0.1.199 (2025-06-22)


### Improvements

- Bumped ocean version to ^0.24.15


## 0.1.198 (2025-06-22)


### Improvements

- Bumped ocean version to ^0.24.12


## 0.1.197 (2025-06-22)


### Improvements

- Bumped ocean version to ^0.24.12


## 0.1.196 (2025-06-17)


### Bug fix

- Gracefully handle 404 errors for project kind by not raising exceptions which leads to partial data insertion and instead returning an empty results


## 0.1.195 (2025-06-16)


### Improvements

- Bumped ocean version to ^0.24.11


## 0.1.194 (2025-06-15)


### Improvements

- Bumped ocean version to ^0.24.10


## 0.1.193 (2025-06-11)


### Improvements

- Bumped ocean version to ^0.24.8


## 0.1.192 (2025-06-11)


### Improvements

- Bumped ocean version to ^0.24.7


## 0.1.191 (2025-06-09)


### Improvements

- Bumped ocean version to ^0.24.6


## 0.1.190 (2025-06-09)


### Improvements

- Bumped ocean version to ^0.24.5


## 0.1.189 (2025-06-09)


### Improvements

- Bumped ocean version to ^0.24.4


## 0.1.188 (2025-06-08)


### Improvements

- Bumped ocean version to ^0.24.3


## 0.1.187 (2025-06-04)


### Improvements

- Bumped ocean version to ^0.24.2


## 0.1.186 (2025-06-03)


### Improvements

- Bumped ocean version to ^0.24.1


## 0.1.185 (2025-06-03)


### Improvements

- Bumped ocean version to ^0.24.0


## 0.1.184 (2025-06-01)


### Improvements

- Bumped ocean version to ^0.23.5


## 0.1.183 (2025-05-29)


### Improvements

- Bumped ocean version to ^0.23.4


## 0.1.182 (2025-05-28)


### Improvements

- Bumped ocean version to ^0.23.3


## 0.1.181 (2025-05-28)


### Improvements

- Bumped ocean version to ^0.23.2


## 0.1.180 (2025-05-27)


### Improvements

- Bumped ocean version to ^0.23.1


## 0.1.179 (2025-05-27)


### Improvements

- Bumped ocean version to ^0.23.0


## 0.1.178 (2025-05-26)


### Improvements

- Bumped ocean version to ^0.22.12


## 0.1.177 (2025-05-26)


### Improvements

- Bumped ocean version to ^0.22.11


## 0.1.176 (2025-05-20)


### Improvements

- Bumped ocean version to ^0.22.10


## 0.1.175 (2025-05-19)


### Improvements

- Bumped ocean version to ^0.22.9


## 0.1.174 (2025-05-15)


### Improvements

- Bumped ocean version to ^0.22.8


## 0.1.173 (2025-05-12)


### Improvements

- Bumped ocean version to ^0.22.7


## 0.1.172 (2025-05-06)


### Improvements

- Bumped ocean version to ^0.22.6


## 0.1.171 (2025-04-25)


### Bug Fixes

- Added metrics selector for on-premise analysis to ensure explicit setting of required metricsKey.


## 0.1.170 (2025-04-27)

### Bug Fixes

- Resolved "h11 accepts some malformed Chunked-Encoding bodies" h11 vulnerability


### Improvements

- Bumped ocean version to ^0.22.5


## 0.1.169 (2025-04-15)


### Bug Fixes

- Fixed bug where the integration was trying to fetch more than 10,000 issues from SonarQube API


## 0.1.168 (2025-04-25)


### Bug Fixes

- Fixed handling of `base_url` and `app_host` to strip trailing slashes.
- Corrected `app_host=None` case to set `webhook_invoke_url` to an empty string.


## 0.1.167 (2025-04-15)


### Improvements

- Bumped ocean version to ^0.22.4


## 0.1.166 (2025-04-15)


### Improvements

- Bumped ocean version to ^0.22.3


## 0.1.165 (2025-04-07)


### Improvements

- Bumped ocean version to ^0.22.2


## 0.1.164 (2025-04-03)


### Bug Fixes

- Fixed a bug where `projects_ga` kind wasn't passing `enrich_project=True`


## 0.1.163 (2025-04-03)


### Improvements

- Bumped ocean version to ^0.22.1


## 0.1.162 (2024-03-27)


### Improvements

- Transitioned live events management to ocean's `LiveEventProcessorManager` to streamline processing


## 0.1.161 (2025-03-24)


### Improvements

- Bumped ocean version to ^0.22.0


## 0.1.160 (2025-03-13)


### Improvements

- Bumped ocean version to ^0.21.5


## 0.1.159 (2025-03-12)


### Improvements

- Bumped ocean version to ^0.21.4


## 0.1.158 (2025-03-10)


### Improvements

- Bumped ocean version to ^0.21.3


## 0.1.157 (2025-03-09)


### Improvements

- Bumped ocean version to ^0.21.1


## 0.1.156 (2025-03-03)


### Improvements

- Bumped ocean version to ^0.21.0


## 0.1.155 (2025-02-26)


### Improvements

- Bumped ocean version to ^0.20.4


## 0.1.154 (2025-02-25)


### Improvements

- Bumped ocean version to ^0.20.4


## 0.1.153 (2025-02-24)


### Improvements

- Bumped ocean version to ^0.20.3


## 0.1.152 (2025-02-23)


### Improvements

- Bumped ocean version to ^0.20.2


## 0.1.151 (2025-02-23)


### Improvements

- Bumped ocean version to ^0.20.1


## 0.1.150 (2025-02-19)


### Improvements

- Bumped ocean version to ^0.20.0


## 0.1.149 (2025-02-19)


### Improvements

- Bumped ocean version to ^0.19.3


## 0.1.148 (2025-02-19)


### Improvements

- Bumped ocean version to ^0.19.2


## 0.1.147 (2025-02-19)


### Improvements

- Bumped ocean version to ^0.19.1


## 0.1.146 (2025-02-13)


### Improvements

- Bumped cryptography version to ^44.0.1


## 0.1.145 (2025-02-09)


### Improvements

- Bumped ocean version to ^0.18.9


## 0.1.144 (2025-02-04)


### Improvements

- Bumped ocean version to ^0.18.8


## 0.1.143 (2025-02-03)


### Improvements

- Bumped ocean version to ^0.18.6


## 0.1.142 (2025-01-29)


### Bug Fixes

- Fixed a bug where the global sonar_client loses its HTTP header context during scheduled resyncs, triggering 403 errors that ultimately leads to the unintended deletion of ingested entities


## 0.1.141 (2025-01-28)


### Improvements

- Bumped ocean version to ^0.18.5


## 0.1.140 (2025-01-23)


### Improvements

- Bumped ocean version to ^0.18.4


## 0.1.139 (2025-01-22)


### Improvements

- Bumped ocean version to ^0.18.3


## 0.1.138 (2025-01-22)


### Improvements

- Updated mappings to have typed array items


## 0.1.137 (2025-01-22)


### Improvements

- Bumped ocean version to ^0.18.2


## 0.1.136 (2025-01-21)


### Improvements

- Bumped ocean version to ^0.18.1


## 0.1.135 (2025-01-19)


### Improvements

- Bumped ocean version to ^0.18.0


## 0.1.134 (2025-01-16)


### Improvements

- Bumped ocean version to ^0.17.8


## 0.1.133 (2025-01-15)


### Improvements

- Bumped jinja version to 3.1.5


## 0.1.132 (2025-01-12)


### Improvements

- Bumped ocean version to ^0.17.7


## 0.1.131 (2025-01-08)


### Improvements

- Bumped ocean version to ^0.17.6


## 0.1.130 (2025-01-07)


### Improvements

- Bumped ocean version to ^0.17.5


## 0.1.129 (2025-01-02)


### Improvements

- Bumped ocean version to ^0.17.4


## 0.1.128 (2025-01-02)


### Improvements

- Bumped ocean version to ^0.17.3


## 0.1.127 (2024-12-31)


### Improvements

- Bumped ocean version to ^0.17.2


## 0.1.126 (2026-12-30)


### Improvements

- Added title to the configuration properties


## 0.1.125 (2024-12-26)


### Improvements

- Bumped ocean version to ^0.16.1


## 0.1.124 (2024-12-24)


### Improvements

- Bumped ocean version to ^0.16.0


## 0.1.123 (2024-12-24)


### Improvements

- Added __branches as project attribute in order to map project branches


## 0.1.122 (2024-12-23)


### Improvements

- Increased logs presence in integration
- Replaced calls to internal API for projects to GA version, making the use of internal APIs optional


### Bug Fixes

- Fixed a bug in the pagination logic to use total record count instead of response size, preventing early termination (0.1.121)


## 0.1.121 (2024-12-22)


### Improvements

- Bumped ocean version to ^0.15.3


## 0.1.120 (2024-12-15)


### Improvements

- Bumped ocean version to ^0.15.2


## 0.1.119 (2024-12-15)


### Improvements

- Bumped ocean version to ^0.15.1


## 0.1.118 (2024-12-12)


### Improvements

- Bumped ocean version to ^0.15.0


## 0.1.117 (2024-12-10)


### Improvements

- Bumped ocean version to ^0.14.7


## 0.1.116 (2024-12-04)


### Improvements

- Bumped ocean version to ^0.14.6


## 0.1.115 (2024-12-04)


### Improvements

- Bumped ocean version to ^0.14.5


## 0.1.114 (2024-11-25)


### Improvements

- Bumped ocean version to ^0.14.3


## 0.1.113 (2024-11-25)


### Improvements

- Bumped ocean version to ^0.14.2


## 0.1.112 (2024-11-21)


### Improvements

- Bumped ocean version to ^0.14.1


## 0.1.111 (2024-11-20)


### Bug Fixes

- Added defensive mechanism to fail the resyn event for the kind when no data is fetched from Sonar API

### Improvements

- Added more logs to track the request and response object made to the Sonar API


## 0.1.110 (2024-11-12)


### Improvements

- Bumped ocean version to ^0.14.0


## 0.1.109 (2024-11-12)


### Improvements

- Bumped ocean version to ^0.13.1


## 0.1.108 (2024-11-10)


### Improvements

- Bumped ocean version to ^0.13.0


## 0.1.107 (2024-11-10)


### Improvements

- Bumped ocean version to ^0.12.9


## 0.1.106 (2024-11-06)


### Improvements

- Bumped ocean version to ^0.12.8


## 0.1.105 (2024-10-29)


### Bug Fixes

- Fixed bug where issues/list API is not available for older SonarQube instance versions


## 0.1.104 (2024-10-23)


### Improvements

- Bumped ocean version to ^0.12.7


## 0.1.103 (2024-10-22)


### Improvements

- Bumped ocean version to ^0.12.6


## 0.1.102 (2024-10-21)


### Features

- Added support for portfolios (0.1.102)


## 0.1.101 (2024-10-14)


### Improvements

- Bumped ocean version to ^0.12.4


## 0.1.100 (2024-10-09)


### Improvements

- Bumped ocean version to ^0.12.3


## 0.1.99 (2024-10-08)


### Improvements

- Bumped ocean version to ^0.12.2


## 0.1.98 (2024-10-01)


### Improvements

- Bumped ocean version to ^0.12.1


## 0.1.97 (2024-09-29)


### Improvements

- Bumped ocean version to ^0.11.0


## 0.1.96 (2024-09-22)


### Improvements

- Bumped ocean version to ^0.10.12


## 0.1.95 (2024-09-19)


### Bug Fixes

- Added handling for 400 and 404 HTTP errors to allow the integration to continue processing other requests instead of crashing (0.1.95)


## 0.1.94 (2024-09-17)


### Improvements

- Bumped ocean version to ^0.10.11


## 0.1.93 (2024-09-12)


### Improvements

- Bumped ocean version to ^0.10.10 (#1)


## 0.1.92 (2024-09-05)


### Improvements

- Bumped ocean version to ^0.10.9 (#1)


## 0.1.91 (2024-09-04)


### Improvements

- Bumped ocean version to ^0.10.8 (#1)


## 0.1.90 (2024-09-01)


### Improvements

- Bumped ocean version to ^0.10.7 (#1)


## 0.1.89 (2024-08-30)


### Improvements

- Bumped ocean version to ^0.10.5 (#1)


## 0.1.88 (2024-08-28)


### Improvements

- Bumped ocean version to ^0.10.4 (#1)


## 0.1.87 (2024-08-28)


### Improvements

- Bumped ocean version to ^0.10.3 (#1)


## 0.1.86 (2024-08-26)


### Bug Fixes

- Fixed SonarQube client instantiation issue by using a singleton pattern to ensure a single shared instance, resolving bug where the client is unable to find the self.metrics


## 0.1.85 (2024-08-26)


### Improvements

- Bumped ocean version to ^0.10.2 (#1)


## 0.1.84 (2024-08-26)


### Improvements

- Bumped ocean version to ^0.10.1 (#1)


## 0.1.83 (2024-08-22)


### Improvements

- Bumped ocean version to ^0.10.0 (#1)


## 0.1.82 (2024-08-20)


### Improvements

- Bumped ocean version to ^0.9.14 (#1)


## 0.1.81 (2024-08-13)


### Improvements

- Bumped ocean version to ^0.9.13 (#1)


## 0.1.80 (2024-08-11)


### Improvements

- Bumped ocean version to ^0.9.12 (#1)


## 0.1.79 (2024-08-05)


### Improvements

- Bumped ocean version to ^0.9.11 (#1)


## 0.1.78 (2024-08-04)


### Improvements

- Bumped ocean version to ^0.9.10 (#1)


## 0.1.77 (2024-08-02)

### Improvements

- Added _target='blank' attribute to html links in the spec.yaml file to open a new browser tab instead of the current browser


## 0.1.76 (2024-08-01)

### Improvements

- Allow users to define their own Sonar project metric keys


## 0.1.75 (2024-07-31)

### Improvements

- Upgraded integration dependencies (#1)


## 0.1.74 (2024-07-31)

### Improvements

- Bumped ocean version to ^0.9.7 (#1)


## 0.1.73 (2024-07-31)

### Improvements

- Bumped ocean version to ^0.9.6 (#1)


## 0.1.72 (2024-07-24)

### Improvements

- Bumped ocean version to ^0.9.5


## 0.1.71 (2024-07-22)

### Bug Fixes

- Added checks to ensure that api filters for projects are applied to only on-premise instance


## 0.1.70 (2024-07-22)

### Bug Fixes

- Added conditions to handle instances when the API response does not have pagination object


## 0.1.69 (2024-07-10)

### Improvements

- Bumped ocean version to ^0.9.4 (#1)


## 0.1.68 (2024-07-09)

### Improvements

- Bumped ocean version to ^0.9.3 (#1)


## 0.1.67 (2024-07-07)

### Improvements

- Bumped ocean version to ^0.9.2 (#1)


## 0.1.66 (2024-06-26)

### Improvements

- Updated the onpremise issue kind API endpoint from /search to /list to overcome the 10k limit imposed by SonarQube


## 0.1.65 (2024-06-25)

### Improvements

- Added quality gate status to the project blueprint


## 0.1.64 (2024-06-23)

### Improvements

- Bumped ocean version to ^0.9.1 (#1)


## 0.1.63 (2024-06-19)

### Improvements

- Bumped ocean version to ^0.9.0 (#1)


## 0.1.62 (2024-06-16)

### Improvements

- Bumped ocean version to ^0.8.0 (#1)


## 0.1.61 (2024-06-13)

### Improvements

- Bumped ocean version to ^0.7.1 (#1)


## 0.1.60 (2024-06-13)

### Improvements

- Bumped ocean version to ^0.7.0 (#1)


## 0.1.59 (2024-06-10)

### Improvements

- Bumped ocean version to ^0.6.0 (#1)


## 0.1.58 (2024-06-05)

### Improvements

- Bumped ocean version to ^0.5.27 (#1)


## 0.1.57 (2024-06-03)

### Improvements

- Bumped ocean version to ^0.5.25 (#1)


## 0.1.56 (2024-06-02)

### Improvements

- Bumped ocean version to ^0.5.24 (#1)


## 0.1.55 (2024-06-02)

### Bug Fixes

- Fixed an error in the sonarqube client that was causing the integration to fail when setting up the webhooks for live events

### Improvements

- Updated the inheritance of the resource configs for better validations


## 0.1.54 (2024-05-30)

### Improvements

- Bumped ocean version to ^0.5.23 (#1)
- Updated the base image used in the Dockerfile that is created during integration scaffolding from `python:3.11-slim-buster` to `python:3.11-slim-bookworm`


## 0.1.53 (2024-05-29)

### Improvements

- Bumped ocean version to ^0.5.22 (#1)


## 0.1.52 (2024-05-26)

### Improvements

- Bumped ocean version to ^0.5.21 (#1)


## 0.1.51 (2024-05-26)

### Improvements

- Bumped ocean version to ^0.5.20 (#1)
- Removed the config.yaml file due to unused overrides


## 0.1.50 (2024-05-16)

### Improvements

- Added support for filtering SonarQube projects and issues


## 0.1.49 (2024-05-16)

### Improvements

- Bumped ocean version to ^0.5.19 (#1)


## 0.1.48 (2024-05-12)

### Improvements

- Bumped ocean version to ^0.5.18 (#1)


## 0.1.47 (2024-05-02)

### Bug Fixes

- Fixed an issue with the integration startup when the sanity-check return a non json response


## 0.1.46 (2024-05-01)

### Improvements

- Bumped ocean version to ^0.5.17 (#1)


## 0.1.45 (2024-05-01)

### Improvements

- Bumped ocean version to ^0.5.16 (#1)


## 0.1.44 (2024-04-30)

### Improvements

- Bumped ocean version to ^0.5.15 (#1)


## 0.1.43 (2024-04-24)

### Improvements

- Bumped ocean version to ^0.5.14 (#1)


## 0.1.42 (2024-04-17)

### Improvements

- Bumped ocean version to ^0.5.12 (#1)


## 0.1.41 (2024-04-11)

### Improvements

- Bumped ocean version to ^0.5.11 (#1)


## 0.1.40 (2024-04-10)

### Improvements

- Bumped ocean version to ^0.5.10 (#1)


## 0.1.39 (2024-04-01)

### Improvements

- Bumped ocean version to ^0.5.9 (#1)


## 0.1.38 (2024-03-28)

### Improvements

- Bumped ocean version to ^0.5.8 (#1)


## 0.1.37 (2024-03-20)

### Improvements

- Bumped ocean version to ^0.5.7 (#1)


## 0.1.36 (2024-03-17)

### Improvements

- Bumped ocean version to ^0.5.6 (#1)


## 0.1.35 (2024-03-06)

### Improvements

- Bumped ocean version to ^0.5.5 (#1)


## 0.1.34 (2024-03-03)

### Improvements

- Bumped ocean version to ^0.5.4 (#1)


## 0.1.33 (2024-03-03)

### Improvements

- Bumped ocean version to ^0.5.3 (#1)


## 0.1.32 (2024-02-21)

### Features

- Added functionality for syncing Sonar onpremise analysis data using Pull Request and Measures API (#1)


## 0.1.31 (2024-02-21)

### Improvements

- Bumped ocean version to ^0.5.2 (#1)


## 0.1.30 (2024-02-20)

### Improvements

- Bumped ocean version to ^0.5.1 (#1)


## 0.1.29 (2024-02-18)

### Improvements

- Bumped ocean version to ^0.5.0 (#1)


## 0.1.28 (2024-02-15)

### Improvements

- Add Sonarqube component object sonarQube analysis data (PORT-6656)


## 0.1.27 (2024-02-04)

### Improvements

- Added aggregation properties to the sonar project resources of number of open critical issues and number of open blocker issues (#1)


## 0.1.26 (2024-01-23)

### Improvements

- Bumped ocean version to ^0.4.17 (#1)


## 0.1.25 (2024-01-11)

### Improvements

- Bumped ocean version to ^0.4.16 (#1)


## 0.1.24 (2024-01-07)

### Improvements

- Bumped ocean version to ^0.4.15 (#1)


## 0.1.23 (2024-01-07)

### Improvements

- Bumped ocean version to ^0.4.14 (#1)


## 0.1.22 (2024-01-01)

### Improvements

- Bumped ocean version to ^0.4.13 (#1)


## 0.1.21 (2023-12-24)

### Improvements

- Bumped ocean version to ^0.4.12 (#1)


## 0.1.20 (2023-12-21)

### Improvements

- Bumped ocean version to ^0.4.11 (#1)


## 0.1.19 (2023-12-21)

### Improvements

- Bumped ocean version to ^0.4.10 (#1)


## 0.1.18 (2023-12-14)

### Improvements

- Bumped ocean version to ^0.4.8 (#1)


## 0.1.17 (2023-12-06)

### Bug Fixes

- Corrected SonarQube On-Premise authentication to resolve 401 error codes previously experienced by users. This fix now properly utilizes Basic authentication (#17)


## 0.1.16 (2023-12-05)

### Bug Fixes

- Update startup code to skip initializing integration resources when organization_id is not specified for SonarCloud. (#16)


## 0.1.15 (2023-12-05)

### Improvements

- Bumped ocean version to ^0.4.7 (#1)


## 0.1.14 (2023-12-04)

### Improvements

- Bumped ocean version to ^0.4.6 (#1)


## 0.1.13 (2023-11-30)

### Improvements

- Bumped ocean version to ^0.4.5 (#1)


## 0.1.12 (2023-11-29)

### Improvements

- Bumped ocean version to ^0.4.4 (#1)
- Changed the httpx client to be the ocean's client for better connection error handling and request retries


## 0.1.11 (2023-11-21)

### Improvements

- Added retry mechanism for sonarqube client (#1)

## 0.1.10 (2023-11-21)

### Improvements

- Bumped ocean version to ^0.4.3 (#1)


## 0.1.9 (2023-11-08)

### Improvements

- Bumped ocean version to ^0.4.2 (#1)


## 0.1.8 (2023-11-03)

### Improvements

- Bumped ocean version to ^0.4.1 (#1)


## 0.1.7 (2023-11-01)

### Improvements

- Bumped ocean version to ^0.4.0 and handle ONCE event listener(#1)


## 0.1.6 (2023-10-29)

### Improvements

- Bumped ocean version to 0.3.2 (#1)


## 0.1.5 (2023-10-22)

### Features

- Added a sanity check for sonarqube to check the sonarqube instance is accessible before starting the integration (PORT4908)

### Improvements

- Updated integration default port app config to have the `createMissingRelatedEntities` & `deleteDependentEntities` turned on by default (PORT-4908)
- Change organizationId configuration to be optional for on prem installation (PORT-4908)
- Added more verbose logging for the http request errors returning from the sonarqube (PORT-4908)
- Updated integration default port app config to have the  &  turned on by default (PORT4908)

### Bug Fixes

- Changed the sonarqube api authentication to use basic auth for on prem installations (PORT-4908)


# Sonarqube 0.1.4 (2023-10-15)

### Improvements

- Changed print in the http error handling to log info


# Sonarqube 0.1.3 (2023-10-04)

### Improvements

- Skip analysis resync for onpremise Sonarqube (#3)


# Sonarqube 0.1.2 (2023-09-27)

### Improvements

- Bumped ocean to version 0.3.1 (#1)


# Sonarqube 0.1.1 (2023-09-13)

### Improvements

- Bumped ocean to 0.3.0 (#1)

# Sonarqube 0.1.0 (2023-08-09)

### Features

- Implemented Sonarqube integration using Ocean<|MERGE_RESOLUTION|>--- conflicted
+++ resolved
@@ -7,18 +7,20 @@
 
 <!-- towncrier release notes start -->
 
+## 0.1.261 (2025-12-03)
+
+
+### Bug Fixes
+
+- Fixed date parsing for `lastAnalysisDate` and `mainBranchLastAnalysisDate` fields to properly handle timezone offsets and null values
+
+
 ## 0.1.260 (2025-12-01)
 
 
-<<<<<<< HEAD
-### Bug Fixes
-
-- Fixed date parsing for `lastAnalysisDate` and `mainBranchLastAnalysisDate` fields to properly handle timezone offsets and null values
-=======
 ### Improvements
 
 - Bumped ocean version to ^0.30.6
->>>>>>> 6e52bdd6
 
 
 ## 0.1.259 (2025-11-27)
