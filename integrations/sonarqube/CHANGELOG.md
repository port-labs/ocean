--- conflicted
+++ resolved
@@ -7,19 +7,18 @@
 
 <!-- towncrier release notes start -->
 
-<<<<<<< HEAD
-# Port_Ocean 0.1.43 (2024-04-18)
+# Port_Ocean 0.1.44 (2024-04-18)
 
 ### Improvements
 
 - Add support for filtering SonarQube projects and issues
-=======
+
+
 # Port_Ocean 0.1.43 (2024-04-24)
 
 ### Improvements
 
 - Bumped ocean version to ^0.5.14 (#1)
->>>>>>> 97a26583
 
 
 # Port_Ocean 0.1.42 (2024-04-17)
