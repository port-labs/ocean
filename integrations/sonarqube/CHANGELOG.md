# Changelog

All notable changes to this project will be documented in this file.

The format is based on [Keep a Changelog](https://keepachangelog.com/en/1.0.0/),
and this project adheres to [Semantic Versioning](https://semver.org/spec/v2.0.0.html).

<!-- towncrier release notes start -->

<<<<<<< HEAD
# Port_Ocean 0.1.73 (2024-07-29)

### Improvements

- Allow users to define their own Sonar project metric keys
=======
# Port_Ocean 0.1.75 (2024-07-31)

### Improvements

- Upgraded integration dependencies (#1)


# Port_Ocean 0.1.74 (2024-07-31)

### Improvements

- Bumped ocean version to ^0.9.7 (#1)


# Port_Ocean 0.1.73 (2024-07-31)

### Improvements

- Bumped ocean version to ^0.9.6 (#1)
>>>>>>> 7fbb31cb


# Port_Ocean 0.1.72 (2024-07-24)

### Improvements

- Bumped ocean version to ^0.9.5


# Port_Ocean 0.1.71 (2024-07-22)

### Bug Fixes

- Added checks to ensure that api filters for projects are applied to only on-premise instance


# Port_Ocean 0.1.70 (2024-07-22)

### Bug Fixes

- Added conditions to handle instances when the API response does not have pagination object


# Port_Ocean 0.1.69 (2024-07-10)

### Improvements

- Bumped ocean version to ^0.9.4 (#1)


# Port_Ocean 0.1.68 (2024-07-09)

### Improvements

- Bumped ocean version to ^0.9.3 (#1)


# Port_Ocean 0.1.67 (2024-07-07)

### Improvements

- Bumped ocean version to ^0.9.2 (#1)


# Port_Ocean 0.1.66 (2024-06-26)

### Improvements

- Updated the onpremise issue kind API endpoint from /search to /list to overcome the 10k limit imposed by SonarQube


# Port_Ocean 0.1.65 (2024-06-25)

### Improvements

- Added quality gate status to the project blueprint


# Port_Ocean 0.1.64 (2024-06-23)

### Improvements

- Bumped ocean version to ^0.9.1 (#1)


# Port_Ocean 0.1.63 (2024-06-19)

### Improvements

- Bumped ocean version to ^0.9.0 (#1)


# Port_Ocean 0.1.62 (2024-06-16)

### Improvements

- Bumped ocean version to ^0.8.0 (#1)


# Port_Ocean 0.1.61 (2024-06-13)

### Improvements

- Bumped ocean version to ^0.7.1 (#1)


# Port_Ocean 0.1.60 (2024-06-13)

### Improvements

- Bumped ocean version to ^0.7.0 (#1)


# Port_Ocean 0.1.59 (2024-06-10)

### Improvements

- Bumped ocean version to ^0.6.0 (#1)


# Port_Ocean 0.1.58 (2024-06-05)

### Improvements

- Bumped ocean version to ^0.5.27 (#1)


# Port_Ocean 0.1.57 (2024-06-03)

### Improvements

- Bumped ocean version to ^0.5.25 (#1)


# Port_Ocean 0.1.56 (2024-06-02)

### Improvements

- Bumped ocean version to ^0.5.24 (#1)


# Port_Ocean 0.1.55 (2024-06-02)

### Bug Fixes

- Fixed an error in the sonarqube client that was causing the integration to fail when setting up the webhooks for live events

### Improvements

- Updated the inheritance of the resource configs for better validations


# Port_Ocean 0.1.54 (2024-05-30)

### Improvements

- Bumped ocean version to ^0.5.23 (#1)
- Updated the base image used in the Dockerfile that is created during integration scaffolding from `python:3.11-slim-buster` to `python:3.11-slim-bookworm`


# Port_Ocean 0.1.53 (2024-05-29)

### Improvements

- Bumped ocean version to ^0.5.22 (#1)


# Port_Ocean 0.1.52 (2024-05-26)

### Improvements

- Bumped ocean version to ^0.5.21 (#1)


# Port_Ocean 0.1.51 (2024-05-26)

### Improvements

- Bumped ocean version to ^0.5.20 (#1)
- Removed the config.yaml file due to unused overrides


# Port_Ocean 0.1.50 (2024-05-16)

### Improvements

- Added support for filtering SonarQube projects and issues


# Port_Ocean 0.1.49 (2024-05-16)

### Improvements

- Bumped ocean version to ^0.5.19 (#1)


# Port_Ocean 0.1.48 (2024-05-12)

### Improvements

- Bumped ocean version to ^0.5.18 (#1)


# Port_Ocean 0.1.47 (2024-05-02)

### Bug Fixes

- Fixed an issue with the integration startup when the sanity-check return a non json response


# Port_Ocean 0.1.46 (2024-05-01)

### Improvements

- Bumped ocean version to ^0.5.17 (#1)


# Port_Ocean 0.1.45 (2024-05-01)

### Improvements

- Bumped ocean version to ^0.5.16 (#1)


# Port_Ocean 0.1.44 (2024-04-30)

### Improvements

- Bumped ocean version to ^0.5.15 (#1)


# Port_Ocean 0.1.43 (2024-04-24)

### Improvements

- Bumped ocean version to ^0.5.14 (#1)


# Port_Ocean 0.1.42 (2024-04-17)

### Improvements

- Bumped ocean version to ^0.5.12 (#1)


# Port_Ocean 0.1.41 (2024-04-11)

### Improvements

- Bumped ocean version to ^0.5.11 (#1)


# Port_Ocean 0.1.40 (2024-04-10)

### Improvements

- Bumped ocean version to ^0.5.10 (#1)


# Port_Ocean 0.1.39 (2024-04-01)

### Improvements

- Bumped ocean version to ^0.5.9 (#1)


# Port_Ocean 0.1.38 (2024-03-28)

### Improvements

- Bumped ocean version to ^0.5.8 (#1)


# Port_Ocean 0.1.37 (2024-03-20)

### Improvements

- Bumped ocean version to ^0.5.7 (#1)


# Port_Ocean 0.1.36 (2024-03-17)

### Improvements

- Bumped ocean version to ^0.5.6 (#1)


# Port_Ocean 0.1.35 (2024-03-06)

### Improvements

- Bumped ocean version to ^0.5.5 (#1)


# Port_Ocean 0.1.34 (2024-03-03)

### Improvements

- Bumped ocean version to ^0.5.4 (#1)


# Port_Ocean 0.1.33 (2024-03-03)

### Improvements

- Bumped ocean version to ^0.5.3 (#1)


# Port_Ocean 0.1.32 (2024-02-21)

### Features

- Added functionality for syncing Sonar onpremise analysis data using Pull Request and Measures API (#1)


# Port_Ocean 0.1.31 (2024-02-21)

### Improvements

- Bumped ocean version to ^0.5.2 (#1)


# Port_Ocean 0.1.30 (2024-02-20)

### Improvements

- Bumped ocean version to ^0.5.1 (#1)


# Port_Ocean 0.1.29 (2024-02-18)

### Improvements

- Bumped ocean version to ^0.5.0 (#1)


# Port_Ocean 0.1.28 (2024-02-15)

### Improvements

- Add Sonarqube component object sonarQube analysis data (PORT-6656)


# Port_Ocean 0.1.27 (2024-02-04)

### Improvements

- Added aggregation properties to the sonar project resources of number of open critical issues and number of open blocker issues (#1)


# Port_Ocean 0.1.26 (2024-01-23)

### Improvements

- Bumped ocean version to ^0.4.17 (#1)


# Port_Ocean 0.1.25 (2024-01-11)

### Improvements

- Bumped ocean version to ^0.4.16 (#1)


# Port_Ocean 0.1.24 (2024-01-07)

### Improvements

- Bumped ocean version to ^0.4.15 (#1)


# Port_Ocean 0.1.23 (2024-01-07)

### Improvements

- Bumped ocean version to ^0.4.14 (#1)


# Port_Ocean 0.1.22 (2024-01-01)

### Improvements

- Bumped ocean version to ^0.4.13 (#1)


# Port_Ocean 0.1.21 (2023-12-24)

### Improvements

- Bumped ocean version to ^0.4.12 (#1)


# Port_Ocean 0.1.20 (2023-12-21)

### Improvements

- Bumped ocean version to ^0.4.11 (#1)


# Port_Ocean 0.1.19 (2023-12-21)

### Improvements

- Bumped ocean version to ^0.4.10 (#1)


# Port_Ocean 0.1.18 (2023-12-14)

### Improvements

- Bumped ocean version to ^0.4.8 (#1)


# Port_Ocean 0.1.17 (2023-12-06)

### Bug Fixes

- Corrected SonarQube On-Premise authentication to resolve 401 error codes previously experienced by users. This fix now properly utilizes Basic authentication (#17)


# Port_Ocean 0.1.16 (2023-12-05)

### Bug Fixes

- Update startup code to skip initializing integration resources when organization_id is not specified for SonarCloud. (#16)


# Port_Ocean 0.1.15 (2023-12-05)

### Improvements

- Bumped ocean version to ^0.4.7 (#1)


# Port_Ocean 0.1.14 (2023-12-04)

### Improvements

- Bumped ocean version to ^0.4.6 (#1)


# Port_Ocean 0.1.13 (2023-11-30)

### Improvements

- Bumped ocean version to ^0.4.5 (#1)


# Port_Ocean 0.1.12 (2023-11-29)

### Improvements

- Bumped ocean version to ^0.4.4 (#1)
- Changed the httpx client to be the ocean's client for better connection error handling and request retries


# Port_Ocean 0.1.11 (2023-11-21)

### Improvements

- Added retry mechanism for sonarqube client (#1)

# Port_Ocean 0.1.10 (2023-11-21)

### Improvements

- Bumped ocean version to ^0.4.3 (#1)


# Port_Ocean 0.1.9 (2023-11-08)

### Improvements

- Bumped ocean version to ^0.4.2 (#1)


# Port_Ocean 0.1.8 (2023-11-03)

### Improvements

- Bumped ocean version to ^0.4.1 (#1)


# Port_Ocean 0.1.7 (2023-11-01)

### Improvements

- Bumped ocean version to ^0.4.0 and handle ONCE event listener(#1)


# Port_Ocean 0.1.6 (2023-10-29)

### Improvements

- Bumped ocean version to 0.3.2 (#1)


# Port_Ocean 0.1.5 (2023-10-22)

### Features

- Added a sanity check for sonarqube to check the sonarqube instance is accessible before starting the integration (PORT4908)

### Improvements

- Updated integration default port app config to have the `createMissingRelatedEntities` & `deleteDependentEntities` turned on by default (PORT-4908)
- Change organizationId configuration to be optional for on prem installation (PORT-4908)
- Added more verbose logging for the http request errors returning from the sonarqube (PORT-4908)
- Updated integration default port app config to have the  &  turned on by default (PORT4908)

### Bug Fixes

- Changed the sonarqube api authentication to use basic auth for on prem installations (PORT-4908)


# Sonarqube 0.1.4 (2023-10-15)

### Improvements

- Changed print in the http error handling to log info


# Sonarqube 0.1.3 (2023-10-04)

### Improvements

- Skip analysis resync for onpremise Sonarqube (#3)


# Sonarqube 0.1.2 (2023-09-27)

### Improvements

- Bumped ocean to version 0.3.1 (#1)


# Sonarqube 0.1.1 (2023-09-13)

### Improvements

- Bumped ocean to 0.3.0 (#1)

# Sonarqube 0.1.0 (2023-08-09)

### Features

- Implemented Sonarqube integration using Ocean<|MERGE_RESOLUTION|>--- conflicted
+++ resolved
@@ -7,13 +7,13 @@
 
 <!-- towncrier release notes start -->
 
-<<<<<<< HEAD
-# Port_Ocean 0.1.73 (2024-07-29)
+# Port_Ocean 0.1.76 (2024-08-01)
 
 ### Improvements
 
 - Allow users to define their own Sonar project metric keys
-=======
+
+
 # Port_Ocean 0.1.75 (2024-07-31)
 
 ### Improvements
@@ -33,7 +33,6 @@
 ### Improvements
 
 - Bumped ocean version to ^0.9.6 (#1)
->>>>>>> 7fbb31cb
 
 
 # Port_Ocean 0.1.72 (2024-07-24)
