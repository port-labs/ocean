# Changelog

All notable changes to this project will be documented in this file.

The format is based on [Keep a Changelog](https://keepachangelog.com/en/1.0.0/),
and this project adheres to [Semantic Versioning](https://semver.org/spec/v2.0.0.html).

<!-- towncrier release notes start -->

<<<<<<< HEAD
## 0.1.118 (2024-12-10)
=======
## 0.1.120 (2024-12-15)
>>>>>>> 47aa14e7


### Improvements

<<<<<<< HEAD
- Increased logs presence in integration
- Replaced calls to internal API for projects to GA version, making the use of internal APIs optional
=======
- Bumped ocean version to ^0.15.2


## 0.1.119 (2024-12-15)


### Improvements

- Bumped ocean version to ^0.15.1


## 0.1.118 (2024-12-12)


### Improvements

- Bumped ocean version to ^0.15.0
>>>>>>> 47aa14e7


## 0.1.117 (2024-12-10)


### Improvements

- Bumped ocean version to ^0.14.7


## 0.1.116 (2024-12-04)


### Improvements

- Bumped ocean version to ^0.14.6


## 0.1.115 (2024-12-04)


### Improvements

- Bumped ocean version to ^0.14.5


## 0.1.114 (2024-11-25)


### Improvements

- Bumped ocean version to ^0.14.3


## 0.1.113 (2024-11-25)


### Improvements

- Bumped ocean version to ^0.14.2


## 0.1.112 (2024-11-21)


### Improvements

- Bumped ocean version to ^0.14.1


## 0.1.111 (2024-11-20)


### Bug Fixes

- Added defensive mechanism to fail the resyn event for the kind when no data is fetched from Sonar API

### Improvements

- Added more logs to track the request and response object made to the Sonar API


## 0.1.110 (2024-11-12)


### Improvements

- Bumped ocean version to ^0.14.0


## 0.1.109 (2024-11-12)


### Improvements

- Bumped ocean version to ^0.13.1


## 0.1.108 (2024-11-10)


### Improvements

- Bumped ocean version to ^0.13.0


## 0.1.107 (2024-11-10)


### Improvements

- Bumped ocean version to ^0.12.9


## 0.1.106 (2024-11-06)


### Improvements

- Bumped ocean version to ^0.12.8


## 0.1.105 (2024-10-29)


### Bug Fixes

- Fixed bug where issues/list API is not available for older SonarQube instance versions


## 0.1.104 (2024-10-23)


### Improvements

- Bumped ocean version to ^0.12.7


## 0.1.103 (2024-10-22)


### Improvements

- Bumped ocean version to ^0.12.6


## 0.1.102 (2024-10-21)


### Features

- Added support for portfolios (0.1.102)


## 0.1.101 (2024-10-14)


### Improvements

- Bumped ocean version to ^0.12.4


## 0.1.100 (2024-10-09)


### Improvements

- Bumped ocean version to ^0.12.3


## 0.1.99 (2024-10-08)


### Improvements

- Bumped ocean version to ^0.12.2


## 0.1.98 (2024-10-01)


### Improvements

- Bumped ocean version to ^0.12.1


## 0.1.97 (2024-09-29)


### Improvements

- Bumped ocean version to ^0.11.0


## 0.1.96 (2024-09-22)


### Improvements

- Bumped ocean version to ^0.10.12


## 0.1.95 (2024-09-19)


### Bug Fixes

- Added handling for 400 and 404 HTTP errors to allow the integration to continue processing other requests instead of crashing (0.1.95)


## 0.1.94 (2024-09-17)


### Improvements

- Bumped ocean version to ^0.10.11


## 0.1.93 (2024-09-12)


### Improvements

- Bumped ocean version to ^0.10.10 (#1)


## 0.1.92 (2024-09-05)


### Improvements

- Bumped ocean version to ^0.10.9 (#1)


## 0.1.91 (2024-09-04)


### Improvements

- Bumped ocean version to ^0.10.8 (#1)


## 0.1.90 (2024-09-01)


### Improvements

- Bumped ocean version to ^0.10.7 (#1)


## 0.1.89 (2024-08-30)


### Improvements

- Bumped ocean version to ^0.10.5 (#1)


## 0.1.88 (2024-08-28)


### Improvements

- Bumped ocean version to ^0.10.4 (#1)


## 0.1.87 (2024-08-28)


### Improvements

- Bumped ocean version to ^0.10.3 (#1)


## 0.1.86 (2024-08-26)


### Bug Fixes

- Fixed SonarQube client instantiation issue by using a singleton pattern to ensure a single shared instance, resolving bug where the client is unable to find the self.metrics


## 0.1.85 (2024-08-26)


### Improvements

- Bumped ocean version to ^0.10.2 (#1)


## 0.1.84 (2024-08-26)


### Improvements

- Bumped ocean version to ^0.10.1 (#1)


## 0.1.83 (2024-08-22)


### Improvements

- Bumped ocean version to ^0.10.0 (#1)


## 0.1.82 (2024-08-20)


### Improvements

- Bumped ocean version to ^0.9.14 (#1)


## 0.1.81 (2024-08-13)


### Improvements

- Bumped ocean version to ^0.9.13 (#1)


## 0.1.80 (2024-08-11)


### Improvements

- Bumped ocean version to ^0.9.12 (#1)


## 0.1.79 (2024-08-05)


### Improvements

- Bumped ocean version to ^0.9.11 (#1)


## 0.1.78 (2024-08-04)


### Improvements

- Bumped ocean version to ^0.9.10 (#1)


## 0.1.77 (2024-08-02)

### Improvements

- Added _target='blank' attribute to html links in the spec.yaml file to open a new browser tab instead of the current browser


## 0.1.76 (2024-08-01)

### Improvements

- Allow users to define their own Sonar project metric keys


## 0.1.75 (2024-07-31)

### Improvements

- Upgraded integration dependencies (#1)


## 0.1.74 (2024-07-31)

### Improvements

- Bumped ocean version to ^0.9.7 (#1)


## 0.1.73 (2024-07-31)

### Improvements

- Bumped ocean version to ^0.9.6 (#1)


## 0.1.72 (2024-07-24)

### Improvements

- Bumped ocean version to ^0.9.5


## 0.1.71 (2024-07-22)

### Bug Fixes

- Added checks to ensure that api filters for projects are applied to only on-premise instance


## 0.1.70 (2024-07-22)

### Bug Fixes

- Added conditions to handle instances when the API response does not have pagination object


## 0.1.69 (2024-07-10)

### Improvements

- Bumped ocean version to ^0.9.4 (#1)


## 0.1.68 (2024-07-09)

### Improvements

- Bumped ocean version to ^0.9.3 (#1)


## 0.1.67 (2024-07-07)

### Improvements

- Bumped ocean version to ^0.9.2 (#1)


## 0.1.66 (2024-06-26)

### Improvements

- Updated the onpremise issue kind API endpoint from /search to /list to overcome the 10k limit imposed by SonarQube


## 0.1.65 (2024-06-25)

### Improvements

- Added quality gate status to the project blueprint


## 0.1.64 (2024-06-23)

### Improvements

- Bumped ocean version to ^0.9.1 (#1)


## 0.1.63 (2024-06-19)

### Improvements

- Bumped ocean version to ^0.9.0 (#1)


## 0.1.62 (2024-06-16)

### Improvements

- Bumped ocean version to ^0.8.0 (#1)


## 0.1.61 (2024-06-13)

### Improvements

- Bumped ocean version to ^0.7.1 (#1)


## 0.1.60 (2024-06-13)

### Improvements

- Bumped ocean version to ^0.7.0 (#1)


## 0.1.59 (2024-06-10)

### Improvements

- Bumped ocean version to ^0.6.0 (#1)


## 0.1.58 (2024-06-05)

### Improvements

- Bumped ocean version to ^0.5.27 (#1)


## 0.1.57 (2024-06-03)

### Improvements

- Bumped ocean version to ^0.5.25 (#1)


## 0.1.56 (2024-06-02)

### Improvements

- Bumped ocean version to ^0.5.24 (#1)


## 0.1.55 (2024-06-02)

### Bug Fixes

- Fixed an error in the sonarqube client that was causing the integration to fail when setting up the webhooks for live events

### Improvements

- Updated the inheritance of the resource configs for better validations


## 0.1.54 (2024-05-30)

### Improvements

- Bumped ocean version to ^0.5.23 (#1)
- Updated the base image used in the Dockerfile that is created during integration scaffolding from `python:3.11-slim-buster` to `python:3.11-slim-bookworm`


## 0.1.53 (2024-05-29)

### Improvements

- Bumped ocean version to ^0.5.22 (#1)


## 0.1.52 (2024-05-26)

### Improvements

- Bumped ocean version to ^0.5.21 (#1)


## 0.1.51 (2024-05-26)

### Improvements

- Bumped ocean version to ^0.5.20 (#1)
- Removed the config.yaml file due to unused overrides


## 0.1.50 (2024-05-16)

### Improvements

- Added support for filtering SonarQube projects and issues


## 0.1.49 (2024-05-16)

### Improvements

- Bumped ocean version to ^0.5.19 (#1)


## 0.1.48 (2024-05-12)

### Improvements

- Bumped ocean version to ^0.5.18 (#1)


## 0.1.47 (2024-05-02)

### Bug Fixes

- Fixed an issue with the integration startup when the sanity-check return a non json response


## 0.1.46 (2024-05-01)

### Improvements

- Bumped ocean version to ^0.5.17 (#1)


## 0.1.45 (2024-05-01)

### Improvements

- Bumped ocean version to ^0.5.16 (#1)


## 0.1.44 (2024-04-30)

### Improvements

- Bumped ocean version to ^0.5.15 (#1)


## 0.1.43 (2024-04-24)

### Improvements

- Bumped ocean version to ^0.5.14 (#1)


## 0.1.42 (2024-04-17)

### Improvements

- Bumped ocean version to ^0.5.12 (#1)


## 0.1.41 (2024-04-11)

### Improvements

- Bumped ocean version to ^0.5.11 (#1)


## 0.1.40 (2024-04-10)

### Improvements

- Bumped ocean version to ^0.5.10 (#1)


## 0.1.39 (2024-04-01)

### Improvements

- Bumped ocean version to ^0.5.9 (#1)


## 0.1.38 (2024-03-28)

### Improvements

- Bumped ocean version to ^0.5.8 (#1)


## 0.1.37 (2024-03-20)

### Improvements

- Bumped ocean version to ^0.5.7 (#1)


## 0.1.36 (2024-03-17)

### Improvements

- Bumped ocean version to ^0.5.6 (#1)


## 0.1.35 (2024-03-06)

### Improvements

- Bumped ocean version to ^0.5.5 (#1)


## 0.1.34 (2024-03-03)

### Improvements

- Bumped ocean version to ^0.5.4 (#1)


## 0.1.33 (2024-03-03)

### Improvements

- Bumped ocean version to ^0.5.3 (#1)


## 0.1.32 (2024-02-21)

### Features

- Added functionality for syncing Sonar onpremise analysis data using Pull Request and Measures API (#1)


## 0.1.31 (2024-02-21)

### Improvements

- Bumped ocean version to ^0.5.2 (#1)


## 0.1.30 (2024-02-20)

### Improvements

- Bumped ocean version to ^0.5.1 (#1)


## 0.1.29 (2024-02-18)

### Improvements

- Bumped ocean version to ^0.5.0 (#1)


## 0.1.28 (2024-02-15)

### Improvements

- Add Sonarqube component object sonarQube analysis data (PORT-6656)


## 0.1.27 (2024-02-04)

### Improvements

- Added aggregation properties to the sonar project resources of number of open critical issues and number of open blocker issues (#1)


## 0.1.26 (2024-01-23)

### Improvements

- Bumped ocean version to ^0.4.17 (#1)


## 0.1.25 (2024-01-11)

### Improvements

- Bumped ocean version to ^0.4.16 (#1)


## 0.1.24 (2024-01-07)

### Improvements

- Bumped ocean version to ^0.4.15 (#1)


## 0.1.23 (2024-01-07)

### Improvements

- Bumped ocean version to ^0.4.14 (#1)


## 0.1.22 (2024-01-01)

### Improvements

- Bumped ocean version to ^0.4.13 (#1)


## 0.1.21 (2023-12-24)

### Improvements

- Bumped ocean version to ^0.4.12 (#1)


## 0.1.20 (2023-12-21)

### Improvements

- Bumped ocean version to ^0.4.11 (#1)


## 0.1.19 (2023-12-21)

### Improvements

- Bumped ocean version to ^0.4.10 (#1)


## 0.1.18 (2023-12-14)

### Improvements

- Bumped ocean version to ^0.4.8 (#1)


## 0.1.17 (2023-12-06)

### Bug Fixes

- Corrected SonarQube On-Premise authentication to resolve 401 error codes previously experienced by users. This fix now properly utilizes Basic authentication (#17)


## 0.1.16 (2023-12-05)

### Bug Fixes

- Update startup code to skip initializing integration resources when organization_id is not specified for SonarCloud. (#16)


## 0.1.15 (2023-12-05)

### Improvements

- Bumped ocean version to ^0.4.7 (#1)


## 0.1.14 (2023-12-04)

### Improvements

- Bumped ocean version to ^0.4.6 (#1)


## 0.1.13 (2023-11-30)

### Improvements

- Bumped ocean version to ^0.4.5 (#1)


## 0.1.12 (2023-11-29)

### Improvements

- Bumped ocean version to ^0.4.4 (#1)
- Changed the httpx client to be the ocean's client for better connection error handling and request retries


## 0.1.11 (2023-11-21)

### Improvements

- Added retry mechanism for sonarqube client (#1)

## 0.1.10 (2023-11-21)

### Improvements

- Bumped ocean version to ^0.4.3 (#1)


## 0.1.9 (2023-11-08)

### Improvements

- Bumped ocean version to ^0.4.2 (#1)


## 0.1.8 (2023-11-03)

### Improvements

- Bumped ocean version to ^0.4.1 (#1)


## 0.1.7 (2023-11-01)

### Improvements

- Bumped ocean version to ^0.4.0 and handle ONCE event listener(#1)


## 0.1.6 (2023-10-29)

### Improvements

- Bumped ocean version to 0.3.2 (#1)


## 0.1.5 (2023-10-22)

### Features

- Added a sanity check for sonarqube to check the sonarqube instance is accessible before starting the integration (PORT4908)

### Improvements

- Updated integration default port app config to have the `createMissingRelatedEntities` & `deleteDependentEntities` turned on by default (PORT-4908)
- Change organizationId configuration to be optional for on prem installation (PORT-4908)
- Added more verbose logging for the http request errors returning from the sonarqube (PORT-4908)
- Updated integration default port app config to have the  &  turned on by default (PORT4908)

### Bug Fixes

- Changed the sonarqube api authentication to use basic auth for on prem installations (PORT-4908)


# Sonarqube 0.1.4 (2023-10-15)

### Improvements

- Changed print in the http error handling to log info


# Sonarqube 0.1.3 (2023-10-04)

### Improvements

- Skip analysis resync for onpremise Sonarqube (#3)


# Sonarqube 0.1.2 (2023-09-27)

### Improvements

- Bumped ocean to version 0.3.1 (#1)


# Sonarqube 0.1.1 (2023-09-13)

### Improvements

- Bumped ocean to 0.3.0 (#1)

# Sonarqube 0.1.0 (2023-08-09)

### Features

- Implemented Sonarqube integration using Ocean<|MERGE_RESOLUTION|>--- conflicted
+++ resolved
@@ -7,19 +7,20 @@
 
 <!-- towncrier release notes start -->
 
-<<<<<<< HEAD
-## 0.1.118 (2024-12-10)
-=======
-## 0.1.120 (2024-12-15)
->>>>>>> 47aa14e7
-
-
-### Improvements
-
-<<<<<<< HEAD
+## 0.1.121 (2024-12-16)
+
+
+### Improvements
+
 - Increased logs presence in integration
 - Replaced calls to internal API for projects to GA version, making the use of internal APIs optional
-=======
+
+
+## 0.1.120 (2024-12-15)
+
+
+### Improvements
+
 - Bumped ocean version to ^0.15.2
 
 
@@ -37,7 +38,6 @@
 ### Improvements
 
 - Bumped ocean version to ^0.15.0
->>>>>>> 47aa14e7
 
 
 ## 0.1.117 (2024-12-10)
