--- conflicted
+++ resolved
@@ -7,17 +7,21 @@
 
 <!-- towncrier release notes start -->
 
+## 0.1.169 (2025-04-15)
+
+
+### Bug Fixes
+
+- Fixed bug where the integration was trying to fetch more than 10,000 issues from SonarQube API
+
+
 ## 0.1.168 (2025-04-25)
 
 
 ### Bug Fixes
 
-<<<<<<< HEAD
-- Fixed bug where the integration was trying to fetch more than 10,000 issues from SonarQube API
-=======
 - Fixed handling of `base_url` and `app_host` to strip trailing slashes.
 - Corrected `app_host=None` case to set `webhook_invoke_url` to an empty string.
->>>>>>> 0e3d61c2
 
 
 ## 0.1.167 (2025-04-15)
