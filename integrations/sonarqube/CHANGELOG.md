--- conflicted
+++ resolved
@@ -7,21 +7,21 @@
 
 <!-- towncrier release notes start -->
 
-<<<<<<< HEAD
-## 0.1.112 (2024-11-20)
-=======
-## 0.1.112 (2024-11-21)
->>>>>>> 6e438e67
-
-
-### Improvements
-
-<<<<<<< HEAD
+## 0.1.113 (2024-11-22)
+
+
+### Improvements
+
 - Increased logs presence in integration
 - Replaced calls to internal API for projects to GA version, making the use of internal APIs optional
-=======
+
+
+## 0.1.112 (2024-11-21)
+
+
+### Improvements
+
 - Bumped ocean version to ^0.14.1
->>>>>>> 6e438e67
 
 
 ## 0.1.111 (2024-11-20)
