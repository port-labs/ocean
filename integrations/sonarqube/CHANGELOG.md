--- conflicted
+++ resolved
@@ -7,21 +7,21 @@
 
 <!-- towncrier release notes start -->
 
-<<<<<<< HEAD
-## 0.1.115 (2024-11-27)
-=======
-## 0.1.115 (2024-12-04)
->>>>>>> 262cb499
-
-
-### Improvements
-
-<<<<<<< HEAD
+## 0.1.116 (2024-12-04)
+
+
+### Improvements
+
 - Increased logs presence in integration
 - Replaced calls to internal API for projects to GA version, making the use of internal APIs optional
-=======
+
+
+## 0.1.115 (2024-12-04)
+
+
+### Improvements
+
 - Bumped ocean version to ^0.14.5
->>>>>>> 262cb499
 
 
 ## 0.1.114 (2024-11-25)
