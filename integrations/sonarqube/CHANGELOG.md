--- conflicted
+++ resolved
@@ -9,15 +9,9 @@
 
 # Port_Ocean 0.1.15 (2023-12-05)
 
-<<<<<<< HEAD
-### Bug Fixes
-
-- Enhanced get_components method to skip fetching projects when organization_id is not specified for SonarCloud. (#15)
-=======
 ### Improvements
 
 - Bumped ocean version to ^0.4.7 (#1)
->>>>>>> 82938726
 
 
 # Port_Ocean 0.1.14 (2023-12-04)
