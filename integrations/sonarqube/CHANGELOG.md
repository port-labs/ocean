# Changelog

All notable changes to this project will be documented in this file.

The format is based on [Keep a Changelog](https://keepachangelog.com/en/1.0.0/),
and this project adheres to [Semantic Versioning](https://semver.org/spec/v2.0.0.html).

<!-- towncrier release notes start -->

<<<<<<< HEAD

## 0.1.197 (2025-06-20)

### Bug fix

- Added metrics check to webhook processors
=======
## 0.1.202 (2025-06-23)


### Improvements

- Bumped ocean version to ^0.24.17


## 0.1.201 (2025-06-22)


### Improvements

- Bumped ocean version to ^0.24.16


## 0.1.200 (2025-06-22)


### Improvements

- Upgraded integration requests dependency (#1)


## 0.1.199 (2025-06-22)


### Improvements

- Bumped ocean version to ^0.24.15


## 0.1.198 (2025-06-22)


### Improvements

- Bumped ocean version to ^0.24.12


## 0.1.197 (2025-06-22)


### Improvements

- Bumped ocean version to ^0.24.12

>>>>>>> e6eddd65

## 0.1.196 (2025-06-17)


### Bug fix

- Gracefully handle 404 errors for project kind by not raising exceptions which leads to partial data insertion and instead returning an empty results


## 0.1.195 (2025-06-16)


### Improvements

- Bumped ocean version to ^0.24.11


## 0.1.194 (2025-06-15)


### Improvements

- Bumped ocean version to ^0.24.10


## 0.1.193 (2025-06-11)


### Improvements

- Bumped ocean version to ^0.24.8


## 0.1.192 (2025-06-11)


### Improvements

- Bumped ocean version to ^0.24.7


## 0.1.191 (2025-06-09)


### Improvements

- Bumped ocean version to ^0.24.6


## 0.1.190 (2025-06-09)


### Improvements

- Bumped ocean version to ^0.24.5


## 0.1.189 (2025-06-09)


### Improvements

- Bumped ocean version to ^0.24.4


## 0.1.188 (2025-06-08)


### Improvements

- Bumped ocean version to ^0.24.3


## 0.1.187 (2025-06-04)


### Improvements

- Bumped ocean version to ^0.24.2


## 0.1.186 (2025-06-03)


### Improvements

- Bumped ocean version to ^0.24.1


## 0.1.185 (2025-06-03)


### Improvements

- Bumped ocean version to ^0.24.0


## 0.1.184 (2025-06-01)


### Improvements

- Bumped ocean version to ^0.23.5


## 0.1.183 (2025-05-29)


### Improvements

- Bumped ocean version to ^0.23.4


## 0.1.182 (2025-05-28)


### Improvements

- Bumped ocean version to ^0.23.3


## 0.1.181 (2025-05-28)


### Improvements

- Bumped ocean version to ^0.23.2


## 0.1.180 (2025-05-27)


### Improvements

- Bumped ocean version to ^0.23.1


## 0.1.179 (2025-05-27)


### Improvements

- Bumped ocean version to ^0.23.0


## 0.1.178 (2025-05-26)


### Improvements

- Bumped ocean version to ^0.22.12


## 0.1.177 (2025-05-26)


### Improvements

- Bumped ocean version to ^0.22.11


## 0.1.176 (2025-05-20)


### Improvements

- Bumped ocean version to ^0.22.10


## 0.1.175 (2025-05-19)


### Improvements

- Bumped ocean version to ^0.22.9


## 0.1.174 (2025-05-15)


### Improvements

- Bumped ocean version to ^0.22.8


## 0.1.173 (2025-05-12)


### Improvements

- Bumped ocean version to ^0.22.7


## 0.1.172 (2025-05-06)


### Improvements

- Bumped ocean version to ^0.22.6


## 0.1.171 (2025-04-25)


### Bug Fixes

- Added metrics selector for on-premise analysis to ensure explicit setting of required metricsKey.


## 0.1.170 (2025-04-27)

### Bug Fixes

- Resolved "h11 accepts some malformed Chunked-Encoding bodies" h11 vulnerability


### Improvements

- Bumped ocean version to ^0.22.5


## 0.1.169 (2025-04-15)


### Bug Fixes

- Fixed bug where the integration was trying to fetch more than 10,000 issues from SonarQube API


## 0.1.168 (2025-04-25)


### Bug Fixes

- Fixed handling of `base_url` and `app_host` to strip trailing slashes.
- Corrected `app_host=None` case to set `webhook_invoke_url` to an empty string.


## 0.1.167 (2025-04-15)


### Improvements

- Bumped ocean version to ^0.22.4


## 0.1.166 (2025-04-15)


### Improvements

- Bumped ocean version to ^0.22.3


## 0.1.165 (2025-04-07)


### Improvements

- Bumped ocean version to ^0.22.2


## 0.1.164 (2025-04-03)


### Bug Fixes

- Fixed a bug where `projects_ga` kind wasn't passing `enrich_project=True`


## 0.1.163 (2025-04-03)


### Improvements

- Bumped ocean version to ^0.22.1


## 0.1.162 (2024-03-27)


### Improvements

- Transitioned live events management to ocean's `LiveEventProcessorManager` to streamline processing


## 0.1.161 (2025-03-24)


### Improvements

- Bumped ocean version to ^0.22.0


## 0.1.160 (2025-03-13)


### Improvements

- Bumped ocean version to ^0.21.5


## 0.1.159 (2025-03-12)


### Improvements

- Bumped ocean version to ^0.21.4


## 0.1.158 (2025-03-10)


### Improvements

- Bumped ocean version to ^0.21.3


## 0.1.157 (2025-03-09)


### Improvements

- Bumped ocean version to ^0.21.1


## 0.1.156 (2025-03-03)


### Improvements

- Bumped ocean version to ^0.21.0


## 0.1.155 (2025-02-26)


### Improvements

- Bumped ocean version to ^0.20.4


## 0.1.154 (2025-02-25)


### Improvements

- Bumped ocean version to ^0.20.4


## 0.1.153 (2025-02-24)


### Improvements

- Bumped ocean version to ^0.20.3


## 0.1.152 (2025-02-23)


### Improvements

- Bumped ocean version to ^0.20.2


## 0.1.151 (2025-02-23)


### Improvements

- Bumped ocean version to ^0.20.1


## 0.1.150 (2025-02-19)


### Improvements

- Bumped ocean version to ^0.20.0


## 0.1.149 (2025-02-19)


### Improvements

- Bumped ocean version to ^0.19.3


## 0.1.148 (2025-02-19)


### Improvements

- Bumped ocean version to ^0.19.2


## 0.1.147 (2025-02-19)


### Improvements

- Bumped ocean version to ^0.19.1


## 0.1.146 (2025-02-13)


### Improvements

- Bumped cryptography version to ^44.0.1


## 0.1.145 (2025-02-09)


### Improvements

- Bumped ocean version to ^0.18.9


## 0.1.144 (2025-02-04)


### Improvements

- Bumped ocean version to ^0.18.8


## 0.1.143 (2025-02-03)


### Improvements

- Bumped ocean version to ^0.18.6


## 0.1.142 (2025-01-29)


### Bug Fixes

- Fixed a bug where the global sonar_client loses its HTTP header context during scheduled resyncs, triggering 403 errors that ultimately leads to the unintended deletion of ingested entities


## 0.1.141 (2025-01-28)


### Improvements

- Bumped ocean version to ^0.18.5


## 0.1.140 (2025-01-23)


### Improvements

- Bumped ocean version to ^0.18.4


## 0.1.139 (2025-01-22)


### Improvements

- Bumped ocean version to ^0.18.3


## 0.1.138 (2025-01-22)


### Improvements

- Updated mappings to have typed array items


## 0.1.137 (2025-01-22)


### Improvements

- Bumped ocean version to ^0.18.2


## 0.1.136 (2025-01-21)


### Improvements

- Bumped ocean version to ^0.18.1


## 0.1.135 (2025-01-19)


### Improvements

- Bumped ocean version to ^0.18.0


## 0.1.134 (2025-01-16)


### Improvements

- Bumped ocean version to ^0.17.8


## 0.1.133 (2025-01-15)


### Improvements

- Bumped jinja version to 3.1.5


## 0.1.132 (2025-01-12)


### Improvements

- Bumped ocean version to ^0.17.7


## 0.1.131 (2025-01-08)


### Improvements

- Bumped ocean version to ^0.17.6


## 0.1.130 (2025-01-07)


### Improvements

- Bumped ocean version to ^0.17.5


## 0.1.129 (2025-01-02)


### Improvements

- Bumped ocean version to ^0.17.4


## 0.1.128 (2025-01-02)


### Improvements

- Bumped ocean version to ^0.17.3


## 0.1.127 (2024-12-31)


### Improvements

- Bumped ocean version to ^0.17.2


## 0.1.126 (2026-12-30)


### Improvements

- Added title to the configuration properties


## 0.1.125 (2024-12-26)


### Improvements

- Bumped ocean version to ^0.16.1


## 0.1.124 (2024-12-24)


### Improvements

- Bumped ocean version to ^0.16.0


## 0.1.123 (2024-12-24)


### Improvements

- Added __branches as project attribute in order to map project branches


## 0.1.122 (2024-12-23)


### Improvements

- Increased logs presence in integration
- Replaced calls to internal API for projects to GA version, making the use of internal APIs optional


### Bug Fixes

- Fixed a bug in the pagination logic to use total record count instead of response size, preventing early termination (0.1.121)


## 0.1.121 (2024-12-22)


### Improvements

- Bumped ocean version to ^0.15.3


## 0.1.120 (2024-12-15)


### Improvements

- Bumped ocean version to ^0.15.2


## 0.1.119 (2024-12-15)


### Improvements

- Bumped ocean version to ^0.15.1


## 0.1.118 (2024-12-12)


### Improvements

- Bumped ocean version to ^0.15.0


## 0.1.117 (2024-12-10)


### Improvements

- Bumped ocean version to ^0.14.7


## 0.1.116 (2024-12-04)


### Improvements

- Bumped ocean version to ^0.14.6


## 0.1.115 (2024-12-04)


### Improvements

- Bumped ocean version to ^0.14.5


## 0.1.114 (2024-11-25)


### Improvements

- Bumped ocean version to ^0.14.3


## 0.1.113 (2024-11-25)


### Improvements

- Bumped ocean version to ^0.14.2


## 0.1.112 (2024-11-21)


### Improvements

- Bumped ocean version to ^0.14.1


## 0.1.111 (2024-11-20)


### Bug Fixes

- Added defensive mechanism to fail the resyn event for the kind when no data is fetched from Sonar API

### Improvements

- Added more logs to track the request and response object made to the Sonar API


## 0.1.110 (2024-11-12)


### Improvements

- Bumped ocean version to ^0.14.0


## 0.1.109 (2024-11-12)


### Improvements

- Bumped ocean version to ^0.13.1


## 0.1.108 (2024-11-10)


### Improvements

- Bumped ocean version to ^0.13.0


## 0.1.107 (2024-11-10)


### Improvements

- Bumped ocean version to ^0.12.9


## 0.1.106 (2024-11-06)


### Improvements

- Bumped ocean version to ^0.12.8


## 0.1.105 (2024-10-29)


### Bug Fixes

- Fixed bug where issues/list API is not available for older SonarQube instance versions


## 0.1.104 (2024-10-23)


### Improvements

- Bumped ocean version to ^0.12.7


## 0.1.103 (2024-10-22)


### Improvements

- Bumped ocean version to ^0.12.6


## 0.1.102 (2024-10-21)


### Features

- Added support for portfolios (0.1.102)


## 0.1.101 (2024-10-14)


### Improvements

- Bumped ocean version to ^0.12.4


## 0.1.100 (2024-10-09)


### Improvements

- Bumped ocean version to ^0.12.3


## 0.1.99 (2024-10-08)


### Improvements

- Bumped ocean version to ^0.12.2


## 0.1.98 (2024-10-01)


### Improvements

- Bumped ocean version to ^0.12.1


## 0.1.97 (2024-09-29)


### Improvements

- Bumped ocean version to ^0.11.0


## 0.1.96 (2024-09-22)


### Improvements

- Bumped ocean version to ^0.10.12


## 0.1.95 (2024-09-19)


### Bug Fixes

- Added handling for 400 and 404 HTTP errors to allow the integration to continue processing other requests instead of crashing (0.1.95)


## 0.1.94 (2024-09-17)


### Improvements

- Bumped ocean version to ^0.10.11


## 0.1.93 (2024-09-12)


### Improvements

- Bumped ocean version to ^0.10.10 (#1)


## 0.1.92 (2024-09-05)


### Improvements

- Bumped ocean version to ^0.10.9 (#1)


## 0.1.91 (2024-09-04)


### Improvements

- Bumped ocean version to ^0.10.8 (#1)


## 0.1.90 (2024-09-01)


### Improvements

- Bumped ocean version to ^0.10.7 (#1)


## 0.1.89 (2024-08-30)


### Improvements

- Bumped ocean version to ^0.10.5 (#1)


## 0.1.88 (2024-08-28)


### Improvements

- Bumped ocean version to ^0.10.4 (#1)


## 0.1.87 (2024-08-28)


### Improvements

- Bumped ocean version to ^0.10.3 (#1)


## 0.1.86 (2024-08-26)


### Bug Fixes

- Fixed SonarQube client instantiation issue by using a singleton pattern to ensure a single shared instance, resolving bug where the client is unable to find the self.metrics


## 0.1.85 (2024-08-26)


### Improvements

- Bumped ocean version to ^0.10.2 (#1)


## 0.1.84 (2024-08-26)


### Improvements

- Bumped ocean version to ^0.10.1 (#1)


## 0.1.83 (2024-08-22)


### Improvements

- Bumped ocean version to ^0.10.0 (#1)


## 0.1.82 (2024-08-20)


### Improvements

- Bumped ocean version to ^0.9.14 (#1)


## 0.1.81 (2024-08-13)


### Improvements

- Bumped ocean version to ^0.9.13 (#1)


## 0.1.80 (2024-08-11)


### Improvements

- Bumped ocean version to ^0.9.12 (#1)


## 0.1.79 (2024-08-05)


### Improvements

- Bumped ocean version to ^0.9.11 (#1)


## 0.1.78 (2024-08-04)


### Improvements

- Bumped ocean version to ^0.9.10 (#1)


## 0.1.77 (2024-08-02)

### Improvements

- Added _target='blank' attribute to html links in the spec.yaml file to open a new browser tab instead of the current browser


## 0.1.76 (2024-08-01)

### Improvements

- Allow users to define their own Sonar project metric keys


## 0.1.75 (2024-07-31)

### Improvements

- Upgraded integration dependencies (#1)


## 0.1.74 (2024-07-31)

### Improvements

- Bumped ocean version to ^0.9.7 (#1)


## 0.1.73 (2024-07-31)

### Improvements

- Bumped ocean version to ^0.9.6 (#1)


## 0.1.72 (2024-07-24)

### Improvements

- Bumped ocean version to ^0.9.5


## 0.1.71 (2024-07-22)

### Bug Fixes

- Added checks to ensure that api filters for projects are applied to only on-premise instance


## 0.1.70 (2024-07-22)

### Bug Fixes

- Added conditions to handle instances when the API response does not have pagination object


## 0.1.69 (2024-07-10)

### Improvements

- Bumped ocean version to ^0.9.4 (#1)


## 0.1.68 (2024-07-09)

### Improvements

- Bumped ocean version to ^0.9.3 (#1)


## 0.1.67 (2024-07-07)

### Improvements

- Bumped ocean version to ^0.9.2 (#1)


## 0.1.66 (2024-06-26)

### Improvements

- Updated the onpremise issue kind API endpoint from /search to /list to overcome the 10k limit imposed by SonarQube


## 0.1.65 (2024-06-25)

### Improvements

- Added quality gate status to the project blueprint


## 0.1.64 (2024-06-23)

### Improvements

- Bumped ocean version to ^0.9.1 (#1)


## 0.1.63 (2024-06-19)

### Improvements

- Bumped ocean version to ^0.9.0 (#1)


## 0.1.62 (2024-06-16)

### Improvements

- Bumped ocean version to ^0.8.0 (#1)


## 0.1.61 (2024-06-13)

### Improvements

- Bumped ocean version to ^0.7.1 (#1)


## 0.1.60 (2024-06-13)

### Improvements

- Bumped ocean version to ^0.7.0 (#1)


## 0.1.59 (2024-06-10)

### Improvements

- Bumped ocean version to ^0.6.0 (#1)


## 0.1.58 (2024-06-05)

### Improvements

- Bumped ocean version to ^0.5.27 (#1)


## 0.1.57 (2024-06-03)

### Improvements

- Bumped ocean version to ^0.5.25 (#1)


## 0.1.56 (2024-06-02)

### Improvements

- Bumped ocean version to ^0.5.24 (#1)


## 0.1.55 (2024-06-02)

### Bug Fixes

- Fixed an error in the sonarqube client that was causing the integration to fail when setting up the webhooks for live events

### Improvements

- Updated the inheritance of the resource configs for better validations


## 0.1.54 (2024-05-30)

### Improvements

- Bumped ocean version to ^0.5.23 (#1)
- Updated the base image used in the Dockerfile that is created during integration scaffolding from `python:3.11-slim-buster` to `python:3.11-slim-bookworm`


## 0.1.53 (2024-05-29)

### Improvements

- Bumped ocean version to ^0.5.22 (#1)


## 0.1.52 (2024-05-26)

### Improvements

- Bumped ocean version to ^0.5.21 (#1)


## 0.1.51 (2024-05-26)

### Improvements

- Bumped ocean version to ^0.5.20 (#1)
- Removed the config.yaml file due to unused overrides


## 0.1.50 (2024-05-16)

### Improvements

- Added support for filtering SonarQube projects and issues


## 0.1.49 (2024-05-16)

### Improvements

- Bumped ocean version to ^0.5.19 (#1)


## 0.1.48 (2024-05-12)

### Improvements

- Bumped ocean version to ^0.5.18 (#1)


## 0.1.47 (2024-05-02)

### Bug Fixes

- Fixed an issue with the integration startup when the sanity-check return a non json response


## 0.1.46 (2024-05-01)

### Improvements

- Bumped ocean version to ^0.5.17 (#1)


## 0.1.45 (2024-05-01)

### Improvements

- Bumped ocean version to ^0.5.16 (#1)


## 0.1.44 (2024-04-30)

### Improvements

- Bumped ocean version to ^0.5.15 (#1)


## 0.1.43 (2024-04-24)

### Improvements

- Bumped ocean version to ^0.5.14 (#1)


## 0.1.42 (2024-04-17)

### Improvements

- Bumped ocean version to ^0.5.12 (#1)


## 0.1.41 (2024-04-11)

### Improvements

- Bumped ocean version to ^0.5.11 (#1)


## 0.1.40 (2024-04-10)

### Improvements

- Bumped ocean version to ^0.5.10 (#1)


## 0.1.39 (2024-04-01)

### Improvements

- Bumped ocean version to ^0.5.9 (#1)


## 0.1.38 (2024-03-28)

### Improvements

- Bumped ocean version to ^0.5.8 (#1)


## 0.1.37 (2024-03-20)

### Improvements

- Bumped ocean version to ^0.5.7 (#1)


## 0.1.36 (2024-03-17)

### Improvements

- Bumped ocean version to ^0.5.6 (#1)


## 0.1.35 (2024-03-06)

### Improvements

- Bumped ocean version to ^0.5.5 (#1)


## 0.1.34 (2024-03-03)

### Improvements

- Bumped ocean version to ^0.5.4 (#1)


## 0.1.33 (2024-03-03)

### Improvements

- Bumped ocean version to ^0.5.3 (#1)


## 0.1.32 (2024-02-21)

### Features

- Added functionality for syncing Sonar onpremise analysis data using Pull Request and Measures API (#1)


## 0.1.31 (2024-02-21)

### Improvements

- Bumped ocean version to ^0.5.2 (#1)


## 0.1.30 (2024-02-20)

### Improvements

- Bumped ocean version to ^0.5.1 (#1)


## 0.1.29 (2024-02-18)

### Improvements

- Bumped ocean version to ^0.5.0 (#1)


## 0.1.28 (2024-02-15)

### Improvements

- Add Sonarqube component object sonarQube analysis data (PORT-6656)


## 0.1.27 (2024-02-04)

### Improvements

- Added aggregation properties to the sonar project resources of number of open critical issues and number of open blocker issues (#1)


## 0.1.26 (2024-01-23)

### Improvements

- Bumped ocean version to ^0.4.17 (#1)


## 0.1.25 (2024-01-11)

### Improvements

- Bumped ocean version to ^0.4.16 (#1)


## 0.1.24 (2024-01-07)

### Improvements

- Bumped ocean version to ^0.4.15 (#1)


## 0.1.23 (2024-01-07)

### Improvements

- Bumped ocean version to ^0.4.14 (#1)


## 0.1.22 (2024-01-01)

### Improvements

- Bumped ocean version to ^0.4.13 (#1)


## 0.1.21 (2023-12-24)

### Improvements

- Bumped ocean version to ^0.4.12 (#1)


## 0.1.20 (2023-12-21)

### Improvements

- Bumped ocean version to ^0.4.11 (#1)


## 0.1.19 (2023-12-21)

### Improvements

- Bumped ocean version to ^0.4.10 (#1)


## 0.1.18 (2023-12-14)

### Improvements

- Bumped ocean version to ^0.4.8 (#1)


## 0.1.17 (2023-12-06)

### Bug Fixes

- Corrected SonarQube On-Premise authentication to resolve 401 error codes previously experienced by users. This fix now properly utilizes Basic authentication (#17)


## 0.1.16 (2023-12-05)

### Bug Fixes

- Update startup code to skip initializing integration resources when organization_id is not specified for SonarCloud. (#16)


## 0.1.15 (2023-12-05)

### Improvements

- Bumped ocean version to ^0.4.7 (#1)


## 0.1.14 (2023-12-04)

### Improvements

- Bumped ocean version to ^0.4.6 (#1)


## 0.1.13 (2023-11-30)

### Improvements

- Bumped ocean version to ^0.4.5 (#1)


## 0.1.12 (2023-11-29)

### Improvements

- Bumped ocean version to ^0.4.4 (#1)
- Changed the httpx client to be the ocean's client for better connection error handling and request retries


## 0.1.11 (2023-11-21)

### Improvements

- Added retry mechanism for sonarqube client (#1)

## 0.1.10 (2023-11-21)

### Improvements

- Bumped ocean version to ^0.4.3 (#1)


## 0.1.9 (2023-11-08)

### Improvements

- Bumped ocean version to ^0.4.2 (#1)


## 0.1.8 (2023-11-03)

### Improvements

- Bumped ocean version to ^0.4.1 (#1)


## 0.1.7 (2023-11-01)

### Improvements

- Bumped ocean version to ^0.4.0 and handle ONCE event listener(#1)


## 0.1.6 (2023-10-29)

### Improvements

- Bumped ocean version to 0.3.2 (#1)


## 0.1.5 (2023-10-22)

### Features

- Added a sanity check for sonarqube to check the sonarqube instance is accessible before starting the integration (PORT4908)

### Improvements

- Updated integration default port app config to have the `createMissingRelatedEntities` & `deleteDependentEntities` turned on by default (PORT-4908)
- Change organizationId configuration to be optional for on prem installation (PORT-4908)
- Added more verbose logging for the http request errors returning from the sonarqube (PORT-4908)
- Updated integration default port app config to have the  &  turned on by default (PORT4908)

### Bug Fixes

- Changed the sonarqube api authentication to use basic auth for on prem installations (PORT-4908)


# Sonarqube 0.1.4 (2023-10-15)

### Improvements

- Changed print in the http error handling to log info


# Sonarqube 0.1.3 (2023-10-04)

### Improvements

- Skip analysis resync for onpremise Sonarqube (#3)


# Sonarqube 0.1.2 (2023-09-27)

### Improvements

- Bumped ocean to version 0.3.1 (#1)


# Sonarqube 0.1.1 (2023-09-13)

### Improvements

- Bumped ocean to 0.3.0 (#1)

# Sonarqube 0.1.0 (2023-08-09)

### Features

- Implemented Sonarqube integration using Ocean<|MERGE_RESOLUTION|>--- conflicted
+++ resolved
@@ -7,62 +7,61 @@
 
 <!-- towncrier release notes start -->
 
-<<<<<<< HEAD
+
+## 0.1.202 (2025-06-23)
+
+
+### Improvements
+
+- Bumped ocean version to ^0.24.17
+
+
+## 0.1.201 (2025-06-22)
+
+
+### Improvements
+
+- Bumped ocean version to ^0.24.16
+
+
+## 0.1.200 (2025-06-22)
+
+
+### Improvements
+
+- Upgraded integration requests dependency (#1)
+
+
+## 0.1.199 (2025-06-22)
+
+
+### Improvements
+
+- Bumped ocean version to ^0.24.15
+
+
+## 0.1.198 (2025-06-22)
+
+
+### Improvements
+
+- Bumped ocean version to ^0.24.12
+
+
+## 0.1.197 (2025-06-22)
+
 
 ## 0.1.197 (2025-06-20)
 
 ### Bug fix
 
 - Added metrics check to webhook processors
-=======
-## 0.1.202 (2025-06-23)
-
-
-### Improvements
-
-- Bumped ocean version to ^0.24.17
-
-
-## 0.1.201 (2025-06-22)
-
-
-### Improvements
-
-- Bumped ocean version to ^0.24.16
-
-
-## 0.1.200 (2025-06-22)
-
-
-### Improvements
-
-- Upgraded integration requests dependency (#1)
-
-
-## 0.1.199 (2025-06-22)
-
-
-### Improvements
-
-- Bumped ocean version to ^0.24.15
-
-
-## 0.1.198 (2025-06-22)
 
 
 ### Improvements
 
 - Bumped ocean version to ^0.24.12
 
-
-## 0.1.197 (2025-06-22)
-
-
-### Improvements
-
-- Bumped ocean version to ^0.24.12
-
->>>>>>> e6eddd65
 
 ## 0.1.196 (2025-06-17)
 
