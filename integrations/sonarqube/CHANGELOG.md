--- conflicted
+++ resolved
@@ -7,14 +7,14 @@
 
 <!-- towncrier release notes start -->
 
-<<<<<<< HEAD
-## 0.1.91 (2024-09-03)
+## 0.1.95 (2024-09-19)
 
 
 ### Features
 
 - Added support for portfolios (0.1.91)
-=======
+
+
 ## 0.1.94 (2024-09-17)
 
 
@@ -45,7 +45,6 @@
 ### Improvements
 
 - Bumped ocean version to ^0.10.8 (#1)
->>>>>>> bdc1c4bf
 
 
 ## 0.1.90 (2024-09-01)
