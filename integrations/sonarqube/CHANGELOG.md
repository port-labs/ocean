--- conflicted
+++ resolved
@@ -7,15 +7,18 @@
 
 <!-- towncrier release notes start -->
 
+# Port_Ocean 0.1.77 (2024-08-02)
+
+### Improvements
+
+- Added _target='blank' attribute to html links in the spec.yaml file to open a new browser tab instead of the current browser
+
+
 # Port_Ocean 0.1.76 (2024-08-01)
 
 ### Improvements
 
-<<<<<<< HEAD
-- Added _target='blank' attribute to html links in the spec.yaml file to open a new browser tab instead of the current browser
-=======
 - Allow users to define their own Sonar project metric keys
->>>>>>> ded005a3
 
 
 # Port_Ocean 0.1.75 (2024-07-31)
