# Changelog

All notable changes to this project will be documented in this file.

The format is based on [Keep a Changelog](https://keepachangelog.com/en/1.0.0/),
and this project adheres to [Semantic Versioning](https://semver.org/spec/v2.0.0.html).

<!-- towncrier release notes start -->

## 0.1.163 (2025-04-03)

<<<<<<< HEAD
### Bug Fixes

- Fixed a bug where `projects_ga` kind wasn't passing `enrich_project=True`


## 0.1.162 (2025-03-27)
=======

### Improvements

- Bumped ocean version to ^0.22.1


## 0.1.162 (2024-03-27)
>>>>>>> 7ceb919c


### Improvements

- Transitioned live events management to ocean’s `LiveEventProcessorManager` to streamline processing


## 0.1.161 (2025-03-24)


### Improvements

- Bumped ocean version to ^0.22.0


## 0.1.160 (2025-03-13)


### Improvements

- Bumped ocean version to ^0.21.5


## 0.1.159 (2025-03-12)


### Improvements

- Bumped ocean version to ^0.21.4


## 0.1.158 (2025-03-10)


### Improvements

- Bumped ocean version to ^0.21.3


## 0.1.157 (2025-03-09)


### Improvements

- Bumped ocean version to ^0.21.1


## 0.1.156 (2025-03-03)


### Improvements

- Bumped ocean version to ^0.21.0


## 0.1.155 (2025-02-26)


### Improvements

- Bumped ocean version to ^0.20.4


## 0.1.154 (2025-02-25)


### Improvements

- Bumped ocean version to ^0.20.4


## 0.1.153 (2025-02-24)


### Improvements

- Bumped ocean version to ^0.20.3


## 0.1.152 (2025-02-23)


### Improvements

- Bumped ocean version to ^0.20.2


## 0.1.151 (2025-02-23)


### Improvements

- Bumped ocean version to ^0.20.1


## 0.1.150 (2025-02-19)


### Improvements

- Bumped ocean version to ^0.20.0


## 0.1.149 (2025-02-19)


### Improvements

- Bumped ocean version to ^0.19.3


## 0.1.148 (2025-02-19)


### Improvements

- Bumped ocean version to ^0.19.2


## 0.1.147 (2025-02-19)


### Improvements

- Bumped ocean version to ^0.19.1


## 0.1.146 (2025-02-13)


### Improvements

- Bumped cryptography version to ^44.0.1


## 0.1.145 (2025-02-09)


### Improvements

- Bumped ocean version to ^0.18.9


## 0.1.144 (2025-02-04)


### Improvements

- Bumped ocean version to ^0.18.8


## 0.1.143 (2025-02-03)


### Improvements

- Bumped ocean version to ^0.18.6


## 0.1.142 (2025-01-29)


### Bug Fixes

- Fixed a bug where the global sonar_client loses its HTTP header context during scheduled resyncs, triggering 403 errors that ultimately leads to the unintended deletion of ingested entities


## 0.1.141 (2025-01-28)


### Improvements

- Bumped ocean version to ^0.18.5


## 0.1.140 (2025-01-23)


### Improvements

- Bumped ocean version to ^0.18.4


## 0.1.139 (2025-01-22)


### Improvements

- Bumped ocean version to ^0.18.3


## 0.1.138 (2025-01-22)


### Improvements

- Updated mappings to have typed array items


## 0.1.137 (2025-01-22)


### Improvements

- Bumped ocean version to ^0.18.2


## 0.1.136 (2025-01-21)


### Improvements

- Bumped ocean version to ^0.18.1


## 0.1.135 (2025-01-19)


### Improvements

- Bumped ocean version to ^0.18.0


## 0.1.134 (2025-01-16)


### Improvements

- Bumped ocean version to ^0.17.8


## 0.1.133 (2025-01-15)


### Improvements

- Bumped jinja version to 3.1.5


## 0.1.132 (2025-01-12)


### Improvements

- Bumped ocean version to ^0.17.7


## 0.1.131 (2025-01-08)


### Improvements

- Bumped ocean version to ^0.17.6


## 0.1.130 (2025-01-07)


### Improvements

- Bumped ocean version to ^0.17.5


## 0.1.129 (2025-01-02)


### Improvements

- Bumped ocean version to ^0.17.4


## 0.1.128 (2025-01-02)


### Improvements

- Bumped ocean version to ^0.17.3


## 0.1.127 (2024-12-31)


### Improvements

- Bumped ocean version to ^0.17.2


## 0.1.126 (2026-12-30)


### Improvements

- Added title to the configuration properties


## 0.1.125 (2024-12-26)


### Improvements

- Bumped ocean version to ^0.16.1


## 0.1.124 (2024-12-24)


### Improvements

- Bumped ocean version to ^0.16.0


## 0.1.123 (2024-12-24)


### Improvements

- Added __branches as project attribute in order to map project branches


## 0.1.122 (2024-12-23)


### Improvements

- Increased logs presence in integration
- Replaced calls to internal API for projects to GA version, making the use of internal APIs optional


### Bug Fixes

- Fixed a bug in the pagination logic to use total record count instead of response size, preventing early termination (0.1.121)


## 0.1.121 (2024-12-22)


### Improvements

- Bumped ocean version to ^0.15.3


## 0.1.120 (2024-12-15)


### Improvements

- Bumped ocean version to ^0.15.2


## 0.1.119 (2024-12-15)


### Improvements

- Bumped ocean version to ^0.15.1


## 0.1.118 (2024-12-12)


### Improvements

- Bumped ocean version to ^0.15.0


## 0.1.117 (2024-12-10)


### Improvements

- Bumped ocean version to ^0.14.7


## 0.1.116 (2024-12-04)


### Improvements

- Bumped ocean version to ^0.14.6


## 0.1.115 (2024-12-04)


### Improvements

- Bumped ocean version to ^0.14.5


## 0.1.114 (2024-11-25)


### Improvements

- Bumped ocean version to ^0.14.3


## 0.1.113 (2024-11-25)


### Improvements

- Bumped ocean version to ^0.14.2


## 0.1.112 (2024-11-21)


### Improvements

- Bumped ocean version to ^0.14.1


## 0.1.111 (2024-11-20)


### Bug Fixes

- Added defensive mechanism to fail the resyn event for the kind when no data is fetched from Sonar API

### Improvements

- Added more logs to track the request and response object made to the Sonar API


## 0.1.110 (2024-11-12)


### Improvements

- Bumped ocean version to ^0.14.0


## 0.1.109 (2024-11-12)


### Improvements

- Bumped ocean version to ^0.13.1


## 0.1.108 (2024-11-10)


### Improvements

- Bumped ocean version to ^0.13.0


## 0.1.107 (2024-11-10)


### Improvements

- Bumped ocean version to ^0.12.9


## 0.1.106 (2024-11-06)


### Improvements

- Bumped ocean version to ^0.12.8


## 0.1.105 (2024-10-29)


### Bug Fixes

- Fixed bug where issues/list API is not available for older SonarQube instance versions


## 0.1.104 (2024-10-23)


### Improvements

- Bumped ocean version to ^0.12.7


## 0.1.103 (2024-10-22)


### Improvements

- Bumped ocean version to ^0.12.6


## 0.1.102 (2024-10-21)


### Features

- Added support for portfolios (0.1.102)


## 0.1.101 (2024-10-14)


### Improvements

- Bumped ocean version to ^0.12.4


## 0.1.100 (2024-10-09)


### Improvements

- Bumped ocean version to ^0.12.3


## 0.1.99 (2024-10-08)


### Improvements

- Bumped ocean version to ^0.12.2


## 0.1.98 (2024-10-01)


### Improvements

- Bumped ocean version to ^0.12.1


## 0.1.97 (2024-09-29)


### Improvements

- Bumped ocean version to ^0.11.0


## 0.1.96 (2024-09-22)


### Improvements

- Bumped ocean version to ^0.10.12


## 0.1.95 (2024-09-19)


### Bug Fixes

- Added handling for 400 and 404 HTTP errors to allow the integration to continue processing other requests instead of crashing (0.1.95)


## 0.1.94 (2024-09-17)


### Improvements

- Bumped ocean version to ^0.10.11


## 0.1.93 (2024-09-12)


### Improvements

- Bumped ocean version to ^0.10.10 (#1)


## 0.1.92 (2024-09-05)


### Improvements

- Bumped ocean version to ^0.10.9 (#1)


## 0.1.91 (2024-09-04)


### Improvements

- Bumped ocean version to ^0.10.8 (#1)


## 0.1.90 (2024-09-01)


### Improvements

- Bumped ocean version to ^0.10.7 (#1)


## 0.1.89 (2024-08-30)


### Improvements

- Bumped ocean version to ^0.10.5 (#1)


## 0.1.88 (2024-08-28)


### Improvements

- Bumped ocean version to ^0.10.4 (#1)


## 0.1.87 (2024-08-28)


### Improvements

- Bumped ocean version to ^0.10.3 (#1)


## 0.1.86 (2024-08-26)


### Bug Fixes

- Fixed SonarQube client instantiation issue by using a singleton pattern to ensure a single shared instance, resolving bug where the client is unable to find the self.metrics


## 0.1.85 (2024-08-26)


### Improvements

- Bumped ocean version to ^0.10.2 (#1)


## 0.1.84 (2024-08-26)


### Improvements

- Bumped ocean version to ^0.10.1 (#1)


## 0.1.83 (2024-08-22)


### Improvements

- Bumped ocean version to ^0.10.0 (#1)


## 0.1.82 (2024-08-20)


### Improvements

- Bumped ocean version to ^0.9.14 (#1)


## 0.1.81 (2024-08-13)


### Improvements

- Bumped ocean version to ^0.9.13 (#1)


## 0.1.80 (2024-08-11)


### Improvements

- Bumped ocean version to ^0.9.12 (#1)


## 0.1.79 (2024-08-05)


### Improvements

- Bumped ocean version to ^0.9.11 (#1)


## 0.1.78 (2024-08-04)


### Improvements

- Bumped ocean version to ^0.9.10 (#1)


## 0.1.77 (2024-08-02)

### Improvements

- Added _target='blank' attribute to html links in the spec.yaml file to open a new browser tab instead of the current browser


## 0.1.76 (2024-08-01)

### Improvements

- Allow users to define their own Sonar project metric keys


## 0.1.75 (2024-07-31)

### Improvements

- Upgraded integration dependencies (#1)


## 0.1.74 (2024-07-31)

### Improvements

- Bumped ocean version to ^0.9.7 (#1)


## 0.1.73 (2024-07-31)

### Improvements

- Bumped ocean version to ^0.9.6 (#1)


## 0.1.72 (2024-07-24)

### Improvements

- Bumped ocean version to ^0.9.5


## 0.1.71 (2024-07-22)

### Bug Fixes

- Added checks to ensure that api filters for projects are applied to only on-premise instance


## 0.1.70 (2024-07-22)

### Bug Fixes

- Added conditions to handle instances when the API response does not have pagination object


## 0.1.69 (2024-07-10)

### Improvements

- Bumped ocean version to ^0.9.4 (#1)


## 0.1.68 (2024-07-09)

### Improvements

- Bumped ocean version to ^0.9.3 (#1)


## 0.1.67 (2024-07-07)

### Improvements

- Bumped ocean version to ^0.9.2 (#1)


## 0.1.66 (2024-06-26)

### Improvements

- Updated the onpremise issue kind API endpoint from /search to /list to overcome the 10k limit imposed by SonarQube


## 0.1.65 (2024-06-25)

### Improvements

- Added quality gate status to the project blueprint


## 0.1.64 (2024-06-23)

### Improvements

- Bumped ocean version to ^0.9.1 (#1)


## 0.1.63 (2024-06-19)

### Improvements

- Bumped ocean version to ^0.9.0 (#1)


## 0.1.62 (2024-06-16)

### Improvements

- Bumped ocean version to ^0.8.0 (#1)


## 0.1.61 (2024-06-13)

### Improvements

- Bumped ocean version to ^0.7.1 (#1)


## 0.1.60 (2024-06-13)

### Improvements

- Bumped ocean version to ^0.7.0 (#1)


## 0.1.59 (2024-06-10)

### Improvements

- Bumped ocean version to ^0.6.0 (#1)


## 0.1.58 (2024-06-05)

### Improvements

- Bumped ocean version to ^0.5.27 (#1)


## 0.1.57 (2024-06-03)

### Improvements

- Bumped ocean version to ^0.5.25 (#1)


## 0.1.56 (2024-06-02)

### Improvements

- Bumped ocean version to ^0.5.24 (#1)


## 0.1.55 (2024-06-02)

### Bug Fixes

- Fixed an error in the sonarqube client that was causing the integration to fail when setting up the webhooks for live events

### Improvements

- Updated the inheritance of the resource configs for better validations


## 0.1.54 (2024-05-30)

### Improvements

- Bumped ocean version to ^0.5.23 (#1)
- Updated the base image used in the Dockerfile that is created during integration scaffolding from `python:3.11-slim-buster` to `python:3.11-slim-bookworm`


## 0.1.53 (2024-05-29)

### Improvements

- Bumped ocean version to ^0.5.22 (#1)


## 0.1.52 (2024-05-26)

### Improvements

- Bumped ocean version to ^0.5.21 (#1)


## 0.1.51 (2024-05-26)

### Improvements

- Bumped ocean version to ^0.5.20 (#1)
- Removed the config.yaml file due to unused overrides


## 0.1.50 (2024-05-16)

### Improvements

- Added support for filtering SonarQube projects and issues


## 0.1.49 (2024-05-16)

### Improvements

- Bumped ocean version to ^0.5.19 (#1)


## 0.1.48 (2024-05-12)

### Improvements

- Bumped ocean version to ^0.5.18 (#1)


## 0.1.47 (2024-05-02)

### Bug Fixes

- Fixed an issue with the integration startup when the sanity-check return a non json response


## 0.1.46 (2024-05-01)

### Improvements

- Bumped ocean version to ^0.5.17 (#1)


## 0.1.45 (2024-05-01)

### Improvements

- Bumped ocean version to ^0.5.16 (#1)


## 0.1.44 (2024-04-30)

### Improvements

- Bumped ocean version to ^0.5.15 (#1)


## 0.1.43 (2024-04-24)

### Improvements

- Bumped ocean version to ^0.5.14 (#1)


## 0.1.42 (2024-04-17)

### Improvements

- Bumped ocean version to ^0.5.12 (#1)


## 0.1.41 (2024-04-11)

### Improvements

- Bumped ocean version to ^0.5.11 (#1)


## 0.1.40 (2024-04-10)

### Improvements

- Bumped ocean version to ^0.5.10 (#1)


## 0.1.39 (2024-04-01)

### Improvements

- Bumped ocean version to ^0.5.9 (#1)


## 0.1.38 (2024-03-28)

### Improvements

- Bumped ocean version to ^0.5.8 (#1)


## 0.1.37 (2024-03-20)

### Improvements

- Bumped ocean version to ^0.5.7 (#1)


## 0.1.36 (2024-03-17)

### Improvements

- Bumped ocean version to ^0.5.6 (#1)


## 0.1.35 (2024-03-06)

### Improvements

- Bumped ocean version to ^0.5.5 (#1)


## 0.1.34 (2024-03-03)

### Improvements

- Bumped ocean version to ^0.5.4 (#1)


## 0.1.33 (2024-03-03)

### Improvements

- Bumped ocean version to ^0.5.3 (#1)


## 0.1.32 (2024-02-21)

### Features

- Added functionality for syncing Sonar onpremise analysis data using Pull Request and Measures API (#1)


## 0.1.31 (2024-02-21)

### Improvements

- Bumped ocean version to ^0.5.2 (#1)


## 0.1.30 (2024-02-20)

### Improvements

- Bumped ocean version to ^0.5.1 (#1)


## 0.1.29 (2024-02-18)

### Improvements

- Bumped ocean version to ^0.5.0 (#1)


## 0.1.28 (2024-02-15)

### Improvements

- Add Sonarqube component object sonarQube analysis data (PORT-6656)


## 0.1.27 (2024-02-04)

### Improvements

- Added aggregation properties to the sonar project resources of number of open critical issues and number of open blocker issues (#1)


## 0.1.26 (2024-01-23)

### Improvements

- Bumped ocean version to ^0.4.17 (#1)


## 0.1.25 (2024-01-11)

### Improvements

- Bumped ocean version to ^0.4.16 (#1)


## 0.1.24 (2024-01-07)

### Improvements

- Bumped ocean version to ^0.4.15 (#1)


## 0.1.23 (2024-01-07)

### Improvements

- Bumped ocean version to ^0.4.14 (#1)


## 0.1.22 (2024-01-01)

### Improvements

- Bumped ocean version to ^0.4.13 (#1)


## 0.1.21 (2023-12-24)

### Improvements

- Bumped ocean version to ^0.4.12 (#1)


## 0.1.20 (2023-12-21)

### Improvements

- Bumped ocean version to ^0.4.11 (#1)


## 0.1.19 (2023-12-21)

### Improvements

- Bumped ocean version to ^0.4.10 (#1)


## 0.1.18 (2023-12-14)

### Improvements

- Bumped ocean version to ^0.4.8 (#1)


## 0.1.17 (2023-12-06)

### Bug Fixes

- Corrected SonarQube On-Premise authentication to resolve 401 error codes previously experienced by users. This fix now properly utilizes Basic authentication (#17)


## 0.1.16 (2023-12-05)

### Bug Fixes

- Update startup code to skip initializing integration resources when organization_id is not specified for SonarCloud. (#16)


## 0.1.15 (2023-12-05)

### Improvements

- Bumped ocean version to ^0.4.7 (#1)


## 0.1.14 (2023-12-04)

### Improvements

- Bumped ocean version to ^0.4.6 (#1)


## 0.1.13 (2023-11-30)

### Improvements

- Bumped ocean version to ^0.4.5 (#1)


## 0.1.12 (2023-11-29)

### Improvements

- Bumped ocean version to ^0.4.4 (#1)
- Changed the httpx client to be the ocean's client for better connection error handling and request retries


## 0.1.11 (2023-11-21)

### Improvements

- Added retry mechanism for sonarqube client (#1)

## 0.1.10 (2023-11-21)

### Improvements

- Bumped ocean version to ^0.4.3 (#1)


## 0.1.9 (2023-11-08)

### Improvements

- Bumped ocean version to ^0.4.2 (#1)


## 0.1.8 (2023-11-03)

### Improvements

- Bumped ocean version to ^0.4.1 (#1)


## 0.1.7 (2023-11-01)

### Improvements

- Bumped ocean version to ^0.4.0 and handle ONCE event listener(#1)


## 0.1.6 (2023-10-29)

### Improvements

- Bumped ocean version to 0.3.2 (#1)


## 0.1.5 (2023-10-22)

### Features

- Added a sanity check for sonarqube to check the sonarqube instance is accessible before starting the integration (PORT4908)

### Improvements

- Updated integration default port app config to have the `createMissingRelatedEntities` & `deleteDependentEntities` turned on by default (PORT-4908)
- Change organizationId configuration to be optional for on prem installation (PORT-4908)
- Added more verbose logging for the http request errors returning from the sonarqube (PORT-4908)
- Updated integration default port app config to have the  &  turned on by default (PORT4908)

### Bug Fixes

- Changed the sonarqube api authentication to use basic auth for on prem installations (PORT-4908)


# Sonarqube 0.1.4 (2023-10-15)

### Improvements

- Changed print in the http error handling to log info


# Sonarqube 0.1.3 (2023-10-04)

### Improvements

- Skip analysis resync for onpremise Sonarqube (#3)


# Sonarqube 0.1.2 (2023-09-27)

### Improvements

- Bumped ocean to version 0.3.1 (#1)


# Sonarqube 0.1.1 (2023-09-13)

### Improvements

- Bumped ocean to 0.3.0 (#1)

# Sonarqube 0.1.0 (2023-08-09)

### Features

- Implemented Sonarqube integration using Ocean<|MERGE_RESOLUTION|>--- conflicted
+++ resolved
@@ -7,16 +7,15 @@
 
 <!-- towncrier release notes start -->
 
-## 0.1.163 (2025-04-03)
-
-<<<<<<< HEAD
+## 0.1.164 (2025-04-03)
+
 ### Bug Fixes
 
 - Fixed a bug where `projects_ga` kind wasn't passing `enrich_project=True`
 
 
-## 0.1.162 (2025-03-27)
-=======
+## 0.1.163 (2025-03-27)
+
 
 ### Improvements
 
@@ -24,7 +23,6 @@
 
 
 ## 0.1.162 (2024-03-27)
->>>>>>> 7ceb919c
 
 
 ### Improvements
