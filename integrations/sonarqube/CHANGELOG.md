# Changelog

All notable changes to this project will be documented in this file.

The format is based on [Keep a Changelog](https://keepachangelog.com/en/1.0.0/),
and this project adheres to [Semantic Versioning](https://semver.org/spec/v2.0.0.html).

<!-- towncrier release notes start -->

## 0.1.94 (2024-09-17)


<<<<<<< HEAD
### Bug Fixes

- Added handling for 400 and 404 HTTP errors to allow the integration to continue processing other requests instead of crashing (0.1.94)
=======
### Improvements

- Bumped ocean version to ^0.10.11
>>>>>>> bdc1c4bf


## 0.1.93 (2024-09-12)


### Improvements

- Bumped ocean version to ^0.10.10 (#1)


## 0.1.92 (2024-09-05)


### Improvements

- Bumped ocean version to ^0.10.9 (#1)


## 0.1.91 (2024-09-04)


### Improvements

- Bumped ocean version to ^0.10.8 (#1)


## 0.1.90 (2024-09-01)


### Improvements

- Bumped ocean version to ^0.10.7 (#1)


## 0.1.89 (2024-08-30)


### Improvements

- Bumped ocean version to ^0.10.5 (#1)


## 0.1.88 (2024-08-28)


### Improvements

- Bumped ocean version to ^0.10.4 (#1)


## 0.1.87 (2024-08-28)


### Improvements

- Bumped ocean version to ^0.10.3 (#1)


## 0.1.86 (2024-08-26)


### Bug Fixes

- Fixed SonarQube client instantiation issue by using a singleton pattern to ensure a single shared instance, resolving bug where the client is unable to find the self.metrics


## 0.1.85 (2024-08-26)


### Improvements

- Bumped ocean version to ^0.10.2 (#1)


## 0.1.84 (2024-08-26)


### Improvements

- Bumped ocean version to ^0.10.1 (#1)


## 0.1.83 (2024-08-22)


### Improvements

- Bumped ocean version to ^0.10.0 (#1)


## 0.1.82 (2024-08-20)


### Improvements

- Bumped ocean version to ^0.9.14 (#1)


## 0.1.81 (2024-08-13)


### Improvements

- Bumped ocean version to ^0.9.13 (#1)


## 0.1.80 (2024-08-11)


### Improvements

- Bumped ocean version to ^0.9.12 (#1)


## 0.1.79 (2024-08-05)


### Improvements

- Bumped ocean version to ^0.9.11 (#1)


## 0.1.78 (2024-08-04)


### Improvements

- Bumped ocean version to ^0.9.10 (#1)


## 0.1.77 (2024-08-02)

### Improvements

- Added _target='blank' attribute to html links in the spec.yaml file to open a new browser tab instead of the current browser


## 0.1.76 (2024-08-01)

### Improvements

- Allow users to define their own Sonar project metric keys


## 0.1.75 (2024-07-31)

### Improvements

- Upgraded integration dependencies (#1)


## 0.1.74 (2024-07-31)

### Improvements

- Bumped ocean version to ^0.9.7 (#1)


## 0.1.73 (2024-07-31)

### Improvements

- Bumped ocean version to ^0.9.6 (#1)


## 0.1.72 (2024-07-24)

### Improvements

- Bumped ocean version to ^0.9.5


## 0.1.71 (2024-07-22)

### Bug Fixes

- Added checks to ensure that api filters for projects are applied to only on-premise instance


## 0.1.70 (2024-07-22)

### Bug Fixes

- Added conditions to handle instances when the API response does not have pagination object


## 0.1.69 (2024-07-10)

### Improvements

- Bumped ocean version to ^0.9.4 (#1)


## 0.1.68 (2024-07-09)

### Improvements

- Bumped ocean version to ^0.9.3 (#1)


## 0.1.67 (2024-07-07)

### Improvements

- Bumped ocean version to ^0.9.2 (#1)


## 0.1.66 (2024-06-26)

### Improvements

- Updated the onpremise issue kind API endpoint from /search to /list to overcome the 10k limit imposed by SonarQube


## 0.1.65 (2024-06-25)

### Improvements

- Added quality gate status to the project blueprint


## 0.1.64 (2024-06-23)

### Improvements

- Bumped ocean version to ^0.9.1 (#1)


## 0.1.63 (2024-06-19)

### Improvements

- Bumped ocean version to ^0.9.0 (#1)


## 0.1.62 (2024-06-16)

### Improvements

- Bumped ocean version to ^0.8.0 (#1)


## 0.1.61 (2024-06-13)

### Improvements

- Bumped ocean version to ^0.7.1 (#1)


## 0.1.60 (2024-06-13)

### Improvements

- Bumped ocean version to ^0.7.0 (#1)


## 0.1.59 (2024-06-10)

### Improvements

- Bumped ocean version to ^0.6.0 (#1)


## 0.1.58 (2024-06-05)

### Improvements

- Bumped ocean version to ^0.5.27 (#1)


## 0.1.57 (2024-06-03)

### Improvements

- Bumped ocean version to ^0.5.25 (#1)


## 0.1.56 (2024-06-02)

### Improvements

- Bumped ocean version to ^0.5.24 (#1)


## 0.1.55 (2024-06-02)

### Bug Fixes

- Fixed an error in the sonarqube client that was causing the integration to fail when setting up the webhooks for live events

### Improvements

- Updated the inheritance of the resource configs for better validations


## 0.1.54 (2024-05-30)

### Improvements

- Bumped ocean version to ^0.5.23 (#1)
- Updated the base image used in the Dockerfile that is created during integration scaffolding from `python:3.11-slim-buster` to `python:3.11-slim-bookworm`


## 0.1.53 (2024-05-29)

### Improvements

- Bumped ocean version to ^0.5.22 (#1)


## 0.1.52 (2024-05-26)

### Improvements

- Bumped ocean version to ^0.5.21 (#1)


## 0.1.51 (2024-05-26)

### Improvements

- Bumped ocean version to ^0.5.20 (#1)
- Removed the config.yaml file due to unused overrides


## 0.1.50 (2024-05-16)

### Improvements

- Added support for filtering SonarQube projects and issues


## 0.1.49 (2024-05-16)

### Improvements

- Bumped ocean version to ^0.5.19 (#1)


## 0.1.48 (2024-05-12)

### Improvements

- Bumped ocean version to ^0.5.18 (#1)


## 0.1.47 (2024-05-02)

### Bug Fixes

- Fixed an issue with the integration startup when the sanity-check return a non json response


## 0.1.46 (2024-05-01)

### Improvements

- Bumped ocean version to ^0.5.17 (#1)


## 0.1.45 (2024-05-01)

### Improvements

- Bumped ocean version to ^0.5.16 (#1)


## 0.1.44 (2024-04-30)

### Improvements

- Bumped ocean version to ^0.5.15 (#1)


## 0.1.43 (2024-04-24)

### Improvements

- Bumped ocean version to ^0.5.14 (#1)


## 0.1.42 (2024-04-17)

### Improvements

- Bumped ocean version to ^0.5.12 (#1)


## 0.1.41 (2024-04-11)

### Improvements

- Bumped ocean version to ^0.5.11 (#1)


## 0.1.40 (2024-04-10)

### Improvements

- Bumped ocean version to ^0.5.10 (#1)


## 0.1.39 (2024-04-01)

### Improvements

- Bumped ocean version to ^0.5.9 (#1)


## 0.1.38 (2024-03-28)

### Improvements

- Bumped ocean version to ^0.5.8 (#1)


## 0.1.37 (2024-03-20)

### Improvements

- Bumped ocean version to ^0.5.7 (#1)


## 0.1.36 (2024-03-17)

### Improvements

- Bumped ocean version to ^0.5.6 (#1)


## 0.1.35 (2024-03-06)

### Improvements

- Bumped ocean version to ^0.5.5 (#1)


## 0.1.34 (2024-03-03)

### Improvements

- Bumped ocean version to ^0.5.4 (#1)


## 0.1.33 (2024-03-03)

### Improvements

- Bumped ocean version to ^0.5.3 (#1)


## 0.1.32 (2024-02-21)

### Features

- Added functionality for syncing Sonar onpremise analysis data using Pull Request and Measures API (#1)


## 0.1.31 (2024-02-21)

### Improvements

- Bumped ocean version to ^0.5.2 (#1)


## 0.1.30 (2024-02-20)

### Improvements

- Bumped ocean version to ^0.5.1 (#1)


## 0.1.29 (2024-02-18)

### Improvements

- Bumped ocean version to ^0.5.0 (#1)


## 0.1.28 (2024-02-15)

### Improvements

- Add Sonarqube component object sonarQube analysis data (PORT-6656)


## 0.1.27 (2024-02-04)

### Improvements

- Added aggregation properties to the sonar project resources of number of open critical issues and number of open blocker issues (#1)


## 0.1.26 (2024-01-23)

### Improvements

- Bumped ocean version to ^0.4.17 (#1)


## 0.1.25 (2024-01-11)

### Improvements

- Bumped ocean version to ^0.4.16 (#1)


## 0.1.24 (2024-01-07)

### Improvements

- Bumped ocean version to ^0.4.15 (#1)


## 0.1.23 (2024-01-07)

### Improvements

- Bumped ocean version to ^0.4.14 (#1)


## 0.1.22 (2024-01-01)

### Improvements

- Bumped ocean version to ^0.4.13 (#1)


## 0.1.21 (2023-12-24)

### Improvements

- Bumped ocean version to ^0.4.12 (#1)


## 0.1.20 (2023-12-21)

### Improvements

- Bumped ocean version to ^0.4.11 (#1)


## 0.1.19 (2023-12-21)

### Improvements

- Bumped ocean version to ^0.4.10 (#1)


## 0.1.18 (2023-12-14)

### Improvements

- Bumped ocean version to ^0.4.8 (#1)


## 0.1.17 (2023-12-06)

### Bug Fixes

- Corrected SonarQube On-Premise authentication to resolve 401 error codes previously experienced by users. This fix now properly utilizes Basic authentication (#17)


## 0.1.16 (2023-12-05)

### Bug Fixes

- Update startup code to skip initializing integration resources when organization_id is not specified for SonarCloud. (#16)


## 0.1.15 (2023-12-05)

### Improvements

- Bumped ocean version to ^0.4.7 (#1)


## 0.1.14 (2023-12-04)

### Improvements

- Bumped ocean version to ^0.4.6 (#1)


## 0.1.13 (2023-11-30)

### Improvements

- Bumped ocean version to ^0.4.5 (#1)


## 0.1.12 (2023-11-29)

### Improvements

- Bumped ocean version to ^0.4.4 (#1)
- Changed the httpx client to be the ocean's client for better connection error handling and request retries


## 0.1.11 (2023-11-21)

### Improvements

- Added retry mechanism for sonarqube client (#1)

## 0.1.10 (2023-11-21)

### Improvements

- Bumped ocean version to ^0.4.3 (#1)


## 0.1.9 (2023-11-08)

### Improvements

- Bumped ocean version to ^0.4.2 (#1)


## 0.1.8 (2023-11-03)

### Improvements

- Bumped ocean version to ^0.4.1 (#1)


## 0.1.7 (2023-11-01)

### Improvements

- Bumped ocean version to ^0.4.0 and handle ONCE event listener(#1)


## 0.1.6 (2023-10-29)

### Improvements

- Bumped ocean version to 0.3.2 (#1)


## 0.1.5 (2023-10-22)

### Features

- Added a sanity check for sonarqube to check the sonarqube instance is accessible before starting the integration (PORT4908)

### Improvements

- Updated integration default port app config to have the `createMissingRelatedEntities` & `deleteDependentEntities` turned on by default (PORT-4908)
- Change organizationId configuration to be optional for on prem installation (PORT-4908)
- Added more verbose logging for the http request errors returning from the sonarqube (PORT-4908)
- Updated integration default port app config to have the  &  turned on by default (PORT4908)

### Bug Fixes

- Changed the sonarqube api authentication to use basic auth for on prem installations (PORT-4908)


# Sonarqube 0.1.4 (2023-10-15)

### Improvements

- Changed print in the http error handling to log info


# Sonarqube 0.1.3 (2023-10-04)

### Improvements

- Skip analysis resync for onpremise Sonarqube (#3)


# Sonarqube 0.1.2 (2023-09-27)

### Improvements

- Bumped ocean to version 0.3.1 (#1)


# Sonarqube 0.1.1 (2023-09-13)

### Improvements

- Bumped ocean to 0.3.0 (#1)

# Sonarqube 0.1.0 (2023-08-09)

### Features

- Implemented Sonarqube integration using Ocean<|MERGE_RESOLUTION|>--- conflicted
+++ resolved
@@ -7,18 +7,20 @@
 
 <!-- towncrier release notes start -->
 
+## 0.1.95 (2024-09-19)
+
+
+### Bug Fixes
+
+- Added handling for 400 and 404 HTTP errors to allow the integration to continue processing other requests instead of crashing (0.1.95)
+
+
 ## 0.1.94 (2024-09-17)
 
 
-<<<<<<< HEAD
-### Bug Fixes
-
-- Added handling for 400 and 404 HTTP errors to allow the integration to continue processing other requests instead of crashing (0.1.94)
-=======
 ### Improvements
 
 - Bumped ocean version to ^0.10.11
->>>>>>> bdc1c4bf
 
 
 ## 0.1.93 (2024-09-12)
