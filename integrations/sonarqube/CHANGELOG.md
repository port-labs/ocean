# Changelog

All notable changes to this project will be documented in this file.

The format is based on [Keep a Changelog](https://keepachangelog.com/en/1.0.0/),
and this project adheres to [Semantic Versioning](https://semver.org/spec/v2.0.0.html).

<!-- towncrier release notes start -->

<<<<<<< HEAD
## 0.1.250 (2025-11-17)


### Bug Fixes

- Removed deprecated `qualifiers` parameter from projects/search API calls to align with SonarQube API specification
=======
## 0.1.250 (2025-11-18)


### Improvements

- Bumped ocean version to ^0.29.7
>>>>>>> 4c4d19d1


## 0.1.249 (2025-11-17)


### Improvements

- Bumped ocean version to ^0.29.6


## 0.1.248 (2025-11-10)


### Improvements

- Bumped ocean version to ^0.29.5


## 0.1.247 (2025-11-10)


### Improvements

- Bumped ocean version to ^0.29.4


## 0.1.246 (2025-11-09)


### Improvements

- Bumped starlette version to 0.49.3

## 0.1.245 (2025-11-09)


### Improvements

- Bumped ocean version to ^0.29.3


## 0.1.244 (2025-11-09)


### Improvements

- Bumped ocean version to ^0.29.2


## 0.1.243 (2025-11-06)


### Improvements

- Bumped ocean version to ^0.29.1


## 0.1.242 (2025-11-04)


### Improvements

- Bumped ocean version to ^0.29.0


## 0.1.241 (2025-11-02)


### Improvements

- Bumped ocean version to ^0.28.19


## 0.1.240 (2025-10-27)


### Improvements

- Bumped ocean version to ^0.28.18


## 0.1.239 (2025-10-26)


### Improvements

- Bumped ocean version to ^0.28.17


## 0.1.238 (2025-10-21)


### Improvements

- Bumped ocean version to ^0.28.16


## 0.1.237 (2025-10-20)


### Improvements

- Bumped ocean version to ^0.28.15


## 0.1.236 (2025-10-15)


### Improvements

- Bumped ocean version to ^0.28.14


## 0.1.235 (2025-09-30)


### Improvements

- Bumped ocean version to ^0.28.12


## 0.1.234 (2025-09-28)


### Improvements

- Bumped ocean version to ^0.28.11


## 0.1.233 (2025-09-25)


### Improvements

- Bumped ocean version to ^0.28.9


## 0.1.232 (2025-09-25)


### Improvements

- Bumped ocean version to ^0.28.8


## 0.1.231 (2025-09-17)


### Improvements

- Bumped ocean version to ^0.28.7


## 0.1.230 (2025-09-16)


### Improvements

- Bumped ocean version to ^0.28.5


## 0.1.229 (2025-09-10)


### Improvements

- Bumped ocean version to ^0.28.4


## 0.1.228 (2025-09-08)


### Improvements

- Bumped ocean version to ^0.28.3


## 0.1.227 (2025-08-28)


### Improvements

- Bumped ocean version to ^0.28.2


## 0.1.226 (2025-08-27)


### Improvements

- Bumped ocean version to ^0.28.1


## 0.1.225 (2025-08-25)


### Improvements

- Bumped ocean version to ^0.28.0


## 0.1.224 (2025-08-24)


### Improvements

- Bumped ocean version to ^0.27.10


## 0.1.223 (2025-08-20)


### Improvements

- Bumped ocean version to ^0.27.9


## 0.1.222 (2025-08-18)


### Improvements

- Bumped ocean version to ^0.27.8


## 0.1.221 (2025-08-17)


### Improvements

- Bumped ocean version to ^0.27.7


## 0.1.220 (2025-08-13)


### Improvements

- Bumped ocean version to ^0.27.6


## 0.1.219 (2025-08-13)


### Improvements

- Bumped ocean version to ^0.27.5


## 0.1.218 (2025-08-13)


### Improvements

- fixed description in the spec.yaml

## 0.1.217 (2025-08-11)


### Improvements

- Bumped ocean version to ^0.27.3


## 0.1.216 (2025-08-11)


### Improvements

- Bumped ocean version to ^0.27.2


## 0.1.215 (2025-08-07)


### Improvements

- Bumped ocean version to ^0.27.1


## 0.1.214 (2025-08-05)


### Improvements

- Bumped ocean version to ^0.27.0


## 0.1.213 (2025-08-04)


### Improvements

- Bumped ocean version to ^0.26.3


## 0.1.212 (2025-08-03)


### Improvements

- Bumped ocean version to ^0.26.2


## 0.1.211 (2025-07-21)


### Bug fix

- Add query to issues webhook.


## 0.1.210 (2025-07-20)


### Improvements

- Bumped ocean version to ^0.26.1


## 0.1.209 (2025-07-16)


### Improvements

- Bumped ocean version to ^0.25.5


## 0.1.208 (2025-07-07)


### Improvements

- Bumped ocean version to ^0.25.0


## 0.1.207 (2025-07-02)


### Improvements

- Bumped ocean version to ^0.24.22


## 0.1.206 (2025-06-30)


### Improvements

- Bumped ocean version to ^0.24.21


## 0.1.205 (2025-06-26)


### Improvements

- Bumped ocean version to ^0.24.20


## 0.1.204 (2025-06-25)


### Improvements

- Bumped ocean version to ^0.24.19


## 0.1.203 (2025-06-24)


### Improvements

- Bumped ocean version to ^0.24.18


## 0.1.202 (2025-06-23)


### Improvements

- Bumped ocean version to ^0.24.17


## 0.1.201 (2025-06-22)


### Improvements

- Bumped ocean version to ^0.24.16


## 0.1.200 (2025-06-22)


### Improvements

- Upgraded integration requests dependency (#1)


## 0.1.199 (2025-06-22)


### Improvements

- Bumped ocean version to ^0.24.15


## 0.1.198 (2025-06-22)


### Improvements

- Bumped ocean version to ^0.24.12


## 0.1.197 (2025-06-22)


### Improvements

- Bumped ocean version to ^0.24.12


## 0.1.196 (2025-06-17)


### Bug fix

- Gracefully handle 404 errors for project kind by not raising exceptions which leads to partial data insertion and instead returning an empty results


## 0.1.195 (2025-06-16)


### Improvements

- Bumped ocean version to ^0.24.11


## 0.1.194 (2025-06-15)


### Improvements

- Bumped ocean version to ^0.24.10


## 0.1.193 (2025-06-11)


### Improvements

- Bumped ocean version to ^0.24.8


## 0.1.192 (2025-06-11)


### Improvements

- Bumped ocean version to ^0.24.7


## 0.1.191 (2025-06-09)


### Improvements

- Bumped ocean version to ^0.24.6


## 0.1.190 (2025-06-09)


### Improvements

- Bumped ocean version to ^0.24.5


## 0.1.189 (2025-06-09)


### Improvements

- Bumped ocean version to ^0.24.4


## 0.1.188 (2025-06-08)


### Improvements

- Bumped ocean version to ^0.24.3


## 0.1.187 (2025-06-04)


### Improvements

- Bumped ocean version to ^0.24.2


## 0.1.186 (2025-06-03)


### Improvements

- Bumped ocean version to ^0.24.1


## 0.1.185 (2025-06-03)


### Improvements

- Bumped ocean version to ^0.24.0


## 0.1.184 (2025-06-01)


### Improvements

- Bumped ocean version to ^0.23.5


## 0.1.183 (2025-05-29)


### Improvements

- Bumped ocean version to ^0.23.4


## 0.1.182 (2025-05-28)


### Improvements

- Bumped ocean version to ^0.23.3


## 0.1.181 (2025-05-28)


### Improvements

- Bumped ocean version to ^0.23.2


## 0.1.180 (2025-05-27)


### Improvements

- Bumped ocean version to ^0.23.1


## 0.1.179 (2025-05-27)


### Improvements

- Bumped ocean version to ^0.23.0


## 0.1.178 (2025-05-26)


### Improvements

- Bumped ocean version to ^0.22.12


## 0.1.177 (2025-05-26)


### Improvements

- Bumped ocean version to ^0.22.11


## 0.1.176 (2025-05-20)


### Improvements

- Bumped ocean version to ^0.22.10


## 0.1.175 (2025-05-19)


### Improvements

- Bumped ocean version to ^0.22.9


## 0.1.174 (2025-05-15)


### Improvements

- Bumped ocean version to ^0.22.8


## 0.1.173 (2025-05-12)


### Improvements

- Bumped ocean version to ^0.22.7


## 0.1.172 (2025-05-06)


### Improvements

- Bumped ocean version to ^0.22.6


## 0.1.171 (2025-04-25)


### Bug Fixes

- Added metrics selector for on-premise analysis to ensure explicit setting of required metricsKey.


## 0.1.170 (2025-04-27)

### Bug Fixes

- Resolved "h11 accepts some malformed Chunked-Encoding bodies" h11 vulnerability


### Improvements

- Bumped ocean version to ^0.22.5


## 0.1.169 (2025-04-15)


### Bug Fixes

- Fixed bug where the integration was trying to fetch more than 10,000 issues from SonarQube API


## 0.1.168 (2025-04-25)


### Bug Fixes

- Fixed handling of `base_url` and `app_host` to strip trailing slashes.
- Corrected `app_host=None` case to set `webhook_invoke_url` to an empty string.


## 0.1.167 (2025-04-15)


### Improvements

- Bumped ocean version to ^0.22.4


## 0.1.166 (2025-04-15)


### Improvements

- Bumped ocean version to ^0.22.3


## 0.1.165 (2025-04-07)


### Improvements

- Bumped ocean version to ^0.22.2


## 0.1.164 (2025-04-03)


### Bug Fixes

- Fixed a bug where `projects_ga` kind wasn't passing `enrich_project=True`


## 0.1.163 (2025-04-03)


### Improvements

- Bumped ocean version to ^0.22.1


## 0.1.162 (2024-03-27)


### Improvements

- Transitioned live events management to ocean's `LiveEventProcessorManager` to streamline processing


## 0.1.161 (2025-03-24)


### Improvements

- Bumped ocean version to ^0.22.0


## 0.1.160 (2025-03-13)


### Improvements

- Bumped ocean version to ^0.21.5


## 0.1.159 (2025-03-12)


### Improvements

- Bumped ocean version to ^0.21.4


## 0.1.158 (2025-03-10)


### Improvements

- Bumped ocean version to ^0.21.3


## 0.1.157 (2025-03-09)


### Improvements

- Bumped ocean version to ^0.21.1


## 0.1.156 (2025-03-03)


### Improvements

- Bumped ocean version to ^0.21.0


## 0.1.155 (2025-02-26)


### Improvements

- Bumped ocean version to ^0.20.4


## 0.1.154 (2025-02-25)


### Improvements

- Bumped ocean version to ^0.20.4


## 0.1.153 (2025-02-24)


### Improvements

- Bumped ocean version to ^0.20.3


## 0.1.152 (2025-02-23)


### Improvements

- Bumped ocean version to ^0.20.2


## 0.1.151 (2025-02-23)


### Improvements

- Bumped ocean version to ^0.20.1


## 0.1.150 (2025-02-19)


### Improvements

- Bumped ocean version to ^0.20.0


## 0.1.149 (2025-02-19)


### Improvements

- Bumped ocean version to ^0.19.3


## 0.1.148 (2025-02-19)


### Improvements

- Bumped ocean version to ^0.19.2


## 0.1.147 (2025-02-19)


### Improvements

- Bumped ocean version to ^0.19.1


## 0.1.146 (2025-02-13)


### Improvements

- Bumped cryptography version to ^44.0.1


## 0.1.145 (2025-02-09)


### Improvements

- Bumped ocean version to ^0.18.9


## 0.1.144 (2025-02-04)


### Improvements

- Bumped ocean version to ^0.18.8


## 0.1.143 (2025-02-03)


### Improvements

- Bumped ocean version to ^0.18.6


## 0.1.142 (2025-01-29)


### Bug Fixes

- Fixed a bug where the global sonar_client loses its HTTP header context during scheduled resyncs, triggering 403 errors that ultimately leads to the unintended deletion of ingested entities


## 0.1.141 (2025-01-28)


### Improvements

- Bumped ocean version to ^0.18.5


## 0.1.140 (2025-01-23)


### Improvements

- Bumped ocean version to ^0.18.4


## 0.1.139 (2025-01-22)


### Improvements

- Bumped ocean version to ^0.18.3


## 0.1.138 (2025-01-22)


### Improvements

- Updated mappings to have typed array items


## 0.1.137 (2025-01-22)


### Improvements

- Bumped ocean version to ^0.18.2


## 0.1.136 (2025-01-21)


### Improvements

- Bumped ocean version to ^0.18.1


## 0.1.135 (2025-01-19)


### Improvements

- Bumped ocean version to ^0.18.0


## 0.1.134 (2025-01-16)


### Improvements

- Bumped ocean version to ^0.17.8


## 0.1.133 (2025-01-15)


### Improvements

- Bumped jinja version to 3.1.5


## 0.1.132 (2025-01-12)


### Improvements

- Bumped ocean version to ^0.17.7


## 0.1.131 (2025-01-08)


### Improvements

- Bumped ocean version to ^0.17.6


## 0.1.130 (2025-01-07)


### Improvements

- Bumped ocean version to ^0.17.5


## 0.1.129 (2025-01-02)


### Improvements

- Bumped ocean version to ^0.17.4


## 0.1.128 (2025-01-02)


### Improvements

- Bumped ocean version to ^0.17.3


## 0.1.127 (2024-12-31)


### Improvements

- Bumped ocean version to ^0.17.2


## 0.1.126 (2026-12-30)


### Improvements

- Added title to the configuration properties


## 0.1.125 (2024-12-26)


### Improvements

- Bumped ocean version to ^0.16.1


## 0.1.124 (2024-12-24)


### Improvements

- Bumped ocean version to ^0.16.0


## 0.1.123 (2024-12-24)


### Improvements

- Added __branches as project attribute in order to map project branches


## 0.1.122 (2024-12-23)


### Improvements

- Increased logs presence in integration
- Replaced calls to internal API for projects to GA version, making the use of internal APIs optional


### Bug Fixes

- Fixed a bug in the pagination logic to use total record count instead of response size, preventing early termination (0.1.121)


## 0.1.121 (2024-12-22)


### Improvements

- Bumped ocean version to ^0.15.3


## 0.1.120 (2024-12-15)


### Improvements

- Bumped ocean version to ^0.15.2


## 0.1.119 (2024-12-15)


### Improvements

- Bumped ocean version to ^0.15.1


## 0.1.118 (2024-12-12)


### Improvements

- Bumped ocean version to ^0.15.0


## 0.1.117 (2024-12-10)


### Improvements

- Bumped ocean version to ^0.14.7


## 0.1.116 (2024-12-04)


### Improvements

- Bumped ocean version to ^0.14.6


## 0.1.115 (2024-12-04)


### Improvements

- Bumped ocean version to ^0.14.5


## 0.1.114 (2024-11-25)


### Improvements

- Bumped ocean version to ^0.14.3


## 0.1.113 (2024-11-25)


### Improvements

- Bumped ocean version to ^0.14.2


## 0.1.112 (2024-11-21)


### Improvements

- Bumped ocean version to ^0.14.1


## 0.1.111 (2024-11-20)


### Bug Fixes

- Added defensive mechanism to fail the resyn event for the kind when no data is fetched from Sonar API

### Improvements

- Added more logs to track the request and response object made to the Sonar API


## 0.1.110 (2024-11-12)


### Improvements

- Bumped ocean version to ^0.14.0


## 0.1.109 (2024-11-12)


### Improvements

- Bumped ocean version to ^0.13.1


## 0.1.108 (2024-11-10)


### Improvements

- Bumped ocean version to ^0.13.0


## 0.1.107 (2024-11-10)


### Improvements

- Bumped ocean version to ^0.12.9


## 0.1.106 (2024-11-06)


### Improvements

- Bumped ocean version to ^0.12.8


## 0.1.105 (2024-10-29)


### Bug Fixes

- Fixed bug where issues/list API is not available for older SonarQube instance versions


## 0.1.104 (2024-10-23)


### Improvements

- Bumped ocean version to ^0.12.7


## 0.1.103 (2024-10-22)


### Improvements

- Bumped ocean version to ^0.12.6


## 0.1.102 (2024-10-21)


### Features

- Added support for portfolios (0.1.102)


## 0.1.101 (2024-10-14)


### Improvements

- Bumped ocean version to ^0.12.4


## 0.1.100 (2024-10-09)


### Improvements

- Bumped ocean version to ^0.12.3


## 0.1.99 (2024-10-08)


### Improvements

- Bumped ocean version to ^0.12.2


## 0.1.98 (2024-10-01)


### Improvements

- Bumped ocean version to ^0.12.1


## 0.1.97 (2024-09-29)


### Improvements

- Bumped ocean version to ^0.11.0


## 0.1.96 (2024-09-22)


### Improvements

- Bumped ocean version to ^0.10.12


## 0.1.95 (2024-09-19)


### Bug Fixes

- Added handling for 400 and 404 HTTP errors to allow the integration to continue processing other requests instead of crashing (0.1.95)


## 0.1.94 (2024-09-17)


### Improvements

- Bumped ocean version to ^0.10.11


## 0.1.93 (2024-09-12)


### Improvements

- Bumped ocean version to ^0.10.10 (#1)


## 0.1.92 (2024-09-05)


### Improvements

- Bumped ocean version to ^0.10.9 (#1)


## 0.1.91 (2024-09-04)


### Improvements

- Bumped ocean version to ^0.10.8 (#1)


## 0.1.90 (2024-09-01)


### Improvements

- Bumped ocean version to ^0.10.7 (#1)


## 0.1.89 (2024-08-30)


### Improvements

- Bumped ocean version to ^0.10.5 (#1)


## 0.1.88 (2024-08-28)


### Improvements

- Bumped ocean version to ^0.10.4 (#1)


## 0.1.87 (2024-08-28)


### Improvements

- Bumped ocean version to ^0.10.3 (#1)


## 0.1.86 (2024-08-26)


### Bug Fixes

- Fixed SonarQube client instantiation issue by using a singleton pattern to ensure a single shared instance, resolving bug where the client is unable to find the self.metrics


## 0.1.85 (2024-08-26)


### Improvements

- Bumped ocean version to ^0.10.2 (#1)


## 0.1.84 (2024-08-26)


### Improvements

- Bumped ocean version to ^0.10.1 (#1)


## 0.1.83 (2024-08-22)


### Improvements

- Bumped ocean version to ^0.10.0 (#1)


## 0.1.82 (2024-08-20)


### Improvements

- Bumped ocean version to ^0.9.14 (#1)


## 0.1.81 (2024-08-13)


### Improvements

- Bumped ocean version to ^0.9.13 (#1)


## 0.1.80 (2024-08-11)


### Improvements

- Bumped ocean version to ^0.9.12 (#1)


## 0.1.79 (2024-08-05)


### Improvements

- Bumped ocean version to ^0.9.11 (#1)


## 0.1.78 (2024-08-04)


### Improvements

- Bumped ocean version to ^0.9.10 (#1)


## 0.1.77 (2024-08-02)

### Improvements

- Added _target='blank' attribute to html links in the spec.yaml file to open a new browser tab instead of the current browser


## 0.1.76 (2024-08-01)

### Improvements

- Allow users to define their own Sonar project metric keys


## 0.1.75 (2024-07-31)

### Improvements

- Upgraded integration dependencies (#1)


## 0.1.74 (2024-07-31)

### Improvements

- Bumped ocean version to ^0.9.7 (#1)


## 0.1.73 (2024-07-31)

### Improvements

- Bumped ocean version to ^0.9.6 (#1)


## 0.1.72 (2024-07-24)

### Improvements

- Bumped ocean version to ^0.9.5


## 0.1.71 (2024-07-22)

### Bug Fixes

- Added checks to ensure that api filters for projects are applied to only on-premise instance


## 0.1.70 (2024-07-22)

### Bug Fixes

- Added conditions to handle instances when the API response does not have pagination object


## 0.1.69 (2024-07-10)

### Improvements

- Bumped ocean version to ^0.9.4 (#1)


## 0.1.68 (2024-07-09)

### Improvements

- Bumped ocean version to ^0.9.3 (#1)


## 0.1.67 (2024-07-07)

### Improvements

- Bumped ocean version to ^0.9.2 (#1)


## 0.1.66 (2024-06-26)

### Improvements

- Updated the onpremise issue kind API endpoint from /search to /list to overcome the 10k limit imposed by SonarQube


## 0.1.65 (2024-06-25)

### Improvements

- Added quality gate status to the project blueprint


## 0.1.64 (2024-06-23)

### Improvements

- Bumped ocean version to ^0.9.1 (#1)


## 0.1.63 (2024-06-19)

### Improvements

- Bumped ocean version to ^0.9.0 (#1)


## 0.1.62 (2024-06-16)

### Improvements

- Bumped ocean version to ^0.8.0 (#1)


## 0.1.61 (2024-06-13)

### Improvements

- Bumped ocean version to ^0.7.1 (#1)


## 0.1.60 (2024-06-13)

### Improvements

- Bumped ocean version to ^0.7.0 (#1)


## 0.1.59 (2024-06-10)

### Improvements

- Bumped ocean version to ^0.6.0 (#1)


## 0.1.58 (2024-06-05)

### Improvements

- Bumped ocean version to ^0.5.27 (#1)


## 0.1.57 (2024-06-03)

### Improvements

- Bumped ocean version to ^0.5.25 (#1)


## 0.1.56 (2024-06-02)

### Improvements

- Bumped ocean version to ^0.5.24 (#1)


## 0.1.55 (2024-06-02)

### Bug Fixes

- Fixed an error in the sonarqube client that was causing the integration to fail when setting up the webhooks for live events

### Improvements

- Updated the inheritance of the resource configs for better validations


## 0.1.54 (2024-05-30)

### Improvements

- Bumped ocean version to ^0.5.23 (#1)
- Updated the base image used in the Dockerfile that is created during integration scaffolding from `python:3.11-slim-buster` to `python:3.11-slim-bookworm`


## 0.1.53 (2024-05-29)

### Improvements

- Bumped ocean version to ^0.5.22 (#1)


## 0.1.52 (2024-05-26)

### Improvements

- Bumped ocean version to ^0.5.21 (#1)


## 0.1.51 (2024-05-26)

### Improvements

- Bumped ocean version to ^0.5.20 (#1)
- Removed the config.yaml file due to unused overrides


## 0.1.50 (2024-05-16)

### Improvements

- Added support for filtering SonarQube projects and issues


## 0.1.49 (2024-05-16)

### Improvements

- Bumped ocean version to ^0.5.19 (#1)


## 0.1.48 (2024-05-12)

### Improvements

- Bumped ocean version to ^0.5.18 (#1)


## 0.1.47 (2024-05-02)

### Bug Fixes

- Fixed an issue with the integration startup when the sanity-check return a non json response


## 0.1.46 (2024-05-01)

### Improvements

- Bumped ocean version to ^0.5.17 (#1)


## 0.1.45 (2024-05-01)

### Improvements

- Bumped ocean version to ^0.5.16 (#1)


## 0.1.44 (2024-04-30)

### Improvements

- Bumped ocean version to ^0.5.15 (#1)


## 0.1.43 (2024-04-24)

### Improvements

- Bumped ocean version to ^0.5.14 (#1)


## 0.1.42 (2024-04-17)

### Improvements

- Bumped ocean version to ^0.5.12 (#1)


## 0.1.41 (2024-04-11)

### Improvements

- Bumped ocean version to ^0.5.11 (#1)


## 0.1.40 (2024-04-10)

### Improvements

- Bumped ocean version to ^0.5.10 (#1)


## 0.1.39 (2024-04-01)

### Improvements

- Bumped ocean version to ^0.5.9 (#1)


## 0.1.38 (2024-03-28)

### Improvements

- Bumped ocean version to ^0.5.8 (#1)


## 0.1.37 (2024-03-20)

### Improvements

- Bumped ocean version to ^0.5.7 (#1)


## 0.1.36 (2024-03-17)

### Improvements

- Bumped ocean version to ^0.5.6 (#1)


## 0.1.35 (2024-03-06)

### Improvements

- Bumped ocean version to ^0.5.5 (#1)


## 0.1.34 (2024-03-03)

### Improvements

- Bumped ocean version to ^0.5.4 (#1)


## 0.1.33 (2024-03-03)

### Improvements

- Bumped ocean version to ^0.5.3 (#1)


## 0.1.32 (2024-02-21)

### Features

- Added functionality for syncing Sonar onpremise analysis data using Pull Request and Measures API (#1)


## 0.1.31 (2024-02-21)

### Improvements

- Bumped ocean version to ^0.5.2 (#1)


## 0.1.30 (2024-02-20)

### Improvements

- Bumped ocean version to ^0.5.1 (#1)


## 0.1.29 (2024-02-18)

### Improvements

- Bumped ocean version to ^0.5.0 (#1)


## 0.1.28 (2024-02-15)

### Improvements

- Add Sonarqube component object sonarQube analysis data (PORT-6656)


## 0.1.27 (2024-02-04)

### Improvements

- Added aggregation properties to the sonar project resources of number of open critical issues and number of open blocker issues (#1)


## 0.1.26 (2024-01-23)

### Improvements

- Bumped ocean version to ^0.4.17 (#1)


## 0.1.25 (2024-01-11)

### Improvements

- Bumped ocean version to ^0.4.16 (#1)


## 0.1.24 (2024-01-07)

### Improvements

- Bumped ocean version to ^0.4.15 (#1)


## 0.1.23 (2024-01-07)

### Improvements

- Bumped ocean version to ^0.4.14 (#1)


## 0.1.22 (2024-01-01)

### Improvements

- Bumped ocean version to ^0.4.13 (#1)


## 0.1.21 (2023-12-24)

### Improvements

- Bumped ocean version to ^0.4.12 (#1)


## 0.1.20 (2023-12-21)

### Improvements

- Bumped ocean version to ^0.4.11 (#1)


## 0.1.19 (2023-12-21)

### Improvements

- Bumped ocean version to ^0.4.10 (#1)


## 0.1.18 (2023-12-14)

### Improvements

- Bumped ocean version to ^0.4.8 (#1)


## 0.1.17 (2023-12-06)

### Bug Fixes

- Corrected SonarQube On-Premise authentication to resolve 401 error codes previously experienced by users. This fix now properly utilizes Basic authentication (#17)


## 0.1.16 (2023-12-05)

### Bug Fixes

- Update startup code to skip initializing integration resources when organization_id is not specified for SonarCloud. (#16)


## 0.1.15 (2023-12-05)

### Improvements

- Bumped ocean version to ^0.4.7 (#1)


## 0.1.14 (2023-12-04)

### Improvements

- Bumped ocean version to ^0.4.6 (#1)


## 0.1.13 (2023-11-30)

### Improvements

- Bumped ocean version to ^0.4.5 (#1)


## 0.1.12 (2023-11-29)

### Improvements

- Bumped ocean version to ^0.4.4 (#1)
- Changed the httpx client to be the ocean's client for better connection error handling and request retries


## 0.1.11 (2023-11-21)

### Improvements

- Added retry mechanism for sonarqube client (#1)

## 0.1.10 (2023-11-21)

### Improvements

- Bumped ocean version to ^0.4.3 (#1)


## 0.1.9 (2023-11-08)

### Improvements

- Bumped ocean version to ^0.4.2 (#1)


## 0.1.8 (2023-11-03)

### Improvements

- Bumped ocean version to ^0.4.1 (#1)


## 0.1.7 (2023-11-01)

### Improvements

- Bumped ocean version to ^0.4.0 and handle ONCE event listener(#1)


## 0.1.6 (2023-10-29)

### Improvements

- Bumped ocean version to 0.3.2 (#1)


## 0.1.5 (2023-10-22)

### Features

- Added a sanity check for sonarqube to check the sonarqube instance is accessible before starting the integration (PORT4908)

### Improvements

- Updated integration default port app config to have the `createMissingRelatedEntities` & `deleteDependentEntities` turned on by default (PORT-4908)
- Change organizationId configuration to be optional for on prem installation (PORT-4908)
- Added more verbose logging for the http request errors returning from the sonarqube (PORT-4908)
- Updated integration default port app config to have the  &  turned on by default (PORT4908)

### Bug Fixes

- Changed the sonarqube api authentication to use basic auth for on prem installations (PORT-4908)


# Sonarqube 0.1.4 (2023-10-15)

### Improvements

- Changed print in the http error handling to log info


# Sonarqube 0.1.3 (2023-10-04)

### Improvements

- Skip analysis resync for onpremise Sonarqube (#3)


# Sonarqube 0.1.2 (2023-09-27)

### Improvements

- Bumped ocean to version 0.3.1 (#1)


# Sonarqube 0.1.1 (2023-09-13)

### Improvements

- Bumped ocean to 0.3.0 (#1)

# Sonarqube 0.1.0 (2023-08-09)

### Features

- Implemented Sonarqube integration using Ocean<|MERGE_RESOLUTION|>--- conflicted
+++ resolved
@@ -7,21 +7,17 @@
 
 <!-- towncrier release notes start -->
 
-<<<<<<< HEAD
-## 0.1.250 (2025-11-17)
+## 0.1.250 (2025-11-18)
 
 
 ### Bug Fixes
 
 - Removed deprecated `qualifiers` parameter from projects/search API calls to align with SonarQube API specification
-=======
-## 0.1.250 (2025-11-18)
 
 
 ### Improvements
 
 - Bumped ocean version to ^0.29.7
->>>>>>> 4c4d19d1
 
 
 ## 0.1.249 (2025-11-17)
