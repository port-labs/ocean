--- conflicted
+++ resolved
@@ -7,21 +7,20 @@
 
 <!-- towncrier release notes start -->
 
-<<<<<<< HEAD
-## 0.1.257 (2025-11-26)
+## 0.1.258 (2025-11-26)
 
 
 ### Bug Fixes
 
 - Fixed date parsing for `lastAnalysisDate` and `mainBranchLastAnalysisDate` fields to properly handle timezone offsets and null values
-=======
+
+
 ## 0.1.257 (2025-11-25)
 
 
 ### Improvements
 
 - Bumped ocean version to ^0.30.3
->>>>>>> 5aa45b8e
 
 
 ## 0.1.256 (2025-11-24)
