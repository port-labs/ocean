--- conflicted
+++ resolved
@@ -7,19 +7,20 @@
 
 <!-- towncrier release notes start -->
 
-<<<<<<< HEAD
-## 0.1.113 (2024-11-22)
-=======
-## 0.1.114 (2024-11-25)
->>>>>>> 84db27c8
-
-
-### Improvements
-
-<<<<<<< HEAD
+## 0.1.115 (2024-11-27)
+
+
+### Improvements
+
 - Increased logs presence in integration
 - Replaced calls to internal API for projects to GA version, making the use of internal APIs optional
-=======
+
+
+## 0.1.114 (2024-11-25)
+
+
+### Improvements
+
 - Bumped ocean version to ^0.14.3
 
 
@@ -29,7 +30,6 @@
 ### Improvements
 
 - Bumped ocean version to ^0.14.2
->>>>>>> 84db27c8
 
 
 ## 0.1.112 (2024-11-21)
