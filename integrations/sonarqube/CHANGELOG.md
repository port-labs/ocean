--- conflicted
+++ resolved
@@ -7,21 +7,20 @@
 
 <!-- towncrier release notes start -->
 
-<<<<<<< HEAD
-## 0.1.210 (2025-07-16)
+## 0.1.211 (2025-07-21)
 
 
 ### Bug fix
 
 - Add query to issues webhook.
-=======
+
+
 ## 0.1.210 (2025-07-20)
 
 
 ### Improvements
 
 - Bumped ocean version to ^0.26.1
->>>>>>> 8b2c9373
 
 
 ## 0.1.209 (2025-07-16)
