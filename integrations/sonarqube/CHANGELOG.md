--- conflicted
+++ resolved
@@ -7,21 +7,20 @@
 
 <!-- towncrier release notes start -->
 
-<<<<<<< HEAD
-## 0.1.100 (2024-10-08)
+## 0.1.101 (2024-10-14)
 
 
 ### Features
 
-- Added support for portfolios (0.1.91)
-=======
+- Added support for portfolios (0.1.101)
+
+
 ## 0.1.100 (2024-10-09)
 
 
 ### Improvements
 
 - Bumped ocean version to ^0.12.3
->>>>>>> e692b0e0
 
 
 ## 0.1.99 (2024-10-08)
