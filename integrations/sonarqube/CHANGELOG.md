# Changelog

All notable changes to this project will be documented in this file.

The format is based on [Keep a Changelog](https://keepachangelog.com/en/1.0.0/),
and this project adheres to [Semantic Versioning](https://semver.org/spec/v2.0.0.html).

<!-- towncrier release notes start -->

## 0.1.275 (2025-12-16)


### Improvements

<<<<<<< HEAD
- Add a semaphore to Sonarqube client to control pool timeout
=======
- Bumped ocean version to ^0.32.4
>>>>>>> 160ccad8


## 0.1.274 (2025-12-15)


### Bug Fixes

- Prevent certain http status codes from crashing resync


## 0.1.273 (2025-12-15)


- Bumped ocean version to ^0.32.3


## 0.1.272 (2025-12-14)


### Improvements

- Bumped ocean version to ^0.32.2


## 0.1.271 (2025-12-10)


### Improvements

- Bumped ocean version to ^0.32.1


## 0.1.270 (2025-12-09)


### Improvements

- Bumped ocean version to ^0.32.0


## 0.1.269 (2025-12-09)


### Improvements

- Bumped ocean version to ^0.31.7


## 0.1.268 (2025-12-09)


### Improvements

- Bumped ocean version to ^0.31.6


## 0.1.267 (2025-12-08)


### Improvements

- Bumped ocean version to ^0.31.4


## 0.1.266 (2025-12-08)


### Improvements

- Bumped ocean version to ^0.31.3


## 0.1.265 (2025-12-07)


### Improvements

- Bumped ocean version to ^0.31.2


## 0.1.264 (2025-12-04)


### Improvements

- Bumped ocean version to ^0.31.1


## 0.1.263 (2025-12-04)


### Improvements

- Bumped ocean version to ^0.31.0


## 0.1.262 (2025-12-03)


### Improvements

- Bumped ocean version to ^0.30.7


## 0.1.261 (2025-12-03)


### Bug Fixes

- Fixed date parsing for `lastAnalysisDate` and `mainBranchLastAnalysisDate` fields to properly handle timezone offsets and null values


## 0.1.260 (2025-12-01)


### Improvements

- Bumped ocean version to ^0.30.6


## 0.1.259 (2025-11-27)


### Improvements

- Bumped ocean version to ^0.30.5


## 0.1.258 (2025-11-26)


### Improvements

- Bumped ocean version to ^0.30.4


## 0.1.257 (2025-11-25)


### Improvements

- Bumped ocean version to ^0.30.3


## 0.1.256 (2025-11-24)


### Improvements

- Bumped ocean version to ^0.30.2


## 0.1.255 (2025-11-23)


### Improvements

- Bumped ocean version to ^0.30.1


## 0.1.254 (2025-11-23)


### Improvements

- Bumped ocean version to ^0.30.0


## 0.1.253 (2025-11-23)


### Improvements

- Bumped ocean version to ^0.29.10


## 0.1.252 (2025-11-20)


### Improvements

- Bumped ocean version to ^0.29.9


## 0.1.251 (2025-11-19)


### Improvements

- Bumped ocean version to ^0.29.8


## 0.1.250 (2025-11-18)


### Improvements

- Bumped ocean version to ^0.29.7


## 0.1.249 (2025-11-17)


### Improvements

- Bumped ocean version to ^0.29.6


## 0.1.248 (2025-11-10)


### Improvements

- Bumped ocean version to ^0.29.5


## 0.1.247 (2025-11-10)


### Improvements

- Bumped ocean version to ^0.29.4


## 0.1.246 (2025-11-09)


### Improvements

- Bumped starlette version to 0.49.3

## 0.1.245 (2025-11-09)


### Improvements

- Bumped ocean version to ^0.29.3


## 0.1.244 (2025-11-09)


### Improvements

- Bumped ocean version to ^0.29.2


## 0.1.243 (2025-11-06)


### Improvements

- Bumped ocean version to ^0.29.1


## 0.1.242 (2025-11-04)


### Improvements

- Bumped ocean version to ^0.29.0


## 0.1.241 (2025-11-02)


### Improvements

- Bumped ocean version to ^0.28.19


## 0.1.240 (2025-10-27)


### Improvements

- Bumped ocean version to ^0.28.18


## 0.1.239 (2025-10-26)


### Improvements

- Bumped ocean version to ^0.28.17


## 0.1.238 (2025-10-21)


### Improvements

- Bumped ocean version to ^0.28.16


## 0.1.237 (2025-10-20)


### Improvements

- Bumped ocean version to ^0.28.15


## 0.1.236 (2025-10-15)


### Improvements

- Bumped ocean version to ^0.28.14


## 0.1.235 (2025-09-30)


### Improvements

- Bumped ocean version to ^0.28.12


## 0.1.234 (2025-09-28)


### Improvements

- Bumped ocean version to ^0.28.11


## 0.1.233 (2025-09-25)


### Improvements

- Bumped ocean version to ^0.28.9


## 0.1.232 (2025-09-25)


### Improvements

- Bumped ocean version to ^0.28.8


## 0.1.231 (2025-09-17)


### Improvements

- Bumped ocean version to ^0.28.7


## 0.1.230 (2025-09-16)


### Improvements

- Bumped ocean version to ^0.28.5


## 0.1.229 (2025-09-10)


### Improvements

- Bumped ocean version to ^0.28.4


## 0.1.228 (2025-09-08)


### Improvements

- Bumped ocean version to ^0.28.3


## 0.1.227 (2025-08-28)


### Improvements

- Bumped ocean version to ^0.28.2


## 0.1.226 (2025-08-27)


### Improvements

- Bumped ocean version to ^0.28.1


## 0.1.225 (2025-08-25)


### Improvements

- Bumped ocean version to ^0.28.0


## 0.1.224 (2025-08-24)


### Improvements

- Bumped ocean version to ^0.27.10


## 0.1.223 (2025-08-20)


### Improvements

- Bumped ocean version to ^0.27.9


## 0.1.222 (2025-08-18)


### Improvements

- Bumped ocean version to ^0.27.8


## 0.1.221 (2025-08-17)


### Improvements

- Bumped ocean version to ^0.27.7


## 0.1.220 (2025-08-13)


### Improvements

- Bumped ocean version to ^0.27.6


## 0.1.219 (2025-08-13)


### Improvements

- Bumped ocean version to ^0.27.5


## 0.1.218 (2025-08-13)


### Improvements

- fixed description in the spec.yaml

## 0.1.217 (2025-08-11)


### Improvements

- Bumped ocean version to ^0.27.3


## 0.1.216 (2025-08-11)


### Improvements

- Bumped ocean version to ^0.27.2


## 0.1.215 (2025-08-07)


### Improvements

- Bumped ocean version to ^0.27.1


## 0.1.214 (2025-08-05)


### Improvements

- Bumped ocean version to ^0.27.0


## 0.1.213 (2025-08-04)


### Improvements

- Bumped ocean version to ^0.26.3


## 0.1.212 (2025-08-03)


### Improvements

- Bumped ocean version to ^0.26.2


## 0.1.211 (2025-07-21)


### Bug fix

- Add query to issues webhook.


## 0.1.210 (2025-07-20)


### Improvements

- Bumped ocean version to ^0.26.1


## 0.1.209 (2025-07-16)


### Improvements

- Bumped ocean version to ^0.25.5


## 0.1.208 (2025-07-07)


### Improvements

- Bumped ocean version to ^0.25.0


## 0.1.207 (2025-07-02)


### Improvements

- Bumped ocean version to ^0.24.22


## 0.1.206 (2025-06-30)


### Improvements

- Bumped ocean version to ^0.24.21


## 0.1.205 (2025-06-26)


### Improvements

- Bumped ocean version to ^0.24.20


## 0.1.204 (2025-06-25)


### Improvements

- Bumped ocean version to ^0.24.19


## 0.1.203 (2025-06-24)


### Improvements

- Bumped ocean version to ^0.24.18


## 0.1.202 (2025-06-23)


### Improvements

- Bumped ocean version to ^0.24.17


## 0.1.201 (2025-06-22)


### Improvements

- Bumped ocean version to ^0.24.16


## 0.1.200 (2025-06-22)


### Improvements

- Upgraded integration requests dependency (#1)


## 0.1.199 (2025-06-22)


### Improvements

- Bumped ocean version to ^0.24.15


## 0.1.198 (2025-06-22)


### Improvements

- Bumped ocean version to ^0.24.12


## 0.1.197 (2025-06-22)


### Improvements

- Bumped ocean version to ^0.24.12


## 0.1.196 (2025-06-17)


### Bug fix

- Gracefully handle 404 errors for project kind by not raising exceptions which leads to partial data insertion and instead returning an empty results


## 0.1.195 (2025-06-16)


### Improvements

- Bumped ocean version to ^0.24.11


## 0.1.194 (2025-06-15)


### Improvements

- Bumped ocean version to ^0.24.10


## 0.1.193 (2025-06-11)


### Improvements

- Bumped ocean version to ^0.24.8


## 0.1.192 (2025-06-11)


### Improvements

- Bumped ocean version to ^0.24.7


## 0.1.191 (2025-06-09)


### Improvements

- Bumped ocean version to ^0.24.6


## 0.1.190 (2025-06-09)


### Improvements

- Bumped ocean version to ^0.24.5


## 0.1.189 (2025-06-09)


### Improvements

- Bumped ocean version to ^0.24.4


## 0.1.188 (2025-06-08)


### Improvements

- Bumped ocean version to ^0.24.3


## 0.1.187 (2025-06-04)


### Improvements

- Bumped ocean version to ^0.24.2


## 0.1.186 (2025-06-03)


### Improvements

- Bumped ocean version to ^0.24.1


## 0.1.185 (2025-06-03)


### Improvements

- Bumped ocean version to ^0.24.0


## 0.1.184 (2025-06-01)


### Improvements

- Bumped ocean version to ^0.23.5


## 0.1.183 (2025-05-29)


### Improvements

- Bumped ocean version to ^0.23.4


## 0.1.182 (2025-05-28)


### Improvements

- Bumped ocean version to ^0.23.3


## 0.1.181 (2025-05-28)


### Improvements

- Bumped ocean version to ^0.23.2


## 0.1.180 (2025-05-27)


### Improvements

- Bumped ocean version to ^0.23.1


## 0.1.179 (2025-05-27)


### Improvements

- Bumped ocean version to ^0.23.0


## 0.1.178 (2025-05-26)


### Improvements

- Bumped ocean version to ^0.22.12


## 0.1.177 (2025-05-26)


### Improvements

- Bumped ocean version to ^0.22.11


## 0.1.176 (2025-05-20)


### Improvements

- Bumped ocean version to ^0.22.10


## 0.1.175 (2025-05-19)


### Improvements

- Bumped ocean version to ^0.22.9


## 0.1.174 (2025-05-15)


### Improvements

- Bumped ocean version to ^0.22.8


## 0.1.173 (2025-05-12)


### Improvements

- Bumped ocean version to ^0.22.7


## 0.1.172 (2025-05-06)


### Improvements

- Bumped ocean version to ^0.22.6


## 0.1.171 (2025-04-25)


### Bug Fixes

- Added metrics selector for on-premise analysis to ensure explicit setting of required metricsKey.


## 0.1.170 (2025-04-27)

### Bug Fixes

- Resolved "h11 accepts some malformed Chunked-Encoding bodies" h11 vulnerability


### Improvements

- Bumped ocean version to ^0.22.5


## 0.1.169 (2025-04-15)


### Bug Fixes

- Fixed bug where the integration was trying to fetch more than 10,000 issues from SonarQube API


## 0.1.168 (2025-04-25)


### Bug Fixes

- Fixed handling of `base_url` and `app_host` to strip trailing slashes.
- Corrected `app_host=None` case to set `webhook_invoke_url` to an empty string.


## 0.1.167 (2025-04-15)


### Improvements

- Bumped ocean version to ^0.22.4


## 0.1.166 (2025-04-15)


### Improvements

- Bumped ocean version to ^0.22.3


## 0.1.165 (2025-04-07)


### Improvements

- Bumped ocean version to ^0.22.2


## 0.1.164 (2025-04-03)


### Bug Fixes

- Fixed a bug where `projects_ga` kind wasn't passing `enrich_project=True`


## 0.1.163 (2025-04-03)


### Improvements

- Bumped ocean version to ^0.22.1


## 0.1.162 (2024-03-27)


### Improvements

- Transitioned live events management to ocean's `LiveEventProcessorManager` to streamline processing


## 0.1.161 (2025-03-24)


### Improvements

- Bumped ocean version to ^0.22.0


## 0.1.160 (2025-03-13)


### Improvements

- Bumped ocean version to ^0.21.5


## 0.1.159 (2025-03-12)


### Improvements

- Bumped ocean version to ^0.21.4


## 0.1.158 (2025-03-10)


### Improvements

- Bumped ocean version to ^0.21.3


## 0.1.157 (2025-03-09)


### Improvements

- Bumped ocean version to ^0.21.1


## 0.1.156 (2025-03-03)


### Improvements

- Bumped ocean version to ^0.21.0


## 0.1.155 (2025-02-26)


### Improvements

- Bumped ocean version to ^0.20.4


## 0.1.154 (2025-02-25)


### Improvements

- Bumped ocean version to ^0.20.4


## 0.1.153 (2025-02-24)


### Improvements

- Bumped ocean version to ^0.20.3


## 0.1.152 (2025-02-23)


### Improvements

- Bumped ocean version to ^0.20.2


## 0.1.151 (2025-02-23)


### Improvements

- Bumped ocean version to ^0.20.1


## 0.1.150 (2025-02-19)


### Improvements

- Bumped ocean version to ^0.20.0


## 0.1.149 (2025-02-19)


### Improvements

- Bumped ocean version to ^0.19.3


## 0.1.148 (2025-02-19)


### Improvements

- Bumped ocean version to ^0.19.2


## 0.1.147 (2025-02-19)


### Improvements

- Bumped ocean version to ^0.19.1


## 0.1.146 (2025-02-13)


### Improvements

- Bumped cryptography version to ^44.0.1


## 0.1.145 (2025-02-09)


### Improvements

- Bumped ocean version to ^0.18.9


## 0.1.144 (2025-02-04)


### Improvements

- Bumped ocean version to ^0.18.8


## 0.1.143 (2025-02-03)


### Improvements

- Bumped ocean version to ^0.18.6


## 0.1.142 (2025-01-29)


### Bug Fixes

- Fixed a bug where the global sonar_client loses its HTTP header context during scheduled resyncs, triggering 403 errors that ultimately leads to the unintended deletion of ingested entities


## 0.1.141 (2025-01-28)


### Improvements

- Bumped ocean version to ^0.18.5


## 0.1.140 (2025-01-23)


### Improvements

- Bumped ocean version to ^0.18.4


## 0.1.139 (2025-01-22)


### Improvements

- Bumped ocean version to ^0.18.3


## 0.1.138 (2025-01-22)


### Improvements

- Updated mappings to have typed array items


## 0.1.137 (2025-01-22)


### Improvements

- Bumped ocean version to ^0.18.2


## 0.1.136 (2025-01-21)


### Improvements

- Bumped ocean version to ^0.18.1


## 0.1.135 (2025-01-19)


### Improvements

- Bumped ocean version to ^0.18.0


## 0.1.134 (2025-01-16)


### Improvements

- Bumped ocean version to ^0.17.8


## 0.1.133 (2025-01-15)


### Improvements

- Bumped jinja version to 3.1.5


## 0.1.132 (2025-01-12)


### Improvements

- Bumped ocean version to ^0.17.7


## 0.1.131 (2025-01-08)


### Improvements

- Bumped ocean version to ^0.17.6


## 0.1.130 (2025-01-07)


### Improvements

- Bumped ocean version to ^0.17.5


## 0.1.129 (2025-01-02)


### Improvements

- Bumped ocean version to ^0.17.4


## 0.1.128 (2025-01-02)


### Improvements

- Bumped ocean version to ^0.17.3


## 0.1.127 (2024-12-31)


### Improvements

- Bumped ocean version to ^0.17.2


## 0.1.126 (2026-12-30)


### Improvements

- Added title to the configuration properties


## 0.1.125 (2024-12-26)


### Improvements

- Bumped ocean version to ^0.16.1


## 0.1.124 (2024-12-24)


### Improvements

- Bumped ocean version to ^0.16.0


## 0.1.123 (2024-12-24)


### Improvements

- Added __branches as project attribute in order to map project branches


## 0.1.122 (2024-12-23)


### Improvements

- Increased logs presence in integration
- Replaced calls to internal API for projects to GA version, making the use of internal APIs optional


### Bug Fixes

- Fixed a bug in the pagination logic to use total record count instead of response size, preventing early termination (0.1.121)


## 0.1.121 (2024-12-22)


### Improvements

- Bumped ocean version to ^0.15.3


## 0.1.120 (2024-12-15)


### Improvements

- Bumped ocean version to ^0.15.2


## 0.1.119 (2024-12-15)


### Improvements

- Bumped ocean version to ^0.15.1


## 0.1.118 (2024-12-12)


### Improvements

- Bumped ocean version to ^0.15.0


## 0.1.117 (2024-12-10)


### Improvements

- Bumped ocean version to ^0.14.7


## 0.1.116 (2024-12-04)


### Improvements

- Bumped ocean version to ^0.14.6


## 0.1.115 (2024-12-04)


### Improvements

- Bumped ocean version to ^0.14.5


## 0.1.114 (2024-11-25)


### Improvements

- Bumped ocean version to ^0.14.3


## 0.1.113 (2024-11-25)


### Improvements

- Bumped ocean version to ^0.14.2


## 0.1.112 (2024-11-21)


### Improvements

- Bumped ocean version to ^0.14.1


## 0.1.111 (2024-11-20)


### Bug Fixes

- Added defensive mechanism to fail the resyn event for the kind when no data is fetched from Sonar API

### Improvements

- Added more logs to track the request and response object made to the Sonar API


## 0.1.110 (2024-11-12)


### Improvements

- Bumped ocean version to ^0.14.0


## 0.1.109 (2024-11-12)


### Improvements

- Bumped ocean version to ^0.13.1


## 0.1.108 (2024-11-10)


### Improvements

- Bumped ocean version to ^0.13.0


## 0.1.107 (2024-11-10)


### Improvements

- Bumped ocean version to ^0.12.9


## 0.1.106 (2024-11-06)


### Improvements

- Bumped ocean version to ^0.12.8


## 0.1.105 (2024-10-29)


### Bug Fixes

- Fixed bug where issues/list API is not available for older SonarQube instance versions


## 0.1.104 (2024-10-23)


### Improvements

- Bumped ocean version to ^0.12.7


## 0.1.103 (2024-10-22)


### Improvements

- Bumped ocean version to ^0.12.6


## 0.1.102 (2024-10-21)


### Features

- Added support for portfolios (0.1.102)


## 0.1.101 (2024-10-14)


### Improvements

- Bumped ocean version to ^0.12.4


## 0.1.100 (2024-10-09)


### Improvements

- Bumped ocean version to ^0.12.3


## 0.1.99 (2024-10-08)


### Improvements

- Bumped ocean version to ^0.12.2


## 0.1.98 (2024-10-01)


### Improvements

- Bumped ocean version to ^0.12.1


## 0.1.97 (2024-09-29)


### Improvements

- Bumped ocean version to ^0.11.0


## 0.1.96 (2024-09-22)


### Improvements

- Bumped ocean version to ^0.10.12


## 0.1.95 (2024-09-19)


### Bug Fixes

- Added handling for 400 and 404 HTTP errors to allow the integration to continue processing other requests instead of crashing (0.1.95)


## 0.1.94 (2024-09-17)


### Improvements

- Bumped ocean version to ^0.10.11


## 0.1.93 (2024-09-12)


### Improvements

- Bumped ocean version to ^0.10.10 (#1)


## 0.1.92 (2024-09-05)


### Improvements

- Bumped ocean version to ^0.10.9 (#1)


## 0.1.91 (2024-09-04)


### Improvements

- Bumped ocean version to ^0.10.8 (#1)


## 0.1.90 (2024-09-01)


### Improvements

- Bumped ocean version to ^0.10.7 (#1)


## 0.1.89 (2024-08-30)


### Improvements

- Bumped ocean version to ^0.10.5 (#1)


## 0.1.88 (2024-08-28)


### Improvements

- Bumped ocean version to ^0.10.4 (#1)


## 0.1.87 (2024-08-28)


### Improvements

- Bumped ocean version to ^0.10.3 (#1)


## 0.1.86 (2024-08-26)


### Bug Fixes

- Fixed SonarQube client instantiation issue by using a singleton pattern to ensure a single shared instance, resolving bug where the client is unable to find the self.metrics


## 0.1.85 (2024-08-26)


### Improvements

- Bumped ocean version to ^0.10.2 (#1)


## 0.1.84 (2024-08-26)


### Improvements

- Bumped ocean version to ^0.10.1 (#1)


## 0.1.83 (2024-08-22)


### Improvements

- Bumped ocean version to ^0.10.0 (#1)


## 0.1.82 (2024-08-20)


### Improvements

- Bumped ocean version to ^0.9.14 (#1)


## 0.1.81 (2024-08-13)


### Improvements

- Bumped ocean version to ^0.9.13 (#1)


## 0.1.80 (2024-08-11)


### Improvements

- Bumped ocean version to ^0.9.12 (#1)


## 0.1.79 (2024-08-05)


### Improvements

- Bumped ocean version to ^0.9.11 (#1)


## 0.1.78 (2024-08-04)


### Improvements

- Bumped ocean version to ^0.9.10 (#1)


## 0.1.77 (2024-08-02)

### Improvements

- Added _target='blank' attribute to html links in the spec.yaml file to open a new browser tab instead of the current browser


## 0.1.76 (2024-08-01)

### Improvements

- Allow users to define their own Sonar project metric keys


## 0.1.75 (2024-07-31)

### Improvements

- Upgraded integration dependencies (#1)


## 0.1.74 (2024-07-31)

### Improvements

- Bumped ocean version to ^0.9.7 (#1)


## 0.1.73 (2024-07-31)

### Improvements

- Bumped ocean version to ^0.9.6 (#1)


## 0.1.72 (2024-07-24)

### Improvements

- Bumped ocean version to ^0.9.5


## 0.1.71 (2024-07-22)

### Bug Fixes

- Added checks to ensure that api filters for projects are applied to only on-premise instance


## 0.1.70 (2024-07-22)

### Bug Fixes

- Added conditions to handle instances when the API response does not have pagination object


## 0.1.69 (2024-07-10)

### Improvements

- Bumped ocean version to ^0.9.4 (#1)


## 0.1.68 (2024-07-09)

### Improvements

- Bumped ocean version to ^0.9.3 (#1)


## 0.1.67 (2024-07-07)

### Improvements

- Bumped ocean version to ^0.9.2 (#1)


## 0.1.66 (2024-06-26)

### Improvements

- Updated the onpremise issue kind API endpoint from /search to /list to overcome the 10k limit imposed by SonarQube


## 0.1.65 (2024-06-25)

### Improvements

- Added quality gate status to the project blueprint


## 0.1.64 (2024-06-23)

### Improvements

- Bumped ocean version to ^0.9.1 (#1)


## 0.1.63 (2024-06-19)

### Improvements

- Bumped ocean version to ^0.9.0 (#1)


## 0.1.62 (2024-06-16)

### Improvements

- Bumped ocean version to ^0.8.0 (#1)


## 0.1.61 (2024-06-13)

### Improvements

- Bumped ocean version to ^0.7.1 (#1)


## 0.1.60 (2024-06-13)

### Improvements

- Bumped ocean version to ^0.7.0 (#1)


## 0.1.59 (2024-06-10)

### Improvements

- Bumped ocean version to ^0.6.0 (#1)


## 0.1.58 (2024-06-05)

### Improvements

- Bumped ocean version to ^0.5.27 (#1)


## 0.1.57 (2024-06-03)

### Improvements

- Bumped ocean version to ^0.5.25 (#1)


## 0.1.56 (2024-06-02)

### Improvements

- Bumped ocean version to ^0.5.24 (#1)


## 0.1.55 (2024-06-02)

### Bug Fixes

- Fixed an error in the sonarqube client that was causing the integration to fail when setting up the webhooks for live events

### Improvements

- Updated the inheritance of the resource configs for better validations


## 0.1.54 (2024-05-30)

### Improvements

- Bumped ocean version to ^0.5.23 (#1)
- Updated the base image used in the Dockerfile that is created during integration scaffolding from `python:3.11-slim-buster` to `python:3.11-slim-bookworm`


## 0.1.53 (2024-05-29)

### Improvements

- Bumped ocean version to ^0.5.22 (#1)


## 0.1.52 (2024-05-26)

### Improvements

- Bumped ocean version to ^0.5.21 (#1)


## 0.1.51 (2024-05-26)

### Improvements

- Bumped ocean version to ^0.5.20 (#1)
- Removed the config.yaml file due to unused overrides


## 0.1.50 (2024-05-16)

### Improvements

- Added support for filtering SonarQube projects and issues


## 0.1.49 (2024-05-16)

### Improvements

- Bumped ocean version to ^0.5.19 (#1)


## 0.1.48 (2024-05-12)

### Improvements

- Bumped ocean version to ^0.5.18 (#1)


## 0.1.47 (2024-05-02)

### Bug Fixes

- Fixed an issue with the integration startup when the sanity-check return a non json response


## 0.1.46 (2024-05-01)

### Improvements

- Bumped ocean version to ^0.5.17 (#1)


## 0.1.45 (2024-05-01)

### Improvements

- Bumped ocean version to ^0.5.16 (#1)


## 0.1.44 (2024-04-30)

### Improvements

- Bumped ocean version to ^0.5.15 (#1)


## 0.1.43 (2024-04-24)

### Improvements

- Bumped ocean version to ^0.5.14 (#1)


## 0.1.42 (2024-04-17)

### Improvements

- Bumped ocean version to ^0.5.12 (#1)


## 0.1.41 (2024-04-11)

### Improvements

- Bumped ocean version to ^0.5.11 (#1)


## 0.1.40 (2024-04-10)

### Improvements

- Bumped ocean version to ^0.5.10 (#1)


## 0.1.39 (2024-04-01)

### Improvements

- Bumped ocean version to ^0.5.9 (#1)


## 0.1.38 (2024-03-28)

### Improvements

- Bumped ocean version to ^0.5.8 (#1)


## 0.1.37 (2024-03-20)

### Improvements

- Bumped ocean version to ^0.5.7 (#1)


## 0.1.36 (2024-03-17)

### Improvements

- Bumped ocean version to ^0.5.6 (#1)


## 0.1.35 (2024-03-06)

### Improvements

- Bumped ocean version to ^0.5.5 (#1)


## 0.1.34 (2024-03-03)

### Improvements

- Bumped ocean version to ^0.5.4 (#1)


## 0.1.33 (2024-03-03)

### Improvements

- Bumped ocean version to ^0.5.3 (#1)


## 0.1.32 (2024-02-21)

### Features

- Added functionality for syncing Sonar onpremise analysis data using Pull Request and Measures API (#1)


## 0.1.31 (2024-02-21)

### Improvements

- Bumped ocean version to ^0.5.2 (#1)


## 0.1.30 (2024-02-20)

### Improvements

- Bumped ocean version to ^0.5.1 (#1)


## 0.1.29 (2024-02-18)

### Improvements

- Bumped ocean version to ^0.5.0 (#1)


## 0.1.28 (2024-02-15)

### Improvements

- Add Sonarqube component object sonarQube analysis data (PORT-6656)


## 0.1.27 (2024-02-04)

### Improvements

- Added aggregation properties to the sonar project resources of number of open critical issues and number of open blocker issues (#1)


## 0.1.26 (2024-01-23)

### Improvements

- Bumped ocean version to ^0.4.17 (#1)


## 0.1.25 (2024-01-11)

### Improvements

- Bumped ocean version to ^0.4.16 (#1)


## 0.1.24 (2024-01-07)

### Improvements

- Bumped ocean version to ^0.4.15 (#1)


## 0.1.23 (2024-01-07)

### Improvements

- Bumped ocean version to ^0.4.14 (#1)


## 0.1.22 (2024-01-01)

### Improvements

- Bumped ocean version to ^0.4.13 (#1)


## 0.1.21 (2023-12-24)

### Improvements

- Bumped ocean version to ^0.4.12 (#1)


## 0.1.20 (2023-12-21)

### Improvements

- Bumped ocean version to ^0.4.11 (#1)


## 0.1.19 (2023-12-21)

### Improvements

- Bumped ocean version to ^0.4.10 (#1)


## 0.1.18 (2023-12-14)

### Improvements

- Bumped ocean version to ^0.4.8 (#1)


## 0.1.17 (2023-12-06)

### Bug Fixes

- Corrected SonarQube On-Premise authentication to resolve 401 error codes previously experienced by users. This fix now properly utilizes Basic authentication (#17)


## 0.1.16 (2023-12-05)

### Bug Fixes

- Update startup code to skip initializing integration resources when organization_id is not specified for SonarCloud. (#16)


## 0.1.15 (2023-12-05)

### Improvements

- Bumped ocean version to ^0.4.7 (#1)


## 0.1.14 (2023-12-04)

### Improvements

- Bumped ocean version to ^0.4.6 (#1)


## 0.1.13 (2023-11-30)

### Improvements

- Bumped ocean version to ^0.4.5 (#1)


## 0.1.12 (2023-11-29)

### Improvements

- Bumped ocean version to ^0.4.4 (#1)
- Changed the httpx client to be the ocean's client for better connection error handling and request retries


## 0.1.11 (2023-11-21)

### Improvements

- Added retry mechanism for sonarqube client (#1)

## 0.1.10 (2023-11-21)

### Improvements

- Bumped ocean version to ^0.4.3 (#1)


## 0.1.9 (2023-11-08)

### Improvements

- Bumped ocean version to ^0.4.2 (#1)


## 0.1.8 (2023-11-03)

### Improvements

- Bumped ocean version to ^0.4.1 (#1)


## 0.1.7 (2023-11-01)

### Improvements

- Bumped ocean version to ^0.4.0 and handle ONCE event listener(#1)


## 0.1.6 (2023-10-29)

### Improvements

- Bumped ocean version to 0.3.2 (#1)


## 0.1.5 (2023-10-22)

### Features

- Added a sanity check for sonarqube to check the sonarqube instance is accessible before starting the integration (PORT4908)

### Improvements

- Updated integration default port app config to have the `createMissingRelatedEntities` & `deleteDependentEntities` turned on by default (PORT-4908)
- Change organizationId configuration to be optional for on prem installation (PORT-4908)
- Added more verbose logging for the http request errors returning from the sonarqube (PORT-4908)
- Updated integration default port app config to have the  &  turned on by default (PORT4908)

### Bug Fixes

- Changed the sonarqube api authentication to use basic auth for on prem installations (PORT-4908)


# Sonarqube 0.1.4 (2023-10-15)

### Improvements

- Changed print in the http error handling to log info


# Sonarqube 0.1.3 (2023-10-04)

### Improvements

- Skip analysis resync for onpremise Sonarqube (#3)


# Sonarqube 0.1.2 (2023-09-27)

### Improvements

- Bumped ocean to version 0.3.1 (#1)


# Sonarqube 0.1.1 (2023-09-13)

### Improvements

- Bumped ocean to 0.3.0 (#1)

# Sonarqube 0.1.0 (2023-08-09)

### Features

- Implemented Sonarqube integration using Ocean<|MERGE_RESOLUTION|>--- conflicted
+++ resolved
@@ -7,16 +7,20 @@
 
 <!-- towncrier release notes start -->
 
+## 0.1.276 (2025-12-17)
+
+
+### Improvements
+
+- Add a semaphore to Sonarqube client to control pool timeout
+
+
 ## 0.1.275 (2025-12-16)
 
 
 ### Improvements
 
-<<<<<<< HEAD
-- Add a semaphore to Sonarqube client to control pool timeout
-=======
 - Bumped ocean version to ^0.32.4
->>>>>>> 160ccad8
 
 
 ## 0.1.274 (2025-12-15)
