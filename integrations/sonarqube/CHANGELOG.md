# Changelog

All notable changes to this project will be documented in this file.

The format is based on [Keep a Changelog](https://keepachangelog.com/en/1.0.0/),
and this project adheres to [Semantic Versioning](https://semver.org/spec/v2.0.0.html).

<!-- towncrier release notes start -->

<<<<<<< HEAD
# Port_Ocean 0.1.51 (2024-05-16)

### Improvements

- Added quality gate status to the project blueprint
=======
# Port_Ocean 0.1.64 (2024-06-23)

### Improvements

- Bumped ocean version to ^0.9.1 (#1)


# Port_Ocean 0.1.63 (2024-06-19)

### Improvements

- Bumped ocean version to ^0.9.0 (#1)


# Port_Ocean 0.1.62 (2024-06-16)

### Improvements

- Bumped ocean version to ^0.8.0 (#1)


# Port_Ocean 0.1.61 (2024-06-13)

### Improvements

- Bumped ocean version to ^0.7.1 (#1)


# Port_Ocean 0.1.60 (2024-06-13)

### Improvements

- Bumped ocean version to ^0.7.0 (#1)


# Port_Ocean 0.1.59 (2024-06-10)

### Improvements

- Bumped ocean version to ^0.6.0 (#1)


# Port_Ocean 0.1.58 (2024-06-05)

### Improvements

- Bumped ocean version to ^0.5.27 (#1)


# Port_Ocean 0.1.57 (2024-06-03)

### Improvements

- Bumped ocean version to ^0.5.25 (#1)


# Port_Ocean 0.1.56 (2024-06-02)

### Improvements

- Bumped ocean version to ^0.5.24 (#1)


# Port_Ocean 0.1.55 (2024-06-02)

### Bug Fixes

- Fixed an error in the sonarqube client that was causing the integration to fail when setting up the webhooks for live events

### Improvements

- Updated the inheritance of the resource configs for better validations


# Port_Ocean 0.1.54 (2024-05-30)

### Improvements

- Bumped ocean version to ^0.5.23 (#1)
- Updated the base image used in the Dockerfile that is created during integration scaffolding from `python:3.11-slim-buster` to `python:3.11-slim-bookworm`


# Port_Ocean 0.1.53 (2024-05-29)

### Improvements

- Bumped ocean version to ^0.5.22 (#1)


# Port_Ocean 0.1.52 (2024-05-26)

### Improvements

- Bumped ocean version to ^0.5.21 (#1)


# Port_Ocean 0.1.51 (2024-05-26)

### Improvements

- Bumped ocean version to ^0.5.20 (#1)
- Removed the config.yaml file due to unused overrides
>>>>>>> 89543e1d


# Port_Ocean 0.1.50 (2024-05-16)

### Improvements

- Added support for filtering SonarQube projects and issues


# Port_Ocean 0.1.49 (2024-05-16)

### Improvements

- Bumped ocean version to ^0.5.19 (#1)


# Port_Ocean 0.1.48 (2024-05-12)

### Improvements

- Bumped ocean version to ^0.5.18 (#1)


# Port_Ocean 0.1.47 (2024-05-02)

### Bug Fixes

- Fixed an issue with the integration startup when the sanity-check return a non json response


# Port_Ocean 0.1.46 (2024-05-01)

### Improvements

- Bumped ocean version to ^0.5.17 (#1)


# Port_Ocean 0.1.45 (2024-05-01)

### Improvements

- Bumped ocean version to ^0.5.16 (#1)


# Port_Ocean 0.1.44 (2024-04-30)

### Improvements

- Bumped ocean version to ^0.5.15 (#1)


# Port_Ocean 0.1.43 (2024-04-24)

### Improvements

- Bumped ocean version to ^0.5.14 (#1)


# Port_Ocean 0.1.42 (2024-04-17)

### Improvements

- Bumped ocean version to ^0.5.12 (#1)


# Port_Ocean 0.1.41 (2024-04-11)

### Improvements

- Bumped ocean version to ^0.5.11 (#1)


# Port_Ocean 0.1.40 (2024-04-10)

### Improvements

- Bumped ocean version to ^0.5.10 (#1)


# Port_Ocean 0.1.39 (2024-04-01)

### Improvements

- Bumped ocean version to ^0.5.9 (#1)


# Port_Ocean 0.1.38 (2024-03-28)

### Improvements

- Bumped ocean version to ^0.5.8 (#1)


# Port_Ocean 0.1.37 (2024-03-20)

### Improvements

- Bumped ocean version to ^0.5.7 (#1)


# Port_Ocean 0.1.36 (2024-03-17)

### Improvements

- Bumped ocean version to ^0.5.6 (#1)


# Port_Ocean 0.1.35 (2024-03-06)

### Improvements

- Bumped ocean version to ^0.5.5 (#1)


# Port_Ocean 0.1.34 (2024-03-03)

### Improvements

- Bumped ocean version to ^0.5.4 (#1)


# Port_Ocean 0.1.33 (2024-03-03)

### Improvements

- Bumped ocean version to ^0.5.3 (#1)


# Port_Ocean 0.1.32 (2024-02-21)

### Features

- Added functionality for syncing Sonar onpremise analysis data using Pull Request and Measures API (#1)


# Port_Ocean 0.1.31 (2024-02-21)

### Improvements

- Bumped ocean version to ^0.5.2 (#1)


# Port_Ocean 0.1.30 (2024-02-20)

### Improvements

- Bumped ocean version to ^0.5.1 (#1)


# Port_Ocean 0.1.29 (2024-02-18)

### Improvements

- Bumped ocean version to ^0.5.0 (#1)


# Port_Ocean 0.1.28 (2024-02-15)

### Improvements

- Add Sonarqube component object sonarQube analysis data (PORT-6656)


# Port_Ocean 0.1.27 (2024-02-04)

### Improvements

- Added aggregation properties to the sonar project resources of number of open critical issues and number of open blocker issues (#1)


# Port_Ocean 0.1.26 (2024-01-23)

### Improvements

- Bumped ocean version to ^0.4.17 (#1)


# Port_Ocean 0.1.25 (2024-01-11)

### Improvements

- Bumped ocean version to ^0.4.16 (#1)


# Port_Ocean 0.1.24 (2024-01-07)

### Improvements

- Bumped ocean version to ^0.4.15 (#1)


# Port_Ocean 0.1.23 (2024-01-07)

### Improvements

- Bumped ocean version to ^0.4.14 (#1)


# Port_Ocean 0.1.22 (2024-01-01)

### Improvements

- Bumped ocean version to ^0.4.13 (#1)


# Port_Ocean 0.1.21 (2023-12-24)

### Improvements

- Bumped ocean version to ^0.4.12 (#1)


# Port_Ocean 0.1.20 (2023-12-21)

### Improvements

- Bumped ocean version to ^0.4.11 (#1)


# Port_Ocean 0.1.19 (2023-12-21)

### Improvements

- Bumped ocean version to ^0.4.10 (#1)


# Port_Ocean 0.1.18 (2023-12-14)

### Improvements

- Bumped ocean version to ^0.4.8 (#1)


# Port_Ocean 0.1.17 (2023-12-06)

### Bug Fixes

- Corrected SonarQube On-Premise authentication to resolve 401 error codes previously experienced by users. This fix now properly utilizes Basic authentication (#17)


# Port_Ocean 0.1.16 (2023-12-05)

### Bug Fixes

- Update startup code to skip initializing integration resources when organization_id is not specified for SonarCloud. (#16)


# Port_Ocean 0.1.15 (2023-12-05)

### Improvements

- Bumped ocean version to ^0.4.7 (#1)


# Port_Ocean 0.1.14 (2023-12-04)

### Improvements

- Bumped ocean version to ^0.4.6 (#1)


# Port_Ocean 0.1.13 (2023-11-30)

### Improvements

- Bumped ocean version to ^0.4.5 (#1)


# Port_Ocean 0.1.12 (2023-11-29)

### Improvements

- Bumped ocean version to ^0.4.4 (#1)
- Changed the httpx client to be the ocean's client for better connection error handling and request retries


# Port_Ocean 0.1.11 (2023-11-21)

### Improvements

- Added retry mechanism for sonarqube client (#1)

# Port_Ocean 0.1.10 (2023-11-21)

### Improvements

- Bumped ocean version to ^0.4.3 (#1)


# Port_Ocean 0.1.9 (2023-11-08)

### Improvements

- Bumped ocean version to ^0.4.2 (#1)


# Port_Ocean 0.1.8 (2023-11-03)

### Improvements

- Bumped ocean version to ^0.4.1 (#1)


# Port_Ocean 0.1.7 (2023-11-01)

### Improvements

- Bumped ocean version to ^0.4.0 and handle ONCE event listener(#1)


# Port_Ocean 0.1.6 (2023-10-29)

### Improvements

- Bumped ocean version to 0.3.2 (#1)


# Port_Ocean 0.1.5 (2023-10-22)

### Features

- Added a sanity check for sonarqube to check the sonarqube instance is accessible before starting the integration (PORT4908)

### Improvements

- Updated integration default port app config to have the `createMissingRelatedEntities` & `deleteDependentEntities` turned on by default (PORT-4908)
- Change organizationId configuration to be optional for on prem installation (PORT-4908)
- Added more verbose logging for the http request errors returning from the sonarqube (PORT-4908)
- Updated integration default port app config to have the  &  turned on by default (PORT4908)

### Bug Fixes

- Changed the sonarqube api authentication to use basic auth for on prem installations (PORT-4908)


# Sonarqube 0.1.4 (2023-10-15)

### Improvements

- Changed print in the http error handling to log info


# Sonarqube 0.1.3 (2023-10-04)

### Improvements

- Skip analysis resync for onpremise Sonarqube (#3)


# Sonarqube 0.1.2 (2023-09-27)

### Improvements

- Bumped ocean to version 0.3.1 (#1)


# Sonarqube 0.1.1 (2023-09-13)

### Improvements

- Bumped ocean to 0.3.0 (#1)

# Sonarqube 0.1.0 (2023-08-09)

### Features

- Implemented Sonarqube integration using Ocean<|MERGE_RESOLUTION|>--- conflicted
+++ resolved
@@ -7,13 +7,13 @@
 
 <!-- towncrier release notes start -->
 
-<<<<<<< HEAD
-# Port_Ocean 0.1.51 (2024-05-16)
+# Port_Ocean 0.1.65 (2024-06-25)
 
 ### Improvements
 
 - Added quality gate status to the project blueprint
-=======
+
+
 # Port_Ocean 0.1.64 (2024-06-23)
 
 ### Improvements
@@ -116,7 +116,6 @@
 
 - Bumped ocean version to ^0.5.20 (#1)
 - Removed the config.yaml file due to unused overrides
->>>>>>> 89543e1d
 
 
 # Port_Ocean 0.1.50 (2024-05-16)
