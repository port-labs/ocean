# Changelog

All notable changes to this project will be documented in this file.

The format is based on [Keep a Changelog](https://keepachangelog.com/en/1.0.0/),
and this project adheres to [Semantic Versioning](https://semver.org/spec/v2.0.0.html).

<!-- towncrier release notes start -->
# Port_Ocean 0.1.48 (2024-05-07)

<<<<<<< HEAD
### Improvements

- Added support for filtering SonarQube projects and issues

# Port_Ocean 0.1.47 (2024-05-02)

### Bug Fixes

- Fixed an issue with the integration startup when the sanity-check return a non json response


# Port_Ocean 0.1.46 (2024-05-01)

### Improvements

- Bumped ocean version to ^0.5.17 (#1)


# Port_Ocean 0.1.45 (2024-05-01)

### Improvements

- Bumped ocean version to ^0.5.16 (#1)


# Port_Ocean 0.1.44 (2024-04-30)

### Improvements

- Bumped ocean version to ^0.5.15 (#1)
=======
# Port_Ocean 0.1.44 (2024-05-02)

### Improvements

- Added support for filtering SonarQube projects and issues
>>>>>>> da77e28c


# Port_Ocean 0.1.43 (2024-04-24)

### Improvements

- Bumped ocean version to ^0.5.14 (#1)


# Port_Ocean 0.1.42 (2024-04-17)

### Improvements

- Bumped ocean version to ^0.5.12 (#1)


# Port_Ocean 0.1.41 (2024-04-11)

### Improvements

- Bumped ocean version to ^0.5.11 (#1)


# Port_Ocean 0.1.40 (2024-04-10)

### Improvements

- Bumped ocean version to ^0.5.10 (#1)


# Port_Ocean 0.1.39 (2024-04-01)

### Improvements

- Bumped ocean version to ^0.5.9 (#1)


# Port_Ocean 0.1.38 (2024-03-28)

### Improvements

- Bumped ocean version to ^0.5.8 (#1)


# Port_Ocean 0.1.37 (2024-03-20)

### Improvements

- Bumped ocean version to ^0.5.7 (#1)


# Port_Ocean 0.1.36 (2024-03-17)

### Improvements

- Bumped ocean version to ^0.5.6 (#1)


# Port_Ocean 0.1.35 (2024-03-06)

### Improvements

- Bumped ocean version to ^0.5.5 (#1)


# Port_Ocean 0.1.34 (2024-03-03)

### Improvements

- Bumped ocean version to ^0.5.4 (#1)


# Port_Ocean 0.1.33 (2024-03-03)

### Improvements

- Bumped ocean version to ^0.5.3 (#1)


# Port_Ocean 0.1.32 (2024-02-21)

### Features

- Added functionality for syncing Sonar onpremise analysis data using Pull Request and Measures API (#1)


# Port_Ocean 0.1.31 (2024-02-21)

### Improvements

- Bumped ocean version to ^0.5.2 (#1)


# Port_Ocean 0.1.30 (2024-02-20)

### Improvements

- Bumped ocean version to ^0.5.1 (#1)


# Port_Ocean 0.1.29 (2024-02-18)

### Improvements

- Bumped ocean version to ^0.5.0 (#1)


# Port_Ocean 0.1.28 (2024-02-15)

### Improvements

- Add Sonarqube component object sonarQube analysis data (PORT-6656)


# Port_Ocean 0.1.27 (2024-02-04)

### Improvements

- Added aggregation properties to the sonar project resources of number of open critical issues and number of open blocker issues (#1)


# Port_Ocean 0.1.26 (2024-01-23)

### Improvements

- Bumped ocean version to ^0.4.17 (#1)


# Port_Ocean 0.1.25 (2024-01-11)

### Improvements

- Bumped ocean version to ^0.4.16 (#1)


# Port_Ocean 0.1.24 (2024-01-07)

### Improvements

- Bumped ocean version to ^0.4.15 (#1)


# Port_Ocean 0.1.23 (2024-01-07)

### Improvements

- Bumped ocean version to ^0.4.14 (#1)


# Port_Ocean 0.1.22 (2024-01-01)

### Improvements

- Bumped ocean version to ^0.4.13 (#1)


# Port_Ocean 0.1.21 (2023-12-24)

### Improvements

- Bumped ocean version to ^0.4.12 (#1)


# Port_Ocean 0.1.20 (2023-12-21)

### Improvements

- Bumped ocean version to ^0.4.11 (#1)


# Port_Ocean 0.1.19 (2023-12-21)

### Improvements

- Bumped ocean version to ^0.4.10 (#1)


# Port_Ocean 0.1.18 (2023-12-14)

### Improvements

- Bumped ocean version to ^0.4.8 (#1)


# Port_Ocean 0.1.17 (2023-12-06)

### Bug Fixes

- Corrected SonarQube On-Premise authentication to resolve 401 error codes previously experienced by users. This fix now properly utilizes Basic authentication (#17)


# Port_Ocean 0.1.16 (2023-12-05)

### Bug Fixes

- Update startup code to skip initializing integration resources when organization_id is not specified for SonarCloud. (#16)


# Port_Ocean 0.1.15 (2023-12-05)

### Improvements

- Bumped ocean version to ^0.4.7 (#1)


# Port_Ocean 0.1.14 (2023-12-04)

### Improvements

- Bumped ocean version to ^0.4.6 (#1)


# Port_Ocean 0.1.13 (2023-11-30)

### Improvements

- Bumped ocean version to ^0.4.5 (#1)


# Port_Ocean 0.1.12 (2023-11-29)

### Improvements

- Bumped ocean version to ^0.4.4 (#1)
- Changed the httpx client to be the ocean's client for better connection error handling and request retries


# Port_Ocean 0.1.11 (2023-11-21)

### Improvements

- Added retry mechanism for sonarqube client (#1)

# Port_Ocean 0.1.10 (2023-11-21)

### Improvements

- Bumped ocean version to ^0.4.3 (#1)


# Port_Ocean 0.1.9 (2023-11-08)

### Improvements

- Bumped ocean version to ^0.4.2 (#1)


# Port_Ocean 0.1.8 (2023-11-03)

### Improvements

- Bumped ocean version to ^0.4.1 (#1)


# Port_Ocean 0.1.7 (2023-11-01)

### Improvements

- Bumped ocean version to ^0.4.0 and handle ONCE event listener(#1)


# Port_Ocean 0.1.6 (2023-10-29)

### Improvements

- Bumped ocean version to 0.3.2 (#1)


# Port_Ocean 0.1.5 (2023-10-22)

### Features

- Added a sanity check for sonarqube to check the sonarqube instance is accessible before starting the integration (PORT4908)

### Improvements

- Updated integration default port app config to have the `createMissingRelatedEntities` & `deleteDependentEntities` turned on by default (PORT-4908)
- Change organizationId configuration to be optional for on prem installation (PORT-4908)
- Added more verbose logging for the http request errors returning from the sonarqube (PORT-4908)
- Updated integration default port app config to have the  &  turned on by default (PORT4908)

### Bug Fixes

- Changed the sonarqube api authentication to use basic auth for on prem installations (PORT-4908)


# Sonarqube 0.1.4 (2023-10-15)

### Improvements

- Changed print in the http error handling to log info


# Sonarqube 0.1.3 (2023-10-04)

### Improvements

- Skip analysis resync for onpremise Sonarqube (#3)


# Sonarqube 0.1.2 (2023-09-27)

### Improvements

- Bumped ocean to version 0.3.1 (#1)


# Sonarqube 0.1.1 (2023-09-13)

### Improvements

- Bumped ocean to 0.3.0 (#1)

# Sonarqube 0.1.0 (2023-08-09)

### Features

- Implemented Sonarqube integration using Ocean<|MERGE_RESOLUTION|>--- conflicted
+++ resolved
@@ -8,11 +8,11 @@
 <!-- towncrier release notes start -->
 # Port_Ocean 0.1.48 (2024-05-07)
 
-<<<<<<< HEAD
 ### Improvements
 
 - Added support for filtering SonarQube projects and issues
 
+
 # Port_Ocean 0.1.47 (2024-05-02)
 
 ### Bug Fixes
@@ -39,13 +39,6 @@
 ### Improvements
 
 - Bumped ocean version to ^0.5.15 (#1)
-=======
-# Port_Ocean 0.1.44 (2024-05-02)
-
-### Improvements
-
-- Added support for filtering SonarQube projects and issues
->>>>>>> da77e28c
 
 
 # Port_Ocean 0.1.43 (2024-04-24)
