from typing import Any, AsyncGenerator, TypedDict
from unittest.mock import AsyncMock, MagicMock, patch

import httpx
import pytest
from loguru import logger
from port_ocean.context.event import event_context

from client import SonarQubeClient, turn_sequence_to_chunks

from .fixtures import PURE_PROJECTS


class HttpxResponses(TypedDict):
    status_code: int
    json: dict[str, Any]


class MockHttpxClient:
    def __init__(self, responses: list[HttpxResponses] = []) -> None:
        self.responses = [
            httpx.Response(
                status_code=response["status_code"],
                json=response["json"],
                request=httpx.Request("GET", "https://myorg.atlassian.net"),
            )
            for response in responses
        ]
        self._current_response_index = 0

    async def request(
        self, *args: tuple[Any], **kwargs: dict[str, Any]
    ) -> httpx.Response:
        if self._current_response_index == len(self.responses):
            logger.error(f"Response index {self._current_response_index}")
            logger.error(f"Responses length: {len(self.responses)}")
            raise httpx.HTTPError("No more responses")

        response = self.responses[self._current_response_index]
        self._current_response_index += 1
        return response


@pytest.mark.parametrize(
    "input, output, chunk_size",
    [
        ([1, 2, 4], [[1], [2], [4]], 1),
        ([1, 2, 4], [[1, 2], [4]], 2),
        ([1, 2, 3, 4, 5, 6, 7], [[1, 2, 3, 4, 5, 6, 7]], 7),
        ([1, 2, 3, 4, 5, 6, 7, 8, 9, 10], [[1, 2], [3, 4], [5, 6], [7, 8], [9, 10]], 2),
    ],
)
def test_turn_sequence_to_chunks(
    input: list[Any], output: list[list[Any]], chunk_size: int
) -> None:
    assert list(turn_sequence_to_chunks(input, chunk_size)) == output


@patch("client.base64.b64encode", return_value=b"token")
def test_sonarqube_client_will_produce_right_auth_header(
    _mock_b64encode: Any,
    mock_ocean_context: Any,
    monkeypatch: Any,
) -> None:
    values = [
        (
            SonarQubeClient(
                "https://sonarqube.com",
                "token",
                "organization_id",
                "app_host",
                False,
            ),
            {
                "headers": {
                    "Authorization": "Bearer token",
                    "Content-Type": "application/json",
                }
            },
        ),
        (
            SonarQubeClient(
                "https://sonarqube.com",
                "token",
                None,
                "app_host",
                False,
            ),
            {
                "headers": {
                    "Authorization": "Basic token",
                    "Content-Type": "application/json",
                }
            },
        ),
    ]
    for sonarqube_client, expected_output in values:
        sonarqube_client.http_client = MockHttpxClient([])  # type: ignore
        assert sonarqube_client.api_auth_params == expected_output


async def test_sonarqube_client_will_send_api_request(
    mock_ocean_context: Any,
    monkeypatch: Any,
) -> None:
    sonarqube_client = SonarQubeClient(
        "https://sonarqube.com",
        "token",
        "organization_id",
        "app_host",
        False,
    )

    sonarqube_client.http_client = MockHttpxClient(  # type: ignore
        [
            {"status_code": 200, "json": PURE_PROJECTS[0]},
            {"status_code": 200, "json": PURE_PROJECTS[1]},
        ]
    )

    response = await sonarqube_client._send_api_request(
        "/api/projects/search",
        "GET",
    )
    assert response == PURE_PROJECTS[0]


async def test_sonarqube_client_will_repeatedly_make_pagination_request(
    projects: list[dict[str, Any]], monkeypatch: Any, mock_ocean_context: Any
) -> None:
    sonarqube_client = SonarQubeClient(
        "https://sonarqube.com",
        "token",
        "organization_id",
        "app_host",
        False,
    )
    async with event_context("test_event"):
        sonarqube_client.http_client = MockHttpxClient(  # type: ignore
            [
                {
                    "status_code": 200,
                    "json": {
                        "paging": {"pageIndex": 1, "pageSize": 1, "total": 2},
                        "components": PURE_PROJECTS,
                    },
                },
                {
                    "status_code": 200,
                    "json": {
                        "paging": {"pageIndex": 2, "pageSize": 1, "total": 2},
                        "components": projects,
                    },
                },
            ]
        )

        count = 0
        async for _ in sonarqube_client._send_paginated_request(
            "/api/projects/search",
            "GET",
            "components",
        ):
            count += 1


async def test_pagination_with_large_dataset(
    mock_ocean_context: Any, monkeypatch: Any
) -> None:
    sonarqube_client = SonarQubeClient(
        "https://sonarqube.com",
        "token",
        "organization_id",
        "app_host",
        False,
    )
    mock_get_single_project = AsyncMock()
    mock_get_single_project.side_effect = lambda key: key

    # Mock three pages of results
    mock_responses = [
        {
            "status_code": 200,
            "json": {
                "paging": {"pageIndex": 1, "pageSize": 2, "total": 6},
                "components": [{"key": "project1"}, {"key": "project2"}],
            },
        },
        {
            "status_code": 200,
            "json": {
                "paging": {"pageIndex": 2, "pageSize": 2, "total": 6},
                "components": [{"key": "project3"}, {"key": "project4"}],
            },
        },
        {
            "status_code": 200,
            "json": {
                "paging": {"pageIndex": 3, "pageSize": 2, "total": 6},
                "components": [{"key": "project5"}, {"key": "project6"}],
            },
        },
    ]

    async with event_context("test_event"):

        monkeypatch.setattr(
            sonarqube_client, "get_single_project", mock_get_single_project
        )

        sonarqube_client.http_client = MockHttpxClient(mock_responses)  # type: ignore

        project_keys: list[Any] = []
        async for components in sonarqube_client.get_components():
            project_keys.extend(comp["key"] for comp in components)

        assert len(project_keys) == 6
        assert project_keys == [
            "project1",
            "project2",
            "project3",
            "project4",
            "project5",
            "project6",
        ]


async def test_get_components_is_called_with_correct_params(
    mock_ocean_context: Any,
    component_projects: list[dict[str, Any]],
    monkeypatch: Any,
) -> None:
    sonarqube_client = SonarQubeClient(
        "https://sonarqube.com",
        "token",
        "organization_id",
        "app_host",
        False,
    )
    mock_paginated_request = MagicMock()
    mock_paginated_request.__aiter__.return_value = ()

    async with event_context("test_event"):
        sonarqube_client.http_client = MockHttpxClient(  # type: ignore
            [
                {
                    "status_code": 200,
                    "json": {
                        "paging": {"pageIndex": 1, "pageSize": 1, "total": 2},
                        "components": component_projects,
                    },
                },
            ]
        )

        monkeypatch.setattr(
            sonarqube_client, "_send_paginated_request", mock_paginated_request
        )

        async for _ in sonarqube_client.get_components():
            pass

        mock_paginated_request.assert_any_call(
            endpoint="components/search_projects",
            data_key="components",
            method="GET",
            query_params=None,
        )


@pytest.mark.asyncio
async def test_get_single_component_is_called_with_correct_params(
    mock_ocean_context: Any,
) -> None:
    # Setup
    sonarqube_client = SonarQubeClient(
        base_url="https://sonarqube.com",
        api_key="token",
        organization_id="organization_id",
        app_host="app_host",
        is_onpremise=False,
    )

    mock_response = {"component": PURE_PROJECTS[0]}

    with patch.object(
        sonarqube_client, "_send_api_request", new_callable=AsyncMock
    ) as mock_request:
        mock_request.return_value = mock_response

        result = await sonarqube_client.get_single_component(PURE_PROJECTS[0])

        # Verify
        mock_request.assert_awaited_once_with(
            endpoint="components/show",
            query_params={"component": PURE_PROJECTS[0]["key"]},
        )
        assert result == PURE_PROJECTS[0]


async def test_get_measures_is_called_with_correct_params(
    mock_ocean_context: Any,
    monkeypatch: Any,
) -> None:
    sonarqube_client = SonarQubeClient(
        "https://sonarqube.com",
        "token",
        "organization_id",
        "app_host",
        False,
    )
    mock_paginated_request = AsyncMock()
    mock_paginated_request.return_value = {}

    sonarqube_client.http_client = MockHttpxClient(  # type: ignore
        [
            {"status_code": 200, "json": PURE_PROJECTS[0]},
        ]
    )

    monkeypatch.setattr(sonarqube_client, "_send_api_request", mock_paginated_request)

    await sonarqube_client.get_measures(PURE_PROJECTS[0]["key"])
    mock_paginated_request.assert_called()

    sonarqube_client.metrics = ["coverage", "bugs"]
    await sonarqube_client.get_measures(PURE_PROJECTS[0]["key"])
    mock_paginated_request.assert_awaited_with(
        endpoint="measures/component",
        query_params={
            "component": PURE_PROJECTS[0]["key"],
            "metricKeys": "coverage,bugs",
        },
    )


async def test_get_branches_is_called_with_correct_params(
    mock_ocean_context: Any,
    monkeypatch: Any,
) -> None:
    sonarqube_client = SonarQubeClient(
        "https://sonarqube.com",
        "token",
        "organization_id",
        "app_host",
        False,
    )
    mock_paginated_request = AsyncMock()
    mock_paginated_request.return_value = {}
    # mock_paginated_request.get.return_value = {}

    sonarqube_client.http_client = MockHttpxClient(  # type: ignore
        [
            {"status_code": 200, "json": PURE_PROJECTS[0]},
        ]
    )

    monkeypatch.setattr(sonarqube_client, "_send_api_request", mock_paginated_request)

    await sonarqube_client.get_branches(PURE_PROJECTS[0]["key"])

    mock_paginated_request.assert_any_call(
        endpoint="project_branches/list",
        query_params={"project": PURE_PROJECTS[0]["key"]},
    )


async def test_get_single_project_is_called_with_correct_params(
    mock_ocean_context: Any,
    monkeypatch: Any,
) -> None:
    sonarqube_client = SonarQubeClient(
        "https://sonarqube.com",
        "token",
        "organization_id",
        "app_host",
        False,
    )

    mock_get_measures = AsyncMock()
    mock_get_measures.return_value = {}
    mock_get_branches = AsyncMock()
    mock_get_branches.return_value = [{"isMain": True}]

    sonarqube_client.http_client = MockHttpxClient([])  # type: ignore
    monkeypatch.setattr(sonarqube_client, "get_measures", mock_get_measures)
    monkeypatch.setattr(sonarqube_client, "get_branches", mock_get_branches)

    await sonarqube_client.get_single_project(PURE_PROJECTS[0])

    mock_get_measures.assert_any_call(PURE_PROJECTS[0]["key"])

    mock_get_branches.assert_any_call(PURE_PROJECTS[0]["key"])


async def test_projects_will_return_correct_data(
    mock_event_context: Any, mock_ocean_context: Any, monkeypatch: Any
) -> None:
    async with event_context("test_event"):
        sonarqube_client = SonarQubeClient(
            "https://sonarqube.com",
            "token",
            "organization_id",
            "app_host",
            False,
        )
        mock_paginated_request = MagicMock()
        mock_paginated_request.__aiter__.return_value = PURE_PROJECTS[0]

        monkeypatch.setattr(
            sonarqube_client, "_send_paginated_request", mock_paginated_request
        )

        async for _ in sonarqube_client.get_projects():
            pass

        mock_paginated_request.assert_any_call(
            endpoint="projects/search",
            data_key="components",
            method="GET",
            query_params={"organization": sonarqube_client.organization_id},
        )


async def test_get_analysis_by_project_processes_data_correctly(
    mock_ocean_context: Any,
    monkeypatch: Any,
) -> None:
    sonarqube_client = SonarQubeClient(
        "https://sonarqube.com",
        "token",
        "organization_id",
        "app_host",
        False,
    )

    mock_response = {
        "paging": {"pageIndex": 1, "pageSize": 1, "total": 1},
        "activityFeed": [
            {
                "type": "analysis",
                "data": {
                    "branch": {
                        "name": "main",
                        "analysisDate": "2024-01-01",
                        "commit": "abc123",
                    }
                },
            },
            {"type": "not_analysis", "data": {}},
        ],
    }

    sonarqube_client.http_client = MockHttpxClient(
        [{"status_code": 200, "json": mock_response}]  # type: ignore
    )

    component = {"key": "test-project"}
    results = []
    async for analysis_data in sonarqube_client.get_analysis_by_project(component):
        results.extend(analysis_data)

    assert len(results) == 1
    assert results[0]["__branchName"] == "main"
    assert results[0]["__analysisDate"] == "2024-01-01"
    assert results[0]["__commit"] == "abc123"
    assert results[0]["__component"] == component
    assert results[0]["__project"] == "test-project"


async def test_get_all_portfolios_processes_subportfolios(
    mock_ocean_context: Any,
    monkeypatch: Any,
) -> None:
    mock_get_portfolio_details = AsyncMock()
    mock_get_portfolio_details.side_effect = lambda key: {"key": key, "subViews": []}
    sonarqube_client = SonarQubeClient(
        "https://sonarqube.com",
        "token",
        None,
        "app_host",
        False,
    )

    monkeypatch.setattr(
        sonarqube_client, "_get_portfolio_details", mock_get_portfolio_details
    )

    portfolio_response = {"views": [{"key": "portfolio1"}, {"key": "portfolio2"}]}

    sonarqube_client.http_client = MockHttpxClient(
        [  # type: ignore
            {"status_code": 200, "json": portfolio_response},
        ]
    )

    portfolio_keys = set()
    async for portfolios in sonarqube_client.get_all_portfolios():
        for portfolio in portfolios:
            portfolio_keys.add(portfolio.get("key"))

    assert portfolio_keys == {"portfolio1", "portfolio2"}


def test_sanity_check_handles_errors(
    mock_ocean_context: Any,
    monkeypatch: Any,
) -> None:
    sonarqube_client = SonarQubeClient(
        "https://sonarqube.com",
        "token",
        "organization_id",
        "app_host",
        False,
    )

    # Test successful response
    with patch("httpx.get") as mock_get:
        mock_get.return_value = httpx.Response(
            status_code=200,
            json={"status": "UP", "version": "1.0"},
            headers={"content-type": "application/json"},
            request=httpx.Request("GET", "https://sonarqube.com"),
        )
        sonarqube_client.sanity_check()

    # Test HTTP error
    with patch("httpx.get") as mock_get:
        mock_get.side_effect = httpx.HTTPStatusError(
            "Error",
            request=httpx.Request("GET", "https://sonarqube.com"),
            response=httpx.Response(
                500, request=httpx.Request("GET", "https://sonarqube.com")
            ),
        )
        with pytest.raises(httpx.HTTPStatusError):
            sonarqube_client.sanity_check()


async def test_get_pull_requests_for_project(
    mock_ocean_context: Any,
    monkeypatch: Any,
) -> None:
    sonarqube_client = SonarQubeClient(
        "https://sonarqube.com",
        "token",
        "organization_id",
        "app_host",
        False,
    )

    mock_prs = [
        {"key": "pr1", "title": "First PR"},
        {"key": "pr2", "title": "Second PR"},
    ]

    sonarqube_client.http_client = MockHttpxClient(
        [{"status_code": 200, "json": {"pullRequests": mock_prs}}]  # type: ignore
    )

    result = await sonarqube_client.get_pull_requests_for_project("project1")
    assert result == mock_prs
    assert len(result) == 2


async def test_get_pull_request_measures(
    mock_ocean_context: Any,
    monkeypatch: Any,
) -> None:
    sonarqube_client = SonarQubeClient(
        "https://sonarqube.com",
        "token",
        "organization_id",
        "app_host",
        False,
    )

    sonarqube_client.metrics = ["coverage", "bugs"]
    mock_measures = [
        {"metric": "coverage", "value": "85.5"},
        {"metric": "bugs", "value": "12"},
    ]

    sonarqube_client.http_client = MockHttpxClient(
        [  # type: ignore
            {
                "status_code": 200,
                "json": {"component": {"key": "project1", "measures": mock_measures}},
            }
        ]
    )

    result = await sonarqube_client.get_pull_request_measures("project1", "pr1")
    assert result == mock_measures


async def test_get_analysis_for_task_handles_missing_data(
    mock_ocean_context: Any,
    monkeypatch: Any,
) -> None:
    sonarqube_client = SonarQubeClient(
        "https://sonarqube.com",
        "token",
        "organization_id",
        "app_host",
        False,
    )

    # Mock responses for both task and analysis requests
    sonarqube_client.http_client = MockHttpxClient(
        [  # type: ignore
            {"status_code": 200, "json": {"task": {"analysisId": "analysis1"}}},
            {"status_code": 200, "json": {"activityFeed": []}},  # Empty analysis data
        ]
    )

    webhook_data = {"taskId": "task1", "project": {"key": "project1"}}

    result = await sonarqube_client.get_analysis_for_task(webhook_data)
    assert result == {}  # Should return empty dict when no analysis found


async def test_get_issues_by_component_handles_404(
    mock_ocean_context: Any,
    monkeypatch: Any,
) -> None:
    sonarqube_client = SonarQubeClient(
        "https://sonarqube.com",
        "token",
        "organization_id",
        "app_host",
        False,
    )

    sonarqube_client.http_client = MockHttpxClient(
        [  # type: ignore
            {"status_code": 404, "json": {"errors": [{"msg": "Component not found"}]}}
        ]
    )

    with pytest.raises(httpx.HTTPStatusError) as exc_info:
        async for _ in sonarqube_client.get_issues_by_component({"key": "nonexistent"}):
            pass

    assert exc_info.value.response.status_code == 404


async def test_get_measures_empty_metrics(
    mock_ocean_context: Any,
    monkeypatch: Any,
) -> None:
    sonarqube_client = SonarQubeClient(
        "https://sonarqube.com",
        "token",
        "organization_id",
        "app_host",
        False,
    )

    sonarqube_client.metrics = []  # Empty metrics list

    sonarqube_client.http_client = MockHttpxClient(
        [  # type: ignore
            {
                "status_code": 200,
                "json": {"component": {"key": "project1", "measures": []}},
            }
        ]
    )

    result = await sonarqube_client.get_measures("project1")
    assert result == []


async def test_get_branches_main_branch_missing(
    mock_ocean_context: Any,
    monkeypatch: Any,
) -> None:
    sonarqube_client = SonarQubeClient(
        "https://sonarqube.com",
        "token",
        "organization_id",
        "app_host",
        False,
    )

    # Mock branches without a main branch
    sonarqube_client.http_client = MockHttpxClient(
        [  # type: ignore
            {
                "status_code": 200,
                "json": {
                    "branches": [
                        {"name": "feature1", "isMain": False},
                        {"name": "feature2", "isMain": False},
                    ]
                },
            }
        ]
    )

    project = {"key": "project1"}
    result = await sonarqube_client.get_branches(project["key"])
    assert len(result) == 2
    assert all(not branch["isMain"] for branch in result)


async def test_create_webhook_payload_for_project_no_organization(
    mock_ocean_context: Any,
    monkeypatch: Any,
) -> None:
    """Test webhook payload creation without organization"""
    sonarqube_client = SonarQubeClient(
        "https://sonarqube.com",
        "token",
        None,  # No organization
        "http://app.host",
        False,
    )

    sonarqube_client.webhook_invoke_url = "http://app.host/webhook"
    sonarqube_client.http_client = MockHttpxClient(
        [  # type: ignore
            {"status_code": 200, "json": {"webhooks": []}}  # No existing webhooks
        ]
    )

    result = await sonarqube_client._create_webhook_payload_for_project("project1")
    assert "name" in result
    assert result["name"] == "Port Ocean Webhook"
    assert "project" in result
    assert result["project"] == "project1"


async def test_create_webhook_payload_for_project_with_organization(
    mock_ocean_context: Any,
    monkeypatch: Any,
) -> None:
    """Test webhook payload creation with organization"""
    sonarqube_client = SonarQubeClient(
        "https://sonarqube.com",
        "token",
        "test-org",
        "http://app.host",
        False,
    )

    sonarqube_client.webhook_invoke_url = "http://app.host/webhook"
    sonarqube_client.http_client = MockHttpxClient(
        [{"status_code": 200, "json": {"webhooks": []}}]  # type: ignore
    )

    result = await sonarqube_client._create_webhook_payload_for_project("project1")

    assert "name" in result
    assert result["name"] == "Port Ocean Webhook"
    assert "project" in result
    assert result["project"] == "project1"
    assert "organization" in result
    assert result["organization"] == "test-org"


async def test_create_webhook_payload_existing_webhook(
    mock_ocean_context: Any,
    monkeypatch: Any,
) -> None:
    """Test webhook payload creation when webhook already exists"""
    sonarqube_client = SonarQubeClient(
        "https://sonarqube.com",
        "token",
        None,
        "http://app.host",
        False,
    )

    sonarqube_client.webhook_invoke_url = "http://app.host/webhook"
    sonarqube_client.http_client = MockHttpxClient(
        [  # type: ignore
            {
                "status_code": 200,
                "json": {
                    "webhooks": [
                        {
                            "url": "http://app.host/webhook"
                        }  # Existing webhook with same URL
                    ]
                },
            }
        ]
    )

    result = await sonarqube_client._create_webhook_payload_for_project("project1")
    assert result == {}  # Should return empty dict when webhook exists


async def test_create_webhooks_for_projects(
    mock_ocean_context: Any,
    monkeypatch: Any,
) -> None:
    """Test webhook creation for multiple projects"""
    sonarqube_client = SonarQubeClient(
        "https://sonarqube.com",
        "token",
        None,
        "http://app.host",
        False,
    )

    sonarqube_client.webhook_invoke_url = "http://app.host/webhook"

    # Mock responses for multiple webhook creations
    mock_responses = [
        {"status_code": 200, "json": {"webhook": "created1"}},
        {"status_code": 200, "json": {"webhook": "created2"}},
    ]

    sonarqube_client.http_client = MockHttpxClient(mock_responses)  # type: ignore

    webhook_payloads = [
        {"name": "Port Ocean Webhook", "project": "project1"},
        {"name": "Port Ocean Webhook", "project": "project2"},
    ]

    await sonarqube_client._create_webhooks_for_projects(webhook_payloads)


async def test_get_or_create_webhook_url_error_handling(
    mock_ocean_context: Any,
    monkeypatch: Any,
) -> None:
    """Test webhook creation error handling"""
    sonarqube_client = SonarQubeClient(
        "https://sonarqube.com",
        "token",
        "test-org",
        "http://app.host",
        False,
    )

    sonarqube_client.webhook_invoke_url = "http://app.host/webhook"

    # Mock responses including an error
    mock_responses = [
        # Get projects response
        {
            "status_code": 200,
            "json": {
                "paging": {"pageIndex": 1, "pageSize": 1, "total": 1},
                "components": [{"key": "project1"}],
            },
        },
        # Check webhooks - returns error
        {"status_code": 404, "json": {"errors": [{"msg": "Project not found"}]}},
    ]

    async with event_context("test_event"):
        sonarqube_client.http_client = MockHttpxClient(mock_responses)  # type: ignore

        with pytest.raises(httpx.HTTPStatusError) as exc_info:
            await sonarqube_client.get_or_create_webhook_url()

        assert exc_info.value.response.status_code == 404


async def test_create_webhook_payload_for_project_different_url(
    mock_ocean_context: Any,
    monkeypatch: Any,
) -> None:
    """Test webhook payload creation when different webhook URL exists"""
    sonarqube_client = SonarQubeClient(
        "https://sonarqube.com",
        "token",
        None,
        "http://app.host",
        False,
    )

    sonarqube_client.webhook_invoke_url = "http://app.host/webhook"
    sonarqube_client.http_client = MockHttpxClient(
        [  # type: ignore
            {
                "status_code": 200,
                "json": {"webhooks": [{"url": "http://different.url/webhook"}]},
            }
        ]
    )

    result = await sonarqube_client._create_webhook_payload_for_project("project1")

    assert "name" in result
    assert result["name"] == "Port Ocean Webhook"
    assert "project" in result
    assert result["project"] == "project1"


async def test_get_custom_projects(
    mock_ocean_context: Any,
    monkeypatch: Any,
) -> None:
    sonarqube_client = SonarQubeClient(
        "https://sonarqube.com",
        "token",
        "organization_id",
        "app_host",
        False,
    )

    # MOCK
    sonarqube_client.http_client = MockHttpxClient(
        [
            {
                "status_code": 200,
                "json": {
                    "components": [{"key": "project1"}],
                    "paging": {"pageIndex": 1, "pageSize": 100, "total": 1},
                },
            }
        ]  # type: ignore
    )

    # ACT
    async for projects in sonarqube_client.get_custom_projects():
        # ASSERT
        assert projects == [{"key": "project1"}]


async def test_get_custom_projects_with_enrich_project(
    mock_ocean_context: Any,
    mock_event_context: Any,
    monkeypatch: Any,
) -> None:
    """Test get_projects with enrich_project=True ensures each project is enriched"""
    async with event_context("test_event"):
        sonarqube_client = SonarQubeClient(
            "https://sonarqube.com",
            "token",
            "organization_id",
            "app_host",
            False,
        )

        # MOCK
        mock_projects = [
            {"key": "project1", "name": "Project One"},
            {"key": "project2", "name": "Project Two"},
        ]

        enriched_projects = [
            {
                "key": "project1",
                "name": "Project One",
                "__measures": [{"metric": "coverage", "value": "85.5"}],
                "__branches": [{"name": "main", "isMain": True}],
                "__branch": {"name": "main", "isMain": True},
                "__link": "https://sonarqube.com/dashboard?id=project1",
            },
            {
                "key": "project2",
                "name": "Project Two",
                "__measures": [{"metric": "coverage", "value": "72.0"}],
                "__branches": [{"name": "main", "isMain": True}],
                "__branch": {"name": "main", "isMain": True},
                "__link": "https://sonarqube.com/dashboard?id=project2",
            },
        ]

        async def mock_paginated_generator(
            *args: tuple[Any], **kwargs: dict[str, Any]
        ) -> AsyncGenerator[list[dict[str, Any]], None]:
            yield mock_projects

        monkeypatch.setattr(
            sonarqube_client, "_send_paginated_request", mock_paginated_generator
        )

        # Mock get_single_project to return enriched projects
        async def mock_get_single_project(project: dict[str, Any]) -> dict[str, Any]:
            return next(
                (p for p in enriched_projects if p["key"] == project["key"]), project
            )

        monkeypatch.setattr(
            sonarqube_client, "get_single_project", mock_get_single_project
        )

        # ACT
        results = []
        async for projects_batch in sonarqube_client.get_custom_projects(
            enrich_project=True
        ):
            results.extend(projects_batch)

        # ASSERT
        assert len(results) == 2
        for project in results:
            assert "__measures" in project
            assert "__branches" in project
            assert "__branch" in project
            assert "__link" in project

        assert all(project["key"] in ["project1", "project2"] for project in results)


<<<<<<< HEAD
async def test_issues_pagination_limit(
    mock_ocean_context: Any,
    monkeypatch: Any,
) -> None:
    """Test that issue pagination stops when reaching the maximum limit of 10,000 issues"""
    sonarqube_client = SonarQubeClient(
        "https://sonarqube.com",
        "token",
        "organization_id",
        "app_host",
        False,
    )

    # Mock responses that would exceed the 10,000 issue limit
    # Using PAGE_SIZE of 100 as defined in the code
    mock_responses = [
        *[
            {
                "status_code": 200,
                "json": {
                    "paging": {"pageIndex": i, "pageSize": 100, "total": 15000},
                    "issues": [
                        {"key": f"issue{j}"} for j in range((i - 1) * 100, i * 100)
                    ],
                },
            }
            for i in range(1, 101)  # 100 pages of 100 issues each = 10,000 issues
        ],
        # This response should never be reached due to the limit
        {
            "status_code": 200,
            "json": {
                "paging": {"pageIndex": 101, "pageSize": 100, "total": 15000},
                "issues": [{"key": f"issue{i}"} for i in range(10000, 10100)],
            },
        },
    ]

    sonarqube_client.http_client = MockHttpxClient(mock_responses)  # type: ignore

    # Test with issues endpoint
    component = {"key": "test-project"}
    issues = []
    async for batch in sonarqube_client.get_issues_by_component(component):
        issues.extend(batch)

    # Verify we only got 10,000 issues and stopped pagination
    assert len(issues) == 10000
    assert all(issue["key"].startswith("issue") for issue in issues)
    assert all(
        int(issue["key"][5:]) < 10000 for issue in issues
    )  # All issue numbers < 10000
=======
@pytest.mark.asyncio
async def test_sonarqube_client_normalizes_trailing_slashes(
    mock_ocean_context: Any,
) -> None:
    """Test that SonarQubeClient strips trailing slashes from base_url and app_host, and handles app_host=None"""
    # Test 1: Trailing slashes in base_url and app_host
    client = SonarQubeClient(
        base_url="https://sonarqube.com/",
        api_key="token",
        organization_id="organization_id",
        app_host="http://app.host//",
        is_onpremise=False,
        metrics=["coverage"],
    )
    assert client.base_url == "https://sonarqube.com"
    assert client.app_host == "http://app.host"
    assert client.webhook_invoke_url == "http://app.host/integration/webhook"

    # Test 2: app_host=None
    client_without_app_host = SonarQubeClient(
        base_url="https://sonarqube.com/",
        api_key="token",
        organization_id="organization_id",
        app_host=None,
        is_onpremise=False,
        metrics=["coverage"],
    )
    assert client_without_app_host.base_url == "https://sonarqube.com"
    assert client_without_app_host.app_host is None
    assert client_without_app_host.webhook_invoke_url == ""
>>>>>>> 0e3d61c2
<|MERGE_RESOLUTION|>--- conflicted
+++ resolved
@@ -1001,7 +1001,6 @@
         assert all(project["key"] in ["project1", "project2"] for project in results)
 
 
-<<<<<<< HEAD
 async def test_issues_pagination_limit(
     mock_ocean_context: Any,
     monkeypatch: Any,
@@ -1054,7 +1053,8 @@
     assert all(
         int(issue["key"][5:]) < 10000 for issue in issues
     )  # All issue numbers < 10000
-=======
+
+    
 @pytest.mark.asyncio
 async def test_sonarqube_client_normalizes_trailing_slashes(
     mock_ocean_context: Any,
@@ -1084,5 +1084,4 @@
     )
     assert client_without_app_host.base_url == "https://sonarqube.com"
     assert client_without_app_host.app_host is None
-    assert client_without_app_host.webhook_invoke_url == ""
->>>>>>> 0e3d61c2
+    assert client_without_app_host.webhook_invoke_url == ""