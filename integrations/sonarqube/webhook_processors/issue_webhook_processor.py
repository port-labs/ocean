from typing import cast
from initialize_client import init_sonar_client
from webhook_processors.base_webhook_processor import BaseSonarQubeWebhookProcessor
from port_ocean.core.handlers.port_app_config.models import ResourceConfig
from typing import cast

from port_ocean.core.handlers.webhook.webhook_event import (
    EventPayload,
    WebhookEvent,
    WebhookEventRawResults,
)
<<<<<<< HEAD

from integration import (
    ObjectKind,
    SonarQubeIssueResourceConfig,
)
=======
from integration import ObjectKind, SonarQubeIssueResourceConfig
>>>>>>> 2d9e0026


class IssueWebhookProcessor(BaseSonarQubeWebhookProcessor):
    async def get_matching_kinds(self, event: WebhookEvent) -> list[str]:
        return [ObjectKind.ISSUES]

    async def handle_event(
        self, payload: EventPayload, resource_config: ResourceConfig
    ) -> WebhookEventRawResults:

        sonar_client = init_sonar_client()

        selector = cast(SonarQubeIssueResourceConfig, resource_config).selector
        query_params = selector.generate_request_params()

        project = await sonar_client.get_single_component(payload["project"])
<<<<<<< HEAD

        updated_issue_results = []

        async for updated_issue in sonar_client.get_issues_by_component(
            project, query_params
        ):
            updated_issue_results.extend(updated_issue)
=======
        issues = []
        selector = cast(SonarQubeIssueResourceConfig, resource_config).selector
        query_params = selector.generate_request_params()

        async for issues_batch in sonar_client.get_issues_by_component(
            project, query_params
        ):
            issues.extend(issues_batch)
>>>>>>> 2d9e0026

        return WebhookEventRawResults(
            updated_raw_results=updated_issue_results,
            deleted_raw_results=[],
        )<|MERGE_RESOLUTION|>--- conflicted
+++ resolved
@@ -9,15 +9,7 @@
     WebhookEvent,
     WebhookEventRawResults,
 )
-<<<<<<< HEAD
-
-from integration import (
-    ObjectKind,
-    SonarQubeIssueResourceConfig,
-)
-=======
 from integration import ObjectKind, SonarQubeIssueResourceConfig
->>>>>>> 2d9e0026
 
 
 class IssueWebhookProcessor(BaseSonarQubeWebhookProcessor):
@@ -27,22 +19,12 @@
     async def handle_event(
         self, payload: EventPayload, resource_config: ResourceConfig
     ) -> WebhookEventRawResults:
-
         sonar_client = init_sonar_client()
 
         selector = cast(SonarQubeIssueResourceConfig, resource_config).selector
         query_params = selector.generate_request_params()
 
         project = await sonar_client.get_single_component(payload["project"])
-<<<<<<< HEAD
-
-        updated_issue_results = []
-
-        async for updated_issue in sonar_client.get_issues_by_component(
-            project, query_params
-        ):
-            updated_issue_results.extend(updated_issue)
-=======
         issues = []
         selector = cast(SonarQubeIssueResourceConfig, resource_config).selector
         query_params = selector.generate_request_params()
@@ -51,7 +33,6 @@
             project, query_params
         ):
             issues.extend(issues_batch)
->>>>>>> 2d9e0026
 
         return WebhookEventRawResults(
             updated_raw_results=updated_issue_results,
