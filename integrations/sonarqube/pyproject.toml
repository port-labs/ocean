--- conflicted
+++ resolved
@@ -1,10 +1,6 @@
 [tool.poetry]
 name = "sonarqube"
-<<<<<<< HEAD
-version = "0.1.95"
-=======
-version = "0.1.99"
->>>>>>> d07916c9
+version = "0.1.100"
 description = "SonarQube projects and code quality analysis integration"
 authors = ["Port Team <support@getport.io>"]
 
