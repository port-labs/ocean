--- conflicted
+++ resolved
@@ -1,10 +1,6 @@
 [tool.poetry]
 name = "sonarqube"
-<<<<<<< HEAD
-version = "0.1.51"
-=======
-version = "0.1.70"
->>>>>>> 52d84eae
+version = "0.1.71"
 description = "SonarQube projects and code quality analysis integration"
 authors = ["Port Team <support@getport.io>"]
 
