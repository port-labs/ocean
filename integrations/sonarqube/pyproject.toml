[tool.poetry]
name = "sonarqube"
version = "0.1.207"
description = "SonarQube projects and code quality analysis integration"
authors = ["Port Team <support@getport.io>"]

[tool.poetry.dependencies]
python = "^3.12"
<<<<<<< HEAD
port_ocean = {extras = ["cli"], version = "^0.24.22"}
=======
port_ocean = {version = "^0.24.22", extras = ["cli"]}
>>>>>>> abd4b341
rich = "^13.5.2"
cookiecutter = "^2.3.0"

[tool.poetry.group.dev.dependencies]
# uncomment this if you want to debug the ocean core together with your integration
# port_ocean = { path = '../../', develop = true, extras = ['all'] }
black = "^24.4.2"
mypy = "^1.3.0"
pylint = ">=2.17.4,<4.0.0"
pytest = ">=8.2,<9.0"
pytest-asyncio = ">=0.24.0"
pytest-httpx = ">=0.30.0"
pytest-xdist = "^3.6.1"
ruff = "^0.6.3"
towncrier = "^23.6.0"
cryptography = "^44.0.1"

[tool.towncrier]
directory = "changelog"
filename = "CHANGELOG.md"
title_format = "## {version} ({project_date})"
underlines = [""]

  [[tool.towncrier.type]]
  directory = "breaking"
  name = "Breaking Changes"
  showcontent = true

  [[tool.towncrier.type]]
  directory = "deprecation"
  name = "Deprecations"
  showcontent = true

  [[tool.towncrier.type]]
  directory = "feature"
  name = "Features"
  showcontent = true

  [[tool.towncrier.type]]
  directory = "improvement"
  name = "Improvements"
  showcontent = true

  [[tool.towncrier.type]]
  directory = "bugfix"
  name = "Bug Fixes"
  showcontent = true

  [[tool.towncrier.type]]
  directory = "doc"
  name = "Improved Documentation"
  showcontent = true

[build-system]
requires = ["poetry-core>=1.0.0"]
build-backend = "poetry.core.masonry.api"

[tool.mypy]
exclude = [
    'venv',
    '.venv',
]
plugins = [
    "pydantic.mypy"
]

follow_imports = "silent"
warn_redundant_casts = true
warn_unused_ignores = true
disallow_any_generics = true
check_untyped_defs = true
no_implicit_reexport = true

# for strict mypy: (this is the tricky one :-))
disallow_untyped_defs = true


[tool.ruff]
# Never enforce `E501` (line length violations).
ignore = ["E501"]

[tool.pydantic-mypy]
init_forbid_extra = true
init_typed = true
warn_required_dynamic_aliases = true
warn_untyped_fields = true

[tool.black]
line-length = 88
target-version = ['py311']
include = '\.pyi?$'
exclude = '''
/(
  \scripts
  \.toml
  |\.sh
  |\.git
  |\.ini
  |Dockerfile
  |\.venv
)/
'''

[tool.pytest.ini_options]
asyncio_mode = "auto"
asyncio_default_fixture_loop_scope = "function"
addopts = "-vv -n auto ./tests"<|MERGE_RESOLUTION|>--- conflicted
+++ resolved
@@ -6,11 +6,7 @@
 
 [tool.poetry.dependencies]
 python = "^3.12"
-<<<<<<< HEAD
-port_ocean = {extras = ["cli"], version = "^0.24.22"}
-=======
 port_ocean = {version = "^0.24.22", extras = ["cli"]}
->>>>>>> abd4b341
 rich = "^13.5.2"
 cookiecutter = "^2.3.0"
 
