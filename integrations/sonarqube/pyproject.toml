[tool.poetry]
name = "sonarqube"
<<<<<<< HEAD
version = "0.1.118"
=======
version = "0.1.120"
>>>>>>> 47aa14e7
description = "SonarQube projects and code quality analysis integration"
authors = ["Port Team <support@getport.io>"]

[tool.poetry.dependencies]
python = "^3.12"
port_ocean = {version = "^0.15.2", extras = ["cli"]}
rich = "^13.5.2"
cookiecutter = "^2.3.0"

[tool.poetry.group.dev.dependencies]
# uncomment this if you want to debug the ocean core together with your integration
# port_ocean = { path = '../../', develop = true, extras = ['all'] }
black = "^24.4.2"
mypy = "^1.3.0"
pylint = ">=2.17.4,<4.0.0"
pytest = ">=8.2,<9.0"
pytest-asyncio = ">=0.24.0"
pytest-httpx = ">=0.30.0"
pytest-xdist = "^3.6.1"
ruff = "^0.6.3"
towncrier = "^23.6.0"
cryptography = "^43.0.1"

[tool.towncrier]
directory = "changelog"
filename = "CHANGELOG.md"
title_format = "## {version} ({project_date})"
underlines = [""]

  [[tool.towncrier.type]]
  directory = "breaking"
  name = "Breaking Changes"
  showcontent = true

  [[tool.towncrier.type]]
  directory = "deprecation"
  name = "Deprecations"
  showcontent = true

  [[tool.towncrier.type]]
  directory = "feature"
  name = "Features"
  showcontent = true

  [[tool.towncrier.type]]
  directory = "improvement"
  name = "Improvements"
  showcontent = true

  [[tool.towncrier.type]]
  directory = "bugfix"
  name = "Bug Fixes"
  showcontent = true

  [[tool.towncrier.type]]
  directory = "doc"
  name = "Improved Documentation"
  showcontent = true

[build-system]
requires = ["poetry-core>=1.0.0"]
build-backend = "poetry.core.masonry.api"

[tool.mypy]
exclude = [
    'venv',
    '.venv',
]
plugins = [
    "pydantic.mypy"
]

follow_imports = "silent"
warn_redundant_casts = true
warn_unused_ignores = true
disallow_any_generics = true
check_untyped_defs = true
no_implicit_reexport = true

# for strict mypy: (this is the tricky one :-))
disallow_untyped_defs = true


[tool.ruff]
# Never enforce `E501` (line length violations).
ignore = ["E501"]

[tool.pydantic-mypy]
init_forbid_extra = true
init_typed = true
warn_required_dynamic_aliases = true
warn_untyped_fields = true

[tool.black]
line-length = 88
target-version = ['py311']
include = '\.pyi?$'
exclude = '''
/(
  \scripts
  \.toml
  |\.sh
  |\.git
  |\.ini
  |Dockerfile
  |\.venv
)/
'''

[tool.pytest.ini_options]
asyncio_mode = "auto"
asyncio_default_fixture_loop_scope = "function"
addopts = "-vv -n auto ./tests"<|MERGE_RESOLUTION|>--- conflicted
+++ resolved
@@ -1,10 +1,6 @@
 [tool.poetry]
 name = "sonarqube"
-<<<<<<< HEAD
-version = "0.1.118"
-=======
-version = "0.1.120"
->>>>>>> 47aa14e7
+version = "0.1.121"
 description = "SonarQube projects and code quality analysis integration"
 authors = ["Port Team <support@getport.io>"]
 
