--- conflicted
+++ resolved
@@ -1,10 +1,6 @@
 [tool.poetry]
 name = "sonarqube"
-<<<<<<< HEAD
-version = "0.1.89"
-=======
 version = "0.1.90"
->>>>>>> a0c63609
 description = "SonarQube projects and code quality analysis integration"
 authors = ["Port Team <support@getport.io>"]
 
