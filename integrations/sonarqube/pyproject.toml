[tool.poetry]
name = "sonarqube"
<<<<<<< HEAD
version = "0.1.125"
=======
version = "0.1.136"
>>>>>>> 6a62d813
description = "SonarQube projects and code quality analysis integration"
authors = ["Port Team <support@getport.io>"]

[tool.poetry.dependencies]
python = "^3.12"
port_ocean = {version = "^0.18.1", extras = ["cli"]}
rich = "^13.5.2"
cookiecutter = "^2.3.0"

[tool.poetry.group.dev.dependencies]
# uncomment this if you want to debug the ocean core together with your integration
# port_ocean = { path = '../../', develop = true, extras = ['all'] }
black = "^24.4.2"
mypy = "^1.3.0"
pylint = ">=2.17.4,<4.0.0"
pytest = ">=8.2,<9.0"
pytest-asyncio = ">=0.24.0"
pytest-httpx = ">=0.30.0"
pytest-xdist = "^3.6.1"
ruff = "^0.6.3"
towncrier = "^23.6.0"
cryptography = "^43.0.1"

[tool.towncrier]
directory = "changelog"
filename = "CHANGELOG.md"
title_format = "## {version} ({project_date})"
underlines = [""]

  [[tool.towncrier.type]]
  directory = "breaking"
  name = "Breaking Changes"
  showcontent = true

  [[tool.towncrier.type]]
  directory = "deprecation"
  name = "Deprecations"
  showcontent = true

  [[tool.towncrier.type]]
  directory = "feature"
  name = "Features"
  showcontent = true

  [[tool.towncrier.type]]
  directory = "improvement"
  name = "Improvements"
  showcontent = true

  [[tool.towncrier.type]]
  directory = "bugfix"
  name = "Bug Fixes"
  showcontent = true

  [[tool.towncrier.type]]
  directory = "doc"
  name = "Improved Documentation"
  showcontent = true

[build-system]
requires = ["poetry-core>=1.0.0"]
build-backend = "poetry.core.masonry.api"

[tool.mypy]
exclude = [
    'venv',
    '.venv',
]
plugins = [
    "pydantic.mypy"
]

follow_imports = "silent"
warn_redundant_casts = true
warn_unused_ignores = true
disallow_any_generics = true
check_untyped_defs = true
no_implicit_reexport = true

# for strict mypy: (this is the tricky one :-))
disallow_untyped_defs = true


[tool.ruff]
# Never enforce `E501` (line length violations).
ignore = ["E501"]

[tool.pydantic-mypy]
init_forbid_extra = true
init_typed = true
warn_required_dynamic_aliases = true
warn_untyped_fields = true

[tool.black]
line-length = 88
target-version = ['py311']
include = '\.pyi?$'
exclude = '''
/(
  \scripts
  \.toml
  |\.sh
  |\.git
  |\.ini
  |Dockerfile
  |\.venv
)/
'''

[tool.pytest.ini_options]
asyncio_mode = "auto"
asyncio_default_fixture_loop_scope = "function"
addopts = "-vv -n auto ./tests"<|MERGE_RESOLUTION|>--- conflicted
+++ resolved
@@ -1,10 +1,6 @@
 [tool.poetry]
 name = "sonarqube"
-<<<<<<< HEAD
-version = "0.1.125"
-=======
-version = "0.1.136"
->>>>>>> 6a62d813
+version = "0.1.137"
 description = "SonarQube projects and code quality analysis integration"
 authors = ["Port Team <support@getport.io>"]
 
