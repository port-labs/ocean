--- conflicted
+++ resolved
@@ -1,10 +1,6 @@
 [tool.poetry]
 name = "sonarqube"
-<<<<<<< HEAD
-version = "0.1.232"
-=======
 version = "0.1.235"
->>>>>>> e78fde76
 description = "SonarQube projects and code quality analysis integration"
 authors = ["Port Team <support@getport.io>"]
 
