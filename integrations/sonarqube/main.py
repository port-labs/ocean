--- conflicted
+++ resolved
@@ -90,11 +90,7 @@
     if not ocean.integration_config.get("sonar_organization_id"):
         if not is_onpremise_deployment():
             raise ValueError(
-<<<<<<< HEAD
-                "Organization ID is required for SonarCloud. Please specify a valid sonarOrganizationId in the configuration file"
-=======
                 "Organization ID is required for SonarCloud. Please specify a valid sonarOrganizationId"
->>>>>>> 2e6132a9
             )
         logger.warning("Organization key is missing for an on-premise Sonarqube setup")
 
