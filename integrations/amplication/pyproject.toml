[tool.poetry]
name = "amplication"
<<<<<<< HEAD
version = "0.1.69"
=======
version = "0.1.71"
>>>>>>> 3a322a36
description = "Allowing Amplication users to integrate with Port"
authors = ["Itai Nathaniel <itai@amplication.com>"]

[tool.poetry.dependencies]
python = "^3.12"
port_ocean = {version = "^0.28.7", extras = ["cli"]}

[tool.poetry.group.dev.dependencies]
# Uncomment this if you want to debug the ocean core together with your integration
# port_ocean = { path = '../../', develop = true, extras = ['all'] }
black = "^24.4.2"
mypy = "^1.3.0"
pylint = ">=2.17.4,<4.0.0"
pytest = ">=8.2,<9.0"
pytest-asyncio = ">=0.24.0"
pytest-httpx = ">=0.30.0"
pytest-xdist = "^3.6.1"
ruff = "^0.6.3"
towncrier = "^23.6.0"

[tool.towncrier]
directory = "changelog"
filename = "CHANGELOG.md"
title_format = "## {version} ({project_date})"
underlines = [""]

  [[tool.towncrier.type]]
  directory = "breaking"
  name = "Breaking Changes"
  showcontent = true

  [[tool.towncrier.type]]
  directory = "deprecation"
  name = "Deprecations"
  showcontent = true

  [[tool.towncrier.type]]
  directory = "feature"
  name = "Features"
  showcontent = true

  [[tool.towncrier.type]]
  directory = "improvement"
  name = "Improvements"
  showcontent = true

  [[tool.towncrier.type]]
  directory = "bugfix"
  name = "Bug Fixes"
  showcontent = true

  [[tool.towncrier.type]]
  directory = "doc"
  name = "Improved Documentation"
  showcontent = true

[build-system]
requires = ["poetry-core>=1.0.0"]
build-backend = "poetry.core.masonry.api"

[tool.mypy]
exclude = [
    'venv',
    '.venv',
]
plugins = [
    "pydantic.mypy"
]

follow_imports = "silent"
warn_redundant_casts = true
warn_unused_ignores = true
disallow_any_generics = true
check_untyped_defs = true
no_implicit_reexport = true

# for strict mypy: (this is the tricky one :-))
disallow_untyped_defs = true


[tool.ruff]
# Never enforce `E501` (line length violations).
lint.ignore = ["E501"]

[tool.pydantic-mypy]
init_forbid_extra = true
init_typed = true
warn_required_dynamic_aliases = true
warn_untyped_fields = true

[tool.black]
line-length = 88
target-version = ['py311']
include = '\.pyi?$'
exclude = '''
/(
  \scripts
  \.toml
  |\.sh
  |\.git
  |\.ini
  |Dockerfile
  |\.venv
)/
'''

[tool.pytest.ini_options]
asyncio_mode = "auto"
asyncio_default_fixture_loop_scope = "function"
addopts = "-vv -n auto ./tests"<|MERGE_RESOLUTION|>--- conflicted
+++ resolved
@@ -1,10 +1,6 @@
 [tool.poetry]
 name = "amplication"
-<<<<<<< HEAD
-version = "0.1.69"
-=======
-version = "0.1.71"
->>>>>>> 3a322a36
+version = "0.1.72"
 description = "Allowing Amplication users to integrate with Port"
 authors = ["Itai Nathaniel <itai@amplication.com>"]
 
