# Changelog

All notable changes to this project will be documented in this file.

The format is based on [Keep a Changelog](https://keepachangelog.com/en/1.0.0/),
and this project adheres to [Semantic Versioning](https://semver.org/spec/v2.0.0.html).

<!-- towncrier release notes start -->

<<<<<<< HEAD
## 0.1.70 (2024-12-29)
=======
## 0.1.70 (2024-12-30)
>>>>>>> 9f487f86


### Improvements

<<<<<<< HEAD
- Added Datadog Users and Teams
=======
- Added title to the configuration properties
>>>>>>> 9f487f86


## 0.1.69 (2024-12-26)


### Improvements

- Bumped ocean version to ^0.16.1


## 0.1.68 (2024-12-24)


### Improvements

- Bumped ocean version to ^0.16.0


## 0.1.67 (2024-12-22)


### Improvements

- Bumped ocean version to ^0.15.3


## 0.1.66 (2024-12-15)


### Improvements

- Bumped ocean version to ^0.15.2


## 0.1.65 (2024-12-15)


### Improvements

- Bumped ocean version to ^0.15.1


## 0.1.64 (2024-12-12)


### Improvements

- Bumped ocean version to ^0.15.0


## 0.1.63 (2024-12-10)


### Improvements

- Bumped ocean version to ^0.14.7


## 0.1.62 (2024-12-04)


### Improvements

- Bumped ocean version to ^0.14.6


## 0.1.61 (2024-12-04)

### Improvements

- Remove `slo_history` from default installations


## 0.1.60 (2024-12-04)


### Improvements

- Bumped ocean version to ^0.14.5


## 0.1.59 (2024-12-2)


### Improvements

- Added support for syncing cloud resources from Datadog.
- Included blueprints and entity mappings for cloud resource ingestion.

## 0.1.58 (2024-11-28)


### Bug Fixes

- Fixed SLO history configuration parsing and improved error handling:
  - Added descriptive field documentation for configuration parameters
  - Changed validation to use warnings instead of errors
  - Fixed field alias to match schema
  - Added detailed warning messages for troubleshooting
  - Updated default period from 12 to 6 months for better performance


## 0.1.57 (2024-11-25)


### Improvements

- Bumped ocean version to ^0.14.3


## 0.1.56 (2024-11-25)


### Improvements

- Bumped ocean version to ^0.14.2


## 0.1.55 (2024-11-21)


### Improvements

- Bumped ocean version to ^0.14.1


## 0.1.54 (2024-11-12)


### Improvements

- Bumped ocean version to ^0.14.0


## 0.1.53 (2024-11-12)


### Improvements

- Bumped ocean version to ^0.13.1


## 0.1.52 (2024-11-10)


### Improvements

- Bumped ocean version to ^0.13.0


## 0.1.51 (2024-11-10)


### Improvements

- Bumped ocean version to ^0.12.9


## 0.1.50 (2024-11-06)


### Improvements

- Bumped ocean version to ^0.12.8


## 0.1.49 (2024-10-23)


### Improvements

- Bumped ocean version to ^0.12.7


## 0.1.48 (2024-10-22)


### Improvements

- Bumped ocean version to ^0.12.6


## 0.1.47 (2024-10-14)


### Improvements

- Bumped ocean version to ^0.12.4


## 0.1.46 (2024-10-09)


### Improvements

- Bumped ocean version to ^0.12.3


## 0.1.45 (2024-10-08)


### Improvements

- Bumped ocean version to ^0.12.2


## 0.1.44 (2024-10-01)


### Improvements

- Bumped ocean version to ^0.12.1


## 0.1.43 (2024-09-29)


### Improvements

- Bumped ocean version to ^0.11.0


## 0.1.42 (2024-09-22)


### Improvements

- Bumped ocean version to ^0.10.12


## 0.1.41 (2024-09-17)


### Improvements

- Bumped ocean version to ^0.10.11


## 0.1.40 (2024-09-12)


### Improvements

- Bumped ocean version to ^0.10.10 (#1)


## 0.1.39 (2024-09-05)


### Improvements

- Bumped ocean version to ^0.10.9 (#1)


## 0.1.38 (2024-09-04)


### Improvements

- Bumped ocean version to ^0.10.8 (#1)


## 0.1.37 (2024-09-02)

### Improvements

- Support for custom `env` and `service` tags in when fetching metrics

## 0.1.36 (2024-09-01)

### Improvements

- Bumped ocean version to ^0.10.7 (#1)

## 0.1.35 (2024-08-30)

### Improvements

- Bumped ocean version to ^0.10.5 (#1)

## 0.1.34 (2024-08-28)

### Improvements

- Bumped ocean version to ^0.10.4 (#1)

## 0.1.33 (2024-08-28)

### Improvements

- Bumped ocean version to ^0.10.3 (#1)

## 0.1.32 (2024-08-26)

### Improvements

- Bumped ocean version to ^0.10.2 (#1)

## 0.1.31 (2024-08-26)

### Improvements

- Bumped ocean version to ^0.10.1 (#1)

## 0.1.30 (2024-08-22)

### Improvements

- Bumped ocean version to ^0.10.0 (#1)

## 0.1.29 (2024-08-20)

### Improvements

- Bumped ocean version to ^0.9.14 (#1)

## 0.1.28 (2024-08-19)

### Features

- Added the `serviceMetric` resource to the Datadog integration, enabling users to fetch specific metrics using filters like `metric`, `env`, `service`, and `timeframe`

## 0.1.27 (2024-08-13)

### Improvements

- Bumped ocean version to ^0.9.13 (#1)

## 0.1.26 (2024-08-11)

### Improvements

- Bumped ocean version to ^0.9.12 (#1)

## 0.1.25 (2024-08-05)

### Improvements

- Bumped ocean version to ^0.9.11 (#1)

## 0.1.24 (2024-08-04)

### Improvements

- Bumped ocean version to ^0.9.10 (#1)

# Port_Ocean 0.1.23 (2024-08-01)

### Improvements

- Added _target='blank' attribute to spec links to open a new browser tab instead of the current browser.

## 0.1.22 (2024-07-31)

### Improvements

- Upgraded integration dependencies (#1)

## 0.1.21 (2024-07-31)

### Improvements

- Bumped ocean version to ^0.9.7 (#1)

## 0.1.20 (2024-07-31)

### Improvements

- Bumped ocean version to ^0.9.6 (#1)

## 0.1.19 (2024-07-25)

### Features

- Add the datadog host blueprint

## 0.1.18 (2024-07-24)

### Improvements

- Bumped ocean version to ^0.9.5

## 0.1.17 (2024-07-10)

### Improvements

- Bumped ocean version to ^0.9.4 (#1)

## 0.1.16 (2024-07-09)

### Improvements

- Bumped ocean version to ^0.9.3 (#1)

## 0.1.15 (2024-07-07)

### Improvements

- Bumped ocean version to ^0.9.2 (#1)

## 0.1.14 (2024-07-04)

### Improvements

- Added support to fetch SLOs history back to 1 year ago (#1)

## 0.1.13 (2024-07-01)

### Improvements

- Changed the way we handle concurrency from asyncio gather to use a queuing mechanism to reduce the chance of rate limit

## 0.1.12 (2024-07-01)

### Improvements

- Added support for SLO history (#1)

### Bug Fixes

- Changed Target and Warning threshold to number instead of string in SLO blueprint (#2)

## 0.1.11 (2024-06-23)

### Improvements

- Bumped ocean version to ^0.9.1 (#1)

## 0.1.10 (2024-06-19)

### Improvements

- Bumped ocean version to ^0.9.0 (#1)

## 0.1.9 (2024-06-16)

### Improvements

- Bumped ocean version to ^0.8.0 (#1)

## 0.1.8 (2024-06-13)

### Improvements

- Bumped ocean version to ^0.7.1 (#1)

## 0.1.7 (2024-06-13)

### Improvements

- Bumped ocean version to ^0.7.0 (#1)

## 0.1.6 (2024-06-10)

### Improvements

- Bumped ocean version to ^0.6.0 (#1)

## 0.1.5 (2024-06-05)

### Improvements

- Bumped ocean version to ^0.5.27 (#1)

## 0.1.4 (2024-06-03)

### Improvements

- Bumped ocean version to ^0.5.25 (#1)

## 0.1.3 (2024-06-02)

### Improvements

- Bumped ocean version to ^0.5.24 (#1)

## 0.1.2 (2024-05-30)

### Improvements

- Bumped ocean version to ^0.5.23 (#1)
- Updated the base image used in the Dockerfile that is created during integration scaffolding from `python:3.11-slim-buster` to `python:3.11-slim-bookworm`

## 0.1.1 (2024-05-29)

### Improvements

- Bumped ocean version to ^0.5.22 (#1)

## 0.1.0 (2024-05-28)

### Features

- Implemented Datadog integration to bring host, monitor, service catalog and SLO entities (PORT-5633)<|MERGE_RESOLUTION|>--- conflicted
+++ resolved
@@ -7,20 +7,20 @@
 
 <!-- towncrier release notes start -->
 
-<<<<<<< HEAD
-## 0.1.70 (2024-12-29)
-=======
+## 0.1.71 (2024-12-30)
+
+
+### Improvements
+
+- Added Datadog Users and Teams
+
+
 ## 0.1.70 (2024-12-30)
->>>>>>> 9f487f86
-
-
-### Improvements
-
-<<<<<<< HEAD
-- Added Datadog Users and Teams
-=======
+
+
+### Improvements
+
 - Added title to the configuration properties
->>>>>>> 9f487f86
 
 
 ## 0.1.69 (2024-12-26)
