--- conflicted
+++ resolved
@@ -7,20 +7,20 @@
 
 <!-- towncrier release notes start -->
 
-<<<<<<< HEAD
-## 0.1.67 (2024-12-19)
-=======
+## 0.1.68 (2024-12-19)
+
+
+### Improvements
+
+- Added Datadog Users and Teams
+
+
 ## 0.1.67 (2024-12-22)
->>>>>>> 0ac08ec0
-
-
-### Improvements
-
-<<<<<<< HEAD
-- Added Datadog Users and Teams
-=======
+
+
+### Improvements
+
 - Bumped ocean version to ^0.15.3
->>>>>>> 0ac08ec0
 
 
 ## 0.1.66 (2024-12-15)
