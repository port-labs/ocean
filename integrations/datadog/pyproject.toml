[tool.poetry]
name = "datadog"
<<<<<<< HEAD
version = "0.1.68"
=======
version = "0.1.69"
>>>>>>> 78bfa538
description = "Datadog Ocean Integration"
authors = ["Albert Luganga <albertluganga@getport.io>"]

[tool.poetry.dependencies]
python = "^3.12"
port_ocean = {version = "^0.16.1", extras = ["cli"]}
loguru = "^0.7.2"

[tool.poetry.group.dev.dependencies]
# Uncomment this if you want to debug the ocean core together with your integration
# port_ocean = { path = '../../', develop = true, extras = ['all'] }
black = "^24.4.2"
mypy = "^1.3.0"
pylint = ">=2.17.4,<4.0.0"
pytest = ">=8.2,<9.0"
pytest-asyncio = ">=0.24.0"
pytest-httpx = ">=0.30.0"
pytest-xdist = "^3.6.1"
ruff = "^0.6.3"
towncrier = "^23.6.0"
cryptography = "^43.0.1"

[tool.towncrier]
directory = "changelog"
filename = "CHANGELOG.md"
title_format = "## {version} ({project_date})"
underlines = [""]

  [[tool.towncrier.type]]
  directory = "breaking"
  name = "Breaking Changes"
  showcontent = true

  [[tool.towncrier.type]]
  directory = "deprecation"
  name = "Deprecations"
  showcontent = true

  [[tool.towncrier.type]]
  directory = "feature"
  name = "Features"
  showcontent = true

  [[tool.towncrier.type]]
  directory = "improvement"
  name = "Improvements"
  showcontent = true

  [[tool.towncrier.type]]
  directory = "bugfix"
  name = "Bug Fixes"
  showcontent = true

  [[tool.towncrier.type]]
  directory = "doc"
  name = "Improved Documentation"
  showcontent = true

[build-system]
requires = ["poetry-core>=1.0.0"]
build-backend = "poetry.core.masonry.api"

[tool.mypy]
exclude = [
    'venv',
    '.venv',
]
plugins = [
    "pydantic.mypy"
]

follow_imports = "silent"
warn_redundant_casts = true
warn_unused_ignores = true
disallow_any_generics = true
check_untyped_defs = true
no_implicit_reexport = true

# for strict mypy: (this is the tricky one :-))
disallow_untyped_defs = true


[tool.ruff]
# Never enforce `E501` (line length violations).
ignore = ["E501"]

[tool.pydantic-mypy]
init_forbid_extra = true
init_typed = true
warn_required_dynamic_aliases = true
warn_untyped_fields = true

[tool.black]
line-length = 88
target-version = ['py311']
include = '\.pyi?$'
exclude = '''
/(
  \scripts
  \.toml
  |\.sh
  |\.git
  |\.ini
  |Dockerfile
  |\.venv
)/
'''

[tool.pytest.ini_options]
asyncio_mode = "auto"
asyncio_default_fixture_loop_scope = "function"
addopts = "-vv -n auto ./tests"<|MERGE_RESOLUTION|>--- conflicted
+++ resolved
@@ -1,10 +1,6 @@
 [tool.poetry]
 name = "datadog"
-<<<<<<< HEAD
-version = "0.1.68"
-=======
-version = "0.1.69"
->>>>>>> 78bfa538
+version = "0.1.70"
 description = "Datadog Ocean Integration"
 authors = ["Albert Luganga <albertluganga@getport.io>"]
 
