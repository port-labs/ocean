--- conflicted
+++ resolved
@@ -1,10 +1,6 @@
 [tool.poetry]
 name = "datadog"
-<<<<<<< HEAD
-version = "0.3.17"
-=======
-version = "0.3.19"
->>>>>>> 3a322a36
+version = "0.3.20"
 description = "Datadog Ocean Integration"
 authors = ["Albert Luganga <albertluganga@getport.io>"]
 
