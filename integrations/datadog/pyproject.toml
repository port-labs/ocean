--- conflicted
+++ resolved
@@ -1,10 +1,6 @@
 [tool.poetry]
 name = "datadog"
-<<<<<<< HEAD
-version = "0.3.21"
-=======
-version = "0.3.23"
->>>>>>> edaa474c
+version = "0.3.24"
 description = "Datadog Ocean Integration"
 authors = ["Albert Luganga <albertluganga@getport.io>"]
 
