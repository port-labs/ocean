--- conflicted
+++ resolved
@@ -7,22 +7,20 @@
 
 <!-- towncrier release notes start -->
 
-<<<<<<< HEAD
-## 0.1.80 (2024-12-17)
+## 0.1.81 (2024-12-23)
 
 
 ### Bug Fixes
 
 - Fixed the issue with `get_current_resource_config()` and the `preserveApiResponseCaseStyle` selector in real-time event which leads to the failure of the event processing
 
-=======
+
 ## 0.1.80 (2024-12-22)
 
 
 ### Improvements
 
 - Bumped ocean version to ^0.15.3
->>>>>>> 0ac08ec0
 
 
 ## 0.1.79 (2024-12-15)
