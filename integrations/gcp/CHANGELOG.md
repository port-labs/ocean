# Changelog

All notable changes to this project will be documented in this file.

The format is based on [Keep a Changelog](https://keepachangelog.com/en/1.0.0/),
and this project adheres to [Semantic Versioning](https://semver.org/spec/v2.0.0.html).

<!-- towncrier release notes start -->

<<<<<<< HEAD
## 0.1.103 (2025-02-10)


### Bug Fixes

- Improved the performance by setting a threshold for the number of background queue
- Added checks that returns server busy when queue exceeds limit
- Updated the rate limiter in `GCPResourceRateLimiter` to actually use the effective limit value rather than the quota value.

=======
## 0.1.103 (2025-02-13)


### Improvements

- Bumped cryptography version to ^44.0.1
>>>>>>> fb96d59b


## 0.1.102 (2025-02-09)


### Improvements

- Bumped ocean version to ^0.18.9


## 0.1.101 (2025-02-04)


### Improvements

- Bumped ocean version to ^0.18.8


## 0.1.100 (2025-01-29)


### Improvements

- Bumped ocean version to ^0.18.6


## 0.1.99 (2025-01-28)


### Improvements

- Bumped ocean version to ^0.18.5


## 0.1.98 (2025-01-24)


### Improvements

- Added rate limiting support for `ProjectsV3GetRequestsPerMinutePerProject` to handle GCP project quota limits during real-time event processing.
- Implemented a shared `AsyncLimiter` instance to ensure consistent rate limiting across real-time events
- Moved real-time event processing to run in the background, preventing timeouts and ensuring smoother handling of rate-limited operations.


## 0.1.97 (2025-01-23)


### Improvements

- Bumped ocean version to ^0.18.4


## 0.1.96 (2025-01-22)


### Improvements

- Bumped ocean version to ^0.18.3


## 0.1.95 (2025-01-22)


### Improvements

- Bumped ocean version to ^0.18.2


## 0.1.94 (2025-01-21)


### Improvements

- Bumped ocean version to ^0.18.1


## 0.1.93 (2025-01-19)


### Improvements

- Bumped ocean version to ^0.18.0


## 0.1.92 (2025-01-16)


### Improvements

- Bumped ocean version to ^0.17.8


## 0.1.91 (2025-01-15)


### Improvements

- Bumped jinja version to 3.1.5


## 0.1.90 (2025-01-12)


### Improvements

- Bumped ocean version to ^0.17.7


## 0.1.89 (2025-01-08)


### Improvements

- Bumped ocean version to ^0.17.6


## 0.1.88 (2025-01-07)


### Improvements

- Bumped ocean version to ^0.17.5


## 0.1.87 (2025-01-02)


### Improvements

- Bumped ocean version to ^0.17.4


## 0.1.86 (2025-01-02)


### Improvements

- Bumped ocean version to ^0.17.3


## 0.1.85 (2024-12-31)


### Improvements

- Bumped ocean version to ^0.17.2


## 0.1.84 (2025-12-30)


### Improvements

- Added title to the configuration properties


## 0.1.83 (2024-12-29)


### Bug Fixes

- Fixed the issue with `get_current_resource_config()` and the `preserveApiResponseCaseStyle` selector in real-time event which leads to the failure of the event processing


## 0.1.82 (2024-12-26)


### Improvements

- Bumped ocean version to ^0.16.1


## 0.1.81 (2024-12-24)


### Improvements

- Bumped ocean version to ^0.16.0


## 0.1.80 (2024-12-22)


### Improvements

- Bumped ocean version to ^0.15.3


## 0.1.79 (2024-12-15)


### Improvements

- Bumped ocean version to ^0.15.2


## 0.1.78 (2024-12-15)


### Improvements

- Bumped ocean version to ^0.15.1


## 0.1.77 (2024-12-12)


### Improvements

- Bumped ocean version to ^0.15.0


## 0.1.76 (2024-12-09)


### Improvements

- Bumped ocean version to ^0.14.7
- Added `preserveApiResponseCaseStyle` selector to optionally convert resource fields to and from `snake_case` and `camelCase` for non-cloud asset APIs.


## 0.1.75 (2024-12-04)


### Improvements

- Bumped ocean version to ^0.14.6


## 0.1.74 (2024-12-04)


### Improvements

- Bumped ocean version to ^0.14.5


## 0.1.73 (2024-11-25)


### Improvements

- Bumped ocean version to ^0.14.3


## 0.1.72 (2024-11-25)


### Improvements

- Bumped ocean version to ^0.14.2


## 0.1.71 (2024-11-21)


### Improvements

- Bumped ocean version to ^0.14.1


## 0.1.70 (2024-11-12)


### Improvements

- Bumped ocean version to ^0.14.0


## 0.1.69 (2024-11-12)


### Improvements

- Bumped ocean version to ^0.13.1


## 0.1.68 (2024-11-10)


### Improvements

- Bumped ocean version to ^0.13.0


## 0.1.67 (2024-11-10)


### Improvements

- Bumped ocean version to ^0.12.9


## 0.1.66 (2024-11-06)


### Improvements

- Bumped ocean version to ^0.12.8


## 0.1.65 (2024-10-23)


### Improvements

- Bumped ocean version to ^0.12.7


## 0.1.64 (2024-10-22)


### Improvements

- Bumped ocean version to ^0.12.6


## 0.1.63 (2024-10-14)


### Improvements

- Bumped ocean version to ^0.12.4


## 0.1.62 (2024-10-09)


### Improvements

- Bumped ocean version to ^0.12.3


## 0.1.61 (2024-10-08)


### Improvements

- Bumped ocean version to ^0.12.2


## 0.1.60 (2024-10-01)


### Improvements

- Bumped ocean version to ^0.12.1


## 0.1.59 (2024-09-29)


### Improvements

- Bumped ocean version to ^0.11.0


## 0.1.58 (2024-09-22)


### Improvements

- Bumped ocean version to ^0.10.12


## 0.1.57 (2024-09-17)


### Improvements

- Bumped ocean version to ^0.10.11


## 0.1.56 (2024-09-15)


### Improvements

- Extracted the subscription from the asset inventory and added specific fetching via the GCP's SubscriberAPI.
- Changed realtime's default non-specific behavior to rely on the asset's data in the feed.


## 0.1.55 (2024-09-12)


### Improvements

- Bumped ocean version to ^0.10.10 (#1)


## 0.1.54 (2024-09-06)


### Bug Fixes

- Added an alternative key `project_id` for retrieving the quota project id, preventing failure in identifying the associated GCP quota project when `quota_project_id` isn't present in configuration.
- Fixed bug causing failure in retrieving cloud asset quota from GCP.


## 0.1.53 (2024-09-05)


### Improvements

- Bumped ocean version to ^0.10.9 (#1)


## 0.1.52 (2024-09-04)


### Improvements

- Bumped ocean version to ^0.10.8 (#1)


## 0.1.51 (2024-09-04)


### Improvements

- Improved user experience when using GCP Quotas- Added validation and used environmental variables in order to get the information the integration needs to get the project + quota of that project.


## 0.1.50 (2024-09-01)


### Improvements

- Introduced AsyncGeneratorRetry, a custom retry mechanism designed to handle resource retrieval retries instead of individual page retries. This change addresses the recurring DEADLINE_EXCEEDED errors that occurred with GCP's AsyncRetry which works for page-based retries, significantly improving reliability in GCP integrations.
- Implemented a sophisticated rate limiting system based on quota levels, allowing for precise control over request limits per project, per service, and per quota.
- Added a `searchAllResourcesPerMinuteQuota` integration config for controlling the rate limit quota should the integration fail to query quota from GCP as stated in the last point. Default is 400


## 0.1.49 (2024-09-01)


### Improvements

- Bumped ocean version to ^0.10.7 (#1)


## 0.1.48 (2024-08-30)


### Improvements

- Bumped ocean version to ^0.10.5 (#1)


## 0.1.47 (2024-08-28)


### Improvements

- Bumped ocean version to ^0.10.4 (#1)


## 0.1.46 (2024-08-28)


### Improvements

- Bumped ocean version to ^0.10.3 (#1)


## 0.1.45 (2024-08-26)


### Improvements

- Bumped ocean version to ^0.10.2 (#1)


## 0.1.44 (2024-08-26)


### Improvements

- Bumped ocean version to ^0.10.1 (#1)


## 0.1.43 (2024-08-25)


### Improvements

- Changed tf module in order to detach provider creation from the module and QOL changes with the module (#1)


## 0.1.42 (2024-08-22)


### Improvements

- Bumped ocean version to ^0.10.0 (#1)


## 0.1.41 (2024-08-20)


### Improvements

- Bumped ocean version to ^0.9.14 (#1)


## 0.1.40 (2024-08-13)


### Improvements

- Added rate limit strategy to api calls


## 0.1.39 (2024-08-13)


### Improvements

- Bumped ocean version to ^0.9.13 (#1)


## 0.1.38 (2024-08-11)


### Improvements

- Bumped ocean version to ^0.9.12 (#1)


## 0.1.37 (2024-08-05)


### Improvements

- Bumped ocean version to ^0.9.11 (#1)


## 0.1.36 (2024-08-04)


### Improvements

- Bumped ocean version to ^0.9.10 (#1)


## 0.1.35 (2024-08-01)


### Improvements

- Added _target='blank' attribute to spec links to open a new browser tab instead of the current browser


## 0.1.34 (2024-07-31)


### Improvements

- Upgraded integration dependencies (#1)


## 0.1.33 (2024-07-31)


### Improvements

- Bumped ocean version to ^0.9.7 (#1)


## 0.1.32 (2024-07-31)


### Improvements

- Bumped ocean version to ^0.9.6 (#1)


## 0.1.31 (2024-07-24)


### Improvements

- Bumped ocean version to ^0.9.5


## 0.1.30 (2024-07-17)


### Improvements

- Added labels property to the default blueprint and mapping


## 0.1.29 (2024-07-10)


### Improvements

- Bumped ocean version to ^0.9.4 (#1)


## 0.1.28 (2024-07-09)


### Improvements

- Bumped ocean version to ^0.9.3 (#1)


## 0.1.27 (2024-07-07)


### Improvements

- Bumped ocean version to ^0.9.2 (#1)


## 0.1.26 (2024-06-23)


### Improvements

- Added support for default installation methods ( Helm, docker, githubworkflow and gitlabCI ) to improve ease of use (#1)


## 0.1.25 (2024-06-23)


### Improvements

- Bumped ocean version to ^0.9.1 (#1)


## 0.1.24 (2024-06-19)


### Improvements

- Bumped ocean version to ^0.9.0 (#1)


## 0.1.23 (2024-06-16)


### Improvements

- Updated spec.yaml indication that saas installation is not supported


## 0.1.22 (2024-06-16)


### Improvements

- Bumped ocean version to ^0.8.0 (#1)


## 0.1.21 (2024-06-13)


### Improvements

- Bumped ocean version to ^0.7.1 (#1)


## 0.1.20 (2024-06-13)


### Improvements

- Bumped ocean version to ^0.7.0 (#1)


## 0.1.19 (2024-06-10)


### Improvements

- Bumped ocean version to ^0.6.0 (#1)


## 0.1.18 (2024-06-05)


### Improvements

- Bumped ocean version to ^0.5.27 (#1)


## 0.1.17 (2024-06-03)


### Bug Fixes

- Bump terraform provider version to 0.0.25 (#1)
- Change Service icon to Microservice (#2)


## 0.1.16 (2024-06-03)


### Improvements

- Bumped ocean version to ^0.5.25 (#1)


## 0.1.15 (2024-06-02)


### Improvements

- Bumped ocean version to ^0.5.24 (#1)


## 0.1.14 (2024-05-30)


### Improvements

- Bumped ocean version to ^0.5.23 (#1)
- Updated the base image used in the Dockerfile that is created during integration scaffolding from `python:3.11-slim-buster` to `python:3.11-slim-bookworm`


## 0.1.13 (2024-05-29)


### Improvements

- Bumped ocean version to ^0.5.22 (#1)


## 0.1.12 (2024-05-26)


### Improvements

- Bumped ocean version to ^0.5.21 (#1)


## 0.1.11 (2024-05-26)


### Improvements

- Bumped ocean version to ^0.5.20 (#1)
- Removed the config.yaml file due to unused overrides


## 0.1.10 (2024-05-23)


### Breaking Changes

- Updated the returned response from the GCP integration to reflect the latest known resource version as identified by the GCP Asset Inventory. Removed the need for `.versioned_resources | max_by(.version).resource | .<property_name>`, now only requiring `.<property_name>` (#1)

## 0.1.9 (2024-05-22)


### Improvements

- Replaced GCP tf variable names to more readable ones (#1)


## 0.1.8 (2024-05-22)


### Bug Fixes

- Fixed single resource fetching for Topics, Projects, Folders and Organizations by fixing ids parsing (#1)


## 0.1.7 (2024-05-16)


### Improvements

- Bumped ocean version to ^0.5.19 (#1)


## 0.1.6 (2024-05-12)


### Improvements

- Bumped ocean version to ^0.5.18 (#1)


## 0.1.5 (2024-05-02)


### Features

- Added Terraform deployment method as main deployment method (#1)
- Added logs for Project/Folder/Org Injestion (#1)

## 0.1.4 (2024-05-01)


### Improvements

- Bumped ocean version to ^0.5.17 (#1)


## 0.1.3 (2024-05-01)


### Improvements

- Bumped ocean version to ^0.5.16 (#1)


## 0.1.2 (2024-04-30)


### Improvements

- Bumped ocean version to ^0.5.15 (#1)


## 0.1.1 (2024-04-24)


### Improvements

- Bumped ocean version to ^0.5.14 (#1)


## 0.1.0 (2024-04-22)


### Features

- Created GCP integration using Ocean (PORT-6501)<|MERGE_RESOLUTION|>--- conflicted
+++ resolved
@@ -7,8 +7,7 @@
 
 <!-- towncrier release notes start -->
 
-<<<<<<< HEAD
-## 0.1.103 (2025-02-10)
+## 0.1.104 (2025-02-14)
 
 
 ### Bug Fixes
@@ -17,14 +16,13 @@
 - Added checks that returns server busy when queue exceeds limit
 - Updated the rate limiter in `GCPResourceRateLimiter` to actually use the effective limit value rather than the quota value.
 
-=======
+
 ## 0.1.103 (2025-02-13)
 
 
 ### Improvements
 
 - Bumped cryptography version to ^44.0.1
->>>>>>> fb96d59b
 
 
 ## 0.1.102 (2025-02-09)
