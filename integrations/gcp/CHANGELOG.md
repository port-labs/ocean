# Changelog

All notable changes to this project will be documented in this file.

The format is based on [Keep a Changelog](https://keepachangelog.com/en/1.0.0/),
and this project adheres to [Semantic Versioning](https://semver.org/spec/v2.0.0.html).

<!-- towncrier release notes start -->

<<<<<<< HEAD
## 0.1.39 (2024-08-12)
=======
## 0.1.39 (2024-08-13)
>>>>>>> 5dfb533b


### Improvements

<<<<<<< HEAD
- Added rate limit strategy to SearchAllResources calls
=======
- Bumped ocean version to ^0.9.13 (#1)
>>>>>>> 5dfb533b


## 0.1.38 (2024-08-11)


### Improvements

- Bumped ocean version to ^0.9.12 (#1)


## 0.1.37 (2024-08-05)


### Improvements

- Bumped ocean version to ^0.9.11 (#1)


## 0.1.36 (2024-08-04)


### Improvements

- Bumped ocean version to ^0.9.10 (#1)


## 0.1.35 (2024-08-01)


### Improvements

- Added _target='blank' attribute to spec links to open a new browser tab instead of the current browser


## 0.1.34 (2024-07-31)


### Improvements

- Upgraded integration dependencies (#1)


## 0.1.33 (2024-07-31)


### Improvements

- Bumped ocean version to ^0.9.7 (#1)


## 0.1.32 (2024-07-31)


### Improvements

- Bumped ocean version to ^0.9.6 (#1)


## 0.1.31 (2024-07-24)


### Improvements

- Bumped ocean version to ^0.9.5


## 0.1.30 (2024-07-17)


### Improvements

- Added labels property to the default blueprint and mapping


## 0.1.29 (2024-07-10)


### Improvements

- Bumped ocean version to ^0.9.4 (#1)


## 0.1.28 (2024-07-09)


### Improvements

- Bumped ocean version to ^0.9.3 (#1)


## 0.1.27 (2024-07-07)


### Improvements

- Bumped ocean version to ^0.9.2 (#1)


## 0.1.26 (2024-06-23)


### Improvements

- Added support for default installation methods ( Helm, docker, githubworkflow and gitlabCI ) to improve ease of use (#1)


## 0.1.25 (2024-06-23)


### Improvements

- Bumped ocean version to ^0.9.1 (#1)


## 0.1.24 (2024-06-19)


### Improvements

- Bumped ocean version to ^0.9.0 (#1)


## 0.1.23 (2024-06-16)


### Improvements

- Updated spec.yaml indication that saas installation is not supported


## 0.1.22 (2024-06-16)


### Improvements

- Bumped ocean version to ^0.8.0 (#1)


## 0.1.21 (2024-06-13)


### Improvements

- Bumped ocean version to ^0.7.1 (#1)


## 0.1.20 (2024-06-13)


### Improvements

- Bumped ocean version to ^0.7.0 (#1)


## 0.1.19 (2024-06-10)


### Improvements

- Bumped ocean version to ^0.6.0 (#1)


## 0.1.18 (2024-06-05)


### Improvements

- Bumped ocean version to ^0.5.27 (#1)


## 0.1.17 (2024-06-03)


### Bug Fixes

- Bump terraform provider version to 0.0.25 (#1)
- Change Service icon to Microservice (#2)


## 0.1.16 (2024-06-03)


### Improvements

- Bumped ocean version to ^0.5.25 (#1)


## 0.1.15 (2024-06-02)


### Improvements

- Bumped ocean version to ^0.5.24 (#1)


## 0.1.14 (2024-05-30)


### Improvements

- Bumped ocean version to ^0.5.23 (#1)
- Updated the base image used in the Dockerfile that is created during integration scaffolding from `python:3.11-slim-buster` to `python:3.11-slim-bookworm`


## 0.1.13 (2024-05-29)


### Improvements

- Bumped ocean version to ^0.5.22 (#1)


## 0.1.12 (2024-05-26)


### Improvements

- Bumped ocean version to ^0.5.21 (#1)


## 0.1.11 (2024-05-26)


### Improvements

- Bumped ocean version to ^0.5.20 (#1)
- Removed the config.yaml file due to unused overrides


## 0.1.10 (2024-05-23)


### Breaking Changes

- Updated the returned response from the GCP integration to reflect the latest known resource version as identified by the GCP Asset Inventory. Removed the need for `.versioned_resources | max_by(.version).resource | .<property_name>`, now only requiring `.<property_name>` (#1)

## 0.1.9 (2024-05-22)


### Improvements

- Replaced GCP tf variable names to more readable ones (#1)


## 0.1.8 (2024-05-22)


### Bug Fixes

- Fixed single resource fetching for Topics, Projects, Folders and Organizations by fixing ids parsing (#1)


## 0.1.7 (2024-05-16)


### Improvements

- Bumped ocean version to ^0.5.19 (#1)


## 0.1.6 (2024-05-12)


### Improvements

- Bumped ocean version to ^0.5.18 (#1)


## 0.1.5 (2024-05-02)


### Features

- Added Terraform deployment method as main deployment method (#1)
- Added logs for Project/Folder/Org Injestion (#1)

## 0.1.4 (2024-05-01)


### Improvements

- Bumped ocean version to ^0.5.17 (#1)


## 0.1.3 (2024-05-01)


### Improvements

- Bumped ocean version to ^0.5.16 (#1)


## 0.1.2 (2024-04-30)


### Improvements

- Bumped ocean version to ^0.5.15 (#1)


## 0.1.1 (2024-04-24)


### Improvements

- Bumped ocean version to ^0.5.14 (#1)


## 0.1.0 (2024-04-22)


### Features

- Created GCP integration using Ocean (PORT-6501)<|MERGE_RESOLUTION|>--- conflicted
+++ resolved
@@ -7,20 +7,20 @@
 
 <!-- towncrier release notes start -->
 
-<<<<<<< HEAD
-## 0.1.39 (2024-08-12)
-=======
+## 0.1.40 (2024-08-13)
+
+
+### Improvements
+
+- Added rate limit strategy to api calls
+
+
 ## 0.1.39 (2024-08-13)
->>>>>>> 5dfb533b
-
-
-### Improvements
-
-<<<<<<< HEAD
-- Added rate limit strategy to SearchAllResources calls
-=======
+
+
+### Improvements
+
 - Bumped ocean version to ^0.9.13 (#1)
->>>>>>> 5dfb533b
 
 
 ## 0.1.38 (2024-08-11)
