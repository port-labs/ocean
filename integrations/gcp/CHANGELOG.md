--- conflicted
+++ resolved
@@ -12,11 +12,7 @@
 
 ### Improvements
 
-<<<<<<< HEAD
-- Added rate limiting support for `ProjectsV3GetRequestsPerMinutePerProject` and `ProjectV3SearchRequestsPerMinutePerProject` to handle GCP project quota limits during resyncs and real-time event processing
-=======
 - Bumped ocean version to ^0.17.6
->>>>>>> 5473284d
 
 
 ## 0.1.88 (2025-01-07)
