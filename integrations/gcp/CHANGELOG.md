# Changelog

All notable changes to this project will be documented in this file.

The format is based on [Keep a Changelog](https://keepachangelog.com/en/1.0.0/),
and this project adheres to [Semantic Versioning](https://semver.org/spec/v2.0.0.html).

<!-- towncrier release notes start -->

<<<<<<< HEAD
## 0.1.97 (2025-01-24)
=======
## 0.1.97 (2025-01-23)
>>>>>>> 2e806459


### Improvements

<<<<<<< HEAD
- Added rate limiting support for `ProjectsV3GetRequestsPerMinutePerProject` and `ProjectV3SearchRequestsPerMinutePerProject` to handle GCP project quota limits during resyncs and real-time event processing.
- Implemented a shared `AsyncLimiter` instance to ensure consistent rate limiting across real-time events
- Moved real-time event processing to run in the background, preventing timeouts and ensuring smoother handling of rate-limited operations.
=======
- Bumped ocean version to ^0.18.4


## 0.1.96 (2025-01-22)


### Improvements

- Bumped ocean version to ^0.18.3
>>>>>>> 2e806459


## 0.1.95 (2025-01-22)


### Improvements

- Bumped ocean version to ^0.18.2


## 0.1.94 (2025-01-21)


### Improvements

- Bumped ocean version to ^0.18.1


## 0.1.93 (2025-01-19)


### Improvements

- Bumped ocean version to ^0.18.0


## 0.1.92 (2025-01-16)


### Improvements

- Bumped ocean version to ^0.17.8


## 0.1.91 (2025-01-15)


### Improvements

- Bumped jinja version to 3.1.5


## 0.1.90 (2025-01-12)


### Improvements

- Bumped ocean version to ^0.17.7


## 0.1.89 (2025-01-08)


### Improvements

- Bumped ocean version to ^0.17.6


## 0.1.88 (2025-01-07)


### Improvements

- Bumped ocean version to ^0.17.5


## 0.1.87 (2025-01-02)


### Improvements

- Bumped ocean version to ^0.17.4


## 0.1.86 (2025-01-02)


### Improvements

- Bumped ocean version to ^0.17.3


## 0.1.85 (2024-12-31)


### Improvements

- Bumped ocean version to ^0.17.2


## 0.1.84 (2025-12-30)


### Improvements

- Added title to the configuration properties


## 0.1.83 (2024-12-29)


### Bug Fixes

- Fixed the issue with `get_current_resource_config()` and the `preserveApiResponseCaseStyle` selector in real-time event which leads to the failure of the event processing


## 0.1.82 (2024-12-26)


### Improvements

- Bumped ocean version to ^0.16.1


## 0.1.81 (2024-12-24)


### Improvements

- Bumped ocean version to ^0.16.0


## 0.1.80 (2024-12-22)


### Improvements

- Bumped ocean version to ^0.15.3


## 0.1.79 (2024-12-15)


### Improvements

- Bumped ocean version to ^0.15.2


## 0.1.78 (2024-12-15)


### Improvements

- Bumped ocean version to ^0.15.1


## 0.1.77 (2024-12-12)


### Improvements

- Bumped ocean version to ^0.15.0


## 0.1.76 (2024-12-09)


### Improvements

- Bumped ocean version to ^0.14.7
- Added `preserveApiResponseCaseStyle` selector to optionally convert resource fields to and from `snake_case` and `camelCase` for non-cloud asset APIs.


## 0.1.75 (2024-12-04)


### Improvements

- Bumped ocean version to ^0.14.6


## 0.1.74 (2024-12-04)


### Improvements

- Bumped ocean version to ^0.14.5


## 0.1.73 (2024-11-25)


### Improvements

- Bumped ocean version to ^0.14.3


## 0.1.72 (2024-11-25)


### Improvements

- Bumped ocean version to ^0.14.2


## 0.1.71 (2024-11-21)


### Improvements

- Bumped ocean version to ^0.14.1


## 0.1.70 (2024-11-12)


### Improvements

- Bumped ocean version to ^0.14.0


## 0.1.69 (2024-11-12)


### Improvements

- Bumped ocean version to ^0.13.1


## 0.1.68 (2024-11-10)


### Improvements

- Bumped ocean version to ^0.13.0


## 0.1.67 (2024-11-10)


### Improvements

- Bumped ocean version to ^0.12.9


## 0.1.66 (2024-11-06)


### Improvements

- Bumped ocean version to ^0.12.8


## 0.1.65 (2024-10-23)


### Improvements

- Bumped ocean version to ^0.12.7


## 0.1.64 (2024-10-22)


### Improvements

- Bumped ocean version to ^0.12.6


## 0.1.63 (2024-10-14)


### Improvements

- Bumped ocean version to ^0.12.4


## 0.1.62 (2024-10-09)


### Improvements

- Bumped ocean version to ^0.12.3


## 0.1.61 (2024-10-08)


### Improvements

- Bumped ocean version to ^0.12.2


## 0.1.60 (2024-10-01)


### Improvements

- Bumped ocean version to ^0.12.1


## 0.1.59 (2024-09-29)


### Improvements

- Bumped ocean version to ^0.11.0


## 0.1.58 (2024-09-22)


### Improvements

- Bumped ocean version to ^0.10.12


## 0.1.57 (2024-09-17)


### Improvements

- Bumped ocean version to ^0.10.11


## 0.1.56 (2024-09-15)


### Improvements

- Extracted the subscription from the asset inventory and added specific fetching via the GCP's SubscriberAPI.
- Changed realtime's default non-specific behavior to rely on the asset's data in the feed.


## 0.1.55 (2024-09-12)


### Improvements

- Bumped ocean version to ^0.10.10 (#1)


## 0.1.54 (2024-09-06)


### Bug Fixes

- Added an alternative key `project_id` for retrieving the quota project id, preventing failure in identifying the associated GCP quota project when `quota_project_id` isn't present in configuration.
- Fixed bug causing failure in retrieving cloud asset quota from GCP.


## 0.1.53 (2024-09-05)


### Improvements

- Bumped ocean version to ^0.10.9 (#1)


## 0.1.52 (2024-09-04)


### Improvements

- Bumped ocean version to ^0.10.8 (#1)


## 0.1.51 (2024-09-04)


### Improvements

- Improved user experience when using GCP Quotas- Added validation and used environmental variables in order to get the information the integration needs to get the project + quota of that project.


## 0.1.50 (2024-09-01)


### Improvements

- Introduced AsyncGeneratorRetry, a custom retry mechanism designed to handle resource retrieval retries instead of individual page retries. This change addresses the recurring DEADLINE_EXCEEDED errors that occurred with GCP's AsyncRetry which works for page-based retries, significantly improving reliability in GCP integrations.
- Implemented a sophisticated rate limiting system based on quota levels, allowing for precise control over request limits per project, per service, and per quota.
- Added a `searchAllResourcesPerMinuteQuota` integration config for controlling the rate limit quota should the integration fail to query quota from GCP as stated in the last point. Default is 400


## 0.1.49 (2024-09-01)


### Improvements

- Bumped ocean version to ^0.10.7 (#1)


## 0.1.48 (2024-08-30)


### Improvements

- Bumped ocean version to ^0.10.5 (#1)


## 0.1.47 (2024-08-28)


### Improvements

- Bumped ocean version to ^0.10.4 (#1)


## 0.1.46 (2024-08-28)


### Improvements

- Bumped ocean version to ^0.10.3 (#1)


## 0.1.45 (2024-08-26)


### Improvements

- Bumped ocean version to ^0.10.2 (#1)


## 0.1.44 (2024-08-26)


### Improvements

- Bumped ocean version to ^0.10.1 (#1)


## 0.1.43 (2024-08-25)


### Improvements

- Changed tf module in order to detach provider creation from the module and QOL changes with the module (#1)


## 0.1.42 (2024-08-22)


### Improvements

- Bumped ocean version to ^0.10.0 (#1)


## 0.1.41 (2024-08-20)


### Improvements

- Bumped ocean version to ^0.9.14 (#1)


## 0.1.40 (2024-08-13)


### Improvements

- Added rate limit strategy to api calls


## 0.1.39 (2024-08-13)


### Improvements

- Bumped ocean version to ^0.9.13 (#1)


## 0.1.38 (2024-08-11)


### Improvements

- Bumped ocean version to ^0.9.12 (#1)


## 0.1.37 (2024-08-05)


### Improvements

- Bumped ocean version to ^0.9.11 (#1)


## 0.1.36 (2024-08-04)


### Improvements

- Bumped ocean version to ^0.9.10 (#1)


## 0.1.35 (2024-08-01)


### Improvements

- Added _target='blank' attribute to spec links to open a new browser tab instead of the current browser


## 0.1.34 (2024-07-31)


### Improvements

- Upgraded integration dependencies (#1)


## 0.1.33 (2024-07-31)


### Improvements

- Bumped ocean version to ^0.9.7 (#1)


## 0.1.32 (2024-07-31)


### Improvements

- Bumped ocean version to ^0.9.6 (#1)


## 0.1.31 (2024-07-24)


### Improvements

- Bumped ocean version to ^0.9.5


## 0.1.30 (2024-07-17)


### Improvements

- Added labels property to the default blueprint and mapping


## 0.1.29 (2024-07-10)


### Improvements

- Bumped ocean version to ^0.9.4 (#1)


## 0.1.28 (2024-07-09)


### Improvements

- Bumped ocean version to ^0.9.3 (#1)


## 0.1.27 (2024-07-07)


### Improvements

- Bumped ocean version to ^0.9.2 (#1)


## 0.1.26 (2024-06-23)


### Improvements

- Added support for default installation methods ( Helm, docker, githubworkflow and gitlabCI ) to improve ease of use (#1)


## 0.1.25 (2024-06-23)


### Improvements

- Bumped ocean version to ^0.9.1 (#1)


## 0.1.24 (2024-06-19)


### Improvements

- Bumped ocean version to ^0.9.0 (#1)


## 0.1.23 (2024-06-16)


### Improvements

- Updated spec.yaml indication that saas installation is not supported


## 0.1.22 (2024-06-16)


### Improvements

- Bumped ocean version to ^0.8.0 (#1)


## 0.1.21 (2024-06-13)


### Improvements

- Bumped ocean version to ^0.7.1 (#1)


## 0.1.20 (2024-06-13)


### Improvements

- Bumped ocean version to ^0.7.0 (#1)


## 0.1.19 (2024-06-10)


### Improvements

- Bumped ocean version to ^0.6.0 (#1)


## 0.1.18 (2024-06-05)


### Improvements

- Bumped ocean version to ^0.5.27 (#1)


## 0.1.17 (2024-06-03)


### Bug Fixes

- Bump terraform provider version to 0.0.25 (#1)
- Change Service icon to Microservice (#2)


## 0.1.16 (2024-06-03)


### Improvements

- Bumped ocean version to ^0.5.25 (#1)


## 0.1.15 (2024-06-02)


### Improvements

- Bumped ocean version to ^0.5.24 (#1)


## 0.1.14 (2024-05-30)


### Improvements

- Bumped ocean version to ^0.5.23 (#1)
- Updated the base image used in the Dockerfile that is created during integration scaffolding from `python:3.11-slim-buster` to `python:3.11-slim-bookworm`


## 0.1.13 (2024-05-29)


### Improvements

- Bumped ocean version to ^0.5.22 (#1)


## 0.1.12 (2024-05-26)


### Improvements

- Bumped ocean version to ^0.5.21 (#1)


## 0.1.11 (2024-05-26)


### Improvements

- Bumped ocean version to ^0.5.20 (#1)
- Removed the config.yaml file due to unused overrides


## 0.1.10 (2024-05-23)


### Breaking Changes

- Updated the returned response from the GCP integration to reflect the latest known resource version as identified by the GCP Asset Inventory. Removed the need for `.versioned_resources | max_by(.version).resource | .<property_name>`, now only requiring `.<property_name>` (#1)

## 0.1.9 (2024-05-22)


### Improvements

- Replaced GCP tf variable names to more readable ones (#1)


## 0.1.8 (2024-05-22)


### Bug Fixes

- Fixed single resource fetching for Topics, Projects, Folders and Organizations by fixing ids parsing (#1)


## 0.1.7 (2024-05-16)


### Improvements

- Bumped ocean version to ^0.5.19 (#1)


## 0.1.6 (2024-05-12)


### Improvements

- Bumped ocean version to ^0.5.18 (#1)


## 0.1.5 (2024-05-02)


### Features

- Added Terraform deployment method as main deployment method (#1)
- Added logs for Project/Folder/Org Injestion (#1)

## 0.1.4 (2024-05-01)


### Improvements

- Bumped ocean version to ^0.5.17 (#1)


## 0.1.3 (2024-05-01)


### Improvements

- Bumped ocean version to ^0.5.16 (#1)


## 0.1.2 (2024-04-30)


### Improvements

- Bumped ocean version to ^0.5.15 (#1)


## 0.1.1 (2024-04-24)


### Improvements

- Bumped ocean version to ^0.5.14 (#1)


## 0.1.0 (2024-04-22)


### Features

- Created GCP integration using Ocean (PORT-6501)<|MERGE_RESOLUTION|>--- conflicted
+++ resolved
@@ -7,20 +7,21 @@
 
 <!-- towncrier release notes start -->
 
-<<<<<<< HEAD
-## 0.1.97 (2025-01-24)
-=======
-## 0.1.97 (2025-01-23)
->>>>>>> 2e806459
-
-
-### Improvements
-
-<<<<<<< HEAD
+## 0.1.98 (2025-01-24)
+
+
+### Improvements
+
 - Added rate limiting support for `ProjectsV3GetRequestsPerMinutePerProject` and `ProjectV3SearchRequestsPerMinutePerProject` to handle GCP project quota limits during resyncs and real-time event processing.
 - Implemented a shared `AsyncLimiter` instance to ensure consistent rate limiting across real-time events
 - Moved real-time event processing to run in the background, preventing timeouts and ensuring smoother handling of rate-limited operations.
-=======
+
+
+## 0.1.97 (2025-01-23)
+
+
+### Improvements
+
 - Bumped ocean version to ^0.18.4
 
 
@@ -30,7 +31,6 @@
 ### Improvements
 
 - Bumped ocean version to ^0.18.3
->>>>>>> 2e806459
 
 
 ## 0.1.95 (2025-01-22)
