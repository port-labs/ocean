--- conflicted
+++ resolved
@@ -7,20 +7,21 @@
 
 <!-- towncrier release notes start -->
 
-<<<<<<< HEAD
-## 0.1.46 (2024-08-26)
-=======
-## 0.1.49 (2024-09-01)
->>>>>>> 468af7ff
-
-
-### Improvements
-
-<<<<<<< HEAD
-- Introduced AsyncGeneratorRetry, a custom retry mechanism designed to handle entire resource retrieval retries instead of individual page retries. This change addresses the recurring DEADLINE_EXCEEDED errors that occurred with GCP's AsyncRetry during page-based retries, significantly improving reliability in GCP integrations.
+## 0.1.50 (2024-09-01)
+
+
+### Improvements
+
+- Introduced AsyncGeneratorRetry, a custom retry mechanism designed to handle resource retrieval retries instead of individual page retries. This change addresses the recurring DEADLINE_EXCEEDED errors that occurred with GCP's AsyncRetry which works for page-based retries, significantly improving reliability in GCP integrations.
 - Implemented a sophisticated rate limiting system based on quota levels, allowing for precise control over request limits per project, per service, and per quota.
 - Added a `searchAllResourcesPerMinuteQuota` integration config for controlling the rate limit quota should the integration fail to query quota from GCP as stated in the last point. Default is 400
-=======
+
+
+## 0.1.49 (2024-09-01)
+
+
+### Improvements
+
 - Bumped ocean version to ^0.10.7 (#1)
 
 
@@ -46,7 +47,6 @@
 ### Improvements
 
 - Bumped ocean version to ^0.10.3 (#1)
->>>>>>> 468af7ff
 
 
 ## 0.1.45 (2024-08-26)
