# Changelog

All notable changes to this project will be documented in this file.

The format is based on [Keep a Changelog](https://keepachangelog.com/en/1.0.0/),
and this project adheres to [Semantic Versioning](https://semver.org/spec/v2.0.0.html).

<!-- towncrier release notes start -->

<<<<<<< HEAD
## 0.1.76 (2024-12-10)
=======
## 0.1.76 (2024-12-09)
>>>>>>> 6bf02443


### Improvements

<<<<<<< HEAD
- Bumped ocean version to ^0.14.7
=======
- Added `preserveApiResponseCaseStyle` selector to optionally convert resource fields to and from `snake_case` and `camelCase` for non-cloud asset APIs.
>>>>>>> 6bf02443


## 0.1.75 (2024-12-04)


### Improvements

- Bumped ocean version to ^0.14.6


## 0.1.74 (2024-12-04)


### Improvements

- Bumped ocean version to ^0.14.5


## 0.1.73 (2024-11-25)


### Improvements

- Bumped ocean version to ^0.14.3


## 0.1.72 (2024-11-25)


### Improvements

- Bumped ocean version to ^0.14.2


## 0.1.71 (2024-11-21)


### Improvements

- Bumped ocean version to ^0.14.1


## 0.1.70 (2024-11-12)


### Improvements

- Bumped ocean version to ^0.14.0


## 0.1.69 (2024-11-12)


### Improvements

- Bumped ocean version to ^0.13.1


## 0.1.68 (2024-11-10)


### Improvements

- Bumped ocean version to ^0.13.0


## 0.1.67 (2024-11-10)


### Improvements

- Bumped ocean version to ^0.12.9


## 0.1.66 (2024-11-06)


### Improvements

- Bumped ocean version to ^0.12.8


## 0.1.65 (2024-10-23)


### Improvements

- Bumped ocean version to ^0.12.7


## 0.1.64 (2024-10-22)


### Improvements

- Bumped ocean version to ^0.12.6


## 0.1.63 (2024-10-14)


### Improvements

- Bumped ocean version to ^0.12.4


## 0.1.62 (2024-10-09)


### Improvements

- Bumped ocean version to ^0.12.3


## 0.1.61 (2024-10-08)


### Improvements

- Bumped ocean version to ^0.12.2


## 0.1.60 (2024-10-01)


### Improvements

- Bumped ocean version to ^0.12.1


## 0.1.59 (2024-09-29)


### Improvements

- Bumped ocean version to ^0.11.0


## 0.1.58 (2024-09-22)


### Improvements

- Bumped ocean version to ^0.10.12


## 0.1.57 (2024-09-17)


### Improvements

- Bumped ocean version to ^0.10.11


## 0.1.56 (2024-09-15)


### Improvements

- Extracted the subscription from the asset inventory and added specific fetching via the GCP's SubscriberAPI.
- Changed realtime's default non-specific behavior to rely on the asset's data in the feed.


## 0.1.55 (2024-09-12)


### Improvements

- Bumped ocean version to ^0.10.10 (#1)


## 0.1.54 (2024-09-06)


### Bug Fixes

- Added an alternative key `project_id` for retrieving the quota project id, preventing failure in identifying the associated GCP quota project when `quota_project_id` isn't present in configuration.
- Fixed bug causing failure in retrieving cloud asset quota from GCP.


## 0.1.53 (2024-09-05)


### Improvements

- Bumped ocean version to ^0.10.9 (#1)


## 0.1.52 (2024-09-04)


### Improvements

- Bumped ocean version to ^0.10.8 (#1)


## 0.1.51 (2024-09-04)


### Improvements

- Improved user experience when using GCP Quotas- Added validation and used environmental variables in order to get the information the integration needs to get the project + quota of that project.


## 0.1.50 (2024-09-01)


### Improvements

- Introduced AsyncGeneratorRetry, a custom retry mechanism designed to handle resource retrieval retries instead of individual page retries. This change addresses the recurring DEADLINE_EXCEEDED errors that occurred with GCP's AsyncRetry which works for page-based retries, significantly improving reliability in GCP integrations.
- Implemented a sophisticated rate limiting system based on quota levels, allowing for precise control over request limits per project, per service, and per quota.
- Added a `searchAllResourcesPerMinuteQuota` integration config for controlling the rate limit quota should the integration fail to query quota from GCP as stated in the last point. Default is 400


## 0.1.49 (2024-09-01)


### Improvements

- Bumped ocean version to ^0.10.7 (#1)


## 0.1.48 (2024-08-30)


### Improvements

- Bumped ocean version to ^0.10.5 (#1)


## 0.1.47 (2024-08-28)


### Improvements

- Bumped ocean version to ^0.10.4 (#1)


## 0.1.46 (2024-08-28)


### Improvements

- Bumped ocean version to ^0.10.3 (#1)


## 0.1.45 (2024-08-26)


### Improvements

- Bumped ocean version to ^0.10.2 (#1)


## 0.1.44 (2024-08-26)


### Improvements

- Bumped ocean version to ^0.10.1 (#1)


## 0.1.43 (2024-08-25)


### Improvements

- Changed tf module in order to detach provider creation from the module and QOL changes with the module (#1)


## 0.1.42 (2024-08-22)


### Improvements

- Bumped ocean version to ^0.10.0 (#1)


## 0.1.41 (2024-08-20)


### Improvements

- Bumped ocean version to ^0.9.14 (#1)


## 0.1.40 (2024-08-13)


### Improvements

- Added rate limit strategy to api calls


## 0.1.39 (2024-08-13)


### Improvements

- Bumped ocean version to ^0.9.13 (#1)


## 0.1.38 (2024-08-11)


### Improvements

- Bumped ocean version to ^0.9.12 (#1)


## 0.1.37 (2024-08-05)


### Improvements

- Bumped ocean version to ^0.9.11 (#1)


## 0.1.36 (2024-08-04)


### Improvements

- Bumped ocean version to ^0.9.10 (#1)


## 0.1.35 (2024-08-01)


### Improvements

- Added _target='blank' attribute to spec links to open a new browser tab instead of the current browser


## 0.1.34 (2024-07-31)


### Improvements

- Upgraded integration dependencies (#1)


## 0.1.33 (2024-07-31)


### Improvements

- Bumped ocean version to ^0.9.7 (#1)


## 0.1.32 (2024-07-31)


### Improvements

- Bumped ocean version to ^0.9.6 (#1)


## 0.1.31 (2024-07-24)


### Improvements

- Bumped ocean version to ^0.9.5


## 0.1.30 (2024-07-17)


### Improvements

- Added labels property to the default blueprint and mapping


## 0.1.29 (2024-07-10)


### Improvements

- Bumped ocean version to ^0.9.4 (#1)


## 0.1.28 (2024-07-09)


### Improvements

- Bumped ocean version to ^0.9.3 (#1)


## 0.1.27 (2024-07-07)


### Improvements

- Bumped ocean version to ^0.9.2 (#1)


## 0.1.26 (2024-06-23)


### Improvements

- Added support for default installation methods ( Helm, docker, githubworkflow and gitlabCI ) to improve ease of use (#1)


## 0.1.25 (2024-06-23)


### Improvements

- Bumped ocean version to ^0.9.1 (#1)


## 0.1.24 (2024-06-19)


### Improvements

- Bumped ocean version to ^0.9.0 (#1)


## 0.1.23 (2024-06-16)


### Improvements

- Updated spec.yaml indication that saas installation is not supported


## 0.1.22 (2024-06-16)


### Improvements

- Bumped ocean version to ^0.8.0 (#1)


## 0.1.21 (2024-06-13)


### Improvements

- Bumped ocean version to ^0.7.1 (#1)


## 0.1.20 (2024-06-13)


### Improvements

- Bumped ocean version to ^0.7.0 (#1)


## 0.1.19 (2024-06-10)


### Improvements

- Bumped ocean version to ^0.6.0 (#1)


## 0.1.18 (2024-06-05)


### Improvements

- Bumped ocean version to ^0.5.27 (#1)


## 0.1.17 (2024-06-03)


### Bug Fixes

- Bump terraform provider version to 0.0.25 (#1)
- Change Service icon to Microservice (#2)


## 0.1.16 (2024-06-03)


### Improvements

- Bumped ocean version to ^0.5.25 (#1)


## 0.1.15 (2024-06-02)


### Improvements

- Bumped ocean version to ^0.5.24 (#1)


## 0.1.14 (2024-05-30)


### Improvements

- Bumped ocean version to ^0.5.23 (#1)
- Updated the base image used in the Dockerfile that is created during integration scaffolding from `python:3.11-slim-buster` to `python:3.11-slim-bookworm`


## 0.1.13 (2024-05-29)


### Improvements

- Bumped ocean version to ^0.5.22 (#1)


## 0.1.12 (2024-05-26)


### Improvements

- Bumped ocean version to ^0.5.21 (#1)


## 0.1.11 (2024-05-26)


### Improvements

- Bumped ocean version to ^0.5.20 (#1)
- Removed the config.yaml file due to unused overrides


## 0.1.10 (2024-05-23)


### Breaking Changes

- Updated the returned response from the GCP integration to reflect the latest known resource version as identified by the GCP Asset Inventory. Removed the need for `.versioned_resources | max_by(.version).resource | .<property_name>`, now only requiring `.<property_name>` (#1)

## 0.1.9 (2024-05-22)


### Improvements

- Replaced GCP tf variable names to more readable ones (#1)


## 0.1.8 (2024-05-22)


### Bug Fixes

- Fixed single resource fetching for Topics, Projects, Folders and Organizations by fixing ids parsing (#1)


## 0.1.7 (2024-05-16)


### Improvements

- Bumped ocean version to ^0.5.19 (#1)


## 0.1.6 (2024-05-12)


### Improvements

- Bumped ocean version to ^0.5.18 (#1)


## 0.1.5 (2024-05-02)


### Features

- Added Terraform deployment method as main deployment method (#1)
- Added logs for Project/Folder/Org Injestion (#1)

## 0.1.4 (2024-05-01)


### Improvements

- Bumped ocean version to ^0.5.17 (#1)


## 0.1.3 (2024-05-01)


### Improvements

- Bumped ocean version to ^0.5.16 (#1)


## 0.1.2 (2024-04-30)


### Improvements

- Bumped ocean version to ^0.5.15 (#1)


## 0.1.1 (2024-04-24)


### Improvements

- Bumped ocean version to ^0.5.14 (#1)


## 0.1.0 (2024-04-22)


### Features

- Created GCP integration using Ocean (PORT-6501)<|MERGE_RESOLUTION|>--- conflicted
+++ resolved
@@ -7,20 +7,14 @@
 
 <!-- towncrier release notes start -->
 
-<<<<<<< HEAD
-## 0.1.76 (2024-12-10)
-=======
+
 ## 0.1.76 (2024-12-09)
->>>>>>> 6bf02443
-
-
-### Improvements
-
-<<<<<<< HEAD
+
+
+### Improvements
+
 - Bumped ocean version to ^0.14.7
-=======
 - Added `preserveApiResponseCaseStyle` selector to optionally convert resource fields to and from `snake_case` and `camelCase` for non-cloud asset APIs.
->>>>>>> 6bf02443
 
 
 ## 0.1.75 (2024-12-04)
