# Changelog

All notable changes to this project will be documented in this file.

The format is based on [Keep a Changelog](https://keepachangelog.com/en/1.0.0/),
and this project adheres to [Semantic Versioning](https://semver.org/spec/v2.0.0.html).

<!-- towncrier release notes start -->

<<<<<<< HEAD
## 0.1.55 (2024-09-11)
=======
## 0.1.55 (2024-09-12)
>>>>>>> c4244162


### Improvements

<<<<<<< HEAD
- Extracted the subscription from the asset inventory and added specific fetching via the GCP's SubscriberAPI.
- Changed realtime's default non-specific behavior to rely on the asset's data in the feed.
=======
- Bumped ocean version to ^0.10.10 (#1)
>>>>>>> c4244162


## 0.1.54 (2024-09-06)


### Bug Fixes

- Added an alternative key `project_id` for retrieving the quota project id, preventing failure in identifying the associated GCP quota project when `quota_project_id` isn't present in configuration.
- Fixed bug causing failure in retrieving cloud asset quota from GCP.


## 0.1.53 (2024-09-05)


### Improvements

- Bumped ocean version to ^0.10.9 (#1)


## 0.1.52 (2024-09-04)


### Improvements

- Bumped ocean version to ^0.10.8 (#1)


## 0.1.51 (2024-09-04)


### Improvements

- Improved user experience when using GCP Quotas- Added validation and used environmental variables in order to get the information the integration needs to get the project + quota of that project.


## 0.1.50 (2024-09-01)


### Improvements

- Introduced AsyncGeneratorRetry, a custom retry mechanism designed to handle resource retrieval retries instead of individual page retries. This change addresses the recurring DEADLINE_EXCEEDED errors that occurred with GCP's AsyncRetry which works for page-based retries, significantly improving reliability in GCP integrations.
- Implemented a sophisticated rate limiting system based on quota levels, allowing for precise control over request limits per project, per service, and per quota.
- Added a `searchAllResourcesPerMinuteQuota` integration config for controlling the rate limit quota should the integration fail to query quota from GCP as stated in the last point. Default is 400


## 0.1.49 (2024-09-01)


### Improvements

- Bumped ocean version to ^0.10.7 (#1)


## 0.1.48 (2024-08-30)


### Improvements

- Bumped ocean version to ^0.10.5 (#1)


## 0.1.47 (2024-08-28)


### Improvements

- Bumped ocean version to ^0.10.4 (#1)


## 0.1.46 (2024-08-28)


### Improvements

- Bumped ocean version to ^0.10.3 (#1)


## 0.1.45 (2024-08-26)


### Improvements

- Bumped ocean version to ^0.10.2 (#1)


## 0.1.44 (2024-08-26)


### Improvements

- Bumped ocean version to ^0.10.1 (#1)


## 0.1.43 (2024-08-25)


### Improvements

- Changed tf module in order to detach provider creation from the module and QOL changes with the module (#1)


## 0.1.42 (2024-08-22)


### Improvements

- Bumped ocean version to ^0.10.0 (#1)


## 0.1.41 (2024-08-20)


### Improvements

- Bumped ocean version to ^0.9.14 (#1)


## 0.1.40 (2024-08-13)


### Improvements

- Added rate limit strategy to api calls


## 0.1.39 (2024-08-13)


### Improvements

- Bumped ocean version to ^0.9.13 (#1)


## 0.1.38 (2024-08-11)


### Improvements

- Bumped ocean version to ^0.9.12 (#1)


## 0.1.37 (2024-08-05)


### Improvements

- Bumped ocean version to ^0.9.11 (#1)


## 0.1.36 (2024-08-04)


### Improvements

- Bumped ocean version to ^0.9.10 (#1)


## 0.1.35 (2024-08-01)


### Improvements

- Added _target='blank' attribute to spec links to open a new browser tab instead of the current browser


## 0.1.34 (2024-07-31)


### Improvements

- Upgraded integration dependencies (#1)


## 0.1.33 (2024-07-31)


### Improvements

- Bumped ocean version to ^0.9.7 (#1)


## 0.1.32 (2024-07-31)


### Improvements

- Bumped ocean version to ^0.9.6 (#1)


## 0.1.31 (2024-07-24)


### Improvements

- Bumped ocean version to ^0.9.5


## 0.1.30 (2024-07-17)


### Improvements

- Added labels property to the default blueprint and mapping


## 0.1.29 (2024-07-10)


### Improvements

- Bumped ocean version to ^0.9.4 (#1)


## 0.1.28 (2024-07-09)


### Improvements

- Bumped ocean version to ^0.9.3 (#1)


## 0.1.27 (2024-07-07)


### Improvements

- Bumped ocean version to ^0.9.2 (#1)


## 0.1.26 (2024-06-23)


### Improvements

- Added support for default installation methods ( Helm, docker, githubworkflow and gitlabCI ) to improve ease of use (#1)


## 0.1.25 (2024-06-23)


### Improvements

- Bumped ocean version to ^0.9.1 (#1)


## 0.1.24 (2024-06-19)


### Improvements

- Bumped ocean version to ^0.9.0 (#1)


## 0.1.23 (2024-06-16)


### Improvements

- Updated spec.yaml indication that saas installation is not supported


## 0.1.22 (2024-06-16)


### Improvements

- Bumped ocean version to ^0.8.0 (#1)


## 0.1.21 (2024-06-13)


### Improvements

- Bumped ocean version to ^0.7.1 (#1)


## 0.1.20 (2024-06-13)


### Improvements

- Bumped ocean version to ^0.7.0 (#1)


## 0.1.19 (2024-06-10)


### Improvements

- Bumped ocean version to ^0.6.0 (#1)


## 0.1.18 (2024-06-05)


### Improvements

- Bumped ocean version to ^0.5.27 (#1)


## 0.1.17 (2024-06-03)


### Bug Fixes

- Bump terraform provider version to 0.0.25 (#1)
- Change Service icon to Microservice (#2)


## 0.1.16 (2024-06-03)


### Improvements

- Bumped ocean version to ^0.5.25 (#1)


## 0.1.15 (2024-06-02)


### Improvements

- Bumped ocean version to ^0.5.24 (#1)


## 0.1.14 (2024-05-30)


### Improvements

- Bumped ocean version to ^0.5.23 (#1)
- Updated the base image used in the Dockerfile that is created during integration scaffolding from `python:3.11-slim-buster` to `python:3.11-slim-bookworm`


## 0.1.13 (2024-05-29)


### Improvements

- Bumped ocean version to ^0.5.22 (#1)


## 0.1.12 (2024-05-26)


### Improvements

- Bumped ocean version to ^0.5.21 (#1)


## 0.1.11 (2024-05-26)


### Improvements

- Bumped ocean version to ^0.5.20 (#1)
- Removed the config.yaml file due to unused overrides


## 0.1.10 (2024-05-23)


### Breaking Changes

- Updated the returned response from the GCP integration to reflect the latest known resource version as identified by the GCP Asset Inventory. Removed the need for `.versioned_resources | max_by(.version).resource | .<property_name>`, now only requiring `.<property_name>` (#1)

## 0.1.9 (2024-05-22)


### Improvements

- Replaced GCP tf variable names to more readable ones (#1)


## 0.1.8 (2024-05-22)


### Bug Fixes

- Fixed single resource fetching for Topics, Projects, Folders and Organizations by fixing ids parsing (#1)


## 0.1.7 (2024-05-16)


### Improvements

- Bumped ocean version to ^0.5.19 (#1)


## 0.1.6 (2024-05-12)


### Improvements

- Bumped ocean version to ^0.5.18 (#1)


## 0.1.5 (2024-05-02)


### Features

- Added Terraform deployment method as main deployment method (#1)
- Added logs for Project/Folder/Org Injestion (#1)

## 0.1.4 (2024-05-01)


### Improvements

- Bumped ocean version to ^0.5.17 (#1)


## 0.1.3 (2024-05-01)


### Improvements

- Bumped ocean version to ^0.5.16 (#1)


## 0.1.2 (2024-04-30)


### Improvements

- Bumped ocean version to ^0.5.15 (#1)


## 0.1.1 (2024-04-24)


### Improvements

- Bumped ocean version to ^0.5.14 (#1)


## 0.1.0 (2024-04-22)


### Features

- Created GCP integration using Ocean (PORT-6501)<|MERGE_RESOLUTION|>--- conflicted
+++ resolved
@@ -7,21 +7,21 @@
 
 <!-- towncrier release notes start -->
 
-<<<<<<< HEAD
-## 0.1.55 (2024-09-11)
-=======
-## 0.1.55 (2024-09-12)
->>>>>>> c4244162
-
-
-### Improvements
-
-<<<<<<< HEAD
+## 0.1.56 (2024-09-15)
+
+
+### Improvements
+
 - Extracted the subscription from the asset inventory and added specific fetching via the GCP's SubscriberAPI.
 - Changed realtime's default non-specific behavior to rely on the asset's data in the feed.
-=======
+
+
+## 0.1.55 (2024-09-12)
+
+
+### Improvements
+
 - Bumped ocean version to ^0.10.10 (#1)
->>>>>>> c4244162
 
 
 ## 0.1.54 (2024-09-06)
