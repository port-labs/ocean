--- conflicted
+++ resolved
@@ -7,19 +7,22 @@
 
 <!-- towncrier release notes start -->
 
-<<<<<<< HEAD
-## 0.1.43 (2024-08-13)
-=======
+
+## 0.1.45 (2024-08-26)
+
+
+### Improvements
+
+- Introduced AsyncGeneratorRetry, a custom retry mechanism designed to handle entire resource retrieval retries instead of individual page retries. This change addresses the recurring DEADLINE_EXCEEDED errors that occurred with GCP's AsyncRetry during page-based retries, significantly improving reliability in GCP integrations.
+- Implemented a sophisticated rate limiting system based on quota levels, allowing for precise control over request limits per project, per service, and per quota.
+- Added a `SEARCH_ALL_RESOURCES_PER_MINUTE_QUOTA` environment variable for controlling the rate limit quota should the integration fail to query quota from GCP as stated in the last point. Default is 400
+
+
 ## 0.1.44 (2024-08-26)
->>>>>>> 0e1c3c92
-
-
-### Improvements
-
-<<<<<<< HEAD
-- Implemented a custom retry mechanism to replace GCP's AsyncRetry due to reliability issues.
-- Added rate limiting for "Search All Resources" requests, configurable via the SEARCH_ALL_RESOURCES_PER_MINUTE_QUOTA environment variable.
-=======
+
+
+### Improvements
+
 - Bumped ocean version to ^0.10.1 (#1)
 
 
@@ -29,7 +32,6 @@
 ### Improvements
 
 - Changed tf module in order to detach provider creation from the module and QOL changes with the module (#1)
->>>>>>> 0e1c3c92
 
 
 ## 0.1.42 (2024-08-22)
