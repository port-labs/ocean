# Changelog

All notable changes to this project will be documented in this file.

The format is based on [Keep a Changelog](https://keepachangelog.com/en/1.0.0/),
and this project adheres to [Semantic Versioning](https://semver.org/spec/v2.0.0.html).

<!-- towncrier release notes start -->

<<<<<<< HEAD
## 0.1.41 (2024-08-13)
=======
## 0.1.41 (2024-08-20)
>>>>>>> 750dbe94


### Improvements

<<<<<<< HEAD
- Implemented a custom retry mechanism to replace GCP's AsyncRetry due to reliability issues.
- Added rate limiting for "Search All Resources" requests, configurable via the SEARCH_ALL_RESOURCES_PER_MINUTE_QUOTA environment variable.
=======
- Bumped ocean version to ^0.9.14 (#1)
>>>>>>> 750dbe94


## 0.1.40 (2024-08-13)


### Improvements

- Added rate limit strategy to api calls


## 0.1.39 (2024-08-13)


### Improvements

- Bumped ocean version to ^0.9.13 (#1)


## 0.1.38 (2024-08-11)


### Improvements

- Bumped ocean version to ^0.9.12 (#1)


## 0.1.37 (2024-08-05)


### Improvements

- Bumped ocean version to ^0.9.11 (#1)


## 0.1.36 (2024-08-04)


### Improvements

- Bumped ocean version to ^0.9.10 (#1)


## 0.1.35 (2024-08-01)


### Improvements

- Added _target='blank' attribute to spec links to open a new browser tab instead of the current browser


## 0.1.34 (2024-07-31)


### Improvements

- Upgraded integration dependencies (#1)


## 0.1.33 (2024-07-31)


### Improvements

- Bumped ocean version to ^0.9.7 (#1)


## 0.1.32 (2024-07-31)


### Improvements

- Bumped ocean version to ^0.9.6 (#1)


## 0.1.31 (2024-07-24)


### Improvements

- Bumped ocean version to ^0.9.5


## 0.1.30 (2024-07-17)


### Improvements

- Added labels property to the default blueprint and mapping


## 0.1.29 (2024-07-10)


### Improvements

- Bumped ocean version to ^0.9.4 (#1)


## 0.1.28 (2024-07-09)


### Improvements

- Bumped ocean version to ^0.9.3 (#1)


## 0.1.27 (2024-07-07)


### Improvements

- Bumped ocean version to ^0.9.2 (#1)


## 0.1.26 (2024-06-23)


### Improvements

- Added support for default installation methods ( Helm, docker, githubworkflow and gitlabCI ) to improve ease of use (#1)


## 0.1.25 (2024-06-23)


### Improvements

- Bumped ocean version to ^0.9.1 (#1)


## 0.1.24 (2024-06-19)


### Improvements

- Bumped ocean version to ^0.9.0 (#1)


## 0.1.23 (2024-06-16)


### Improvements

- Updated spec.yaml indication that saas installation is not supported


## 0.1.22 (2024-06-16)


### Improvements

- Bumped ocean version to ^0.8.0 (#1)


## 0.1.21 (2024-06-13)


### Improvements

- Bumped ocean version to ^0.7.1 (#1)


## 0.1.20 (2024-06-13)


### Improvements

- Bumped ocean version to ^0.7.0 (#1)


## 0.1.19 (2024-06-10)


### Improvements

- Bumped ocean version to ^0.6.0 (#1)


## 0.1.18 (2024-06-05)


### Improvements

- Bumped ocean version to ^0.5.27 (#1)


## 0.1.17 (2024-06-03)


### Bug Fixes

- Bump terraform provider version to 0.0.25 (#1)
- Change Service icon to Microservice (#2)


## 0.1.16 (2024-06-03)


### Improvements

- Bumped ocean version to ^0.5.25 (#1)


## 0.1.15 (2024-06-02)


### Improvements

- Bumped ocean version to ^0.5.24 (#1)


## 0.1.14 (2024-05-30)


### Improvements

- Bumped ocean version to ^0.5.23 (#1)
- Updated the base image used in the Dockerfile that is created during integration scaffolding from `python:3.11-slim-buster` to `python:3.11-slim-bookworm`


## 0.1.13 (2024-05-29)


### Improvements

- Bumped ocean version to ^0.5.22 (#1)


## 0.1.12 (2024-05-26)


### Improvements

- Bumped ocean version to ^0.5.21 (#1)


## 0.1.11 (2024-05-26)


### Improvements

- Bumped ocean version to ^0.5.20 (#1)
- Removed the config.yaml file due to unused overrides


## 0.1.10 (2024-05-23)


### Breaking Changes

- Updated the returned response from the GCP integration to reflect the latest known resource version as identified by the GCP Asset Inventory. Removed the need for `.versioned_resources | max_by(.version).resource | .<property_name>`, now only requiring `.<property_name>` (#1)

## 0.1.9 (2024-05-22)


### Improvements

- Replaced GCP tf variable names to more readable ones (#1)


## 0.1.8 (2024-05-22)


### Bug Fixes

- Fixed single resource fetching for Topics, Projects, Folders and Organizations by fixing ids parsing (#1)


## 0.1.7 (2024-05-16)


### Improvements

- Bumped ocean version to ^0.5.19 (#1)


## 0.1.6 (2024-05-12)


### Improvements

- Bumped ocean version to ^0.5.18 (#1)


## 0.1.5 (2024-05-02)


### Features

- Added Terraform deployment method as main deployment method (#1)
- Added logs for Project/Folder/Org Injestion (#1)

## 0.1.4 (2024-05-01)


### Improvements

- Bumped ocean version to ^0.5.17 (#1)


## 0.1.3 (2024-05-01)


### Improvements

- Bumped ocean version to ^0.5.16 (#1)


## 0.1.2 (2024-04-30)


### Improvements

- Bumped ocean version to ^0.5.15 (#1)


## 0.1.1 (2024-04-24)


### Improvements

- Bumped ocean version to ^0.5.14 (#1)


## 0.1.0 (2024-04-22)


### Features

- Created GCP integration using Ocean (PORT-6501)<|MERGE_RESOLUTION|>--- conflicted
+++ resolved
@@ -7,21 +7,21 @@
 
 <!-- towncrier release notes start -->
 
-<<<<<<< HEAD
-## 0.1.41 (2024-08-13)
-=======
-## 0.1.41 (2024-08-20)
->>>>>>> 750dbe94
-
-
-### Improvements
-
-<<<<<<< HEAD
+## 0.1.42 (2024-08-13)
+
+
+### Improvements
+
 - Implemented a custom retry mechanism to replace GCP's AsyncRetry due to reliability issues.
 - Added rate limiting for "Search All Resources" requests, configurable via the SEARCH_ALL_RESOURCES_PER_MINUTE_QUOTA environment variable.
-=======
+
+
+## 0.1.41 (2024-08-20)
+
+
+### Improvements
+
 - Bumped ocean version to ^0.9.14 (#1)
->>>>>>> 750dbe94
 
 
 ## 0.1.40 (2024-08-13)
