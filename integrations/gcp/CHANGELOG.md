# Changelog

All notable changes to this project will be documented in this file.

The format is based on [Keep a Changelog](https://keepachangelog.com/en/1.0.0/),
and this project adheres to [Semantic Versioning](https://semver.org/spec/v2.0.0.html).

<!-- towncrier release notes start -->

<<<<<<< HEAD
## 0.1.176 (2025-08-21)


### Bug Fixes

- Fix GCP multi-process resync hang by deferring gRPC quota initialization to child processes (avoid pre-fork gRPC).
=======
## 0.1.177 (2025-08-25)


### Improvements

- Bumped ocean version to ^0.28.0


## 0.1.176 (2025-08-24)


### Improvements

- Bumped ocean version to ^0.27.10
>>>>>>> d9f06b94


## 0.1.175 (2025-08-20)


### Improvements

- Bumped ocean version to ^0.27.9


## 0.1.174 (2025-08-18)


### Improvements

- Bumped ocean version to ^0.27.8


## 0.1.173 (2025-08-17)


### Improvements

- Bumped ocean version to ^0.27.7


## 0.1.172 (2025-08-13)


### Improvements

- Bumped ocean version to ^0.27.6


## 0.1.171 (2025-08-13)


### Improvements

- Bumped ocean version to ^0.27.5


## 0.1.170 (2025-08-11)


### Improvements

- Bumped ocean version to ^0.27.3


## 0.1.169 (2025-08-11)


### Improvements

- Bumped ocean version to ^0.27.2


## 0.1.168 (2025-08-07)


### Improvements

- Bumped ocean version to ^0.27.1


## 0.1.167 (2025-08-05)


### Improvements

- Bumped ocean version to ^0.27.0


## 0.1.166 (2025-08-04)


### Improvements

- Bumped ocean version to ^0.26.3


## 0.1.165 (2025-08-03)


### Improvements

- Bumped ocean version to ^0.26.2


## 0.1.164 (2025-07-20)


### Improvements

- Bumped ocean version to ^0.26.1


## 0.1.163 (2025-07-16)


### Improvements

- Bumped ocean version to ^0.25.5


## 0.1.162 (2025-07-07)


### Improvements

- Bumped ocean version to ^0.25.0


## 0.1.161 (2025-07-02)


### Improvements

- Bumped ocean version to ^0.24.22


## 0.1.160 (2025-06-30)


### Improvements

- Bumped ocean version to ^0.24.21


## 0.1.159 (2025-06-26)


### Improvements

- Bumped ocean version to ^0.24.20


## 0.1.158 (2025-06-25)


### Improvements

- Bumped ocean version to ^0.24.19


## 0.1.157 (2025-06-24)


### Improvements

- Bumped ocean version to ^0.24.18


## 0.1.156 (2025-06-23)


### Improvements

- Bumped ocean version to ^0.24.17


## 0.1.155 (2025-06-22)


### Improvements

- Bumped ocean version to ^0.24.16


## 0.1.154 (2025-06-22)


### Improvements

- Upgraded integration requests dependency (#1)


## 0.1.153 (2025-06-22)


### Improvements

- Bumped ocean version to ^0.24.15


## 0.1.152 (2025-06-22)


### Improvements

- Bumped ocean version to ^0.24.12


## 0.1.150 (2025-06-22)


### Improvements

- Update dependencies

## 0.1.150 (2025-06-22)


### Improvements

- Bumped ocean version to ^0.24.12


## 0.1.149 (2025-06-16)


### Improvements

- Bumped ocean version to ^0.24.11


## 0.1.148 (2025-06-15)


### Improvements

- Bumped ocean version to ^0.24.10


## 0.1.147 (2025-06-11)


### Improvements

- Bumped ocean version to ^0.24.8


## 0.1.146 (2025-06-11)


### Improvements

- Bumped ocean version to ^0.24.7


## 0.1.145 (2025-06-09)


### Improvements

- Bumped ocean version to ^0.24.6


## 0.1.144 (2025-06-09)


### Improvements

- Bumped ocean version to ^0.24.5


## 0.1.143 (2025-06-09)


### Improvements

- Bumped ocean version to ^0.24.4


## 0.1.142 (2025-06-08)


### Improvements

- Bumped ocean version to ^0.24.3


## 0.1.141 (2025-06-04)


### Improvements

- Bumped ocean version to ^0.24.2


## 0.1.140 (2025-06-03)


### Improvements

- Bumped ocean version to ^0.24.1


## 0.1.139 (2025-06-03)


### Improvements

- Bumped ocean version to ^0.24.0


## 0.1.138 (2025-06-01)


### Improvements

- Bumped ocean version to ^0.23.5


## 0.1.137 (2025-05-29)


### Improvements

- Bumped ocean version to ^0.23.4


## 0.1.136 (2025-05-28)


### Improvements

- Bumped ocean version to ^0.23.3


## 0.1.135 (2025-05-28)


### Improvements

- Bumped ocean version to ^0.23.2


## 0.1.134 (2025-05-27)


### Improvements

- Bumped ocean version to ^0.23.1


## 0.1.133 (2025-05-27)


### Improvements

- Bumped ocean version to ^0.23.0


## 0.1.132 (2025-05-26)


### Improvements

- Bumped ocean version to ^0.22.12


## 0.1.131 (2025-05-26)


### Improvements

- Bumped ocean version to ^0.22.11


## 0.1.130 (2025-05-20)


### Improvements

- Bumped ocean version to ^0.22.10


## 0.1.129 (2025-05-19)


### Improvements

- Bumped ocean version to ^0.22.9


## 0.1.128 (2025-05-15)


### Improvements

- Bumped ocean version to ^0.22.8


## 0.1.127 (2025-05-12)


### Improvements

- Bumped ocean version to ^0.22.7


## 0.1.126 (2025-05-06)


### Improvements

- Bumped ocean version to ^0.22.6


## 0.1.125 (2025-04-27)

### Bug Fixes

- Resolved "h11 accepts some malformed Chunked-Encoding bodies" h11 vulnerability

### Improvements

- Bumped ocean version to ^0.22.5


## 0.1.124 (2025-04-15)


### Improvements

- Bumped ocean version to ^0.22.4


## 0.1.123 (2025-04-15)


### Improvements

- Bumped ocean version to ^0.22.3


## 0.1.122 (2025-04-07)


### Improvements

- Bumped ocean version to ^0.22.2


## 0.1.121 (2025-04-03)


### Improvements

- Bumped ocean version to ^0.22.1


## 0.1.120 (2025-03-24)


### Improvements

- Bumped ocean version to ^0.22.0


## 0.1.119 (2025-03-13)


### Improvements

- Bumped ocean version to ^0.21.5


## 0.1.118 (2025-03-12)


### Improvements

- Bumped ocean version to ^0.21.4


## 0.1.117 (2025-03-10)


### Improvements

- Bumped ocean version to ^0.21.3


## 0.1.116 (2025-03-09)


### Improvements

- Bumped ocean version to ^0.21.1


## 0.1.115 (2025-03-04)


### Improvements

- Improved logs for handled exceptions by adding the stringified version of such exception


## 0.1.114 (2025-03-03)


### Improvements

- Bumped ocean version to ^0.21.0


## 0.1.113 (2025-02-26)


### Improvements

- Bumped ocean version to ^0.20.4


## 0.1.112 (2025-02-25)


### Improvements

- Bumped ocean version to ^0.20.4


## 0.1.111 (2025-02-24)


### Improvements

- Bumped ocean version to ^0.20.3


## 0.1.110 (2025-02-23)


### Improvements

- Bumped ocean version to ^0.20.2


## 0.1.109 (2025-02-23)


### Improvements

- Bumped ocean version to ^0.20.1


## 0.1.108 (2025-02-19)


### Improvements

- Bumped ocean version to ^0.20.0


## 0.1.107 (2025-02-19)


### Improvements

- Bumped ocean version to ^0.19.3


## 0.1.106 (2025-02-19)


### Improvements

- Bumped ocean version to ^0.19.2


## 0.1.105 (2025-02-19)


### Improvements

- Bumped ocean version to ^0.19.1


## 0.1.104 (2025-02-14)


### Bug Fixes

- Improved the performance by setting a threshold for the number of background queue
- Added checks that returns server busy when queue exceeds limit
- Updated the rate limiter in `GCPResourceRateLimiter` to actually use the effective limit value rather than the quota value.


## 0.1.103 (2025-02-13)


### Improvements

- Bumped cryptography version to ^44.0.1


## 0.1.102 (2025-02-09)


### Improvements

- Bumped ocean version to ^0.18.9


## 0.1.101 (2025-02-04)


### Improvements

- Bumped ocean version to ^0.18.8


## 0.1.100 (2025-01-29)


### Improvements

- Bumped ocean version to ^0.18.6


## 0.1.99 (2025-01-28)


### Improvements

- Bumped ocean version to ^0.18.5


## 0.1.98 (2025-01-24)


### Improvements

- Added rate limiting support for `ProjectsV3GetRequestsPerMinutePerProject` to handle GCP project quota limits during real-time event processing.
- Implemented a shared `AsyncLimiter` instance to ensure consistent rate limiting across real-time events
- Moved real-time event processing to run in the background, preventing timeouts and ensuring smoother handling of rate-limited operations.


## 0.1.97 (2025-01-23)


### Improvements

- Bumped ocean version to ^0.18.4


## 0.1.96 (2025-01-22)


### Improvements

- Bumped ocean version to ^0.18.3


## 0.1.95 (2025-01-22)


### Improvements

- Bumped ocean version to ^0.18.2


## 0.1.94 (2025-01-21)


### Improvements

- Bumped ocean version to ^0.18.1


## 0.1.93 (2025-01-19)


### Improvements

- Bumped ocean version to ^0.18.0


## 0.1.92 (2025-01-16)


### Improvements

- Bumped ocean version to ^0.17.8


## 0.1.91 (2025-01-15)


### Improvements

- Bumped jinja version to 3.1.5


## 0.1.90 (2025-01-12)


### Improvements

- Bumped ocean version to ^0.17.7


## 0.1.89 (2025-01-08)


### Improvements

- Bumped ocean version to ^0.17.6


## 0.1.88 (2025-01-07)


### Improvements

- Bumped ocean version to ^0.17.5


## 0.1.87 (2025-01-02)


### Improvements

- Bumped ocean version to ^0.17.4


## 0.1.86 (2025-01-02)


### Improvements

- Bumped ocean version to ^0.17.3


## 0.1.85 (2024-12-31)


### Improvements

- Bumped ocean version to ^0.17.2


## 0.1.84 (2025-12-30)


### Improvements

- Added title to the configuration properties


## 0.1.83 (2024-12-29)


### Bug Fixes

- Fixed the issue with `get_current_resource_config()` and the `preserveApiResponseCaseStyle` selector in real-time event which leads to the failure of the event processing


## 0.1.82 (2024-12-26)


### Improvements

- Bumped ocean version to ^0.16.1


## 0.1.81 (2024-12-24)


### Improvements

- Bumped ocean version to ^0.16.0


## 0.1.80 (2024-12-22)


### Improvements

- Bumped ocean version to ^0.15.3


## 0.1.79 (2024-12-15)


### Improvements

- Bumped ocean version to ^0.15.2


## 0.1.78 (2024-12-15)


### Improvements

- Bumped ocean version to ^0.15.1


## 0.1.77 (2024-12-12)


### Improvements

- Bumped ocean version to ^0.15.0


## 0.1.76 (2024-12-09)


### Improvements

- Bumped ocean version to ^0.14.7
- Added `preserveApiResponseCaseStyle` selector to optionally convert resource fields to and from `snake_case` and `camelCase` for non-cloud asset APIs.


## 0.1.75 (2024-12-04)


### Improvements

- Bumped ocean version to ^0.14.6


## 0.1.74 (2024-12-04)


### Improvements

- Bumped ocean version to ^0.14.5


## 0.1.73 (2024-11-25)


### Improvements

- Bumped ocean version to ^0.14.3


## 0.1.72 (2024-11-25)


### Improvements

- Bumped ocean version to ^0.14.2


## 0.1.71 (2024-11-21)


### Improvements

- Bumped ocean version to ^0.14.1


## 0.1.70 (2024-11-12)


### Improvements

- Bumped ocean version to ^0.14.0


## 0.1.69 (2024-11-12)


### Improvements

- Bumped ocean version to ^0.13.1


## 0.1.68 (2024-11-10)


### Improvements

- Bumped ocean version to ^0.13.0


## 0.1.67 (2024-11-10)


### Improvements

- Bumped ocean version to ^0.12.9


## 0.1.66 (2024-11-06)


### Improvements

- Bumped ocean version to ^0.12.8


## 0.1.65 (2024-10-23)


### Improvements

- Bumped ocean version to ^0.12.7


## 0.1.64 (2024-10-22)


### Improvements

- Bumped ocean version to ^0.12.6


## 0.1.63 (2024-10-14)


### Improvements

- Bumped ocean version to ^0.12.4


## 0.1.62 (2024-10-09)


### Improvements

- Bumped ocean version to ^0.12.3


## 0.1.61 (2024-10-08)


### Improvements

- Bumped ocean version to ^0.12.2


## 0.1.60 (2024-10-01)


### Improvements

- Bumped ocean version to ^0.12.1


## 0.1.59 (2024-09-29)


### Improvements

- Bumped ocean version to ^0.11.0


## 0.1.58 (2024-09-22)


### Improvements

- Bumped ocean version to ^0.10.12


## 0.1.57 (2024-09-17)


### Improvements

- Bumped ocean version to ^0.10.11


## 0.1.56 (2024-09-15)


### Improvements

- Extracted the subscription from the asset inventory and added specific fetching via the GCP's SubscriberAPI.
- Changed realtime's default non-specific behavior to rely on the asset's data in the feed.


## 0.1.55 (2024-09-12)


### Improvements

- Bumped ocean version to ^0.10.10 (#1)


## 0.1.54 (2024-09-06)


### Bug Fixes

- Added an alternative key `project_id` for retrieving the quota project id, preventing failure in identifying the associated GCP quota project when `quota_project_id` isn't present in configuration.
- Fixed bug causing failure in retrieving cloud asset quota from GCP.


## 0.1.53 (2024-09-05)


### Improvements

- Bumped ocean version to ^0.10.9 (#1)


## 0.1.52 (2024-09-04)


### Improvements

- Bumped ocean version to ^0.10.8 (#1)


## 0.1.51 (2024-09-04)


### Improvements

- Improved user experience when using GCP Quotas- Added validation and used environmental variables in order to get the information the integration needs to get the project + quota of that project.


## 0.1.50 (2024-09-01)


### Improvements

- Introduced AsyncGeneratorRetry, a custom retry mechanism designed to handle resource retrieval retries instead of individual page retries. This change addresses the recurring DEADLINE_EXCEEDED errors that occurred with GCP's AsyncRetry which works for page-based retries, significantly improving reliability in GCP integrations.
- Implemented a sophisticated rate limiting system based on quota levels, allowing for precise control over request limits per project, per service, and per quota.
- Added a `searchAllResourcesPerMinuteQuota` integration config for controlling the rate limit quota should the integration fail to query quota from GCP as stated in the last point. Default is 400


## 0.1.49 (2024-09-01)


### Improvements

- Bumped ocean version to ^0.10.7 (#1)


## 0.1.48 (2024-08-30)


### Improvements

- Bumped ocean version to ^0.10.5 (#1)


## 0.1.47 (2024-08-28)


### Improvements

- Bumped ocean version to ^0.10.4 (#1)


## 0.1.46 (2024-08-28)


### Improvements

- Bumped ocean version to ^0.10.3 (#1)


## 0.1.45 (2024-08-26)


### Improvements

- Bumped ocean version to ^0.10.2 (#1)


## 0.1.44 (2024-08-26)


### Improvements

- Bumped ocean version to ^0.10.1 (#1)


## 0.1.43 (2024-08-25)


### Improvements

- Changed tf module in order to detach provider creation from the module and QOL changes with the module (#1)


## 0.1.42 (2024-08-22)


### Improvements

- Bumped ocean version to ^0.10.0 (#1)


## 0.1.41 (2024-08-20)


### Improvements

- Bumped ocean version to ^0.9.14 (#1)


## 0.1.40 (2024-08-13)


### Improvements

- Added rate limit strategy to api calls


## 0.1.39 (2024-08-13)


### Improvements

- Bumped ocean version to ^0.9.13 (#1)


## 0.1.38 (2024-08-11)


### Improvements

- Bumped ocean version to ^0.9.12 (#1)


## 0.1.37 (2024-08-05)


### Improvements

- Bumped ocean version to ^0.9.11 (#1)


## 0.1.36 (2024-08-04)


### Improvements

- Bumped ocean version to ^0.9.10 (#1)


## 0.1.35 (2024-08-01)


### Improvements

- Added _target='blank' attribute to spec links to open a new browser tab instead of the current browser


## 0.1.34 (2024-07-31)


### Improvements

- Upgraded integration dependencies (#1)


## 0.1.33 (2024-07-31)


### Improvements

- Bumped ocean version to ^0.9.7 (#1)


## 0.1.32 (2024-07-31)


### Improvements

- Bumped ocean version to ^0.9.6 (#1)


## 0.1.31 (2024-07-24)


### Improvements

- Bumped ocean version to ^0.9.5


## 0.1.30 (2024-07-17)


### Improvements

- Added labels property to the default blueprint and mapping


## 0.1.29 (2024-07-10)


### Improvements

- Bumped ocean version to ^0.9.4 (#1)


## 0.1.28 (2024-07-09)


### Improvements

- Bumped ocean version to ^0.9.3 (#1)


## 0.1.27 (2024-07-07)


### Improvements

- Bumped ocean version to ^0.9.2 (#1)


## 0.1.26 (2024-06-23)


### Improvements

- Added support for default installation methods ( Helm, docker, githubworkflow and gitlabCI ) to improve ease of use (#1)


## 0.1.25 (2024-06-23)


### Improvements

- Bumped ocean version to ^0.9.1 (#1)


## 0.1.24 (2024-06-19)


### Improvements

- Bumped ocean version to ^0.9.0 (#1)


## 0.1.23 (2024-06-16)


### Improvements

- Updated spec.yaml indication that saas installation is not supported


## 0.1.22 (2024-06-16)


### Improvements

- Bumped ocean version to ^0.8.0 (#1)


## 0.1.21 (2024-06-13)


### Improvements

- Bumped ocean version to ^0.7.1 (#1)


## 0.1.20 (2024-06-13)


### Improvements

- Bumped ocean version to ^0.7.0 (#1)


## 0.1.19 (2024-06-10)


### Improvements

- Bumped ocean version to ^0.6.0 (#1)


## 0.1.18 (2024-06-05)


### Improvements

- Bumped ocean version to ^0.5.27 (#1)


## 0.1.17 (2024-06-03)


### Bug Fixes

- Bump terraform provider version to 0.0.25 (#1)
- Change Service icon to Microservice (#2)


## 0.1.16 (2024-06-03)


### Improvements

- Bumped ocean version to ^0.5.25 (#1)


## 0.1.15 (2024-06-02)


### Improvements

- Bumped ocean version to ^0.5.24 (#1)


## 0.1.14 (2024-05-30)


### Improvements

- Bumped ocean version to ^0.5.23 (#1)
- Updated the base image used in the Dockerfile that is created during integration scaffolding from `python:3.11-slim-buster` to `python:3.11-slim-bookworm`


## 0.1.13 (2024-05-29)


### Improvements

- Bumped ocean version to ^0.5.22 (#1)


## 0.1.12 (2024-05-26)


### Improvements

- Bumped ocean version to ^0.5.21 (#1)


## 0.1.11 (2024-05-26)


### Improvements

- Bumped ocean version to ^0.5.20 (#1)
- Removed the config.yaml file due to unused overrides


## 0.1.10 (2024-05-23)


### Breaking Changes

- Updated the returned response from the GCP integration to reflect the latest known resource version as identified by the GCP Asset Inventory. Removed the need for `.versioned_resources | max_by(.version).resource | .<property_name>`, now only requiring `.<property_name>` (#1)

## 0.1.9 (2024-05-22)


### Improvements

- Replaced GCP tf variable names to more readable ones (#1)


## 0.1.8 (2024-05-22)


### Bug Fixes

- Fixed single resource fetching for Topics, Projects, Folders and Organizations by fixing ids parsing (#1)


## 0.1.7 (2024-05-16)


### Improvements

- Bumped ocean version to ^0.5.19 (#1)


## 0.1.6 (2024-05-12)


### Improvements

- Bumped ocean version to ^0.5.18 (#1)


## 0.1.5 (2024-05-02)


### Features

- Added Terraform deployment method as main deployment method (#1)
- Added logs for Project/Folder/Org Injestion (#1)

## 0.1.4 (2024-05-01)


### Improvements

- Bumped ocean version to ^0.5.17 (#1)


## 0.1.3 (2024-05-01)


### Improvements

- Bumped ocean version to ^0.5.16 (#1)


## 0.1.2 (2024-04-30)


### Improvements

- Bumped ocean version to ^0.5.15 (#1)


## 0.1.1 (2024-04-24)


### Improvements

- Bumped ocean version to ^0.5.14 (#1)


## 0.1.0 (2024-04-22)


### Features

- Created GCP integration using Ocean (PORT-6501)<|MERGE_RESOLUTION|>--- conflicted
+++ resolved
@@ -7,14 +7,14 @@
 
 <!-- towncrier release notes start -->
 
-<<<<<<< HEAD
-## 0.1.176 (2025-08-21)
+## 0.1.178 (2025-08-25)
 
 
 ### Bug Fixes
 
 - Fix GCP multi-process resync hang by deferring gRPC quota initialization to child processes (avoid pre-fork gRPC).
-=======
+
+
 ## 0.1.177 (2025-08-25)
 
 
@@ -29,7 +29,6 @@
 ### Improvements
 
 - Bumped ocean version to ^0.27.10
->>>>>>> d9f06b94
 
 
 ## 0.1.175 (2025-08-20)
