--- conflicted
+++ resolved
@@ -7,21 +7,16 @@
 
 <!-- towncrier release notes start -->
 
-<<<<<<< HEAD
-## 0.1.178 (2025-08-25)
+## 0.1.178 (2025-08-27)
 
 
 ### Bug Fixes
 
 - Fix GCP multi-process resync hang by deferring gRPC quota initialization to child processes (avoid pre-fork gRPC).
-=======
-## 0.1.178 (2025-08-27)
-
 
 ### Improvements
 
 - Bumped ocean version to ^0.28.1
->>>>>>> ce296971
 
 
 ## 0.1.177 (2025-08-25)
