# Changelog

All notable changes to this project will be documented in this file.

The format is based on [Keep a Changelog](https://keepachangelog.com/en/1.0.0/),
and this project adheres to [Semantic Versioning](https://semver.org/spec/v2.0.0.html).

<!-- towncrier release notes start -->

# Port_Ocean 0.1.16 (2024-06-03)

<<<<<<< HEAD
### Bug Fixes

- Bump terraform provider version to 0.0.25 (#1)
- Change Service icon to Microservice (#2)
=======
### Improvements

- Bumped ocean version to ^0.5.25 (#1)
>>>>>>> c22ec940


# Port_Ocean 0.1.15 (2024-06-02)

### Improvements

- Bumped ocean version to ^0.5.24 (#1)


# Port_Ocean 0.1.14 (2024-05-30)

### Improvements

- Bumped ocean version to ^0.5.23 (#1)
- Updated the base image used in the Dockerfile that is created during integration scaffolding from `python:3.11-slim-buster` to `python:3.11-slim-bookworm`


# Port_Ocean 0.1.13 (2024-05-29)

### Improvements

- Bumped ocean version to ^0.5.22 (#1)


# Port_Ocean 0.1.12 (2024-05-26)

### Improvements

- Bumped ocean version to ^0.5.21 (#1)


# Port_Ocean 0.1.11 (2024-05-26)

### Improvements

- Bumped ocean version to ^0.5.20 (#1)
- Removed the config.yaml file due to unused overrides


# Port_Ocean 0.1.10 (2024-05-23)

### Breaking Changes

- Updated the returned response from the GCP integration to reflect the latest known resource version as identified by the GCP Asset Inventory. Removed the need for `.versioned_resources | max_by(.version).resource | .<property_name>`, now only requiring `.<property_name>` (#1)

# Port_Ocean 0.1.9 (2024-05-22)

### Improvements

- Replaced GCP tf variable names to more readable ones (#1)


# Port_Ocean 0.1.8 (2024-05-22)

### Bug Fixes

- Fixed single resource fetching for Topics, Projects, Folders and Organizations by fixing ids parsing (#1)


# Port_Ocean 0.1.7 (2024-05-16)

### Improvements

- Bumped ocean version to ^0.5.19 (#1)


# Port_Ocean 0.1.6 (2024-05-12)

### Improvements

- Bumped ocean version to ^0.5.18 (#1)


# Port_Ocean 0.1.5 (2024-05-02)

### Features

- Added Terraform deployment method as main deployment method (#1)
- Added logs for Project/Folder/Org Injestion (#1)

# Port_Ocean 0.1.4 (2024-05-01)

### Improvements

- Bumped ocean version to ^0.5.17 (#1)


# Port_Ocean 0.1.3 (2024-05-01)

### Improvements

- Bumped ocean version to ^0.5.16 (#1)


# Port_Ocean 0.1.2 (2024-04-30)

### Improvements

- Bumped ocean version to ^0.5.15 (#1)


# Port_Ocean 0.1.1 (2024-04-24)

### Improvements

- Bumped ocean version to ^0.5.14 (#1)


# 0.1.0 (2024-04-22)

### Features

- Created GCP integration using Ocean (PORT-6501)<|MERGE_RESOLUTION|>--- conflicted
+++ resolved
@@ -7,18 +7,19 @@
 
 <!-- towncrier release notes start -->
 
-# Port_Ocean 0.1.16 (2024-06-03)
+# Port_Ocean 0.1.17 (2024-06-03)
 
-<<<<<<< HEAD
 ### Bug Fixes
 
 - Bump terraform provider version to 0.0.25 (#1)
 - Change Service icon to Microservice (#2)
-=======
+
+
+# Port_Ocean 0.1.16 (2024-06-03)
+
 ### Improvements
 
 - Bumped ocean version to ^0.5.25 (#1)
->>>>>>> c22ec940
 
 
 # Port_Ocean 0.1.15 (2024-06-02)
