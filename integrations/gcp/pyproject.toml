[tool.poetry]
name = "gcp"
<<<<<<< HEAD
version = "0.1.20"
=======
version = "0.1.21"
>>>>>>> b94974ca
description = "A GCP ocean integration"
authors = ["Matan Geva <matang@getport.io>"]

[tool.poetry.dependencies]
python = "^3.11"
port_ocean = {version = "^0.7.1", extras = ["cli"]}
google-cloud-asset = "^3.25.1"
google-cloud-pubsub = "^2.21.1"
google-cloud-resource-manager = "^1.12.3"

[tool.poetry.group.dev.dependencies]
pytest = "^7.2"
black = "^24.4.2"
mypy = "^1.3.0"
ruff = "^0.3.4"
pylint = "^2.17.4"
towncrier = "^23.6.0"

[tool.towncrier]
directory = "changelog"
filename = "CHANGELOG.md"
package = "port_ocean"

  [[tool.towncrier.type]]
  directory = "breaking"
  name = "Breaking Changes"
  showcontent = true

  [[tool.towncrier.type]]
  directory = "deprecation"
  name = "Deprecations"
  showcontent = true

  [[tool.towncrier.type]]
  directory = "feature"
  name = "Features"
  showcontent = true

  [[tool.towncrier.type]]
  directory = "improvement"
  name = "Improvements"
  showcontent = true

  [[tool.towncrier.type]]
  directory = "bugfix"
  name = "Bug Fixes"
  showcontent = true

  [[tool.towncrier.type]]
  directory = "doc"
  name = "Improved Documentation"
  showcontent = true

[build-system]
requires = ["poetry>=0.12"]
build-backend = "poetry.masonry.api"

[tool.mypy]
exclude = [
    'venv',
    '.venv',
]
plugins = [
    "pydantic.mypy"
]

follow_imports = "silent"
warn_redundant_casts = true
warn_unused_ignores = true
disallow_any_generics = true
check_untyped_defs = true
no_implicit_reexport = true

# for strict mypy: (this is the tricky one :-))
disallow_untyped_defs = true


[tool.ruff]
# Never enforce `E501` (line length violations).
ignore = ["E501"]

[tool.pydantic-mypy]
init_forbid_extra = true
init_typed = true
warn_required_dynamic_aliases = true
warn_untyped_fields = true

[tool.black]
line-length = 88
target-version = ['py311']
include = '\.pyi?$'
exclude = '''
/(
  \scripts
  \.toml
  |\.sh
  |\.git
  |\.ini
  |Dockerfile
  |\.venv
)/
'''<|MERGE_RESOLUTION|>--- conflicted
+++ resolved
@@ -1,10 +1,6 @@
 [tool.poetry]
 name = "gcp"
-<<<<<<< HEAD
-version = "0.1.20"
-=======
-version = "0.1.21"
->>>>>>> b94974ca
+version = "0.1.22"
 description = "A GCP ocean integration"
 authors = ["Matan Geva <matang@getport.io>"]
 
