[tool.poetry]
name = "gcp"
<<<<<<< HEAD
version = "0.1.3"
=======
version = "0.1.4"
>>>>>>> 50dc0491
description = "A GCP ocean integration"
authors = ["Matan Geva <matang@getport.io>"]

[tool.poetry.dependencies]
python = "^3.11"
port_ocean = {version = "^0.5.17", extras = ["cli"]}
google-cloud-asset = "^3.25.1"
google-cloud-pubsub = "^2.21.1"
google-cloud-resource-manager = "^1.12.3"

[tool.poetry.group.dev.dependencies]
pytest = "^7.2"
black = "^24.3.0"
mypy = "^1.3.0"
ruff = "^0.3.4"
pylint = "^2.17.4"
towncrier = "^23.6.0"

[tool.towncrier]
directory = "changelog"
filename = "CHANGELOG.md"
package = "port_ocean"

  [[tool.towncrier.type]]
  directory = "breaking"
  name = "Breaking Changes"
  showcontent = true

  [[tool.towncrier.type]]
  directory = "deprecation"
  name = "Deprecations"
  showcontent = true

  [[tool.towncrier.type]]
  directory = "feature"
  name = "Features"
  showcontent = true

  [[tool.towncrier.type]]
  directory = "improvement"
  name = "Improvements"
  showcontent = true

  [[tool.towncrier.type]]
  directory = "bugfix"
  name = "Bug Fixes"
  showcontent = true

  [[tool.towncrier.type]]
  directory = "doc"
  name = "Improved Documentation"
  showcontent = true

[build-system]
requires = ["poetry>=0.12"]
build-backend = "poetry.masonry.api"

[tool.mypy]
exclude = [
    'venv',
    '.venv',
]
plugins = [
    "pydantic.mypy"
]

follow_imports = "silent"
warn_redundant_casts = true
warn_unused_ignores = true
disallow_any_generics = true
check_untyped_defs = true
no_implicit_reexport = true

# for strict mypy: (this is the tricky one :-))
disallow_untyped_defs = true


[tool.ruff]
# Never enforce `E501` (line length violations).
ignore = ["E501"]

[tool.pydantic-mypy]
init_forbid_extra = true
init_typed = true
warn_required_dynamic_aliases = true
warn_untyped_fields = true

[tool.black]
line-length = 88
target-version = ['py311']
include = '\.pyi?$'
exclude = '''
/(
  \scripts
  \.toml
  |\.sh
  |\.git
  |\.ini
  |Dockerfile
  |\.venv
)/
'''<|MERGE_RESOLUTION|>--- conflicted
+++ resolved
@@ -1,10 +1,6 @@
 [tool.poetry]
 name = "gcp"
-<<<<<<< HEAD
-version = "0.1.3"
-=======
-version = "0.1.4"
->>>>>>> 50dc0491
+version = "0.1.5"
 description = "A GCP ocean integration"
 authors = ["Matan Geva <matang@getport.io>"]
 
