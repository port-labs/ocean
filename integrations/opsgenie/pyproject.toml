[tool.poetry]
name = "opsgenie"
<<<<<<< HEAD
version = "0.1.74"
=======
version = "0.1.75"
>>>>>>> 468af7ff
description = "Ocean integration for OpsGenie"
authors = ["Isaac Coffie <isaac@getport.io>"]

[tool.poetry.dependencies]
python = "^3.11"
port_ocean = {version = "^0.10.7", extras = ["cli"]}

[tool.poetry.group.dev.dependencies]
# uncomment this if you want to debug the ocean core together with your integration
# port_ocean = { path = '../../', develop = true, extras = ['all'] }
black = "^24.4.2"
mypy = "^1.3.0"
pylint = ">=2.17.4,<4.0.0"
pytest = ">=8.2,<9.0"
pytest-asyncio = ">=0.24.0"
pytest-httpx = ">=0.30.0"
pytest-xdist = "^3.6.1"
ruff = "^0.6.3"
towncrier = "^23.6.0"

[tool.towncrier]
directory = "changelog"
filename = "CHANGELOG.md"
title_format = "## {version} ({project_date})"
underlines = [""]

  [[tool.towncrier.type]]
  directory = "breaking"
  name = "Breaking Changes"
  showcontent = true

  [[tool.towncrier.type]]
  directory = "deprecation"
  name = "Deprecations"
  showcontent = true

  [[tool.towncrier.type]]
  directory = "feature"
  name = "Features"
  showcontent = true

  [[tool.towncrier.type]]
  directory = "improvement"
  name = "Improvements"
  showcontent = true

  [[tool.towncrier.type]]
  directory = "bugfix"
  name = "Bug Fixes"
  showcontent = true

  [[tool.towncrier.type]]
  directory = "doc"
  name = "Improved Documentation"
  showcontent = true

[build-system]
requires = ["poetry-core>=1.0.0"]
build-backend = "poetry.core.masonry.api"

[tool.mypy]
exclude = [
    'venv',
    '.venv',
]
plugins = [
    "pydantic.mypy"
]

follow_imports = "silent"
warn_redundant_casts = true
warn_unused_ignores = true
disallow_any_generics = true
check_untyped_defs = true
no_implicit_reexport = true

# for strict mypy: (this is the tricky one :-))
disallow_untyped_defs = true


[tool.ruff]
# Never enforce `E501` (line length violations).
ignore = ["E501"]

[tool.pydantic-mypy]
init_forbid_extra = true
init_typed = true
warn_required_dynamic_aliases = true
warn_untyped_fields = true

[tool.black]
line-length = 88
target-version = ['py311']
include = '\.pyi?$'
exclude = '''
/(
  \scripts
  \.toml
  |\.sh
  |\.git
  |\.ini
  |Dockerfile
  |\.venv
)/
'''

[tool.pytest.ini_options]
asyncio_mode = "auto"
asyncio_default_fixture_loop_scope = "function"
addopts = "-vv -n auto ./tests"<|MERGE_RESOLUTION|>--- conflicted
+++ resolved
@@ -1,10 +1,6 @@
 [tool.poetry]
 name = "opsgenie"
-<<<<<<< HEAD
-version = "0.1.74"
-=======
 version = "0.1.75"
->>>>>>> 468af7ff
 description = "Ocean integration for OpsGenie"
 authors = ["Isaac Coffie <isaac@getport.io>"]
 
