[tool.poetry]
name = "opsgenie"
<<<<<<< HEAD
version = "0.2.125"
=======
version = "0.2.127"
>>>>>>> 3a322a36
description = "Ocean integration for Opsgenie"
authors = ["Isaac Coffie <isaac@getport.io>"]

[tool.poetry.dependencies]
python = "^3.12"
port_ocean = {version = "^0.28.7", extras = ["cli"]}

[tool.poetry.group.dev.dependencies]
# uncomment this if you want to debug the ocean core together with your integration
# port_ocean = { path = '../../', develop = true, extras = ['all'] }
black = "^24.4.2"
mypy = "^1.3.0"
pylint = ">=2.17.4,<4.0.0"
pytest = ">=8.2,<9.0"
pytest-asyncio = ">=0.24.0"
pytest-httpx = ">=0.30.0"
pytest-xdist = "^3.6.1"
ruff = "^0.6.3"
towncrier = "^23.6.0"
cryptography = "^44.0.1"

[tool.towncrier]
directory = "changelog"
filename = "CHANGELOG.md"
title_format = "## {version} ({project_date})"
underlines = [""]

  [[tool.towncrier.type]]
  directory = "breaking"
  name = "Breaking Changes"
  showcontent = true

  [[tool.towncrier.type]]
  directory = "deprecation"
  name = "Deprecations"
  showcontent = true

  [[tool.towncrier.type]]
  directory = "feature"
  name = "Features"
  showcontent = true

  [[tool.towncrier.type]]
  directory = "improvement"
  name = "Improvements"
  showcontent = true

  [[tool.towncrier.type]]
  directory = "bugfix"
  name = "Bug Fixes"
  showcontent = true

  [[tool.towncrier.type]]
  directory = "doc"
  name = "Improved Documentation"
  showcontent = true

[build-system]
requires = ["poetry-core>=1.0.0"]
build-backend = "poetry.core.masonry.api"

[tool.mypy]
exclude = [
    'venv',
    '.venv',
]
plugins = [
    "pydantic.mypy"
]

follow_imports = "silent"
warn_redundant_casts = true
warn_unused_ignores = true
disallow_any_generics = true
check_untyped_defs = true
no_implicit_reexport = true

# for strict mypy: (this is the tricky one :-))
disallow_untyped_defs = true


[tool.ruff]
# Never enforce `E501` (line length violations).
ignore = ["E501"]

[tool.pydantic-mypy]
init_forbid_extra = true
init_typed = true
warn_required_dynamic_aliases = true
warn_untyped_fields = true

[tool.black]
line-length = 88
target-version = ['py311']
include = '\.pyi?$'
exclude = '''
/(
  \scripts
  \.toml
  |\.sh
  |\.git
  |\.ini
  |Dockerfile
  |\.venv
)/
'''

[tool.pytest.ini_options]
asyncio_mode = "auto"
asyncio_default_fixture_loop_scope = "function"
addopts = "-vv -n auto ./tests"<|MERGE_RESOLUTION|>--- conflicted
+++ resolved
@@ -1,10 +1,6 @@
 [tool.poetry]
 name = "opsgenie"
-<<<<<<< HEAD
-version = "0.2.125"
-=======
-version = "0.2.127"
->>>>>>> 3a322a36
+version = "0.2.128"
 description = "Ocean integration for Opsgenie"
 authors = ["Isaac Coffie <isaac@getport.io>"]
 
