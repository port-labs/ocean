[tool.poetry]
name = "opsgenie"
<<<<<<< HEAD
version = "0.1.61"
=======
version = "0.1.62"
>>>>>>> fc19e067
description = "Ocean integration for OpsGenie"
authors = ["Isaac Coffie <isaac@getport.io>"]

[tool.poetry.dependencies]
python = "^3.11"
<<<<<<< HEAD
port_ocean = {extras = ["cli"], version = "^0.9.7"}
=======
port_ocean = {version = "^0.9.7", extras = ["cli"]}
>>>>>>> fc19e067

[tool.poetry.group.dev.dependencies]
pytest = "^7.2"
black = "^24.4.2"
mypy = "^1.3.0"
ruff = "^0.0.278"
pylint = "^2.17.4"
towncrier = "^23.6.0"

[tool.towncrier]
directory = "changelog"
filename = "CHANGELOG.md"
package = "port_ocean"

  [[tool.towncrier.type]]
  directory = "breaking"
  name = "Breaking Changes"
  showcontent = true

  [[tool.towncrier.type]]
  directory = "deprecation"
  name = "Deprecations"
  showcontent = true

  [[tool.towncrier.type]]
  directory = "feature"
  name = "Features"
  showcontent = true

  [[tool.towncrier.type]]
  directory = "improvement"
  name = "Improvements"
  showcontent = true

  [[tool.towncrier.type]]
  directory = "bugfix"
  name = "Bug Fixes"
  showcontent = true

  [[tool.towncrier.type]]
  directory = "doc"
  name = "Improved Documentation"
  showcontent = true

[build-system]
requires = ["poetry>=0.12"]
build-backend = "poetry.masonry.api"

[tool.mypy]
exclude = [
    'venv',
    '.venv',
]
plugins = [
    "pydantic.mypy"
]

follow_imports = "silent"
warn_redundant_casts = true
warn_unused_ignores = true
disallow_any_generics = true
check_untyped_defs = true
no_implicit_reexport = true

# for strict mypy: (this is the tricky one :-))
disallow_untyped_defs = true


[tool.ruff]
# Never enforce `E501` (line length violations).
ignore = ["E501"]

[tool.pydantic-mypy]
init_forbid_extra = true
init_typed = true
warn_required_dynamic_aliases = true
warn_untyped_fields = true

[tool.black]
line-length = 88
target-version = ['py311']
include = '\.pyi?$'
exclude = '''
/(
  \scripts
  \.toml
  |\.sh
  |\.git
  |\.ini
  |Dockerfile
  |\.venv
)/
'''<|MERGE_RESOLUTION|>--- conflicted
+++ resolved
@@ -1,20 +1,12 @@
 [tool.poetry]
 name = "opsgenie"
-<<<<<<< HEAD
-version = "0.1.61"
-=======
-version = "0.1.62"
->>>>>>> fc19e067
+version = "0.1.63"
 description = "Ocean integration for OpsGenie"
 authors = ["Isaac Coffie <isaac@getport.io>"]
 
 [tool.poetry.dependencies]
 python = "^3.11"
-<<<<<<< HEAD
-port_ocean = {extras = ["cli"], version = "^0.9.7"}
-=======
 port_ocean = {version = "^0.9.7", extras = ["cli"]}
->>>>>>> fc19e067
 
 [tool.poetry.group.dev.dependencies]
 pytest = "^7.2"
