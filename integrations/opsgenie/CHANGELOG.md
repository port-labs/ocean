--- conflicted
+++ resolved
@@ -7,18 +7,11 @@
 
 <!-- towncrier release notes start -->
 
-<<<<<<< HEAD
-## 0.2.0 (2024-09-02)
-=======
 ## 0.1.77 (2024-09-05)
->>>>>>> fcbb9989
-
-
-### Improvements
-
-<<<<<<< HEAD
-- Improved on the performance on the integration by removing extra API calls and adding logs for verbosity (0.2.0)
-=======
+
+
+### Improvements
+
 - Bumped ocean version to ^0.10.9 (#1)
 
 
@@ -28,7 +21,6 @@
 ### Improvements
 
 - Bumped ocean version to ^0.10.8 (#1)
->>>>>>> fcbb9989
 
 
 ## 0.1.75 (2024-09-01)
