# Changelog

All notable changes to this project will be documented in this file.

The format is based on [Keep a Changelog](https://keepachangelog.com/en/1.0.0/),
and this project adheres to [Semantic Versioning](https://semver.org/spec/v2.0.0.html).

<!-- towncrier release notes start -->

<<<<<<< HEAD
## 0.2.19 (2024-11-29)
=======
## 0.2.19 (2024-12-04)
>>>>>>> 262cb499


### Improvements

<<<<<<< HEAD
- Added ability to ingest OpsGenie users and team members
- Enhanced the data model for incidents and alerts by adding responding team relation
=======
- Bumped ocean version to ^0.14.5
>>>>>>> 262cb499


## 0.2.18 (2024-11-25)


### Improvements

- Bumped ocean version to ^0.14.3


## 0.2.17 (2024-11-25)


### Improvements

- Bumped ocean version to ^0.14.2


## 0.2.16 (2024-11-21)


### Improvements

- Bumped ocean version to ^0.14.1


## 0.2.15 (2024-11-12)


### Improvements

- Bumped ocean version to ^0.14.0


## 0.2.14 (2024-11-12)


### Improvements

- Bumped ocean version to ^0.13.1


## 0.2.13 (2024-11-10)


### Improvements

- Bumped ocean version to ^0.13.0


## 0.2.12 (2024-11-10)


### Improvements

- Bumped ocean version to ^0.12.9


## 0.2.11 (2024-11-06)


### Improvements

- Bumped ocean version to ^0.12.8


## 0.2.10 (2024-10-23)


### Improvements

- Bumped ocean version to ^0.12.7


## 0.2.9 (2024-10-22)


### Improvements

- Bumped ocean version to ^0.12.6


## 0.2.8 (2024-10-14)


### Improvements

- Bumped ocean version to ^0.12.4


## 0.2.7 (2024-10-09)


### Improvements

- Bumped ocean version to ^0.12.3


## 0.2.6 (2024-10-08)


### Improvements

- Bumped ocean version to ^0.12.2


## 0.2.5 (2024-10-01)


### Improvements

- Bumped ocean version to ^0.12.1


## 0.2.4 (2024-09-29)


### Improvements

- Bumped ocean version to ^0.11.0


## 0.2.3 (2024-09-22)


### Improvements

- Bumped ocean version to ^0.10.12


## 0.2.2 (2024-09-17)


### Improvements

- Bumped ocean version to ^0.10.11


## 0.2.1 (2024-09-12)


### Improvements

- Bumped ocean version to ^0.10.10 (#1)


## 0.2.0 (2024-09-09)


### Improvements

- Added new kinds for `team`, `schedule` and `schedule-oncall`
- Added support for filtering data from OpsGenie API to fetch only required data
- Introduced logs to facilitate easier debugging of integration issues

### Breaking Changes

- Removed extra API calls for fetching impacted services, improving performance with existing incident-service relations
- Removed extra API calls for relating alerts to incidents, using JQ for better performance and accuracy
- Changed `OpsGenieService` blueprint by removing team properties and making it a relation to team blueprint


## 0.1.77 (2024-09-05)


### Improvements

- Bumped ocean version to ^0.10.9 (#1)


## 0.1.76 (2024-09-04)


### Improvements

- Bumped ocean version to ^0.10.8 (#1)


## 0.1.75 (2024-09-01)


### Improvements

- Bumped ocean version to ^0.10.7 (#1)


## 0.1.74 (2024-08-30)


### Improvements

- Bumped ocean version to ^0.10.5 (#1)


## 0.1.73 (2024-08-28)


### Improvements

- Bumped ocean version to ^0.10.4 (#1)


## 0.1.72 (2024-08-28)


### Improvements

- Bumped ocean version to ^0.10.3 (#1)


## 0.1.71 (2024-08-26)


### Improvements

- Bumped ocean version to ^0.10.2 (#1)


## 0.1.70 (2024-08-26)


### Improvements

- Bumped ocean version to ^0.10.1 (#1)


## 0.1.69 (2024-08-22)


### Improvements

- Bumped ocean version to ^0.10.0 (#1)


## 0.1.68 (2024-08-20)


### Improvements

- Bumped ocean version to ^0.9.14 (#1)


## 0.1.67 (2024-08-13)


### Improvements

- Bumped ocean version to ^0.9.13 (#1)


## 0.1.66 (2024-08-11)


### Improvements

- Bumped ocean version to ^0.9.12 (#1)


## 0.1.65 (2024-08-05)


### Improvements

- Bumped ocean version to ^0.9.11 (#1)


## 0.1.64 (2024-08-04)


### Improvements

- Bumped ocean version to ^0.9.10 (#1)


## 0.1.63 (2024-08-02)

### Improvements

- Added _target='blank' attribute to spec links to open a new browser tab instead of the current browser


## 0.1.62 (2024-07-31)

### Improvements

- Upgraded integration dependencies (#1)


## 0.1.61 (2024-07-31)

### Improvements

- Bumped ocean version to ^0.9.7 (#1)


## 0.1.60 (2024-07-31)

### Improvements

- Bumped ocean version to ^0.9.6 (#1)


## 0.1.59 (2024-07-24)

### Improvements

- Bumped ocean version to ^0.9.5


## 0.1.58 (2024-07-10)

### Improvements

- Updated the descriptions of integration variables to have a call to action, with links leading the user on how to get them


## 0.1.57 (2024-07-10)

### Improvements

- Bumped ocean version to ^0.9.4 (#1)


## 0.1.56 (2024-07-09)

### Improvements

- Added description to the integration configuration variables


## 0.1.55 (2024-07-09)

### Improvements

- Bumped ocean version to ^0.9.3 (#1)


## 0.1.54 (2024-07-07)

### Improvements

- Bumped ocean version to ^0.9.2 (#1)


## 0.1.53 (2024-06-23)

### Improvements

- Bumped ocean version to ^0.9.1 (#1)


## 0.1.52 (2024-06-19)

### Improvements

- Bumped ocean version to ^0.9.0 (#1)


## 0.1.51 (2024-06-16)

### Improvements

- Bumped ocean version to ^0.8.0 (#1)


## 0.1.50 (2024-06-13)

### Improvements

- Bumped ocean version to ^0.7.1 (#1)


## 0.1.49 (2024-06-13)

### Improvements

- Bumped ocean version to ^0.7.0 (#1)


## 0.1.48 (2024-06-10)

### Improvements

- Bumped ocean version to ^0.6.0 (#1)


## 0.1.47 (2024-06-05)

### Improvements

- Bumped ocean version to ^0.5.27 (#1)


## 0.1.46 (2024-06-03)

### Improvements

- Bumped ocean version to ^0.5.25 (#1)


## 0.1.45 (2024-06-02)

### Improvements

- Bumped ocean version to ^0.5.24 (#1)


## 0.1.44 (2024-05-30)

### Improvements

- Bumped ocean version to ^0.5.23 (#1)
- Updated the base image used in the Dockerfile that is created during integration scaffolding from `python:3.11-slim-buster` to `python:3.11-slim-bookworm`


## 0.1.43 (2024-05-29)

### Improvements

- Bumped ocean version to ^0.5.22 (#1)


## 0.1.42 (2024-05-26)

### Improvements

- Bumped ocean version to ^0.5.21 (#1)


## 0.1.41 (2024-05-26)

### Improvements

- Bumped ocean version to ^0.5.20 (#1)
- Removed the config.yaml file due to unused overrides


## 0.1.40 (2024-05-16)

### Improvements

- Bumped ocean version to ^0.5.19 (#1)


## 0.1.39 (2024-05-12)

### Improvements

- Bumped ocean version to ^0.5.18 (#1)


## 0.1.38 (2024-05-01)

### Improvements

- Bumped ocean version to ^0.5.17 (#1)


## 0.1.37 (2024-05-01)

### Improvements

- Bumped ocean version to ^0.5.16 (#1)


## 0.1.36 (2024-04-30)

### Improvements

- Bumped ocean version to ^0.5.15 (#1)


## 0.1.35 (2024-04-24)

### Improvements

- Bumped ocean version to ^0.5.14 (#1)


## 0.1.34 (2024-04-17)

### Improvements

- Bumped ocean version to ^0.5.12 (#1)


## 0.1.33 (2024-04-11)

### Improvements

- Bumped ocean version to ^0.5.11 (#1)


## 0.1.32 (2024-04-10)

### Improvements

- Bumped ocean version to ^0.5.10 (#1)


## 0.1.31 (2024-04-01)

### Improvements

- Bumped ocean version to ^0.5.9 (#1)


## 0.1.30 (2024-03-28)

### Improvements

- Bumped ocean version to ^0.5.8 (#1)


## 0.1.29 (2024-03-20)

### Improvements

- Bumped ocean version to ^0.5.7 (#1)


## 0.1.28 (2024-03-17)

### Improvements

- Bumped ocean version to ^0.5.6 (#1)


## 0.1.27 (2024-03-06)

### Improvements

- Bumped ocean version to ^0.5.5 (#1)


## 0.1.26 (2024-03-03)

### Improvements

- Bumped ocean version to ^0.5.4 (#1)


## 0.1.25 (2024-03-03)

### Improvements

- Bumped ocean version to ^0.5.3 (#1)


## 0.1.24 (2024-02-21)

### Improvements

- Bumped ocean version to ^0.5.2 (#1)


## 0.1.23 (2024-02-20)

### Improvements

- Bumped ocean version to ^0.5.1 (#1)


## 0.1.22 (2024-02-18)

### Improvements

- Bumped ocean version to ^0.5.0 (#1)


## 0.1.21 (2024-02-12)

### Improvements

- Increased API page size param from 50 to 100 to reduce possibility of experiencing rate limit (PORT-6358)


## 0.1.20 (2024-01-23)

### Improvements

- Bumped ocean version to ^0.4.17 (#1)


## 0.1.19 (2024-01-11)

### Improvements

- Bumped ocean version to ^0.4.16 (#1)


## 0.1.18 (2024-01-07)

### Improvements

- Bumped ocean version to ^0.4.15 (#1)


## 0.1.17 (2024-01-07)

### Improvements

- Bumped ocean version to ^0.4.14 (#1)


## 0.1.16 (2024-01-01)

### Improvements

- Bumped ocean version to ^0.4.13 (#1)


## 0.1.15 (2023-12-24)

### Improvements

- Bumped ocean version to ^0.4.12 (#1)


## 0.1.14 (2023-12-21)

### Improvements

- Moved the number of open incidents (numOpenIncidents) calculation from the opsGenieService blueprint to utilize the aggregationProperties capabilities in Ocean (#14)


## 0.1.13 (2023-12-21)

### Improvements

- Bumped ocean version to ^0.4.11 (#1)


## 0.1.12 (2023-12-21)

### Improvements

- Bumped ocean version to ^0.4.10 (#1)


## 0.1.11 (2023-12-14)

### Improvements

- Bumped ocean version to ^0.4.8 (#1)


## 0.1.10 (2023-12-05)

### Improvements

- Bumped ocean version to ^0.4.7 (#1)


## 0.1.9 (2023-12-04)

### Improvements

- Bumped ocean version to ^0.4.6 (#1)


## 0.1.8 (2023-11-30)

### Improvements

- Bumped ocean version to ^0.4.5 (#1)


## 0.1.7 (2023-11-29)

### Improvements

- Bumped ocean version to ^0.4.4 (#1)
- Changed the httpx client to be the ocean's client for better connection error handling and request retries


## 0.1.6 (2023-11-16)

### Improvements

- Added Retry mechanism to OpsGenie Client for when encountering 429 and other server errors (#1)


## 0.1.5 (2023-11-08)

### Improvements

- Bumped ocean version to ^0.4.2 (#1)


## 0.1.4 (2023-11-03)

### Improvements

- Bumped ocean version to ^0.4.1 (#1)


## 0.1.3 (2023-11-01)

### Improvements

- Bumped ocean version to ^0.4.0 (#1)


# Opsgenie 0.1.2 (2023-10-29)

### Improvements

- Bumped ocean version to 0.3.2 (#1)


# Opsgenie 0.1.1 (2023-10-16)

### Improvements

- Align README with configuration file (#1)


# Opsgenie 0.1.0 (2023-09-16)

### Features

- Implemented OpsGenie integration (#0)<|MERGE_RESOLUTION|>--- conflicted
+++ resolved
@@ -7,21 +7,12 @@
 
 <!-- towncrier release notes start -->
 
-<<<<<<< HEAD
-## 0.2.19 (2024-11-29)
-=======
 ## 0.2.19 (2024-12-04)
->>>>>>> 262cb499
-
-
-### Improvements
-
-<<<<<<< HEAD
-- Added ability to ingest OpsGenie users and team members
-- Enhanced the data model for incidents and alerts by adding responding team relation
-=======
+
+
+### Improvements
+
 - Bumped ocean version to ^0.14.5
->>>>>>> 262cb499
 
 
 ## 0.2.18 (2024-11-25)
