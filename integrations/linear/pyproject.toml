--- conflicted
+++ resolved
@@ -1,10 +1,6 @@
 [tool.poetry]
 name = "linear"
-<<<<<<< HEAD
-version = "0.2.55"
-=======
-version = "0.2.57"
->>>>>>> 3a322a36
+version = "0.2.58"
 description = "Integration to bring information from Linear into Port"
 authors = ["Mor Paz <mor@getport.io>"]
 
