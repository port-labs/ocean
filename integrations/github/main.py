from typing import Any, cast

from loguru import logger
<<<<<<< HEAD
=======
from github.core.exporters.team_exporter import (
    GraphQLTeamWithMembersExporter,
    RestTeamExporter,
)
from github.core.exporters.user_exporter import GraphQLUserExporter
from github.core.exporters.workflows_exporter import RestWorkflowExporter
>>>>>>> 5346bde6
from github.webhook.registry import register_live_events_webhooks
from port_ocean.context.event import event
from port_ocean.context.ocean import ocean
from port_ocean.core.ocean_types import ASYNC_GENERATOR_RESYNC_TYPE
from port_ocean.utils.async_iterators import stream_async_iterators_tasks

from github.clients.client_factory import (
    GitHubAuthenticatorFactory,
    create_github_client,
)
from github.core.exporters.workflow_runs_exporter import RestWorkflowRunExporter
from github.clients.utils import integration_config
from github.core.exporters.abstract_exporter import AbstractGithubExporter
from github.core.exporters.branch_exporter import RestBranchExporter
from github.core.exporters.deployment_exporter import RestDeploymentExporter
from github.core.exporters.environment_exporter import RestEnvironmentExporter
from github.core.exporters.issue_exporter import RestIssueExporter
from github.core.exporters.pull_request_exporter import RestPullRequestExporter
from github.core.exporters.repository_exporter import RestRepositoryExporter
from github.core.exporters.release_exporter import RestReleaseExporter
from github.core.exporters.tag_exporter import RestTagExporter
from github.core.exporters.dependabot_exporter import RestDependabotAlertExporter
from github.core.exporters.code_scanning_alert_exporter import (
    RestCodeScanningAlertExporter,
)
from github.core.exporters.folder_exporter import RestFolderExporter
from github.core.exporters.workflows_exporter import RestWorkflowExporter

from github.core.options import (
    ListBranchOptions,
    ListDeploymentsOptions,
    ListEnvironmentsOptions,
    ListFolderOptions,
    ListIssueOptions,
    ListPullRequestOptions,
    ListRepositoryOptions,
    ListWorkflowOptions,
    ListWorkflowRunOptions,
    ListReleaseOptions,
    ListTagOptions,
    ListDependabotAlertOptions,
    ListCodeScanningAlertOptions,
    SingleRepositoryOptions,
)
from github.helpers.utils import ObjectKind, GithubClientType
from github.webhook.events import WEBHOOK_CREATE_EVENTS
from github.webhook.webhook_client import GithubWebhookClient

from integration import (
    GithubFolderResourceConfig,
    GithubIssueConfig,
    GithubPortAppConfig,
    GithubPullRequestConfig,
    GithubDependabotAlertConfig,
    GithubCodeScanningAlertConfig,
    GithubTeamConfig,
)


@ocean.on_start()
async def on_start() -> None:
    """Initialize the integration and set up webhooks."""
    logger.info("Starting Port Ocean GitHub integration")

    if ocean.event_listener_type == "ONCE":
        logger.info("Skipping webhook creation because the event listener is ONCE")
        return

    base_url = ocean.app.base_url
    if not base_url:
        return

    authenticator = GitHubAuthenticatorFactory.create(
        organization=ocean.integration_config["github_organization"],
        github_host=ocean.integration_config["github_host"],
        token=ocean.integration_config.get("github_token"),
        app_id=ocean.integration_config.get("github_app_id"),
        private_key=ocean.integration_config.get("github_app_private_key"),
    )

    client = GithubWebhookClient(
        **integration_config(authenticator),
        webhook_secret=ocean.integration_config["webhook_secret"],
    )

    logger.info("Subscribing to GitHub webhooks")
    await client.upsert_webhook(base_url, WEBHOOK_CREATE_EVENTS)


@ocean.on_resync(ObjectKind.REPOSITORY)
async def resync_repositories(kind: str) -> ASYNC_GENERATOR_RESYNC_TYPE:
    """Resync all repositories in the organization."""
    logger.info(f"Starting resync for kind: {kind}")

    rest_client = create_github_client()
    exporter = RestRepositoryExporter(rest_client)

    port_app_config = cast(GithubPortAppConfig, event.port_app_config)
    options = ListRepositoryOptions(type=port_app_config.repository_type)

    async for repositories in exporter.get_paginated_resources(options):
        yield repositories


<<<<<<< HEAD
@ocean.on_resync(ObjectKind.FOLDER)
async def resync_folders(kind: str) -> ASYNC_GENERATOR_RESYNC_TYPE:
    """Resync all folders in specified repositories."""
    logger.info(f"Starting resync for kind: {kind}")

    rest_client = create_github_client()
    folder_exporter = RestFolderExporter(rest_client)
    repo_exporter = RestRepositoryExporter(rest_client)

    selector = cast(GithubFolderResourceConfig, event.resource_config).selector
    if not selector.folders:
        logger.info("Folders to ingest not passed, returning ..")
        return

    for folder_config in selector.folders:
        for repo in folder_config.repos:
            repo_options = SingleRepositoryOptions(name=repo.name)
            repository_object = await repo_exporter.get_resource(repo_options)

            base_path = folder_config.path if folder_config.path != "*" else ""
            folder_options = ListFolderOptions(
                repo=repository_object, path=base_path, branch=repo.branch
            )
            async for folder_batch in folder_exporter.get_paginated_resources(
                folder_options
            ):
                yield folder_batch
=======
@ocean.on_resync(ObjectKind.USER)
async def resync_users(kind: str) -> ASYNC_GENERATOR_RESYNC_TYPE:
    """Resync all users in the organization."""
    logger.info(f"Starting resync for kind: {kind}")

    graphql_client = create_github_client(GithubClientType.GRAPHQL)
    exporter = GraphQLUserExporter(graphql_client)

    async for users in exporter.get_paginated_resources():
        yield users


@ocean.on_resync(ObjectKind.TEAM)
async def resync_teams(kind: str) -> ASYNC_GENERATOR_RESYNC_TYPE:
    """Resync all teams in the organization."""
    logger.info(f"Starting resync for kind: {kind}")

    config = cast(GithubTeamConfig, event.resource_config)
    selector = config.selector

    exporter: AbstractGithubExporter[Any]
    if selector.members:
        graphql_client = create_github_client(GithubClientType.GRAPHQL)
        exporter = GraphQLTeamWithMembersExporter(graphql_client)
    else:
        rest_client = create_github_client(GithubClientType.REST)
        exporter = RestTeamExporter(rest_client)

    async for teams in exporter.get_paginated_resources(None):
        yield teams
>>>>>>> 5346bde6


@ocean.on_resync(ObjectKind.WORKFLOW)
async def resync_workflows(kind: str) -> ASYNC_GENERATOR_RESYNC_TYPE:
    """Resync all workflows for specified Github repositories"""
    logger.info(f"Starting resync for kind: {kind}")
    client = create_github_client()
    repo_exporter = RestRepositoryExporter(client)
    workflow_exporter = RestWorkflowExporter(client)

    port_app_config = cast("GithubPortAppConfig", event.port_app_config)
    options = ListRepositoryOptions(type=port_app_config.repository_type)

    async for repositories in repo_exporter.get_paginated_resources(options=options):
        tasks = (
            workflow_exporter.get_paginated_resources(
                options=ListWorkflowOptions(repo_name=repo["name"])
            )
            for repo in repositories
        )
        async for workflows in stream_async_iterators_tasks(*tasks):
            yield workflows


@ocean.on_resync(ObjectKind.WORKFLOW_RUN)
async def resync_workflow_runs(kind: str) -> ASYNC_GENERATOR_RESYNC_TYPE:
    """Resync all workflow runs for specified Github repositories"""
    logger.info(f"Starting resync for kind: {kind}")

    client = create_github_client()
    repo_exporter = RestRepositoryExporter(client)
    workflow_run_exporter = RestWorkflowRunExporter(client)
    workflow_exporter = RestWorkflowExporter(client)

    port_app_config = cast("GithubPortAppConfig", event.port_app_config)
    options = ListRepositoryOptions(type=port_app_config.repository_type)

    async for repositories in repo_exporter.get_paginated_resources(options=options):
        for repo in repositories:
            workflow_options = ListWorkflowOptions(repo_name=repo["name"])
            async for workflows in workflow_exporter.get_paginated_resources(
                options=workflow_options
            ):
                tasks = (
                    workflow_run_exporter.get_paginated_resources(
                        options=ListWorkflowRunOptions(
                            repo_name=repo["name"],
                            workflow_id=workflow["id"],
                            max_runs=100,
                        )
                    )
                    for workflow in workflows
                )
                async for runs in stream_async_iterators_tasks(*tasks):
                    yield runs


@ocean.on_resync(ObjectKind.PULL_REQUEST)
async def resync_pull_requests(kind: str) -> ASYNC_GENERATOR_RESYNC_TYPE:
    """Resync all pull requests in the organization's repositories."""
    logger.info(f"Starting resync for kind: {kind}")

    rest_client = create_github_client()
    repository_exporter = RestRepositoryExporter(rest_client)
    pull_request_exporter = RestPullRequestExporter(rest_client)
    config = cast(GithubPullRequestConfig, event.resource_config)

    repo_options = ListRepositoryOptions(
        type=cast(GithubPortAppConfig, event.port_app_config).repository_type
    )

    async for repos in repository_exporter.get_paginated_resources(
        options=repo_options
    ):
        tasks = [
            pull_request_exporter.get_paginated_resources(
                ListPullRequestOptions(
                    repo_name=repo["name"],
                    state=config.selector.state,
                )
            )
            for repo in repos
        ]
        async for pull_requests in stream_async_iterators_tasks(*tasks):
            yield pull_requests


@ocean.on_resync(ObjectKind.ISSUE)
async def resync_issues(kind: str) -> ASYNC_GENERATOR_RESYNC_TYPE:
    """Resync all issues from repositories."""
    logger.info(f"Starting resync for kind {kind}")

    rest_client = create_github_client()
    repository_exporter = RestRepositoryExporter(rest_client)
    issue_exporter = RestIssueExporter(rest_client)
    config = cast(GithubIssueConfig, event.resource_config)

    repo_options = ListRepositoryOptions(
        type=cast(GithubPortAppConfig, event.port_app_config).repository_type
    )

    async for repos in repository_exporter.get_paginated_resources(
        options=repo_options
    ):
        tasks = [
            issue_exporter.get_paginated_resources(
                ListIssueOptions(
                    repo_name=repo["name"],
                    state=config.selector.state,
                )
            )
            for repo in repos
        ]
        async for issues in stream_async_iterators_tasks(*tasks):
            yield issues


@ocean.on_resync(ObjectKind.RELEASE)
async def resync_releases(kind: str) -> ASYNC_GENERATOR_RESYNC_TYPE:
    """Resync all releases in the organization's repositories."""
    logger.info(f"Starting resync for kind: {kind}")

    rest_client = create_github_client()
    repository_exporter = RestRepositoryExporter(rest_client)
    release_exporter = RestReleaseExporter(rest_client)

    repo_options = ListRepositoryOptions(
        type=cast(GithubPortAppConfig, event.port_app_config).repository_type
    )

    async for repositories in repository_exporter.get_paginated_resources(repo_options):
        tasks = [
            release_exporter.get_paginated_resources(
                ListReleaseOptions(repo_name=repo["name"])
            )
            for repo in repositories
        ]
        async for releases in stream_async_iterators_tasks(*tasks):
            yield releases


@ocean.on_resync(ObjectKind.TAG)
async def resync_tags(kind: str) -> ASYNC_GENERATOR_RESYNC_TYPE:
    """Resync all tags in the organization's repositories."""
    logger.info(f"Starting resync for kind: {kind}")

    rest_client = create_github_client()
    repository_exporter = RestRepositoryExporter(rest_client)
    tag_exporter = RestTagExporter(rest_client)

    repo_options = ListRepositoryOptions(
        type=cast(GithubPortAppConfig, event.port_app_config).repository_type
    )

    async for repositories in repository_exporter.get_paginated_resources(repo_options):
        tasks = [
            tag_exporter.get_paginated_resources(ListTagOptions(repo_name=repo["name"]))
            for repo in repositories
        ]
        async for tags in stream_async_iterators_tasks(*tasks):
            yield tags


@ocean.on_resync(ObjectKind.BRANCH)
async def resync_branches(kind: str) -> ASYNC_GENERATOR_RESYNC_TYPE:
    """Resync all branches in the organization's repositories."""
    logger.info(f"Starting resync for kind: {kind}")

    rest_client = create_github_client()
    repository_exporter = RestRepositoryExporter(rest_client)
    branch_exporter = RestBranchExporter(rest_client)

    repo_options = ListRepositoryOptions(
        type=cast(GithubPortAppConfig, event.port_app_config).repository_type
    )

    async for repositories in repository_exporter.get_paginated_resources(repo_options):
        tasks = [
            branch_exporter.get_paginated_resources(
                ListBranchOptions(repo_name=repo["name"])
            )
            for repo in repositories
        ]
        async for branches in stream_async_iterators_tasks(*tasks):
            yield branches


@ocean.on_resync(ObjectKind.ENVIRONMENT)
async def resync_environments(kind: str) -> ASYNC_GENERATOR_RESYNC_TYPE:
    """Resync all environments in the organization."""
    logger.info(f"Starting resync for kind {kind}")

    rest_client = create_github_client()
    repository_exporter = RestRepositoryExporter(rest_client)
    environment_exporter = RestEnvironmentExporter(rest_client)

    repo_options = ListRepositoryOptions(
        type=cast(GithubPortAppConfig, event.port_app_config).repository_type
    )

    async for repositories in repository_exporter.get_paginated_resources(repo_options):
        tasks = [
            environment_exporter.get_paginated_resources(
                ListEnvironmentsOptions(
                    repo_name=repo["name"],
                )
            )
            for repo in repositories
        ]
        async for environments in stream_async_iterators_tasks(*tasks):
            yield environments


@ocean.on_resync(ObjectKind.DEPLOYMENT)
async def resync_deployments(kind: str) -> ASYNC_GENERATOR_RESYNC_TYPE:
    """Resync all deployments in the organization."""
    logger.info(f"Starting resync for kind {kind}")

    rest_client = create_github_client()
    repository_exporter = RestRepositoryExporter(rest_client)
    deployment_exporter = RestDeploymentExporter(rest_client)

    repo_options = ListRepositoryOptions(
        type=cast(GithubPortAppConfig, event.port_app_config).repository_type
    )

    async for repositories in repository_exporter.get_paginated_resources(repo_options):
        tasks = [
            deployment_exporter.get_paginated_resources(
                ListDeploymentsOptions(
                    repo_name=repo["name"],
                )
            )
            for repo in repositories
        ]
        async for deployments in stream_async_iterators_tasks(*tasks):
            yield deployments


@ocean.on_resync(ObjectKind.DEPENDABOT_ALERT)
async def resync_dependabot_alerts(kind: str) -> ASYNC_GENERATOR_RESYNC_TYPE:
    """Resync all Dependabot alerts in the organization's repositories."""
    logger.info(f"Starting resync for kind: {kind}")

    rest_client = create_github_client()
    repository_exporter = RestRepositoryExporter(rest_client)
    dependabot_alert_exporter = RestDependabotAlertExporter(rest_client)

    config = cast(GithubDependabotAlertConfig, event.resource_config)
    repo_options = ListRepositoryOptions(
        type=cast(GithubPortAppConfig, event.port_app_config).repository_type
    )

    async for repositories in repository_exporter.get_paginated_resources(repo_options):
        tasks = [
            dependabot_alert_exporter.get_paginated_resources(
                ListDependabotAlertOptions(
                    repo_name=repo["name"],
                    state=list(config.selector.states),
                )
            )
            for repo in repositories
        ]
        async for alerts in stream_async_iterators_tasks(*tasks):
            yield alerts


@ocean.on_resync(ObjectKind.CODE_SCANNING_ALERT)
async def resync_code_scanning_alerts(kind: str) -> ASYNC_GENERATOR_RESYNC_TYPE:
    """Resync all code scanning alerts in the organization's repositories."""
    logger.info(f"Starting resync for kind: {kind}")

    rest_client = create_github_client()
    repository_exporter = RestRepositoryExporter(rest_client)
    code_scanning_alert_exporter = RestCodeScanningAlertExporter(rest_client)

    config = cast(GithubCodeScanningAlertConfig, event.resource_config)
    repo_options = ListRepositoryOptions(
        type=cast(GithubPortAppConfig, event.port_app_config).repository_type
    )

    async for repositories in repository_exporter.get_paginated_resources(repo_options):
        tasks = [
            code_scanning_alert_exporter.get_paginated_resources(
                ListCodeScanningAlertOptions(
                    repo_name=repo["name"],
                    state=config.selector.state,
                )
            )
            for repo in repositories
        ]
        async for alerts in stream_async_iterators_tasks(*tasks):
            yield alerts


# Register webhook processors
register_live_events_webhooks(path="/webhook")<|MERGE_RESOLUTION|>--- conflicted
+++ resolved
@@ -1,15 +1,12 @@
 from typing import Any, cast
 
 from loguru import logger
-<<<<<<< HEAD
-=======
 from github.core.exporters.team_exporter import (
     GraphQLTeamWithMembersExporter,
     RestTeamExporter,
 )
 from github.core.exporters.user_exporter import GraphQLUserExporter
 from github.core.exporters.workflows_exporter import RestWorkflowExporter
->>>>>>> 5346bde6
 from github.webhook.registry import register_live_events_webhooks
 from port_ocean.context.event import event
 from port_ocean.context.ocean import ocean
@@ -114,7 +111,6 @@
         yield repositories
 
 
-<<<<<<< HEAD
 @ocean.on_resync(ObjectKind.FOLDER)
 async def resync_folders(kind: str) -> ASYNC_GENERATOR_RESYNC_TYPE:
     """Resync all folders in specified repositories."""
@@ -142,7 +138,8 @@
                 folder_options
             ):
                 yield folder_batch
-=======
+
+
 @ocean.on_resync(ObjectKind.USER)
 async def resync_users(kind: str) -> ASYNC_GENERATOR_RESYNC_TYPE:
     """Resync all users in the organization."""
@@ -173,7 +170,6 @@
 
     async for teams in exporter.get_paginated_resources(None):
         yield teams
->>>>>>> 5346bde6
 
 
 @ocean.on_resync(ObjectKind.WORKFLOW)
