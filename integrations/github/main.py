from typing import cast

from loguru import logger
from github.core.exporters.workflows_exporter import RestWorkflowExporter
from github.webhook.registry import register_live_events_webhooks
from port_ocean.context.event import event
from port_ocean.context.ocean import ocean
from port_ocean.core.ocean_types import ASYNC_GENERATOR_RESYNC_TYPE
from port_ocean.utils.async_iterators import stream_async_iterators_tasks

from github.clients.client_factory import (
    GitHubAuthenticatorFactory,
    create_github_client,
)
from github.core.exporters.workflow_runs_exporter import RestWorkflowRunExporter
from github.clients.utils import integration_config
<<<<<<< HEAD
from github.core.exporters.folder_exporter import RestFolderExporter
from github.helpers.utils import ObjectKind
from github.webhook.events import WEBHOOK_CREATE_EVENTS
from github.webhook.webhook_processors.folder_webhook_processor import (
    FolderWebhookProcessor,
)
from github.webhook.webhook_processors.repository_webhook_processor import (
    RepositoryWebhookProcessor,
)
from github.webhook.webhook_client import GithubWebhookClient
from github.core.exporters.repository_exporter import RestRepositoryExporter
from github.core.options import (
    ListFolderOptions,
    ListRepositoryOptions,
    SingleRepositoryOptions,
)
from typing import TYPE_CHECKING
from port_ocean.context.event import event

from integration import GithubFolderResourceConfig

if TYPE_CHECKING:
    from integration import GithubPortAppConfig
=======
from github.core.exporters.branch_exporter import RestBranchExporter
from github.core.exporters.deployment_exporter import RestDeploymentExporter
from github.core.exporters.environment_exporter import RestEnvironmentExporter
from github.core.exporters.issue_exporter import RestIssueExporter
from github.core.exporters.pull_request_exporter import RestPullRequestExporter
from github.core.exporters.repository_exporter import RestRepositoryExporter
from github.core.exporters.release_exporter import RestReleaseExporter
from github.core.exporters.tag_exporter import RestTagExporter
from github.core.exporters.dependabot_exporter import RestDependabotAlertExporter
from github.core.exporters.code_scanning_alert_exporter import (
    RestCodeScanningAlertExporter,
)

from github.core.options import (
    ListBranchOptions,
    ListDeploymentsOptions,
    ListEnvironmentsOptions,
    ListIssueOptions,
    ListPullRequestOptions,
    ListRepositoryOptions,
    ListWorkflowOptions,
    ListWorkflowRunOptions,
    ListReleaseOptions,
    ListTagOptions,
    ListDependabotAlertOptions,
    ListCodeScanningAlertOptions,
)
from github.helpers.utils import ObjectKind
from github.webhook.events import WEBHOOK_CREATE_EVENTS
from github.webhook.webhook_client import GithubWebhookClient

from integration import (
    GithubIssueConfig,
    GithubPortAppConfig,
    GithubPullRequestConfig,
    GithubDependabotAlertConfig,
    GithubCodeScanningAlertConfig,
)
>>>>>>> 4d37f0eb


@ocean.on_start()
async def on_start() -> None:
    """Initialize the integration and set up webhooks."""
    logger.info("Starting Port Ocean GitHub integration")

    if ocean.event_listener_type == "ONCE":
        logger.info("Skipping webhook creation because the event listener is ONCE")
        return

    base_url = ocean.app.base_url
    if not base_url:
        return

    authenticator = GitHubAuthenticatorFactory.create(
        organization=ocean.integration_config["github_organization"],
        github_host=ocean.integration_config["github_host"],
        token=ocean.integration_config.get("github_token"),
        app_id=ocean.integration_config.get("github_app_id"),
        private_key=ocean.integration_config.get("github_app_private_key"),
    )

    client = GithubWebhookClient(
        **integration_config(authenticator),
        webhook_secret=ocean.integration_config["webhook_secret"],
    )

    logger.info("Subscribing to GitHub webhooks")
    await client.upsert_webhook(base_url, WEBHOOK_CREATE_EVENTS)


@ocean.on_resync(ObjectKind.REPOSITORY)
async def resync_repositories(kind: str) -> ASYNC_GENERATOR_RESYNC_TYPE:
    """Resync all repositories in the organization."""
    logger.info(f"Starting resync for kind: {kind}")

    rest_client = create_github_client()
    exporter = RestRepositoryExporter(rest_client)

    port_app_config = cast(GithubPortAppConfig, event.port_app_config)
    options = ListRepositoryOptions(type=port_app_config.repository_type)

    async for repositories in exporter.get_paginated_resources(options):
        yield repositories


<<<<<<< HEAD
@ocean.on_resync(ObjectKind.FOLDER)
async def resync_folders(kind: str) -> ASYNC_GENERATOR_RESYNC_TYPE:
    """Resync all folders in specified repositories."""
    logger.info(f"Starting resync for kind: {kind}")

    rest_client = create_github_client()
    folder_exporter = RestFolderExporter(rest_client)
    repo_exporter = RestRepositoryExporter(rest_client)

    selector = cast(GithubFolderResourceConfig, event.resource_config).selector
    if not hasattr(selector, "folders"):
        logger.info("Folders to ingest not passed, returning ..")
        return

    for folder_config in selector.folders:
        for repo in folder_config.repos:
            repo_options = SingleRepositoryOptions(name=repo.name)
            repository_object = await repo_exporter.get_resource(repo_options)

            base_path = folder_config.path if folder_config.path != "*" else ""
            folder_options = ListFolderOptions(
                repo=repository_object, path=base_path, branch=repo.branch
            )
            async for folder_batch in folder_exporter.get_paginated_resources(
                folder_options
            ):
                yield folder_batch


ocean.add_webhook_processor("/webhook", RepositoryWebhookProcessor)
ocean.add_webhook_processor("/webhook", FolderWebhookProcessor)
=======
@ocean.on_resync(ObjectKind.WORKFLOW)
async def resync_workflows(kind: str) -> ASYNC_GENERATOR_RESYNC_TYPE:
    """Resync all workflows for specified Github repositories"""
    logger.info(f"Starting resync for kind: {kind}")
    client = create_github_client()
    repo_exporter = RestRepositoryExporter(client)
    workflow_exporter = RestWorkflowExporter(client)

    port_app_config = cast("GithubPortAppConfig", event.port_app_config)
    options = ListRepositoryOptions(type=port_app_config.repository_type)

    async for repositories in repo_exporter.get_paginated_resources(options=options):
        tasks = (
            workflow_exporter.get_paginated_resources(
                options=ListWorkflowOptions(repo_name=repo["name"])
            )
            for repo in repositories
        )
        async for workflows in stream_async_iterators_tasks(*tasks):
            yield workflows


@ocean.on_resync(ObjectKind.WORKFLOW_RUN)
async def resync_workflow_runs(kind: str) -> ASYNC_GENERATOR_RESYNC_TYPE:
    """Resync all workflow runs for specified Github repositories"""
    logger.info(f"Starting resync for kind: {kind}")

    client = create_github_client()
    repo_exporter = RestRepositoryExporter(client)
    workflow_run_exporter = RestWorkflowRunExporter(client)
    workflow_exporter = RestWorkflowExporter(client)

    port_app_config = cast("GithubPortAppConfig", event.port_app_config)
    options = ListRepositoryOptions(type=port_app_config.repository_type)

    async for repositories in repo_exporter.get_paginated_resources(options=options):
        for repo in repositories:
            workflow_options = ListWorkflowOptions(repo_name=repo["name"])
            async for workflows in workflow_exporter.get_paginated_resources(
                options=workflow_options
            ):
                tasks = (
                    workflow_run_exporter.get_paginated_resources(
                        options=ListWorkflowRunOptions(
                            repo_name=repo["name"],
                            workflow_id=workflow["id"],
                            max_runs=100,
                        )
                    )
                    for workflow in workflows
                )
                async for runs in stream_async_iterators_tasks(*tasks):
                    yield runs


@ocean.on_resync(ObjectKind.PULL_REQUEST)
async def resync_pull_requests(kind: str) -> ASYNC_GENERATOR_RESYNC_TYPE:
    """Resync all pull requests in the organization's repositories."""
    logger.info(f"Starting resync for kind: {kind}")

    rest_client = create_github_client()
    repository_exporter = RestRepositoryExporter(rest_client)
    pull_request_exporter = RestPullRequestExporter(rest_client)
    config = cast(GithubPullRequestConfig, event.resource_config)

    repo_options = ListRepositoryOptions(
        type=cast(GithubPortAppConfig, event.port_app_config).repository_type
    )

    async for repos in repository_exporter.get_paginated_resources(
        options=repo_options
    ):
        tasks = [
            pull_request_exporter.get_paginated_resources(
                ListPullRequestOptions(
                    repo_name=repo["name"],
                    state=config.selector.state,
                )
            )
            for repo in repos
        ]
        async for pull_requests in stream_async_iterators_tasks(*tasks):
            yield pull_requests


@ocean.on_resync(ObjectKind.ISSUE)
async def resync_issues(kind: str) -> ASYNC_GENERATOR_RESYNC_TYPE:
    """Resync all issues from repositories."""
    logger.info(f"Starting resync for kind {kind}")

    rest_client = create_github_client()
    repository_exporter = RestRepositoryExporter(rest_client)
    issue_exporter = RestIssueExporter(rest_client)
    config = cast(GithubIssueConfig, event.resource_config)

    repo_options = ListRepositoryOptions(
        type=cast(GithubPortAppConfig, event.port_app_config).repository_type
    )

    async for repos in repository_exporter.get_paginated_resources(
        options=repo_options
    ):
        tasks = [
            issue_exporter.get_paginated_resources(
                ListIssueOptions(
                    repo_name=repo["name"],
                    state=config.selector.state,
                )
            )
            for repo in repos
        ]
        async for issues in stream_async_iterators_tasks(*tasks):
            yield issues


@ocean.on_resync(ObjectKind.RELEASE)
async def resync_releases(kind: str) -> ASYNC_GENERATOR_RESYNC_TYPE:
    """Resync all releases in the organization's repositories."""
    logger.info(f"Starting resync for kind: {kind}")

    rest_client = create_github_client()
    repository_exporter = RestRepositoryExporter(rest_client)
    release_exporter = RestReleaseExporter(rest_client)

    repo_options = ListRepositoryOptions(
        type=cast(GithubPortAppConfig, event.port_app_config).repository_type
    )

    async for repositories in repository_exporter.get_paginated_resources(repo_options):
        tasks = [
            release_exporter.get_paginated_resources(
                ListReleaseOptions(repo_name=repo["name"])
            )
            for repo in repositories
        ]
        async for releases in stream_async_iterators_tasks(*tasks):
            yield releases


@ocean.on_resync(ObjectKind.TAG)
async def resync_tags(kind: str) -> ASYNC_GENERATOR_RESYNC_TYPE:
    """Resync all tags in the organization's repositories."""
    logger.info(f"Starting resync for kind: {kind}")

    rest_client = create_github_client()
    repository_exporter = RestRepositoryExporter(rest_client)
    tag_exporter = RestTagExporter(rest_client)

    repo_options = ListRepositoryOptions(
        type=cast(GithubPortAppConfig, event.port_app_config).repository_type
    )

    async for repositories in repository_exporter.get_paginated_resources(repo_options):
        tasks = [
            tag_exporter.get_paginated_resources(ListTagOptions(repo_name=repo["name"]))
            for repo in repositories
        ]
        async for tags in stream_async_iterators_tasks(*tasks):
            yield tags


@ocean.on_resync(ObjectKind.BRANCH)
async def resync_branches(kind: str) -> ASYNC_GENERATOR_RESYNC_TYPE:
    """Resync all branches in the organization's repositories."""
    logger.info(f"Starting resync for kind: {kind}")

    rest_client = create_github_client()
    repository_exporter = RestRepositoryExporter(rest_client)
    branch_exporter = RestBranchExporter(rest_client)

    repo_options = ListRepositoryOptions(
        type=cast(GithubPortAppConfig, event.port_app_config).repository_type
    )

    async for repositories in repository_exporter.get_paginated_resources(repo_options):
        tasks = [
            branch_exporter.get_paginated_resources(
                ListBranchOptions(repo_name=repo["name"])
            )
            for repo in repositories
        ]
        async for branches in stream_async_iterators_tasks(*tasks):
            yield branches


@ocean.on_resync(ObjectKind.ENVIRONMENT)
async def resync_environments(kind: str) -> ASYNC_GENERATOR_RESYNC_TYPE:
    """Resync all environments in the organization."""
    logger.info(f"Starting resync for kind {kind}")

    rest_client = create_github_client()
    repository_exporter = RestRepositoryExporter(rest_client)
    environment_exporter = RestEnvironmentExporter(rest_client)

    repo_options = ListRepositoryOptions(
        type=cast(GithubPortAppConfig, event.port_app_config).repository_type
    )

    async for repositories in repository_exporter.get_paginated_resources(repo_options):
        tasks = [
            environment_exporter.get_paginated_resources(
                ListEnvironmentsOptions(
                    repo_name=repo["name"],
                )
            )
            for repo in repositories
        ]
        async for environments in stream_async_iterators_tasks(*tasks):
            yield environments


@ocean.on_resync(ObjectKind.DEPLOYMENT)
async def resync_deployments(kind: str) -> ASYNC_GENERATOR_RESYNC_TYPE:
    """Resync all deployments in the organization."""
    logger.info(f"Starting resync for kind {kind}")

    rest_client = create_github_client()
    repository_exporter = RestRepositoryExporter(rest_client)
    deployment_exporter = RestDeploymentExporter(rest_client)

    repo_options = ListRepositoryOptions(
        type=cast(GithubPortAppConfig, event.port_app_config).repository_type
    )

    async for repositories in repository_exporter.get_paginated_resources(repo_options):
        tasks = [
            deployment_exporter.get_paginated_resources(
                ListDeploymentsOptions(
                    repo_name=repo["name"],
                )
            )
            for repo in repositories
        ]
        async for deployments in stream_async_iterators_tasks(*tasks):
            yield deployments


@ocean.on_resync(ObjectKind.DEPENDABOT_ALERT)
async def resync_dependabot_alerts(kind: str) -> ASYNC_GENERATOR_RESYNC_TYPE:
    """Resync all Dependabot alerts in the organization's repositories."""
    logger.info(f"Starting resync for kind: {kind}")

    rest_client = create_github_client()
    repository_exporter = RestRepositoryExporter(rest_client)
    dependabot_alert_exporter = RestDependabotAlertExporter(rest_client)

    config = cast(GithubDependabotAlertConfig, event.resource_config)
    repo_options = ListRepositoryOptions(
        type=cast(GithubPortAppConfig, event.port_app_config).repository_type
    )

    async for repositories in repository_exporter.get_paginated_resources(repo_options):
        tasks = [
            dependabot_alert_exporter.get_paginated_resources(
                ListDependabotAlertOptions(
                    repo_name=repo["name"],
                    state=list(config.selector.states),
                )
            )
            for repo in repositories
        ]
        async for alerts in stream_async_iterators_tasks(*tasks):
            yield alerts


@ocean.on_resync(ObjectKind.CODE_SCANNING_ALERT)
async def resync_code_scanning_alerts(kind: str) -> ASYNC_GENERATOR_RESYNC_TYPE:
    """Resync all code scanning alerts in the organization's repositories."""
    logger.info(f"Starting resync for kind: {kind}")

    rest_client = create_github_client()
    repository_exporter = RestRepositoryExporter(rest_client)
    code_scanning_alert_exporter = RestCodeScanningAlertExporter(rest_client)

    config = cast(GithubCodeScanningAlertConfig, event.resource_config)
    repo_options = ListRepositoryOptions(
        type=cast(GithubPortAppConfig, event.port_app_config).repository_type
    )

    async for repositories in repository_exporter.get_paginated_resources(repo_options):
        tasks = [
            code_scanning_alert_exporter.get_paginated_resources(
                ListCodeScanningAlertOptions(
                    repo_name=repo["name"],
                    state=config.selector.state,
                )
            )
            for repo in repositories
        ]
        async for alerts in stream_async_iterators_tasks(*tasks):
            yield alerts


# Register webhook processors
register_live_events_webhooks(path="/webhook")
>>>>>>> 4d37f0eb
<|MERGE_RESOLUTION|>--- conflicted
+++ resolved
@@ -1,7 +1,6 @@
 from typing import cast
 
 from loguru import logger
-from github.core.exporters.workflows_exporter import RestWorkflowExporter
 from github.webhook.registry import register_live_events_webhooks
 from port_ocean.context.event import event
 from port_ocean.context.ocean import ocean
@@ -14,31 +13,6 @@
 )
 from github.core.exporters.workflow_runs_exporter import RestWorkflowRunExporter
 from github.clients.utils import integration_config
-<<<<<<< HEAD
-from github.core.exporters.folder_exporter import RestFolderExporter
-from github.helpers.utils import ObjectKind
-from github.webhook.events import WEBHOOK_CREATE_EVENTS
-from github.webhook.webhook_processors.folder_webhook_processor import (
-    FolderWebhookProcessor,
-)
-from github.webhook.webhook_processors.repository_webhook_processor import (
-    RepositoryWebhookProcessor,
-)
-from github.webhook.webhook_client import GithubWebhookClient
-from github.core.exporters.repository_exporter import RestRepositoryExporter
-from github.core.options import (
-    ListFolderOptions,
-    ListRepositoryOptions,
-    SingleRepositoryOptions,
-)
-from typing import TYPE_CHECKING
-from port_ocean.context.event import event
-
-from integration import GithubFolderResourceConfig
-
-if TYPE_CHECKING:
-    from integration import GithubPortAppConfig
-=======
 from github.core.exporters.branch_exporter import RestBranchExporter
 from github.core.exporters.deployment_exporter import RestDeploymentExporter
 from github.core.exporters.environment_exporter import RestEnvironmentExporter
@@ -51,11 +25,14 @@
 from github.core.exporters.code_scanning_alert_exporter import (
     RestCodeScanningAlertExporter,
 )
+from github.core.exporters.folder_exporter import RestFolderExporter
+from github.core.exporters.workflows_exporter import RestWorkflowExporter
 
 from github.core.options import (
     ListBranchOptions,
     ListDeploymentsOptions,
     ListEnvironmentsOptions,
+    ListFolderOptions,
     ListIssueOptions,
     ListPullRequestOptions,
     ListRepositoryOptions,
@@ -65,19 +42,20 @@
     ListTagOptions,
     ListDependabotAlertOptions,
     ListCodeScanningAlertOptions,
+    SingleRepositoryOptions,
 )
 from github.helpers.utils import ObjectKind
 from github.webhook.events import WEBHOOK_CREATE_EVENTS
 from github.webhook.webhook_client import GithubWebhookClient
 
 from integration import (
+    GithubFolderResourceConfig,
     GithubIssueConfig,
     GithubPortAppConfig,
     GithubPullRequestConfig,
     GithubDependabotAlertConfig,
     GithubCodeScanningAlertConfig,
 )
->>>>>>> 4d37f0eb
 
 
 @ocean.on_start()
@@ -125,7 +103,6 @@
         yield repositories
 
 
-<<<<<<< HEAD
 @ocean.on_resync(ObjectKind.FOLDER)
 async def resync_folders(kind: str) -> ASYNC_GENERATOR_RESYNC_TYPE:
     """Resync all folders in specified repositories."""
@@ -155,9 +132,6 @@
                 yield folder_batch
 
 
-ocean.add_webhook_processor("/webhook", RepositoryWebhookProcessor)
-ocean.add_webhook_processor("/webhook", FolderWebhookProcessor)
-=======
 @ocean.on_resync(ObjectKind.WORKFLOW)
 async def resync_workflows(kind: str) -> ASYNC_GENERATOR_RESYNC_TYPE:
     """Resync all workflows for specified Github repositories"""
@@ -452,5 +426,4 @@
 
 
 # Register webhook processors
-register_live_events_webhooks(path="/webhook")
->>>>>>> 4d37f0eb
+register_live_events_webhooks(path="/webhook")