--- conflicted
+++ resolved
@@ -17,12 +17,10 @@
 from github.core.exporters.branch_exporter import RestBranchExporter
 from github.core.exporters.deployment_exporter import RestDeploymentExporter
 from github.core.exporters.environment_exporter import RestEnvironmentExporter
+from github.core.exporters.file_exporter import RestFileExporter
 from github.core.exporters.issue_exporter import RestIssueExporter
 from github.core.exporters.pull_request_exporter import RestPullRequestExporter
 from github.core.exporters.repository_exporter import RestRepositoryExporter
-<<<<<<< HEAD
-from github.core.exporters.file_exporter import RestFileExporter
-=======
 from github.core.exporters.release_exporter import RestReleaseExporter
 from github.core.exporters.tag_exporter import RestTagExporter
 from github.core.exporters.dependabot_exporter import RestDependabotAlertExporter
@@ -30,50 +28,24 @@
     RestCodeScanningAlertExporter,
 )
 
->>>>>>> e6eddd65
 from github.core.options import (
+    FileSearchOptions,
     ListBranchOptions,
     ListDeploymentsOptions,
     ListEnvironmentsOptions,
     ListIssueOptions,
     ListPullRequestOptions,
     ListRepositoryOptions,
-<<<<<<< HEAD
-    FileSearchOptions
-=======
     ListWorkflowOptions,
     ListWorkflowRunOptions,
     ListReleaseOptions,
     ListTagOptions,
     ListDependabotAlertOptions,
     ListCodeScanningAlertOptions,
->>>>>>> e6eddd65
 )
 from github.helpers.utils import ObjectKind
 from github.webhook.events import WEBHOOK_CREATE_EVENTS
 from github.webhook.webhook_client import GithubWebhookClient
-<<<<<<< HEAD
-from github.webhook.webhook_processors.issue_webhook_processor import (
-    IssueWebhookProcessor,
-)
-from github.webhook.webhook_processors.pull_request_webhook_processor import (
-    PullRequestWebhookProcessor,
-)
-from github.webhook.webhook_processors.repository_webhook_processor import (
-    RepositoryWebhookProcessor,
-)
-from github.webhook.webhook_processors.file_webhook_processor import (
-    FileWebhookProcessor,
-)
-
-if TYPE_CHECKING:
-    from integration import (
-        GithubIssueConfig,
-        GithubPortAppConfig,
-        GithubPullRequestConfig,
-        GithubFileResourceConfig
-    )
-=======
 
 from integration import (
     GithubIssueConfig,
@@ -81,8 +53,8 @@
     GithubPullRequestConfig,
     GithubDependabotAlertConfig,
     GithubCodeScanningAlertConfig,
+    GithubFileResourceConfig,
 )
->>>>>>> e6eddd65
 
 
 @ocean.on_start()
@@ -245,7 +217,183 @@
             yield issues
 
 
-<<<<<<< HEAD
+@ocean.on_resync(ObjectKind.RELEASE)
+async def resync_releases(kind: str) -> ASYNC_GENERATOR_RESYNC_TYPE:
+    """Resync all releases in the organization's repositories."""
+    logger.info(f"Starting resync for kind: {kind}")
+
+    rest_client = create_github_client()
+    repository_exporter = RestRepositoryExporter(rest_client)
+    release_exporter = RestReleaseExporter(rest_client)
+
+    repo_options = ListRepositoryOptions(
+        type=cast(GithubPortAppConfig, event.port_app_config).repository_type
+    )
+
+    async for repositories in repository_exporter.get_paginated_resources(repo_options):
+        tasks = [
+            release_exporter.get_paginated_resources(
+                ListReleaseOptions(repo_name=repo["name"])
+            )
+            for repo in repositories
+        ]
+        async for releases in stream_async_iterators_tasks(*tasks):
+            yield releases
+
+
+@ocean.on_resync(ObjectKind.TAG)
+async def resync_tags(kind: str) -> ASYNC_GENERATOR_RESYNC_TYPE:
+    """Resync all tags in the organization's repositories."""
+    logger.info(f"Starting resync for kind: {kind}")
+
+    rest_client = create_github_client()
+    repository_exporter = RestRepositoryExporter(rest_client)
+    tag_exporter = RestTagExporter(rest_client)
+
+    repo_options = ListRepositoryOptions(
+        type=cast(GithubPortAppConfig, event.port_app_config).repository_type
+    )
+
+    async for repositories in repository_exporter.get_paginated_resources(repo_options):
+        tasks = [
+            tag_exporter.get_paginated_resources(ListTagOptions(repo_name=repo["name"]))
+            for repo in repositories
+        ]
+        async for tags in stream_async_iterators_tasks(*tasks):
+            yield tags
+
+
+@ocean.on_resync(ObjectKind.BRANCH)
+async def resync_branches(kind: str) -> ASYNC_GENERATOR_RESYNC_TYPE:
+    """Resync all branches in the organization's repositories."""
+    logger.info(f"Starting resync for kind: {kind}")
+
+    rest_client = create_github_client()
+    repository_exporter = RestRepositoryExporter(rest_client)
+    branch_exporter = RestBranchExporter(rest_client)
+
+    repo_options = ListRepositoryOptions(
+        type=cast(GithubPortAppConfig, event.port_app_config).repository_type
+    )
+
+    async for repositories in repository_exporter.get_paginated_resources(repo_options):
+        tasks = [
+            branch_exporter.get_paginated_resources(
+                ListBranchOptions(repo_name=repo["name"])
+            )
+            for repo in repositories
+        ]
+        async for branches in stream_async_iterators_tasks(*tasks):
+            yield branches
+
+
+@ocean.on_resync(ObjectKind.ENVIRONMENT)
+async def resync_environments(kind: str) -> ASYNC_GENERATOR_RESYNC_TYPE:
+    """Resync all environments in the organization."""
+    logger.info(f"Starting resync for kind {kind}")
+
+    rest_client = create_github_client()
+    repository_exporter = RestRepositoryExporter(rest_client)
+    environment_exporter = RestEnvironmentExporter(rest_client)
+
+    repo_options = ListRepositoryOptions(
+        type=cast(GithubPortAppConfig, event.port_app_config).repository_type
+    )
+
+    async for repositories in repository_exporter.get_paginated_resources(repo_options):
+        tasks = [
+            environment_exporter.get_paginated_resources(
+                ListEnvironmentsOptions(
+                    repo_name=repo["name"],
+                )
+            )
+            for repo in repositories
+        ]
+        async for environments in stream_async_iterators_tasks(*tasks):
+            yield environments
+
+
+@ocean.on_resync(ObjectKind.DEPLOYMENT)
+async def resync_deployments(kind: str) -> ASYNC_GENERATOR_RESYNC_TYPE:
+    """Resync all deployments in the organization."""
+    logger.info(f"Starting resync for kind {kind}")
+
+    rest_client = create_github_client()
+    repository_exporter = RestRepositoryExporter(rest_client)
+    deployment_exporter = RestDeploymentExporter(rest_client)
+
+    repo_options = ListRepositoryOptions(
+        type=cast(GithubPortAppConfig, event.port_app_config).repository_type
+    )
+
+    async for repositories in repository_exporter.get_paginated_resources(repo_options):
+        tasks = [
+            deployment_exporter.get_paginated_resources(
+                ListDeploymentsOptions(
+                    repo_name=repo["name"],
+                )
+            )
+            for repo in repositories
+        ]
+        async for deployments in stream_async_iterators_tasks(*tasks):
+            yield deployments
+
+
+@ocean.on_resync(ObjectKind.DEPENDABOT_ALERT)
+async def resync_dependabot_alerts(kind: str) -> ASYNC_GENERATOR_RESYNC_TYPE:
+    """Resync all Dependabot alerts in the organization's repositories."""
+    logger.info(f"Starting resync for kind: {kind}")
+
+    rest_client = create_github_client()
+    repository_exporter = RestRepositoryExporter(rest_client)
+    dependabot_alert_exporter = RestDependabotAlertExporter(rest_client)
+
+    config = cast(GithubDependabotAlertConfig, event.resource_config)
+    repo_options = ListRepositoryOptions(
+        type=cast(GithubPortAppConfig, event.port_app_config).repository_type
+    )
+
+    async for repositories in repository_exporter.get_paginated_resources(repo_options):
+        tasks = [
+            dependabot_alert_exporter.get_paginated_resources(
+                ListDependabotAlertOptions(
+                    repo_name=repo["name"],
+                    state=list(config.selector.states),
+                )
+            )
+            for repo in repositories
+        ]
+        async for alerts in stream_async_iterators_tasks(*tasks):
+            yield alerts
+
+
+@ocean.on_resync(ObjectKind.CODE_SCANNING_ALERT)
+async def resync_code_scanning_alerts(kind: str) -> ASYNC_GENERATOR_RESYNC_TYPE:
+    """Resync all code scanning alerts in the organization's repositories."""
+    logger.info(f"Starting resync for kind: {kind}")
+
+    rest_client = create_github_client()
+    repository_exporter = RestRepositoryExporter(rest_client)
+    code_scanning_alert_exporter = RestCodeScanningAlertExporter(rest_client)
+
+    config = cast(GithubCodeScanningAlertConfig, event.resource_config)
+    repo_options = ListRepositoryOptions(
+        type=cast(GithubPortAppConfig, event.port_app_config).repository_type
+    )
+
+    async for repositories in repository_exporter.get_paginated_resources(repo_options):
+        tasks = [
+            code_scanning_alert_exporter.get_paginated_resources(
+                ListCodeScanningAlertOptions(
+                    repo_name=repo["name"],
+                    state=config.selector.state,
+                )
+            )
+            for repo in repositories
+        ]
+        async for alerts in stream_async_iterators_tasks(*tasks):
+            yield alerts
+
 @ocean.on_resync(ObjectKind.FILE)
 async def resync_files(kind: str) -> ASYNC_GENERATOR_RESYNC_TYPE:
     """Resync files based on configuration using the file exporter."""
@@ -254,7 +402,7 @@
     rest_client = create_github_client()
     exporter = RestFileExporter(rest_client)
 
-    config = cast("GithubFileResourceConfig", event.resource_config)
+    config = cast(GithubFileResourceConfig, event.resource_config)
     file_pattern = config.selector.files
 
     options = FileSearchOptions(
@@ -268,213 +416,5 @@
     async for file_results in exporter.get_paginated_resources(options):
         yield file_results
 
-
-@ocean.on_resync(ObjectKind.FILE)
-async def resync_files(kind: str) -> ASYNC_GENERATOR_RESYNC_TYPE:
-    """Resync files based on configuration using the file exporter."""
-    logger.info(f"Starting resync for kind {kind}")
-
-    rest_client = create_github_client()
-    exporter = RestFileExporter(rest_client)
-
-    config = cast("GithubFileResourceConfig", event.resource_config)
-    file_pattern = config.selector.files
-
-    options = FileSearchOptions(
-        repos=file_pattern.repos,
-        path=file_pattern.path,
-        filenames=file_pattern.filenames,
-        skip_parsing=file_pattern.skip_parsing,
-        branch=file_pattern.branch,
-    )
-
-    async for file_results in exporter.get_paginated_resources(options):
-        yield file_results
-
-
-ocean.add_webhook_processor("/webhook", RepositoryWebhookProcessor)
-ocean.add_webhook_processor("/webhook", PullRequestWebhookProcessor)
-ocean.add_webhook_processor("/webhook", IssueWebhookProcessor)
-ocean.add_webhook_processor("/webhook", FileWebhookProcessor)
-=======
-@ocean.on_resync(ObjectKind.RELEASE)
-async def resync_releases(kind: str) -> ASYNC_GENERATOR_RESYNC_TYPE:
-    """Resync all releases in the organization's repositories."""
-    logger.info(f"Starting resync for kind: {kind}")
-
-    rest_client = create_github_client()
-    repository_exporter = RestRepositoryExporter(rest_client)
-    release_exporter = RestReleaseExporter(rest_client)
-
-    repo_options = ListRepositoryOptions(
-        type=cast(GithubPortAppConfig, event.port_app_config).repository_type
-    )
-
-    async for repositories in repository_exporter.get_paginated_resources(repo_options):
-        tasks = [
-            release_exporter.get_paginated_resources(
-                ListReleaseOptions(repo_name=repo["name"])
-            )
-            for repo in repositories
-        ]
-        async for releases in stream_async_iterators_tasks(*tasks):
-            yield releases
-
-
-@ocean.on_resync(ObjectKind.TAG)
-async def resync_tags(kind: str) -> ASYNC_GENERATOR_RESYNC_TYPE:
-    """Resync all tags in the organization's repositories."""
-    logger.info(f"Starting resync for kind: {kind}")
-
-    rest_client = create_github_client()
-    repository_exporter = RestRepositoryExporter(rest_client)
-    tag_exporter = RestTagExporter(rest_client)
-
-    repo_options = ListRepositoryOptions(
-        type=cast(GithubPortAppConfig, event.port_app_config).repository_type
-    )
-
-    async for repositories in repository_exporter.get_paginated_resources(repo_options):
-        tasks = [
-            tag_exporter.get_paginated_resources(ListTagOptions(repo_name=repo["name"]))
-            for repo in repositories
-        ]
-        async for tags in stream_async_iterators_tasks(*tasks):
-            yield tags
-
-
-@ocean.on_resync(ObjectKind.BRANCH)
-async def resync_branches(kind: str) -> ASYNC_GENERATOR_RESYNC_TYPE:
-    """Resync all branches in the organization's repositories."""
-    logger.info(f"Starting resync for kind: {kind}")
-
-    rest_client = create_github_client()
-    repository_exporter = RestRepositoryExporter(rest_client)
-    branch_exporter = RestBranchExporter(rest_client)
-
-    repo_options = ListRepositoryOptions(
-        type=cast(GithubPortAppConfig, event.port_app_config).repository_type
-    )
-
-    async for repositories in repository_exporter.get_paginated_resources(repo_options):
-        tasks = [
-            branch_exporter.get_paginated_resources(
-                ListBranchOptions(repo_name=repo["name"])
-            )
-            for repo in repositories
-        ]
-        async for branches in stream_async_iterators_tasks(*tasks):
-            yield branches
-
-
-@ocean.on_resync(ObjectKind.ENVIRONMENT)
-async def resync_environments(kind: str) -> ASYNC_GENERATOR_RESYNC_TYPE:
-    """Resync all environments in the organization."""
-    logger.info(f"Starting resync for kind {kind}")
-
-    rest_client = create_github_client()
-    repository_exporter = RestRepositoryExporter(rest_client)
-    environment_exporter = RestEnvironmentExporter(rest_client)
-
-    repo_options = ListRepositoryOptions(
-        type=cast(GithubPortAppConfig, event.port_app_config).repository_type
-    )
-
-    async for repositories in repository_exporter.get_paginated_resources(repo_options):
-        tasks = [
-            environment_exporter.get_paginated_resources(
-                ListEnvironmentsOptions(
-                    repo_name=repo["name"],
-                )
-            )
-            for repo in repositories
-        ]
-        async for environments in stream_async_iterators_tasks(*tasks):
-            yield environments
-
-
-@ocean.on_resync(ObjectKind.DEPLOYMENT)
-async def resync_deployments(kind: str) -> ASYNC_GENERATOR_RESYNC_TYPE:
-    """Resync all deployments in the organization."""
-    logger.info(f"Starting resync for kind {kind}")
-
-    rest_client = create_github_client()
-    repository_exporter = RestRepositoryExporter(rest_client)
-    deployment_exporter = RestDeploymentExporter(rest_client)
-
-    repo_options = ListRepositoryOptions(
-        type=cast(GithubPortAppConfig, event.port_app_config).repository_type
-    )
-
-    async for repositories in repository_exporter.get_paginated_resources(repo_options):
-        tasks = [
-            deployment_exporter.get_paginated_resources(
-                ListDeploymentsOptions(
-                    repo_name=repo["name"],
-                )
-            )
-            for repo in repositories
-        ]
-        async for deployments in stream_async_iterators_tasks(*tasks):
-            yield deployments
-
-
-@ocean.on_resync(ObjectKind.DEPENDABOT_ALERT)
-async def resync_dependabot_alerts(kind: str) -> ASYNC_GENERATOR_RESYNC_TYPE:
-    """Resync all Dependabot alerts in the organization's repositories."""
-    logger.info(f"Starting resync for kind: {kind}")
-
-    rest_client = create_github_client()
-    repository_exporter = RestRepositoryExporter(rest_client)
-    dependabot_alert_exporter = RestDependabotAlertExporter(rest_client)
-
-    config = cast(GithubDependabotAlertConfig, event.resource_config)
-    repo_options = ListRepositoryOptions(
-        type=cast(GithubPortAppConfig, event.port_app_config).repository_type
-    )
-
-    async for repositories in repository_exporter.get_paginated_resources(repo_options):
-        tasks = [
-            dependabot_alert_exporter.get_paginated_resources(
-                ListDependabotAlertOptions(
-                    repo_name=repo["name"],
-                    state=list(config.selector.states),
-                )
-            )
-            for repo in repositories
-        ]
-        async for alerts in stream_async_iterators_tasks(*tasks):
-            yield alerts
-
-
-@ocean.on_resync(ObjectKind.CODE_SCANNING_ALERT)
-async def resync_code_scanning_alerts(kind: str) -> ASYNC_GENERATOR_RESYNC_TYPE:
-    """Resync all code scanning alerts in the organization's repositories."""
-    logger.info(f"Starting resync for kind: {kind}")
-
-    rest_client = create_github_client()
-    repository_exporter = RestRepositoryExporter(rest_client)
-    code_scanning_alert_exporter = RestCodeScanningAlertExporter(rest_client)
-
-    config = cast(GithubCodeScanningAlertConfig, event.resource_config)
-    repo_options = ListRepositoryOptions(
-        type=cast(GithubPortAppConfig, event.port_app_config).repository_type
-    )
-
-    async for repositories in repository_exporter.get_paginated_resources(repo_options):
-        tasks = [
-            code_scanning_alert_exporter.get_paginated_resources(
-                ListCodeScanningAlertOptions(
-                    repo_name=repo["name"],
-                    state=config.selector.state,
-                )
-            )
-            for repo in repositories
-        ]
-        async for alerts in stream_async_iterators_tasks(*tasks):
-            yield alerts
-
-
 # Register webhook processors
-register_live_events_webhooks(path="/webhook")
->>>>>>> e6eddd65
+register_live_events_webhooks(path="/webhook")