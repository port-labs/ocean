--- conflicted
+++ resolved
@@ -1,18 +1,11 @@
 from typing import cast, TYPE_CHECKING
-<<<<<<< HEAD
-=======
-
->>>>>>> 4e5eae36
+
 from loguru import logger
 from port_ocean.context.event import event
 from port_ocean.context.ocean import ocean
-from port_ocean.context.event import event
 from port_ocean.core.ocean_types import ASYNC_GENERATOR_RESYNC_TYPE
 from port_ocean.utils.async_iterators import stream_async_iterators_tasks
-<<<<<<< HEAD
-=======
-
->>>>>>> 4e5eae36
+
 from github.clients.client_factory import (
     GitHubAuthenticatorFactory,
     create_github_client,
@@ -26,9 +19,10 @@
 from github.core.exporters.pull_request_exporter import RestPullRequestExporter
 from github.core.exporters.repository_exporter import RestRepositoryExporter
 from github.core.options import (
+    ListPullRequestOptions,
     ListIssueOptions,
-    ListPullRequestOptions,
     ListRepositoryOptions,
+    ListWorkflowOptions,
 )
 from github.helpers.utils import ObjectKind
 from github.webhook.events import WEBHOOK_CREATE_EVENTS
@@ -42,13 +36,7 @@
 from github.webhook.webhook_processors.repository_webhook_processor import (
     RepositoryWebhookProcessor,
 )
-<<<<<<< HEAD
-from github.webhook.webhook_client import GithubWebhookClient
-from github.core.exporters.repository_exporter import RestRepositoryExporter
-from github.core.options import ListRepositoryOptions, ListWorkflowOptions
 from github.core.exporters.workflows_exporter import RestWorkflowExporter
-=======
->>>>>>> 4e5eae36
 
 if TYPE_CHECKING:
     from integration import (
@@ -103,7 +91,6 @@
         yield repositories
 
 
-<<<<<<< HEAD
 @ocean.on_resync(ObjectKind.WORKFLOW)
 async def resync_workflows(kind: str) -> ASYNC_GENERATOR_RESYNC_TYPE:
     """Resync all workflows for specified Github repositories"""
@@ -118,7 +105,7 @@
     async for repositories in repo_exporter.get_paginated_resources(options=options):
         tasks = (
             workflow_exporter.get_paginated_resources(
-                options=ListWorkflowOptions(repo=repo["name"])
+                options=ListWorkflowOptions(repo_name=repo["name"])
             )
             for repo in repositories
         )
@@ -140,7 +127,7 @@
     async for repositories in repo_exporter.get_paginated_resources(options=options):
         tasks = (
             workflow_run_exporter.get_paginated_resources(
-                options=ListWorkflowOptions(repo=repo["name"])
+                options=ListWorkflowOptions(repo_name=repo["name"])
             )
             for repo in repositories
         )
@@ -148,9 +135,6 @@
             yield runs
 
 
-ocean.add_webhook_processor("/webhook", RepositoryWebhookProcessor)
-ocean.add_webhook_processor("/webhook", WorkflowRunWebhookProcessor)
-=======
 @ocean.on_resync(ObjectKind.PULL_REQUEST)
 async def resync_pull_requests(kind: str) -> ASYNC_GENERATOR_RESYNC_TYPE:
     """Resync all pull requests in the organization's repositories."""
@@ -214,4 +198,4 @@
 ocean.add_webhook_processor("/webhook", RepositoryWebhookProcessor)
 ocean.add_webhook_processor("/webhook", PullRequestWebhookProcessor)
 ocean.add_webhook_processor("/webhook", IssueWebhookProcessor)
->>>>>>> 4e5eae36
+ocean.add_webhook_processor("/webhook", WorkflowRunWebhookProcessor)