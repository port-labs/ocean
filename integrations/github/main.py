from typing import cast, TYPE_CHECKING

from loguru import logger
<<<<<<< HEAD
from github.core.exporters.code_scanning_alert_exporter import (
    RestCodeScanningAlertExporter,
)
from github.core.exporters.dependabot_exporter import RestDependabotAlertExporter
from github.webhook.webhook_processors.code_scanning_alert_webhook_processor import (
    CodeScanningAlertWebhookProcessor,
)
from github.webhook.webhook_processors.dependabot_webhook_processor import (
    DependabotAlertWebhookProcessor,
)
=======
from port_ocean.context.event import event
>>>>>>> e0e16198
from port_ocean.context.ocean import ocean
from port_ocean.core.ocean_types import ASYNC_GENERATOR_RESYNC_TYPE
from port_ocean.utils.async_iterators import stream_async_iterators_tasks

from github.clients.client_factory import (
    GitHubAuthenticatorFactory,
    create_github_client,
)
from github.clients.utils import integration_config
from github.core.exporters.issue_exporter import RestIssueExporter
from github.core.exporters.pull_request_exporter import RestPullRequestExporter
from github.core.exporters.repository_exporter import RestRepositoryExporter
from github.core.options import (
    ListIssueOptions,
    ListPullRequestOptions,
    ListRepositoryOptions,
)
from github.helpers.utils import ObjectKind
from github.webhook.events import WEBHOOK_CREATE_EVENTS
from github.webhook.webhook_client import GithubWebhookClient
from github.webhook.webhook_processors.issue_webhook_processor import (
    IssueWebhookProcessor,
)
from github.webhook.webhook_processors.pull_request_webhook_processor import (
    PullRequestWebhookProcessor,
)
from github.webhook.webhook_processors.repository_webhook_processor import (
    RepositoryWebhookProcessor,
)
<<<<<<< HEAD
from github.webhook.webhook_client import GithubWebhookClient
from github.core.exporters.repository_exporter import RestRepositoryExporter
from github.core.options import (
    ListCodeScanningAlertOptions,
    ListDependabotAlertOptions,
    ListRepositoryOptions,
)
from typing import TYPE_CHECKING
from port_ocean.context.event import event
from port_ocean.utils.async_iterators import stream_async_iterators_tasks


if TYPE_CHECKING:
    from integration import (
        GithubPortAppConfig,
        GithubCodeScanningAlertConfig,
        GithubDependabotAlertConfig,
=======

if TYPE_CHECKING:
    from integration import (
        GithubIssueConfig,
        GithubPortAppConfig,
        GithubPullRequestConfig,
>>>>>>> e0e16198
    )


@ocean.on_start()
async def on_start() -> None:
    """Initialize the integration and set up webhooks."""
    logger.info("Starting Port Ocean GitHub integration")

    if ocean.event_listener_type == "ONCE":
        logger.info("Skipping webhook creation because the event listener is ONCE")
        return

    base_url = ocean.app.base_url
    if not base_url:
        return

    authenticator = GitHubAuthenticatorFactory.create(
        organization=ocean.integration_config["github_organization"],
        github_host=ocean.integration_config["github_host"],
        token=ocean.integration_config.get("github_token"),
        app_id=ocean.integration_config.get("github_app_id"),
        private_key=ocean.integration_config.get("github_app_private_key"),
    )

    client = GithubWebhookClient(
        **integration_config(authenticator),
        webhook_secret=ocean.integration_config["webhook_secret"],
    )

    logger.info("Subscribing to GitHub webhooks")
    await client.upsert_webhook(base_url, WEBHOOK_CREATE_EVENTS)


@ocean.on_resync(ObjectKind.REPOSITORY)
async def resync_repositories(kind: str) -> ASYNC_GENERATOR_RESYNC_TYPE:
    """Resync all repositories in the organization."""
    logger.info(f"Starting resync for kind: {kind}")

    rest_client = create_github_client()
    exporter = RestRepositoryExporter(rest_client)

    port_app_config = cast("GithubPortAppConfig", event.port_app_config)
    options = ListRepositoryOptions(type=port_app_config.repository_type)

    async for repositories in exporter.get_paginated_resources(options):
        yield repositories


<<<<<<< HEAD
@ocean.on_resync(ObjectKind.DEPENDABOT_ALERT)
async def resync_dependabot_alerts(kind: str) -> ASYNC_GENERATOR_RESYNC_TYPE:
    """Resync all Dependabot alerts in the organization's repositories."""
=======
@ocean.on_resync(ObjectKind.PULL_REQUEST)
async def resync_pull_requests(kind: str) -> ASYNC_GENERATOR_RESYNC_TYPE:
    """Resync all pull requests in the organization's repositories."""
>>>>>>> e0e16198
    logger.info(f"Starting resync for kind: {kind}")

    rest_client = create_github_client()
    repository_exporter = RestRepositoryExporter(rest_client)
<<<<<<< HEAD
    dependabot_alert_exporter = RestDependabotAlertExporter(rest_client)

    config = cast("GithubDependabotAlertConfig", event.resource_config)
=======
    pull_request_exporter = RestPullRequestExporter(rest_client)
    config = cast("GithubPullRequestConfig", event.resource_config)

>>>>>>> e0e16198
    repo_options = ListRepositoryOptions(
        type=cast("GithubPortAppConfig", event.port_app_config).repository_type
    )

<<<<<<< HEAD
    async for repositories in repository_exporter.get_paginated_resources(repo_options):
        tasks = [
            dependabot_alert_exporter.get_paginated_resources(
                ListDependabotAlertOptions(
=======
    async for repos in repository_exporter.get_paginated_resources(
        options=repo_options
    ):
        tasks = [
            pull_request_exporter.get_paginated_resources(
                ListPullRequestOptions(
>>>>>>> e0e16198
                    repo_name=repo["name"],
                    state=config.selector.state,
                )
            )
<<<<<<< HEAD
            for repo in repositories
        ]
        async for alerts in stream_async_iterators_tasks(*tasks):
            yield alerts


@ocean.on_resync(ObjectKind.CODE_SCANNING_ALERT)
async def resync_code_scanning_alerts(kind: str) -> ASYNC_GENERATOR_RESYNC_TYPE:
    """Resync all code scanning alerts in the organization's repositories."""
    logger.info(f"Starting resync for kind: {kind}")

    rest_client = create_github_client()
    repository_exporter = RestRepositoryExporter(rest_client)
    code_scanning_alert_exporter = RestCodeScanningAlertExporter(rest_client)

    config = cast("GithubCodeScanningAlertConfig", event.resource_config)
=======
            for repo in repos
        ]
        async for pull_requests in stream_async_iterators_tasks(*tasks):
            yield pull_requests


@ocean.on_resync(ObjectKind.ISSUE)
async def resync_issues(kind: str) -> ASYNC_GENERATOR_RESYNC_TYPE:
    """Resync all issues from repositories."""
    logger.info(f"Starting resync for kind {kind}")

    rest_client = create_github_client()
    repository_exporter = RestRepositoryExporter(rest_client)
    issue_exporter = RestIssueExporter(rest_client)
    config = cast("GithubIssueConfig", event.resource_config)

>>>>>>> e0e16198
    repo_options = ListRepositoryOptions(
        type=cast("GithubPortAppConfig", event.port_app_config).repository_type
    )

<<<<<<< HEAD
    async for repositories in repository_exporter.get_paginated_resources(repo_options):
        tasks = [
            code_scanning_alert_exporter.get_paginated_resources(
                ListCodeScanningAlertOptions(
=======
    async for repos in repository_exporter.get_paginated_resources(
        options=repo_options
    ):
        tasks = [
            issue_exporter.get_paginated_resources(
                ListIssueOptions(
>>>>>>> e0e16198
                    repo_name=repo["name"],
                    state=config.selector.state,
                )
            )
<<<<<<< HEAD
            for repo in repositories
        ]
        async for alerts in stream_async_iterators_tasks(*tasks):
            yield alerts


ocean.add_webhook_processor("/webhook", RepositoryWebhookProcessor)
ocean.add_webhook_processor("/webhook", DependabotAlertWebhookProcessor)
ocean.add_webhook_processor("/webhook", CodeScanningAlertWebhookProcessor)
=======
            for repo in repos
        ]
        async for issues in stream_async_iterators_tasks(*tasks):
            yield issues


ocean.add_webhook_processor("/webhook", RepositoryWebhookProcessor)
ocean.add_webhook_processor("/webhook", PullRequestWebhookProcessor)
ocean.add_webhook_processor("/webhook", IssueWebhookProcessor)
>>>>>>> e0e16198
<|MERGE_RESOLUTION|>--- conflicted
+++ resolved
@@ -1,20 +1,7 @@
 from typing import cast, TYPE_CHECKING
 
 from loguru import logger
-<<<<<<< HEAD
-from github.core.exporters.code_scanning_alert_exporter import (
-    RestCodeScanningAlertExporter,
-)
-from github.core.exporters.dependabot_exporter import RestDependabotAlertExporter
-from github.webhook.webhook_processors.code_scanning_alert_webhook_processor import (
-    CodeScanningAlertWebhookProcessor,
-)
-from github.webhook.webhook_processors.dependabot_webhook_processor import (
-    DependabotAlertWebhookProcessor,
-)
-=======
 from port_ocean.context.event import event
->>>>>>> e0e16198
 from port_ocean.context.ocean import ocean
 from port_ocean.core.ocean_types import ASYNC_GENERATOR_RESYNC_TYPE
 from port_ocean.utils.async_iterators import stream_async_iterators_tasks
@@ -27,10 +14,14 @@
 from github.core.exporters.issue_exporter import RestIssueExporter
 from github.core.exporters.pull_request_exporter import RestPullRequestExporter
 from github.core.exporters.repository_exporter import RestRepositoryExporter
+from github.core.exporters.dependabot_exporter import RestDependabotAlertExporter
+from github.core.exporters.code_scanning_alert_exporter import RestCodeScanningAlertExporter
 from github.core.options import (
     ListIssueOptions,
     ListPullRequestOptions,
     ListRepositoryOptions,
+    ListDependabotAlertOptions,
+    ListCodeScanningAlertOptions,
 )
 from github.helpers.utils import ObjectKind
 from github.webhook.events import WEBHOOK_CREATE_EVENTS
@@ -44,33 +35,14 @@
 from github.webhook.webhook_processors.repository_webhook_processor import (
     RepositoryWebhookProcessor,
 )
-<<<<<<< HEAD
-from github.webhook.webhook_client import GithubWebhookClient
-from github.core.exporters.repository_exporter import RestRepositoryExporter
-from github.core.options import (
-    ListCodeScanningAlertOptions,
-    ListDependabotAlertOptions,
-    ListRepositoryOptions,
-)
-from typing import TYPE_CHECKING
-from port_ocean.context.event import event
-from port_ocean.utils.async_iterators import stream_async_iterators_tasks
-
-
-if TYPE_CHECKING:
-    from integration import (
-        GithubPortAppConfig,
-        GithubCodeScanningAlertConfig,
-        GithubDependabotAlertConfig,
-=======
-
-if TYPE_CHECKING:
-    from integration import (
-        GithubIssueConfig,
-        GithubPortAppConfig,
-        GithubPullRequestConfig,
->>>>>>> e0e16198
-    )
+
+from integration import (
+    GithubIssueConfig,
+    GithubPortAppConfig,
+    GithubPullRequestConfig,
+    GithubDependabotAlertConfig,
+    GithubCodeScanningAlertConfig,
+)
 
 
 @ocean.on_start()
@@ -118,67 +90,30 @@
         yield repositories
 
 
-<<<<<<< HEAD
-@ocean.on_resync(ObjectKind.DEPENDABOT_ALERT)
-async def resync_dependabot_alerts(kind: str) -> ASYNC_GENERATOR_RESYNC_TYPE:
-    """Resync all Dependabot alerts in the organization's repositories."""
-=======
 @ocean.on_resync(ObjectKind.PULL_REQUEST)
 async def resync_pull_requests(kind: str) -> ASYNC_GENERATOR_RESYNC_TYPE:
     """Resync all pull requests in the organization's repositories."""
->>>>>>> e0e16198
-    logger.info(f"Starting resync for kind: {kind}")
-
-    rest_client = create_github_client()
-    repository_exporter = RestRepositoryExporter(rest_client)
-<<<<<<< HEAD
-    dependabot_alert_exporter = RestDependabotAlertExporter(rest_client)
-
-    config = cast("GithubDependabotAlertConfig", event.resource_config)
-=======
+    logger.info(f"Starting resync for kind: {kind}")
+
+    rest_client = create_github_client()
+    repository_exporter = RestRepositoryExporter(rest_client)
     pull_request_exporter = RestPullRequestExporter(rest_client)
     config = cast("GithubPullRequestConfig", event.resource_config)
 
->>>>>>> e0e16198
-    repo_options = ListRepositoryOptions(
-        type=cast("GithubPortAppConfig", event.port_app_config).repository_type
-    )
-
-<<<<<<< HEAD
-    async for repositories in repository_exporter.get_paginated_resources(repo_options):
-        tasks = [
-            dependabot_alert_exporter.get_paginated_resources(
-                ListDependabotAlertOptions(
-=======
+    repo_options = ListRepositoryOptions(
+        type=cast("GithubPortAppConfig", event.port_app_config).repository_type
+    )
+
     async for repos in repository_exporter.get_paginated_resources(
         options=repo_options
     ):
         tasks = [
             pull_request_exporter.get_paginated_resources(
                 ListPullRequestOptions(
->>>>>>> e0e16198
-                    repo_name=repo["name"],
-                    state=config.selector.state,
-                )
-            )
-<<<<<<< HEAD
-            for repo in repositories
-        ]
-        async for alerts in stream_async_iterators_tasks(*tasks):
-            yield alerts
-
-
-@ocean.on_resync(ObjectKind.CODE_SCANNING_ALERT)
-async def resync_code_scanning_alerts(kind: str) -> ASYNC_GENERATOR_RESYNC_TYPE:
-    """Resync all code scanning alerts in the organization's repositories."""
-    logger.info(f"Starting resync for kind: {kind}")
-
-    rest_client = create_github_client()
-    repository_exporter = RestRepositoryExporter(rest_client)
-    code_scanning_alert_exporter = RestCodeScanningAlertExporter(rest_client)
-
-    config = cast("GithubCodeScanningAlertConfig", event.resource_config)
-=======
+                    repo_name=repo["name"],
+                    state=config.selector.state,
+                )
+            )
             for repo in repos
         ]
         async for pull_requests in stream_async_iterators_tasks(*tasks):
@@ -195,46 +130,83 @@
     issue_exporter = RestIssueExporter(rest_client)
     config = cast("GithubIssueConfig", event.resource_config)
 
->>>>>>> e0e16198
-    repo_options = ListRepositoryOptions(
-        type=cast("GithubPortAppConfig", event.port_app_config).repository_type
-    )
-
-<<<<<<< HEAD
-    async for repositories in repository_exporter.get_paginated_resources(repo_options):
-        tasks = [
-            code_scanning_alert_exporter.get_paginated_resources(
-                ListCodeScanningAlertOptions(
-=======
+    repo_options = ListRepositoryOptions(
+        type=cast("GithubPortAppConfig", event.port_app_config).repository_type
+    )
+
     async for repos in repository_exporter.get_paginated_resources(
         options=repo_options
     ):
         tasks = [
             issue_exporter.get_paginated_resources(
                 ListIssueOptions(
->>>>>>> e0e16198
-                    repo_name=repo["name"],
-                    state=config.selector.state,
-                )
-            )
-<<<<<<< HEAD
+                    repo_name=repo["name"],
+                    state=config.selector.state,
+                )
+            )
+            for repo in repos
+        ]
+        async for issues in stream_async_iterators_tasks(*tasks):
+            yield issues
+
+
+@ocean.on_resync(ObjectKind.DEPENDABOT_ALERT)
+async def resync_dependabot_alerts(kind: str) -> ASYNC_GENERATOR_RESYNC_TYPE:
+    """Resync all Dependabot alerts in the organization's repositories."""
+    logger.info(f"Starting resync for kind: {kind}")
+
+    rest_client = create_github_client()
+    repository_exporter = RestRepositoryExporter(rest_client)
+    dependabot_alert_exporter = RestDependabotAlertExporter(rest_client)
+
+    config = cast(GithubDependabotAlertConfig, event.resource_config)
+    repo_options = ListRepositoryOptions(
+        type=cast("GithubPortAppConfig", event.port_app_config).repository_type
+    )
+
+    async for repositories in repository_exporter.get_paginated_resources(repo_options):
+        tasks = [
+            dependabot_alert_exporter.get_paginated_resources(
+                ListDependabotAlertOptions(
+                    repo_name=repo["name"],
+                    state=config.selector.state,
+                )
+            )
             for repo in repositories
         ]
         async for alerts in stream_async_iterators_tasks(*tasks):
             yield alerts
 
 
-ocean.add_webhook_processor("/webhook", RepositoryWebhookProcessor)
-ocean.add_webhook_processor("/webhook", DependabotAlertWebhookProcessor)
-ocean.add_webhook_processor("/webhook", CodeScanningAlertWebhookProcessor)
-=======
-            for repo in repos
-        ]
-        async for issues in stream_async_iterators_tasks(*tasks):
-            yield issues
+@ocean.on_resync(ObjectKind.CODE_SCANNING_ALERT)
+async def resync_code_scanning_alerts(kind: str) -> ASYNC_GENERATOR_RESYNC_TYPE:
+    """Resync all code scanning alerts in the organization's repositories."""
+    logger.info(f"Starting resync for kind: {kind}")
+
+    rest_client = create_github_client()
+    repository_exporter = RestRepositoryExporter(rest_client)
+    code_scanning_alert_exporter = RestCodeScanningAlertExporter(rest_client)
+
+    config = cast(GithubCodeScanningAlertConfig, event.resource_config)
+    repo_options = ListRepositoryOptions(
+        type=cast("GithubPortAppConfig", event.port_app_config).repository_type
+    )
+
+    async for repositories in repository_exporter.get_paginated_resources(repo_options):
+        tasks = [
+            code_scanning_alert_exporter.get_paginated_resources(
+                ListCodeScanningAlertOptions(
+                    repo_name=repo["name"],
+                    state=config.selector.state,
+                )
+            )
+            for repo in repositories
+        ]
+        async for alerts in stream_async_iterators_tasks(*tasks):
+            yield alerts
+
 
 
 ocean.add_webhook_processor("/webhook", RepositoryWebhookProcessor)
 ocean.add_webhook_processor("/webhook", PullRequestWebhookProcessor)
-ocean.add_webhook_processor("/webhook", IssueWebhookProcessor)
->>>>>>> e0e16198
+ocean.add_webhook_processor("/webhook", IssueWebhookProcessor)