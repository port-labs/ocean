from typing import cast, TYPE_CHECKING

from loguru import logger
<<<<<<< HEAD
from github.core.exporters.deployment_exporter import RestDeploymentExporter
from github.core.exporters.environment_exporter import RestEnvironmentExporter
from github.webhook.webhook_processors.deployment_webhook_processor import (
    DeploymentWebhookProcessor,
)
=======
from port_ocean.context.event import event
>>>>>>> 4e5eae36
from port_ocean.context.ocean import ocean
from port_ocean.core.ocean_types import ASYNC_GENERATOR_RESYNC_TYPE
from port_ocean.utils.async_iterators import stream_async_iterators_tasks

from github.clients.client_factory import (
    GitHubAuthenticatorFactory,
    create_github_client,
)
from github.clients.utils import integration_config
from github.core.exporters.issue_exporter import RestIssueExporter
from github.core.exporters.pull_request_exporter import RestPullRequestExporter
from github.core.exporters.repository_exporter import RestRepositoryExporter
from github.core.options import (
    ListIssueOptions,
    ListPullRequestOptions,
    ListRepositoryOptions,
)
from github.helpers.utils import ObjectKind
from github.webhook.events import WEBHOOK_CREATE_EVENTS
from github.webhook.webhook_client import GithubWebhookClient
from github.webhook.webhook_processors.issue_webhook_processor import (
    IssueWebhookProcessor,
)
from github.webhook.webhook_processors.pull_request_webhook_processor import (
    PullRequestWebhookProcessor,
)
from github.webhook.webhook_processors.repository_webhook_processor import (
    RepositoryWebhookProcessor,
)
<<<<<<< HEAD
from github.webhook.webhook_client import GithubWebhookClient
from github.core.exporters.repository_exporter import RestRepositoryExporter
from github.core.options import (
    ListDeploymentsOptions,
    ListEnvironmentsOptions,
    ListRepositoryOptions,
)
from typing import TYPE_CHECKING
from port_ocean.context.event import event
from port_ocean.utils.async_iterators import stream_async_iterators_tasks
from github.webhook.webhook_processors.environment_webhook_processor import (
    EnvironmentWebhookProcessor,
)

=======
>>>>>>> 4e5eae36

if TYPE_CHECKING:
    from integration import (
        GithubIssueConfig,
        GithubPortAppConfig,
        GithubPullRequestConfig,
    )


@ocean.on_start()
async def on_start() -> None:
    """Initialize the integration and set up webhooks."""
    logger.info("Starting Port Ocean GitHub integration")

    if ocean.event_listener_type == "ONCE":
        logger.info("Skipping webhook creation because the event listener is ONCE")
        return

    base_url = ocean.app.base_url
    if not base_url:
        return

    authenticator = GitHubAuthenticatorFactory.create(
        organization=ocean.integration_config["github_organization"],
        github_host=ocean.integration_config["github_host"],
        token=ocean.integration_config.get("github_token"),
        app_id=ocean.integration_config.get("github_app_id"),
        private_key=ocean.integration_config.get("github_app_private_key"),
    )

    client = GithubWebhookClient(
        **integration_config(authenticator),
        webhook_secret=ocean.integration_config["webhook_secret"],
    )

    logger.info("Subscribing to GitHub webhooks")
    await client.upsert_webhook(base_url, WEBHOOK_CREATE_EVENTS)


@ocean.on_resync(ObjectKind.REPOSITORY)
async def resync_repositories(kind: str) -> ASYNC_GENERATOR_RESYNC_TYPE:
    """Resync all repositories in the organization."""
    logger.info(f"Starting resync for kind: {kind}")

    rest_client = create_github_client()
    exporter = RestRepositoryExporter(rest_client)

    port_app_config = cast("GithubPortAppConfig", event.port_app_config)
    options = ListRepositoryOptions(type=port_app_config.repository_type)

    async for repositories in exporter.get_paginated_resources(options):
        yield repositories


<<<<<<< HEAD
@ocean.on_resync(ObjectKind.ENVIRONMENT)
async def resync_environments(kind: str) -> ASYNC_GENERATOR_RESYNC_TYPE:
    """Resync all environments in the organization."""
=======
@ocean.on_resync(ObjectKind.PULL_REQUEST)
async def resync_pull_requests(kind: str) -> ASYNC_GENERATOR_RESYNC_TYPE:
    """Resync all pull requests in the organization's repositories."""
>>>>>>> 4e5eae36
    logger.info(f"Starting resync for kind: {kind}")

    rest_client = create_github_client()
    repository_exporter = RestRepositoryExporter(rest_client)
<<<<<<< HEAD
    environment_exporter = RestEnvironmentExporter(rest_client)
=======
    pull_request_exporter = RestPullRequestExporter(rest_client)
    config = cast("GithubPullRequestConfig", event.resource_config)
>>>>>>> 4e5eae36

    repo_options = ListRepositoryOptions(
        type=cast("GithubPortAppConfig", event.port_app_config).repository_type
    )

<<<<<<< HEAD
    async for repositories in repository_exporter.get_paginated_resources(repo_options):
        tasks = [
            environment_exporter.get_paginated_resources(
                ListEnvironmentsOptions(
                    repo_name=repo["name"],
                )
            )
            for repo in repositories
        ]
        async for environments in stream_async_iterators_tasks(*tasks):
            yield environments


@ocean.on_resync(ObjectKind.DEPLOYMENT)
async def resync_deployments(kind: str) -> ASYNC_GENERATOR_RESYNC_TYPE:
    """Resync all deployments in the organization."""
    logger.info(f"Starting resync for kind: {kind}")

    rest_client = create_github_client()
    repository_exporter = RestRepositoryExporter(rest_client)
    deployment_exporter = RestDeploymentExporter(rest_client)
=======
    async for repos in repository_exporter.get_paginated_resources(
        options=repo_options
    ):
        tasks = [
            pull_request_exporter.get_paginated_resources(
                ListPullRequestOptions(
                    repo_name=repo["name"],
                    state=config.selector.state,
                )
            )
            for repo in repos
        ]
        async for pull_requests in stream_async_iterators_tasks(*tasks):
            yield pull_requests


@ocean.on_resync(ObjectKind.ISSUE)
async def resync_issues(kind: str) -> ASYNC_GENERATOR_RESYNC_TYPE:
    """Resync all issues from repositories."""
    logger.info(f"Starting resync for kind {kind}")

    rest_client = create_github_client()
    repository_exporter = RestRepositoryExporter(rest_client)
    issue_exporter = RestIssueExporter(rest_client)
    config = cast("GithubIssueConfig", event.resource_config)
>>>>>>> 4e5eae36

    repo_options = ListRepositoryOptions(
        type=cast("GithubPortAppConfig", event.port_app_config).repository_type
    )

<<<<<<< HEAD
    async for repositories in repository_exporter.get_paginated_resources(repo_options):
        tasks = [
            deployment_exporter.get_paginated_resources(
                ListDeploymentsOptions(
                    repo_name=repo["name"],
                )
            )
            for repo in repositories
        ]
        async for deployments in stream_async_iterators_tasks(*tasks):
            yield deployments


ocean.add_webhook_processor("/webhook", RepositoryWebhookProcessor)
ocean.add_webhook_processor("/webhook", DeploymentWebhookProcessor)
ocean.add_webhook_processor("/webhook", EnvironmentWebhookProcessor)
=======
    async for repos in repository_exporter.get_paginated_resources(
        options=repo_options
    ):
        tasks = [
            issue_exporter.get_paginated_resources(
                ListIssueOptions(
                    repo_name=repo["name"],
                    state=config.selector.state,
                )
            )
            for repo in repos
        ]
        async for issues in stream_async_iterators_tasks(*tasks):
            yield issues


ocean.add_webhook_processor("/webhook", RepositoryWebhookProcessor)
ocean.add_webhook_processor("/webhook", PullRequestWebhookProcessor)
ocean.add_webhook_processor("/webhook", IssueWebhookProcessor)
>>>>>>> 4e5eae36
<|MERGE_RESOLUTION|>--- conflicted
+++ resolved
@@ -1,15 +1,7 @@
 from typing import cast, TYPE_CHECKING
 
 from loguru import logger
-<<<<<<< HEAD
-from github.core.exporters.deployment_exporter import RestDeploymentExporter
-from github.core.exporters.environment_exporter import RestEnvironmentExporter
-from github.webhook.webhook_processors.deployment_webhook_processor import (
-    DeploymentWebhookProcessor,
-)
-=======
 from port_ocean.context.event import event
->>>>>>> 4e5eae36
 from port_ocean.context.ocean import ocean
 from port_ocean.core.ocean_types import ASYNC_GENERATOR_RESYNC_TYPE
 from port_ocean.utils.async_iterators import stream_async_iterators_tasks
@@ -19,10 +11,14 @@
     create_github_client,
 )
 from github.clients.utils import integration_config
+from github.core.exporters.deployment_exporter import RestDeploymentExporter
+from github.core.exporters.environment_exporter import RestEnvironmentExporter
 from github.core.exporters.issue_exporter import RestIssueExporter
 from github.core.exporters.pull_request_exporter import RestPullRequestExporter
 from github.core.exporters.repository_exporter import RestRepositoryExporter
 from github.core.options import (
+    ListDeploymentsOptions,
+    ListEnvironmentsOptions,
     ListIssueOptions,
     ListPullRequestOptions,
     ListRepositoryOptions,
@@ -30,6 +26,12 @@
 from github.helpers.utils import ObjectKind
 from github.webhook.events import WEBHOOK_CREATE_EVENTS
 from github.webhook.webhook_client import GithubWebhookClient
+from github.webhook.webhook_processors.deployment_webhook_processor import (
+    DeploymentWebhookProcessor,
+)
+from github.webhook.webhook_processors.environment_webhook_processor import (
+    EnvironmentWebhookProcessor,
+)
 from github.webhook.webhook_processors.issue_webhook_processor import (
     IssueWebhookProcessor,
 )
@@ -39,23 +41,6 @@
 from github.webhook.webhook_processors.repository_webhook_processor import (
     RepositoryWebhookProcessor,
 )
-<<<<<<< HEAD
-from github.webhook.webhook_client import GithubWebhookClient
-from github.core.exporters.repository_exporter import RestRepositoryExporter
-from github.core.options import (
-    ListDeploymentsOptions,
-    ListEnvironmentsOptions,
-    ListRepositoryOptions,
-)
-from typing import TYPE_CHECKING
-from port_ocean.context.event import event
-from port_ocean.utils.async_iterators import stream_async_iterators_tasks
-from github.webhook.webhook_processors.environment_webhook_processor import (
-    EnvironmentWebhookProcessor,
-)
-
-=======
->>>>>>> 4e5eae36
 
 if TYPE_CHECKING:
     from integration import (
@@ -110,53 +95,20 @@
         yield repositories
 
 
-<<<<<<< HEAD
-@ocean.on_resync(ObjectKind.ENVIRONMENT)
-async def resync_environments(kind: str) -> ASYNC_GENERATOR_RESYNC_TYPE:
-    """Resync all environments in the organization."""
-=======
 @ocean.on_resync(ObjectKind.PULL_REQUEST)
 async def resync_pull_requests(kind: str) -> ASYNC_GENERATOR_RESYNC_TYPE:
     """Resync all pull requests in the organization's repositories."""
->>>>>>> 4e5eae36
     logger.info(f"Starting resync for kind: {kind}")
 
     rest_client = create_github_client()
     repository_exporter = RestRepositoryExporter(rest_client)
-<<<<<<< HEAD
-    environment_exporter = RestEnvironmentExporter(rest_client)
-=======
     pull_request_exporter = RestPullRequestExporter(rest_client)
     config = cast("GithubPullRequestConfig", event.resource_config)
->>>>>>> 4e5eae36
-
-    repo_options = ListRepositoryOptions(
-        type=cast("GithubPortAppConfig", event.port_app_config).repository_type
-    )
-
-<<<<<<< HEAD
-    async for repositories in repository_exporter.get_paginated_resources(repo_options):
-        tasks = [
-            environment_exporter.get_paginated_resources(
-                ListEnvironmentsOptions(
-                    repo_name=repo["name"],
-                )
-            )
-            for repo in repositories
-        ]
-        async for environments in stream_async_iterators_tasks(*tasks):
-            yield environments
-
-
-@ocean.on_resync(ObjectKind.DEPLOYMENT)
-async def resync_deployments(kind: str) -> ASYNC_GENERATOR_RESYNC_TYPE:
-    """Resync all deployments in the organization."""
-    logger.info(f"Starting resync for kind: {kind}")
-
-    rest_client = create_github_client()
-    repository_exporter = RestRepositoryExporter(rest_client)
-    deployment_exporter = RestDeploymentExporter(rest_client)
-=======
+
+    repo_options = ListRepositoryOptions(
+        type=cast("GithubPortAppConfig", event.port_app_config).repository_type
+    )
+
     async for repos in repository_exporter.get_paginated_resources(
         options=repo_options
     ):
@@ -182,30 +134,11 @@
     repository_exporter = RestRepositoryExporter(rest_client)
     issue_exporter = RestIssueExporter(rest_client)
     config = cast("GithubIssueConfig", event.resource_config)
->>>>>>> 4e5eae36
-
-    repo_options = ListRepositoryOptions(
-        type=cast("GithubPortAppConfig", event.port_app_config).repository_type
-    )
-
-<<<<<<< HEAD
-    async for repositories in repository_exporter.get_paginated_resources(repo_options):
-        tasks = [
-            deployment_exporter.get_paginated_resources(
-                ListDeploymentsOptions(
-                    repo_name=repo["name"],
-                )
-            )
-            for repo in repositories
-        ]
-        async for deployments in stream_async_iterators_tasks(*tasks):
-            yield deployments
-
-
-ocean.add_webhook_processor("/webhook", RepositoryWebhookProcessor)
-ocean.add_webhook_processor("/webhook", DeploymentWebhookProcessor)
-ocean.add_webhook_processor("/webhook", EnvironmentWebhookProcessor)
-=======
+
+    repo_options = ListRepositoryOptions(
+        type=cast("GithubPortAppConfig", event.port_app_config).repository_type
+    )
+
     async for repos in repository_exporter.get_paginated_resources(
         options=repo_options
     ):
@@ -222,7 +155,60 @@
             yield issues
 
 
+@ocean.on_resync(ObjectKind.ENVIRONMENT)
+async def resync_environments(kind: str) -> ASYNC_GENERATOR_RESYNC_TYPE:
+    """Resync all environments in the organization."""
+    logger.info(f"Starting resync for kind {kind}")
+
+    rest_client = create_github_client()
+    repository_exporter = RestRepositoryExporter(rest_client)
+    environment_exporter = RestEnvironmentExporter(rest_client)
+
+    repo_options = ListRepositoryOptions(
+        type=cast("GithubPortAppConfig", event.port_app_config).repository_type
+    )
+
+    async for repositories in repository_exporter.get_paginated_resources(repo_options):
+        tasks = [
+            environment_exporter.get_paginated_resources(
+                ListEnvironmentsOptions(
+                    repo_name=repo["name"],
+                )
+            )
+            for repo in repositories
+        ]
+        async for environments in stream_async_iterators_tasks(*tasks):
+            yield environments
+
+
+@ocean.on_resync(ObjectKind.DEPLOYMENT)
+async def resync_deployments(kind: str) -> ASYNC_GENERATOR_RESYNC_TYPE:
+    """Resync all deployments in the organization."""
+    logger.info(f"Starting resync for kind {kind}")
+
+    rest_client = create_github_client()
+    repository_exporter = RestRepositoryExporter(rest_client)
+    deployment_exporter = RestDeploymentExporter(rest_client)
+
+    repo_options = ListRepositoryOptions(
+        type=cast("GithubPortAppConfig", event.port_app_config).repository_type
+    )
+
+    async for repositories in repository_exporter.get_paginated_resources(repo_options):
+        tasks = [
+            deployment_exporter.get_paginated_resources(
+                ListDeploymentsOptions(
+                    repo_name=repo["name"],
+                )
+            )
+            for repo in repositories
+        ]
+        async for deployments in stream_async_iterators_tasks(*tasks):
+            yield deployments
+
+
 ocean.add_webhook_processor("/webhook", RepositoryWebhookProcessor)
 ocean.add_webhook_processor("/webhook", PullRequestWebhookProcessor)
 ocean.add_webhook_processor("/webhook", IssueWebhookProcessor)
->>>>>>> 4e5eae36
+ocean.add_webhook_processor("/webhook", DeploymentWebhookProcessor)
+ocean.add_webhook_processor("/webhook", EnvironmentWebhookProcessor)