from typing import Any, cast

from loguru import logger
from github.core.exporters.team_exporter import (
    GraphQLTeamWithMembersExporter,
    RestTeamExporter,
)
from github.core.exporters.user_exporter import GraphQLUserExporter
from github.core.exporters.workflows_exporter import RestWorkflowExporter
from github.webhook.registry import register_live_events_webhooks
from github.core.exporters.file_exporter.utils import build_repo_path_map
from port_ocean.context.event import event
from port_ocean.context.ocean import ocean
from port_ocean.core.ocean_types import ASYNC_GENERATOR_RESYNC_TYPE
from port_ocean.utils.async_iterators import stream_async_iterators_tasks

from github.clients.client_factory import (
    GitHubAuthenticatorFactory,
    create_github_client,
)
from github.core.exporters.workflow_runs_exporter import RestWorkflowRunExporter
from github.clients.utils import integration_config
from github.core.exporters.abstract_exporter import AbstractGithubExporter
from github.core.exporters.branch_exporter import RestBranchExporter
from github.core.exporters.deployment_exporter import RestDeploymentExporter
from github.core.exporters.environment_exporter import RestEnvironmentExporter
from github.core.exporters.file_exporter import RestFileExporter
from github.core.exporters.issue_exporter import RestIssueExporter
from github.core.exporters.pull_request_exporter import RestPullRequestExporter
from github.core.exporters.repository_exporter import RestRepositoryExporter
from github.core.exporters.release_exporter import RestReleaseExporter
from github.core.exporters.tag_exporter import RestTagExporter
from github.core.exporters.dependabot_exporter import RestDependabotAlertExporter
from github.core.exporters.code_scanning_alert_exporter import (
    RestCodeScanningAlertExporter,
)

from github.core.options import (
    ListBranchOptions,
    ListDeploymentsOptions,
    ListEnvironmentsOptions,
    ListIssueOptions,
    ListPullRequestOptions,
    ListRepositoryOptions,
    ListWorkflowOptions,
    ListWorkflowRunOptions,
    ListReleaseOptions,
    ListTagOptions,
    ListDependabotAlertOptions,
    ListCodeScanningAlertOptions,
)
from github.helpers.utils import ObjectKind, GithubClientType
from github.webhook.events import WEBHOOK_CREATE_EVENTS
from github.webhook.webhook_client import GithubWebhookClient

from integration import (
    GithubIssueConfig,
    GithubPortAppConfig,
    GithubPullRequestConfig,
    GithubDependabotAlertConfig,
    GithubCodeScanningAlertConfig,
<<<<<<< HEAD
    GithubFileResourceConfig,
=======
    GithubTeamConfig,
>>>>>>> 82b17a36
)


@ocean.on_start()
async def on_start() -> None:
    """Initialize the integration and set up webhooks."""
    logger.info("Starting Port Ocean GitHub integration")

    if ocean.event_listener_type == "ONCE":
        logger.info("Skipping webhook creation because the event listener is ONCE")
        return

    base_url = ocean.app.base_url
    if not base_url:
        return

    authenticator = GitHubAuthenticatorFactory.create(
        organization=ocean.integration_config["github_organization"],
        github_host=ocean.integration_config["github_host"],
        token=ocean.integration_config.get("github_token"),
        app_id=ocean.integration_config.get("github_app_id"),
        private_key=ocean.integration_config.get("github_app_private_key"),
    )

    client = GithubWebhookClient(
        **integration_config(authenticator),
        webhook_secret=ocean.integration_config["webhook_secret"],
    )

    logger.info("Subscribing to GitHub webhooks")
    await client.upsert_webhook(base_url, WEBHOOK_CREATE_EVENTS)


@ocean.on_resync(ObjectKind.REPOSITORY)
async def resync_repositories(kind: str) -> ASYNC_GENERATOR_RESYNC_TYPE:
    """Resync all repositories in the organization."""
    logger.info(f"Starting resync for kind: {kind}")

    rest_client = create_github_client()
    exporter = RestRepositoryExporter(rest_client)

    port_app_config = cast(GithubPortAppConfig, event.port_app_config)
    options = ListRepositoryOptions(type=port_app_config.repository_type)

    async for repositories in exporter.get_paginated_resources(options):
        yield repositories


@ocean.on_resync(ObjectKind.USER)
async def resync_users(kind: str) -> ASYNC_GENERATOR_RESYNC_TYPE:
    """Resync all users in the organization."""
    logger.info(f"Starting resync for kind: {kind}")

    graphql_client = create_github_client(GithubClientType.GRAPHQL)
    exporter = GraphQLUserExporter(graphql_client)

    async for users in exporter.get_paginated_resources():
        yield users


@ocean.on_resync(ObjectKind.TEAM)
async def resync_teams(kind: str) -> ASYNC_GENERATOR_RESYNC_TYPE:
    """Resync all teams in the organization."""
    logger.info(f"Starting resync for kind: {kind}")

    config = cast(GithubTeamConfig, event.resource_config)
    selector = config.selector

    exporter: AbstractGithubExporter[Any]
    if selector.members:
        graphql_client = create_github_client(GithubClientType.GRAPHQL)
        exporter = GraphQLTeamWithMembersExporter(graphql_client)
    else:
        rest_client = create_github_client(GithubClientType.REST)
        exporter = RestTeamExporter(rest_client)

    async for teams in exporter.get_paginated_resources(None):
        yield teams


@ocean.on_resync(ObjectKind.WORKFLOW)
async def resync_workflows(kind: str) -> ASYNC_GENERATOR_RESYNC_TYPE:
    """Resync all workflows for specified Github repositories"""
    logger.info(f"Starting resync for kind: {kind}")
    client = create_github_client()
    repo_exporter = RestRepositoryExporter(client)
    workflow_exporter = RestWorkflowExporter(client)

    port_app_config = cast("GithubPortAppConfig", event.port_app_config)
    options = ListRepositoryOptions(type=port_app_config.repository_type)

    async for repositories in repo_exporter.get_paginated_resources(options=options):
        tasks = (
            workflow_exporter.get_paginated_resources(
                options=ListWorkflowOptions(repo_name=repo["name"])
            )
            for repo in repositories
        )
        async for workflows in stream_async_iterators_tasks(*tasks):
            yield workflows


@ocean.on_resync(ObjectKind.WORKFLOW_RUN)
async def resync_workflow_runs(kind: str) -> ASYNC_GENERATOR_RESYNC_TYPE:
    """Resync all workflow runs for specified Github repositories"""
    logger.info(f"Starting resync for kind: {kind}")

    client = create_github_client()
    repo_exporter = RestRepositoryExporter(client)
    workflow_run_exporter = RestWorkflowRunExporter(client)
    workflow_exporter = RestWorkflowExporter(client)

    port_app_config = cast("GithubPortAppConfig", event.port_app_config)
    options = ListRepositoryOptions(type=port_app_config.repository_type)

    async for repositories in repo_exporter.get_paginated_resources(options=options):
        for repo in repositories:
            workflow_options = ListWorkflowOptions(repo_name=repo["name"])
            async for workflows in workflow_exporter.get_paginated_resources(
                options=workflow_options
            ):
                tasks = (
                    workflow_run_exporter.get_paginated_resources(
                        options=ListWorkflowRunOptions(
                            repo_name=repo["name"],
                            workflow_id=workflow["id"],
                            max_runs=100,
                        )
                    )
                    for workflow in workflows
                )
                async for runs in stream_async_iterators_tasks(*tasks):
                    yield runs


@ocean.on_resync(ObjectKind.PULL_REQUEST)
async def resync_pull_requests(kind: str) -> ASYNC_GENERATOR_RESYNC_TYPE:
    """Resync all pull requests in the organization's repositories."""
    logger.info(f"Starting resync for kind: {kind}")

    rest_client = create_github_client()
    repository_exporter = RestRepositoryExporter(rest_client)
    pull_request_exporter = RestPullRequestExporter(rest_client)
    config = cast(GithubPullRequestConfig, event.resource_config)

    repo_options = ListRepositoryOptions(
        type=cast(GithubPortAppConfig, event.port_app_config).repository_type
    )

    async for repos in repository_exporter.get_paginated_resources(
        options=repo_options
    ):
        tasks = [
            pull_request_exporter.get_paginated_resources(
                ListPullRequestOptions(
                    repo_name=repo["name"],
                    state=config.selector.state,
                )
            )
            for repo in repos
        ]
        async for pull_requests in stream_async_iterators_tasks(*tasks):
            yield pull_requests


@ocean.on_resync(ObjectKind.ISSUE)
async def resync_issues(kind: str) -> ASYNC_GENERATOR_RESYNC_TYPE:
    """Resync all issues from repositories."""
    logger.info(f"Starting resync for kind {kind}")

    rest_client = create_github_client()
    repository_exporter = RestRepositoryExporter(rest_client)
    issue_exporter = RestIssueExporter(rest_client)
    config = cast(GithubIssueConfig, event.resource_config)

    repo_options = ListRepositoryOptions(
        type=cast(GithubPortAppConfig, event.port_app_config).repository_type
    )

    async for repos in repository_exporter.get_paginated_resources(
        options=repo_options
    ):
        tasks = [
            issue_exporter.get_paginated_resources(
                ListIssueOptions(
                    repo_name=repo["name"],
                    state=config.selector.state,
                )
            )
            for repo in repos
        ]
        async for issues in stream_async_iterators_tasks(*tasks):
            yield issues


@ocean.on_resync(ObjectKind.RELEASE)
async def resync_releases(kind: str) -> ASYNC_GENERATOR_RESYNC_TYPE:
    """Resync all releases in the organization's repositories."""
    logger.info(f"Starting resync for kind: {kind}")

    rest_client = create_github_client()
    repository_exporter = RestRepositoryExporter(rest_client)
    release_exporter = RestReleaseExporter(rest_client)

    repo_options = ListRepositoryOptions(
        type=cast(GithubPortAppConfig, event.port_app_config).repository_type
    )

    async for repositories in repository_exporter.get_paginated_resources(repo_options):
        tasks = [
            release_exporter.get_paginated_resources(
                ListReleaseOptions(repo_name=repo["name"])
            )
            for repo in repositories
        ]
        async for releases in stream_async_iterators_tasks(*tasks):
            yield releases


@ocean.on_resync(ObjectKind.TAG)
async def resync_tags(kind: str) -> ASYNC_GENERATOR_RESYNC_TYPE:
    """Resync all tags in the organization's repositories."""
    logger.info(f"Starting resync for kind: {kind}")

    rest_client = create_github_client()
    repository_exporter = RestRepositoryExporter(rest_client)
    tag_exporter = RestTagExporter(rest_client)

    repo_options = ListRepositoryOptions(
        type=cast(GithubPortAppConfig, event.port_app_config).repository_type
    )

    async for repositories in repository_exporter.get_paginated_resources(repo_options):
        tasks = [
            tag_exporter.get_paginated_resources(ListTagOptions(repo_name=repo["name"]))
            for repo in repositories
        ]
        async for tags in stream_async_iterators_tasks(*tasks):
            yield tags


@ocean.on_resync(ObjectKind.BRANCH)
async def resync_branches(kind: str) -> ASYNC_GENERATOR_RESYNC_TYPE:
    """Resync all branches in the organization's repositories."""
    logger.info(f"Starting resync for kind: {kind}")

    rest_client = create_github_client()
    repository_exporter = RestRepositoryExporter(rest_client)
    branch_exporter = RestBranchExporter(rest_client)

    repo_options = ListRepositoryOptions(
        type=cast(GithubPortAppConfig, event.port_app_config).repository_type
    )

    async for repositories in repository_exporter.get_paginated_resources(repo_options):
        tasks = [
            branch_exporter.get_paginated_resources(
                ListBranchOptions(repo_name=repo["name"])
            )
            for repo in repositories
        ]
        async for branches in stream_async_iterators_tasks(*tasks):
            yield branches


@ocean.on_resync(ObjectKind.ENVIRONMENT)
async def resync_environments(kind: str) -> ASYNC_GENERATOR_RESYNC_TYPE:
    """Resync all environments in the organization."""
    logger.info(f"Starting resync for kind {kind}")

    rest_client = create_github_client()
    repository_exporter = RestRepositoryExporter(rest_client)
    environment_exporter = RestEnvironmentExporter(rest_client)

    repo_options = ListRepositoryOptions(
        type=cast(GithubPortAppConfig, event.port_app_config).repository_type
    )

    async for repositories in repository_exporter.get_paginated_resources(repo_options):
        tasks = [
            environment_exporter.get_paginated_resources(
                ListEnvironmentsOptions(
                    repo_name=repo["name"],
                )
            )
            for repo in repositories
        ]
        async for environments in stream_async_iterators_tasks(*tasks):
            yield environments


@ocean.on_resync(ObjectKind.DEPLOYMENT)
async def resync_deployments(kind: str) -> ASYNC_GENERATOR_RESYNC_TYPE:
    """Resync all deployments in the organization."""
    logger.info(f"Starting resync for kind {kind}")

    rest_client = create_github_client()
    repository_exporter = RestRepositoryExporter(rest_client)
    deployment_exporter = RestDeploymentExporter(rest_client)

    repo_options = ListRepositoryOptions(
        type=cast(GithubPortAppConfig, event.port_app_config).repository_type
    )

    async for repositories in repository_exporter.get_paginated_resources(repo_options):
        tasks = [
            deployment_exporter.get_paginated_resources(
                ListDeploymentsOptions(
                    repo_name=repo["name"],
                )
            )
            for repo in repositories
        ]
        async for deployments in stream_async_iterators_tasks(*tasks):
            yield deployments


@ocean.on_resync(ObjectKind.DEPENDABOT_ALERT)
async def resync_dependabot_alerts(kind: str) -> ASYNC_GENERATOR_RESYNC_TYPE:
    """Resync all Dependabot alerts in the organization's repositories."""
    logger.info(f"Starting resync for kind: {kind}")

    rest_client = create_github_client()
    repository_exporter = RestRepositoryExporter(rest_client)
    dependabot_alert_exporter = RestDependabotAlertExporter(rest_client)

    config = cast(GithubDependabotAlertConfig, event.resource_config)
    repo_options = ListRepositoryOptions(
        type=cast(GithubPortAppConfig, event.port_app_config).repository_type
    )

    async for repositories in repository_exporter.get_paginated_resources(repo_options):
        tasks = [
            dependabot_alert_exporter.get_paginated_resources(
                ListDependabotAlertOptions(
                    repo_name=repo["name"],
                    state=list(config.selector.states),
                )
            )
            for repo in repositories
        ]
        async for alerts in stream_async_iterators_tasks(*tasks):
            yield alerts


@ocean.on_resync(ObjectKind.CODE_SCANNING_ALERT)
async def resync_code_scanning_alerts(kind: str) -> ASYNC_GENERATOR_RESYNC_TYPE:
    """Resync all code scanning alerts in the organization's repositories."""
    logger.info(f"Starting resync for kind: {kind}")

    rest_client = create_github_client()
    repository_exporter = RestRepositoryExporter(rest_client)
    code_scanning_alert_exporter = RestCodeScanningAlertExporter(rest_client)

    config = cast(GithubCodeScanningAlertConfig, event.resource_config)
    repo_options = ListRepositoryOptions(
        type=cast(GithubPortAppConfig, event.port_app_config).repository_type
    )

    async for repositories in repository_exporter.get_paginated_resources(repo_options):
        tasks = [
            code_scanning_alert_exporter.get_paginated_resources(
                ListCodeScanningAlertOptions(
                    repo_name=repo["name"],
                    state=config.selector.state,
                )
            )
            for repo in repositories
        ]
        async for alerts in stream_async_iterators_tasks(*tasks):
            yield alerts


@ocean.on_resync(ObjectKind.FILE)
async def resync_files(kind: str) -> ASYNC_GENERATOR_RESYNC_TYPE:
    """Resync files based on configuration using the file exporter."""
    logger.info(f"Starting resync for kind: {kind}")

    rest_client = create_github_client()
    exporter = RestFileExporter(rest_client)

    config = cast(GithubFileResourceConfig, event.resource_config)
    files_pattern = config.selector.files

    repo_path_map = build_repo_path_map(files_pattern)

    async for file_results in exporter.get_paginated_resources(repo_path_map):
        yield file_results


# Register webhook processors
register_live_events_webhooks(path="/webhook")<|MERGE_RESOLUTION|>--- conflicted
+++ resolved
@@ -59,11 +59,8 @@
     GithubPullRequestConfig,
     GithubDependabotAlertConfig,
     GithubCodeScanningAlertConfig,
-<<<<<<< HEAD
+    GithubTeamConfig,
     GithubFileResourceConfig,
-=======
-    GithubTeamConfig,
->>>>>>> 82b17a36
 )
 
 
