from loguru import logger
from github.helpers.utils import ObjectKind
from github.clients.client_factory import create_github_client

from github.core.options import SingleDeploymentOptions
from port_ocean.core.handlers.port_app_config.models import ResourceConfig
from port_ocean.core.handlers.webhook.webhook_event import (
    EventPayload,
    WebhookEvent,
    WebhookEventRawResults,
)

from github.core.exporters.deployment_exporter import RestDeploymentExporter
from github.webhook.webhook_processors.base_deployment_webhook_processor import (
    BaseDeploymentWebhookProcessor,
)
from integration import GithubDeploymentConfig, GithubDeploymentSelector
from typing import cast, Any


class DeploymentWebhookProcessor(BaseDeploymentWebhookProcessor):
    async def get_matching_kinds(self, event: WebhookEvent) -> list[str]:
        return [ObjectKind.DEPLOYMENT]

    async def handle_event(
        self, payload: EventPayload, resource_config: ResourceConfig
    ) -> WebhookEventRawResults:
        action = payload["action"]
        deployment = payload["deployment"]
        deployment_id = str(deployment["id"])
        repo = payload["repository"]["name"]
        resource_config_kind = resource_config.kind
        organization = payload["organization"]["login"]

        logger.info(
            f"Processing deployment event: {action} for {resource_config_kind} in {repo} from {organization}"
        )

<<<<<<< HEAD
        config = cast(GithubDeploymentConfig, resource_config)

        if not self._check_deployment_filters(config.selector, deployment):
            logger.info(
                f"Deployment {repo}/{deployment_id} filtered out by selector criteria"
            )
=======
        if not await self.should_process_repo_search(payload, resource_config):
>>>>>>> b18e766c
            return WebhookEventRawResults(
                updated_raw_results=[], deleted_raw_results=[]
            )

        client = create_github_client()
        deployment_exporter = RestDeploymentExporter(client)
        data_to_upsert = await deployment_exporter.get_resource(
            SingleDeploymentOptions(
                organization=organization,
                repo_name=repo,
                id=deployment_id,
            )
        )

        return WebhookEventRawResults(
            updated_raw_results=[data_to_upsert], deleted_raw_results=[]
        )

    def _check_deployment_filters(
        self, selector: GithubDeploymentSelector, deployment: dict[str, Any]
    ) -> bool:
        """Check if deployment matches selector task and environment filters."""

        if selector.task and deployment["task"] != selector.task:
            return False

        if selector.environment and deployment["environment"] != selector.environment:
            return False

        return True<|MERGE_RESOLUTION|>--- conflicted
+++ resolved
@@ -36,16 +36,17 @@
             f"Processing deployment event: {action} for {resource_config_kind} in {repo} from {organization}"
         )
 
-<<<<<<< HEAD
         config = cast(GithubDeploymentConfig, resource_config)
 
         if not self._check_deployment_filters(config.selector, deployment):
             logger.info(
                 f"Deployment {repo}/{deployment_id} filtered out by selector criteria"
             )
-=======
+            return WebhookEventRawResults(
+                updated_raw_results=[], deleted_raw_results=[]
+            )
+
         if not await self.should_process_repo_search(payload, resource_config):
->>>>>>> b18e766c
             return WebhookEventRawResults(
                 updated_raw_results=[], deleted_raw_results=[]
             )
