# Repository events
REPOSITORY_UPSERT_EVENTS = [
    "created",
    "edited",
    "renamed",
    "transferred",
    "unarchived",
    "publicized",
    "privatized",
]
REPOSITORY_DELETE_EVENTS = ["archived", "deleted"]


<<<<<<< HEAD
ALL_EVENTS = REPOSITORY_UPSERT_EVENTS + REPOSITORY_DELETE_EVENTS


WEBHOOK_CREATE_EVENTS = ["repository", "deployment", "deployment_status"]
=======
# Pull request events
PULL_REQUEST_EVENTS = [
    "opened",
    "edited",
    "ready_for_review",
    "reopened",
    "synchronize",
    "unassigned",
    "review_request_removed",
    "closed",
]


# Issue events
ISSUE_UPSERT_EVENTS = [
    "assigned",
    "closed",
    "demilestoned",
    "edited",
    "labeled",
    "locked",
    "milestoned",
    "opened",
    "pinned",
    "reopened",
    "transferred",
    "typed",
    "unassigned",
    "unlabeled",
    "unlocked",
    "unpinned",
    "untyped",
]
ISSUE_DELETE_EVENTS = ["deleted"]
ISSUE_EVENTS = ISSUE_UPSERT_EVENTS + ISSUE_DELETE_EVENTS


ALL_EVENTS = (
    REPOSITORY_UPSERT_EVENTS
    + REPOSITORY_DELETE_EVENTS
    + PULL_REQUEST_EVENTS
    + ISSUE_EVENTS
)


WEBHOOK_CREATE_EVENTS = ["repository", "pull_request", "issues"]
>>>>>>> 4e5eae36
<|MERGE_RESOLUTION|>--- conflicted
+++ resolved
@@ -11,12 +11,6 @@
 REPOSITORY_DELETE_EVENTS = ["archived", "deleted"]
 
 
-<<<<<<< HEAD
-ALL_EVENTS = REPOSITORY_UPSERT_EVENTS + REPOSITORY_DELETE_EVENTS
-
-
-WEBHOOK_CREATE_EVENTS = ["repository", "deployment", "deployment_status"]
-=======
 # Pull request events
 PULL_REQUEST_EVENTS = [
     "opened",
@@ -61,6 +55,10 @@
     + ISSUE_EVENTS
 )
 
-
-WEBHOOK_CREATE_EVENTS = ["repository", "pull_request", "issues"]
->>>>>>> 4e5eae36
+WEBHOOK_CREATE_EVENTS = [
+    "repository",
+    "pull_request",
+    "issues",
+    "deployment",
+    "deployment_status",
+]