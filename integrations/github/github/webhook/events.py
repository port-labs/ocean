# Repository events
REPOSITORY_UPSERT_EVENTS = [
    "created",
    "edited",
    "renamed",
    "transferred",
    "unarchived",
    "publicized",
    "privatized",
]
REPOSITORY_DELETE_EVENTS = ["archived", "deleted"]


# Pull request events
PULL_REQUEST_EVENTS = [
    "opened",
    "edited",
    "ready_for_review",
    "reopened",
    "synchronize",
    "unassigned",
    "review_request_removed",
    "closed",
]


# Issue events
ISSUE_UPSERT_EVENTS = [
    "assigned",
    "closed",
    "demilestoned",
    "edited",
    "labeled",
    "locked",
    "milestoned",
    "opened",
    "pinned",
    "reopened",
    "transferred",
    "typed",
    "unassigned",
    "unlabeled",
    "unlocked",
    "unpinned",
    "untyped",
]
ISSUE_DELETE_EVENTS = ["deleted"]
ISSUE_EVENTS = ISSUE_UPSERT_EVENTS + ISSUE_DELETE_EVENTS

RELEASE_UPSERT_EVENTS = [
    "created",
    "edited",
]
RELEASE_DELETE_EVENTS = ["deleted"]
RELEASE_EVENTS = RELEASE_UPSERT_EVENTS + RELEASE_DELETE_EVENTS


ALL_EVENTS = (
    REPOSITORY_UPSERT_EVENTS
    + REPOSITORY_DELETE_EVENTS
    + PULL_REQUEST_EVENTS
    + ISSUE_EVENTS
    + RELEASE_EVENTS
)

<<<<<<< HEAD
=======

>>>>>>> f1bc86b0
WEBHOOK_CREATE_EVENTS = [
    "repository",
    "pull_request",
    "issues",
<<<<<<< HEAD
    "deployment",
    "deployment_status",
=======
    "release",
    "create",
    "delete",
    "push",
>>>>>>> f1bc86b0
]<|MERGE_RESOLUTION|>--- conflicted
+++ resolved
@@ -63,21 +63,14 @@
     + RELEASE_EVENTS
 )
 
-<<<<<<< HEAD
-=======
-
->>>>>>> f1bc86b0
 WEBHOOK_CREATE_EVENTS = [
     "repository",
     "pull_request",
     "issues",
-<<<<<<< HEAD
-    "deployment",
-    "deployment_status",
-=======
     "release",
     "create",
     "delete",
     "push",
->>>>>>> f1bc86b0
+    "deployment",
+    "deployment_status",
 ]