# Repository events
REPOSITORY_UPSERT_EVENTS = [
    "created",
    "edited",
    "renamed",
    "transferred",
    "unarchived",
    "publicized",
    "privatized",
]
REPOSITORY_DELETE_EVENTS = ["archived", "deleted"]

<<<<<<< HEAD
# Issue events
ISSUE_UPSERT_EVENTS = [
    "assigned",
    "closed",
    "demilestoned",
    "edited",
    "labeled",
    "locked",
    "milestoned",
    "opened",
    "pinned",
    "reopened",
    "transferred",
    "typed",
    "unassigned",
    "unlabeled",
    "unlocked",
    "unpinned",
    "untyped",
]
ISSUE_DELETE_EVENTS = ["deleted"]
ISSUE_EVENTS = ISSUE_UPSERT_EVENTS + ISSUE_DELETE_EVENTS


ALL_EVENTS = REPOSITORY_UPSERT_EVENTS + REPOSITORY_DELETE_EVENTS + ISSUE_EVENTS


WEBHOOK_CREATE_EVENTS = ["repository", "issues"]
=======

# Pull request events
PULL_REQUEST_EVENTS = [
    "opened",
    "edited",
    "ready_for_review",
    "reopened",
    "synchronize",
    "unassigned",
    "review_request_removed",
    "closed",
]


ALL_EVENTS = REPOSITORY_UPSERT_EVENTS + REPOSITORY_DELETE_EVENTS + PULL_REQUEST_EVENTS


WEBHOOK_CREATE_EVENTS = ["repository", "pull_request"]
>>>>>>> 2c2ddf53
<|MERGE_RESOLUTION|>--- conflicted
+++ resolved
@@ -10,7 +10,20 @@
 ]
 REPOSITORY_DELETE_EVENTS = ["archived", "deleted"]
 
-<<<<<<< HEAD
+
+# Pull request events
+PULL_REQUEST_EVENTS = [
+    "opened",
+    "edited",
+    "ready_for_review",
+    "reopened",
+    "synchronize",
+    "unassigned",
+    "review_request_removed",
+    "closed",
+]
+
+
 # Issue events
 ISSUE_UPSERT_EVENTS = [
     "assigned",
@@ -35,27 +48,7 @@
 ISSUE_EVENTS = ISSUE_UPSERT_EVENTS + ISSUE_DELETE_EVENTS
 
 
-ALL_EVENTS = REPOSITORY_UPSERT_EVENTS + REPOSITORY_DELETE_EVENTS + ISSUE_EVENTS
+ALL_EVENTS = REPOSITORY_UPSERT_EVENTS + REPOSITORY_DELETE_EVENTS + PULL_REQUEST_EVENTS + ISSUE_EVENTS
 
 
-WEBHOOK_CREATE_EVENTS = ["repository", "issues"]
-=======
-
-# Pull request events
-PULL_REQUEST_EVENTS = [
-    "opened",
-    "edited",
-    "ready_for_review",
-    "reopened",
-    "synchronize",
-    "unassigned",
-    "review_request_removed",
-    "closed",
-]
-
-
-ALL_EVENTS = REPOSITORY_UPSERT_EVENTS + REPOSITORY_DELETE_EVENTS + PULL_REQUEST_EVENTS
-
-
-WEBHOOK_CREATE_EVENTS = ["repository", "pull_request"]
->>>>>>> 2c2ddf53
+WEBHOOK_CREATE_EVENTS = ["repository", "pull_request", "issues"]