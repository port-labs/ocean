# Repository events
REPOSITORY_UPSERT_EVENTS = [
    "created",
    "edited",
    "renamed",
    "transferred",
    "unarchived",
    "publicized",
    "privatized",
]
REPOSITORY_DELETE_EVENTS = ["archived", "deleted"]

<<<<<<< HEAD
USER_UPSERT_EVENTS = ["member_added"]
USER_DELETE_EVENTS = ["member_removed"]
=======

# Pull request events
PULL_REQUEST_EVENTS = [
    "opened",
    "edited",
    "ready_for_review",
    "reopened",
    "synchronize",
    "unassigned",
    "review_request_removed",
    "closed",
]


# Issue events
ISSUE_UPSERT_EVENTS = [
    "assigned",
    "closed",
    "demilestoned",
    "edited",
    "labeled",
    "locked",
    "milestoned",
    "opened",
    "pinned",
    "reopened",
    "transferred",
    "typed",
    "unassigned",
    "unlabeled",
    "unlocked",
    "unpinned",
    "untyped",
]
ISSUE_DELETE_EVENTS = ["deleted"]
ISSUE_EVENTS = ISSUE_UPSERT_EVENTS + ISSUE_DELETE_EVENTS


ALL_EVENTS = (
    REPOSITORY_UPSERT_EVENTS
    + REPOSITORY_DELETE_EVENTS
    + PULL_REQUEST_EVENTS
    + ISSUE_EVENTS
)
>>>>>>> 79265d88

TEAM_UPSERT_EVENTS = ["created", "edited"]
TEAM_DELETE_EVENTS = ["deleted"]

<<<<<<< HEAD
ALL_EVENTS = (
    REPOSITORY_UPSERT_EVENTS
    + REPOSITORY_DELETE_EVENTS
    + USER_UPSERT_EVENTS
    + USER_DELETE_EVENTS
    + TEAM_UPSERT_EVENTS
    + TEAM_DELETE_EVENTS
)

WEBHOOK_CREATE_EVENTS = ["repository", "organization", "team"]
=======
WEBHOOK_CREATE_EVENTS = ["repository", "pull_request", "issues"]
>>>>>>> 79265d88
<|MERGE_RESOLUTION|>--- conflicted
+++ resolved
@@ -10,10 +10,8 @@
 ]
 REPOSITORY_DELETE_EVENTS = ["archived", "deleted"]
 
-<<<<<<< HEAD
 USER_UPSERT_EVENTS = ["member_added"]
 USER_DELETE_EVENTS = ["member_removed"]
-=======
 
 # Pull request events
 PULL_REQUEST_EVENTS = [
@@ -27,6 +25,12 @@
     "closed",
 ]
 
+TEAM_UPSERT_EVENTS = ["created", "edited"]
+TEAM_DELETE_EVENTS = ["deleted"]
+
+
+TEAM_EVENTS = TEAM_UPSERT_EVENTS + TEAM_DELETE_EVENTS
+USER EVENTS = USER_UPSERT_EVENTS + USER_DELETE_EVENTS
 
 # Issue events
 ISSUE_UPSERT_EVENTS = [
@@ -57,23 +61,9 @@
     + REPOSITORY_DELETE_EVENTS
     + PULL_REQUEST_EVENTS
     + ISSUE_EVENTS
-)
->>>>>>> 79265d88
-
-TEAM_UPSERT_EVENTS = ["created", "edited"]
-TEAM_DELETE_EVENTS = ["deleted"]
-
-<<<<<<< HEAD
-ALL_EVENTS = (
-    REPOSITORY_UPSERT_EVENTS
-    + REPOSITORY_DELETE_EVENTS
-    + USER_UPSERT_EVENTS
-    + USER_DELETE_EVENTS
-    + TEAM_UPSERT_EVENTS
-    + TEAM_DELETE_EVENTS
+    + TEAM_EVENTS
+    + USER_EVENTS
 )
 
-WEBHOOK_CREATE_EVENTS = ["repository", "organization", "team"]
-=======
-WEBHOOK_CREATE_EVENTS = ["repository", "pull_request", "issues"]
->>>>>>> 79265d88
+
+WEBHOOK_CREATE_EVENTS = ["repository", "pull_request", "issues", "organization", "team"]