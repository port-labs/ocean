--- conflicted
+++ resolved
@@ -10,13 +10,11 @@
 ]
 REPOSITORY_DELETE_EVENTS = ["archived", "deleted"]
 
-<<<<<<< HEAD
 USER_UPSERT_EVENTS = ["member_added"]
 USER_DELETE_EVENTS = ["member_removed"]
-=======
+
 WORKFLOW_UPSERT_EVENTS = ["in_progress", "requested"]
 WORKFLOW_DELETE_EVENTS = ["completed"]
->>>>>>> a2f8663a
 
 # Pull request events
 PULL_REQUEST_EVENTS = [
@@ -98,14 +96,8 @@
     + REPOSITORY_DELETE_EVENTS
     + PULL_REQUEST_EVENTS
     + ISSUE_EVENTS
-<<<<<<< HEAD
     + TEAM_EVENTS
     + USER_EVENTS
-)
-
-
-WEBHOOK_CREATE_EVENTS = ["repository", "pull_request", "issues", "organization", "team"]
-=======
     + RELEASE_EVENTS
     + WORKFLOW_RUN_EVENTS
     + DEPENDABOT_ALERT_EVENTS
@@ -125,5 +117,6 @@
     "workflow_run",
     "dependabot_alert",
     "code_scanning_alert",
-]
->>>>>>> a2f8663a
+    "organization",
+    "team",
+]