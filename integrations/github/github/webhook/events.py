--- conflicted
+++ resolved
@@ -47,16 +47,6 @@
 ISSUE_DELETE_EVENTS = ["deleted"]
 ISSUE_EVENTS = ISSUE_UPSERT_EVENTS + ISSUE_DELETE_EVENTS
 
-
-ALL_EVENTS = (
-    REPOSITORY_UPSERT_EVENTS
-    + REPOSITORY_DELETE_EVENTS
-    + PULL_REQUEST_EVENTS
-    + ISSUE_EVENTS
-)
-
-
-<<<<<<< HEAD
 RELEASE_UPSERT_EVENTS = [
     "created",
     "edited",
@@ -65,10 +55,14 @@
 RELEASE_EVENTS = RELEASE_UPSERT_EVENTS + RELEASE_DELETE_EVENTS
 
 
-ALL_EVENTS = REPOSITORY_UPSERT_EVENTS + REPOSITORY_DELETE_EVENTS + RELEASE_EVENTS
+ALL_EVENTS = (
+    REPOSITORY_UPSERT_EVENTS
+    + REPOSITORY_DELETE_EVENTS
+    + PULL_REQUEST_EVENTS
+    + ISSUE_EVENTS
+    + RELEASE_EVENTS
+)
 
 
-WEBHOOK_CREATE_EVENTS = ["repository", "release", "create", "delete"]
-=======
-WEBHOOK_CREATE_EVENTS = ["repository", "pull_request", "issues"]
->>>>>>> e0e16198
+
+WEBHOOK_CREATE_EVENTS = ["repository", "pull_request", "issues", "release", "create", "delete", "push"]