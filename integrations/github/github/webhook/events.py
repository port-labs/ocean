--- conflicted
+++ resolved
@@ -93,10 +93,7 @@
     + CODE_SCANNING_ALERT_EVENTS
 )
 
-<<<<<<< HEAD
 
-WEBHOOK_CREATE_EVENTS = ["repository", "pull_request", "issues", "push"]
-=======
 WEBHOOK_CREATE_EVENTS = [
     "repository",
     "pull_request",
@@ -110,5 +107,4 @@
     "workflow_run",
     "dependabot_alert",
     "code_scanning_alert",
-]
->>>>>>> e6eddd65
+]