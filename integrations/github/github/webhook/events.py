# Repository events
REPOSITORY_UPSERT_EVENTS = [
    "created",
    "edited",
    "renamed",
    "transferred",
    "unarchived",
    "publicized",
    "privatized",
]
REPOSITORY_DELETE_EVENTS = ["archived", "deleted"]


<<<<<<< HEAD
DEPENDABOT_ALERT_EVENTS = [
    "auto_reopened",
    "created",
    "reopened",
    "reintroduced",
    "auto_dismissed",
    "dismissed",
    "fixed",
]

DEPENDABOT_ACTION_TO_STATE = {
    "created": "open",
    "reopened": "open",
    "auto_reopened": "open",
    "dismissed": "dismissed",
    "auto_dismissed": "auto_dismissed",
    "fixed": "fixed",
}

CODE_SCANNING_ALERT_EVENTS = [
    "appeared_in_branch",
    "created",
    "fixed",
    "reopened",
    "reopened_by_user",
    "closed_by_user",
]
CODE_SCANNING_ALERT_ACTION_TO_STATE = {
    "appeared_in_branch": ["open"],
    "reopened_by_user": ["open"],
    "reopened": ["open"],
    "created": ["open"],
    "fixed": ["fixed", "dismissed"],
    "closed_by_user": ["dismissed"],
}
=======
# Pull request events
PULL_REQUEST_EVENTS = [
    "opened",
    "edited",
    "ready_for_review",
    "reopened",
    "synchronize",
    "unassigned",
    "review_request_removed",
    "closed",
]


# Issue events
ISSUE_UPSERT_EVENTS = [
    "assigned",
    "closed",
    "demilestoned",
    "edited",
    "labeled",
    "locked",
    "milestoned",
    "opened",
    "pinned",
    "reopened",
    "transferred",
    "typed",
    "unassigned",
    "unlabeled",
    "unlocked",
    "unpinned",
    "untyped",
]
ISSUE_DELETE_EVENTS = ["deleted"]
ISSUE_EVENTS = ISSUE_UPSERT_EVENTS + ISSUE_DELETE_EVENTS
>>>>>>> e0e16198


ALL_EVENTS = (
    REPOSITORY_UPSERT_EVENTS
    + REPOSITORY_DELETE_EVENTS
<<<<<<< HEAD
    + DEPENDABOT_ALERT_EVENTS
    + CODE_SCANNING_ALERT_EVENTS
)


WEBHOOK_CREATE_EVENTS = ["repository", "dependabot_alert", "code_scanning_alert"]
=======
    + PULL_REQUEST_EVENTS
    + ISSUE_EVENTS
)


WEBHOOK_CREATE_EVENTS = ["repository", "pull_request", "issues"]
>>>>>>> e0e16198
<|MERGE_RESOLUTION|>--- conflicted
+++ resolved
@@ -11,7 +11,43 @@
 REPOSITORY_DELETE_EVENTS = ["archived", "deleted"]
 
 
-<<<<<<< HEAD
+# Pull request events
+PULL_REQUEST_EVENTS = [
+    "opened",
+    "edited",
+    "ready_for_review",
+    "reopened",
+    "synchronize",
+    "unassigned",
+    "review_request_removed",
+    "closed",
+]
+
+
+# Issue events
+ISSUE_UPSERT_EVENTS = [
+    "assigned",
+    "closed",
+    "demilestoned",
+    "edited",
+    "labeled",
+    "locked",
+    "milestoned",
+    "opened",
+    "pinned",
+    "reopened",
+    "transferred",
+    "typed",
+    "unassigned",
+    "unlabeled",
+    "unlocked",
+    "unpinned",
+    "untyped",
+]
+ISSUE_DELETE_EVENTS = ["deleted"]
+ISSUE_EVENTS = ISSUE_UPSERT_EVENTS + ISSUE_DELETE_EVENTS
+
+
 DEPENDABOT_ALERT_EVENTS = [
     "auto_reopened",
     "created",
@@ -47,60 +83,17 @@
     "fixed": ["fixed", "dismissed"],
     "closed_by_user": ["dismissed"],
 }
-=======
-# Pull request events
-PULL_REQUEST_EVENTS = [
-    "opened",
-    "edited",
-    "ready_for_review",
-    "reopened",
-    "synchronize",
-    "unassigned",
-    "review_request_removed",
-    "closed",
-]
 
-
-# Issue events
-ISSUE_UPSERT_EVENTS = [
-    "assigned",
-    "closed",
-    "demilestoned",
-    "edited",
-    "labeled",
-    "locked",
-    "milestoned",
-    "opened",
-    "pinned",
-    "reopened",
-    "transferred",
-    "typed",
-    "unassigned",
-    "unlabeled",
-    "unlocked",
-    "unpinned",
-    "untyped",
-]
-ISSUE_DELETE_EVENTS = ["deleted"]
-ISSUE_EVENTS = ISSUE_UPSERT_EVENTS + ISSUE_DELETE_EVENTS
->>>>>>> e0e16198
 
 
 ALL_EVENTS = (
     REPOSITORY_UPSERT_EVENTS
     + REPOSITORY_DELETE_EVENTS
-<<<<<<< HEAD
+    + PULL_REQUEST_EVENTS
+    + ISSUE_EVENTS
     + DEPENDABOT_ALERT_EVENTS
     + CODE_SCANNING_ALERT_EVENTS
 )
 
 
-WEBHOOK_CREATE_EVENTS = ["repository", "dependabot_alert", "code_scanning_alert"]
-=======
-    + PULL_REQUEST_EVENTS
-    + ISSUE_EVENTS
-)
-
-
-WEBHOOK_CREATE_EVENTS = ["repository", "pull_request", "issues"]
->>>>>>> e0e16198
+WEBHOOK_CREATE_EVENTS = ["repository", "pull_request", "issues", "dependabot_alert", "code_scanning_alert"]