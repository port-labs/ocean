--- conflicted
+++ resolved
@@ -97,30 +97,21 @@
     + REPOSITORY_DELETE_EVENTS
     + PULL_REQUEST_EVENTS
     + ISSUE_EVENTS
-<<<<<<< HEAD
+    + RELEASE_EVENTS
     + DEPENDABOT_ALERT_EVENTS
     + CODE_SCANNING_ALERT_EVENTS
 )
 
-
-=======
-    + RELEASE_EVENTS
-)
-
->>>>>>> f9950e57
 WEBHOOK_CREATE_EVENTS = [
     "repository",
     "pull_request",
     "issues",
-<<<<<<< HEAD
-    "dependabot_alert",
-    "code_scanning_alert",
-=======
     "release",
     "create",
     "delete",
     "push",
     "deployment",
     "deployment_status",
->>>>>>> f9950e57
+    "dependabot_alert",
+    "code_scanning_alert",
 ]