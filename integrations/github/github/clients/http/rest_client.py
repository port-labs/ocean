from typing import Any, AsyncGenerator, Dict, List, Optional

from github.clients.http.base_client import AbstractGithubClient
from loguru import logger
import re
<<<<<<< HEAD

from github.helpers.utils import IgnoredError
=======
>>>>>>> ecc6bbcd


PAGE_SIZE = 100


class GithubRestClient(AbstractGithubClient):
    """REST API implementation of GitHub client."""

    NEXT_PATTERN = re.compile(r'<([^>]+)>; rel="next"')

    @property
    def base_url(self) -> str:
        return self.github_host.rstrip("/")

    def _get_next_link(self, link_header: str) -> Optional[str]:
        """
        Extracts the URL from the 'next' link in a GitHub Link header.
        """
<<<<<<< HEAD
        match = re.search(r'<([^>]+)>;\s*rel="next"', link_header)
=======
        match = self.NEXT_PATTERN.search(link_header)
>>>>>>> ecc6bbcd
        return match.group(1) if match else None

    async def send_paginated_request(
        self,
        resource: str,
        params: Optional[Dict[str, Any]] = None,
        method: str = "GET",
        ignored_errors: Optional[List[IgnoredError]] = None,
    ) -> AsyncGenerator[List[Dict[str, Any]], None]:
        """Handle GitHub's pagination for API requests."""
        if params is None:
            params = {}

        params["per_page"] = PAGE_SIZE

        logger.info(f"Starting pagination for {method} {resource}")

        while True:
            response = await self.send_api_request(
                resource,
                method=method,
                params=params,
                return_full_response=True,
                ignored_errors=ignored_errors,
            )

            if not response or not (items := response.json()):
                break

            yield items

            if not (link_header := response.headers.get("Link")) or not (
                next_resource := self._get_next_link(link_header)
            ):
                break

            params = None
            resource = next_resource<|MERGE_RESOLUTION|>--- conflicted
+++ resolved
@@ -1,13 +1,10 @@
 from typing import Any, AsyncGenerator, Dict, List, Optional
 
 from github.clients.http.base_client import AbstractGithubClient
+from github.helpers.utils import IgnoredError
 from loguru import logger
 import re
-<<<<<<< HEAD
 
-from github.helpers.utils import IgnoredError
-=======
->>>>>>> ecc6bbcd
 
 
 PAGE_SIZE = 100
@@ -26,11 +23,7 @@
         """
         Extracts the URL from the 'next' link in a GitHub Link header.
         """
-<<<<<<< HEAD
-        match = re.search(r'<([^>]+)>;\s*rel="next"', link_header)
-=======
         match = self.NEXT_PATTERN.search(link_header)
->>>>>>> ecc6bbcd
         return match.group(1) if match else None
 
     async def send_paginated_request(
