from enum import StrEnum
from typing import Any, Dict


class GithubClientType(StrEnum):
    REST = "rest"
    GRAPHQL = "graphql"


class ObjectKind(StrEnum):
    """Enum for GitHub resource kinds."""

    REPOSITORY = "repository"
    PULL_REQUEST = "pull-request"
    ISSUE = "issue"
<<<<<<< HEAD
    ENVIRONMENT = "environment"
    DEPLOYMENT = "deployment"
=======
    RELEASE = "release"
    TAG = "tag"
    BRANCH = "branch"
>>>>>>> f1bc86b0


def enrich_with_repository(
    response: Dict[str, Any], repo_name: str, key: str = "__repository"
) -> Dict[str, Any]:
    """Helper function to enrich response with repository information.
    Args:
        response: The response to enrich
        repo_name: The name of the repository
        key: The key to use for repository information (defaults to "__repository")
    Returns:
        The enriched response
    """
    response[key] = repo_name
    return response


def extract_repo_params(params: dict[str, Any]) -> tuple[str, dict[str, Any]]:
    """Extract the repository name and other parameters from the options."""
    repo_name = params.pop("repo_name")
    return repo_name, params


def enrich_with_tag_name(response: Dict[str, Any], tag_name: str) -> Dict[str, Any]:
    """Helper function to enrich response with tag name information."""
    response["name"] = tag_name
    return response


def enrich_with_commit(
    response: Dict[str, Any], commit_object: Dict[str, Any]
) -> Dict[str, Any]:
    """Helper function to enrich response with commit information."""
    response["commit"] = commit_object
    return response<|MERGE_RESOLUTION|>--- conflicted
+++ resolved
@@ -13,14 +13,11 @@
     REPOSITORY = "repository"
     PULL_REQUEST = "pull-request"
     ISSUE = "issue"
-<<<<<<< HEAD
-    ENVIRONMENT = "environment"
-    DEPLOYMENT = "deployment"
-=======
     RELEASE = "release"
     TAG = "tag"
     BRANCH = "branch"
->>>>>>> f1bc86b0
+    ENVIRONMENT = "environment"
+    DEPLOYMENT = "deployment"
 
 
 def enrich_with_repository(
