from enum import StrEnum
from typing import Any, Dict


class GithubClientType(StrEnum):
    REST = "rest"
    GRAPHQL = "graphql"


class ObjectKind(StrEnum):
    """Enum for GitHub resource kinds."""

    REPOSITORY = "repository"
    PULL_REQUEST = "pull-request"
    ISSUE = "issue"
<<<<<<< HEAD
    DEPENDABOT_ALERT = "dependabot-alert"
    CODE_SCANNING_ALERT = "code-scanning-alerts"
=======
    RELEASE = "release"
    TAG = "tag"
    BRANCH = "branch"
    ENVIRONMENT = "environment"
    DEPLOYMENT = "deployment"
>>>>>>> f9950e57


def enrich_with_repository(
    response: Dict[str, Any], repo_name: str, key: str = "__repository"
) -> Dict[str, Any]:
    """Helper function to enrich response with repository information.
    Args:
        response: The response to enrich
        repo_name: The name of the repository
        key: The key to use for repository information (defaults to "__repository")
    Returns:
        The enriched response
    """
    response[key] = repo_name
    return response


def extract_repo_params(params: dict[str, Any]) -> tuple[str, dict[str, Any]]:
    """Extract the repository name and other parameters from the options."""
    repo_name = params.pop("repo_name")
    return repo_name, params


def enrich_with_tag_name(response: Dict[str, Any], tag_name: str) -> Dict[str, Any]:
    """Helper function to enrich response with tag name information."""
    response["name"] = tag_name
    return response


def enrich_with_commit(
    response: Dict[str, Any], commit_object: Dict[str, Any]
) -> Dict[str, Any]:
    """Helper function to enrich response with commit information."""
    response["commit"] = commit_object
    return response<|MERGE_RESOLUTION|>--- conflicted
+++ resolved
@@ -13,16 +13,13 @@
     REPOSITORY = "repository"
     PULL_REQUEST = "pull-request"
     ISSUE = "issue"
-<<<<<<< HEAD
-    DEPENDABOT_ALERT = "dependabot-alert"
-    CODE_SCANNING_ALERT = "code-scanning-alerts"
-=======
     RELEASE = "release"
     TAG = "tag"
     BRANCH = "branch"
     ENVIRONMENT = "environment"
     DEPLOYMENT = "deployment"
->>>>>>> f9950e57
+    DEPENDABOT_ALERT = "dependabot-alert"
+    CODE_SCANNING_ALERT = "code-scanning-alerts"
 
 
 def enrich_with_repository(
