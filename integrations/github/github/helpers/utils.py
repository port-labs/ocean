--- conflicted
+++ resolved
@@ -30,11 +30,8 @@
     DEPLOYMENT = "deployment"
     DEPENDABOT_ALERT = "dependabot-alert"
     CODE_SCANNING_ALERT = "code-scanning-alerts"
-<<<<<<< HEAD
+    FILE = "file"
     COLLABORATOR = "collaborator"
-=======
-    FILE = "file"
->>>>>>> 47a0c5b2
 
 
 def enrich_with_repository(
