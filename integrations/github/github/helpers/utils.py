--- conflicted
+++ resolved
@@ -45,7 +45,6 @@
     return repo_name, params
 
 
-<<<<<<< HEAD
 async def fetch_commit_diff(
     client: AbstractGithubClient, repo_name: str, before_sha: str, after_sha: str
 ) -> Dict[str, Any]:
@@ -76,7 +75,8 @@
         )
 
     return deleted_files, updated_files
-=======
+
+
 def enrich_with_tag_name(response: Dict[str, Any], tag_name: str) -> Dict[str, Any]:
     """Helper function to enrich response with tag name information."""
     response["name"] = tag_name
@@ -88,5 +88,4 @@
 ) -> Dict[str, Any]:
     """Helper function to enrich response with commit information."""
     response["commit"] = commit_object
-    return response
->>>>>>> f9950e57
+    return response