--- conflicted
+++ resolved
@@ -9,44 +9,29 @@
 
 class ObjectKind(StrEnum):
     REPOSITORY = "repository"
-<<<<<<< HEAD
+    PULL_REQUEST = "pull-request"
+    ISSUE = "issue"
     RELEASE = "release"
     TAG = "tag"
     BRANCH = "branch"
-=======
-    PULL_REQUEST = "pull-request"
-    ISSUE = "issue"
->>>>>>> e0e16198
 
 
 def enrich_with_repository(
     response: Dict[str, Any], repo_name: str, key: str = "__repository"
 ) -> Dict[str, Any]:
     """Helper function to enrich response with repository information.
-<<<<<<< HEAD
-
-=======
->>>>>>> e0e16198
     Args:
         response: The response to enrich
         repo_name: The name of the repository
         key: The key to use for repository information (defaults to "__repository")
-<<<<<<< HEAD
-
-=======
->>>>>>> e0e16198
     Returns:
         The enriched response
     """
     response[key] = repo_name
-<<<<<<< HEAD
-    return response
-=======
     return response
 
 
 def extract_repo_params(params: dict[str, Any]) -> tuple[str, dict[str, Any]]:
     """Extract the repository name and other parameters from the options."""
     repo_name = params.pop("repo_name")
-    return repo_name, params
->>>>>>> e0e16198
+    return repo_name, params