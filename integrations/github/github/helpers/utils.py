from enum import StrEnum
from typing import Any, Dict


class GithubClientType(StrEnum):
    REST = "rest"
    GRAPHQL = "graphql"


class ObjectKind(StrEnum):
<<<<<<< HEAD
    """Enum for GitHub resource kinds."""

    REPOSITORY = "repository"
    ENVIRONMENT = "environment"
    DEPLOYMENT = "deployment"
=======
    REPOSITORY = "repository"
    PULL_REQUEST = "pull-request"
    ISSUE = "issue"


def enrich_with_repository(
    response: Dict[str, Any], repo_name: str, key: str = "__repository"
) -> Dict[str, Any]:
    """Helper function to enrich response with repository information.
    Args:
        response: The response to enrich
        repo_name: The name of the repository
        key: The key to use for repository information (defaults to "__repository")
    Returns:
        The enriched response
    """
    response[key] = repo_name
    return response


def extract_repo_params(params: dict[str, Any]) -> tuple[str, dict[str, Any]]:
    """Extract the repository name and other parameters from the options."""
    repo_name = params.pop("repo_name")
    return repo_name, params
>>>>>>> 4e5eae36
<|MERGE_RESOLUTION|>--- conflicted
+++ resolved
@@ -8,16 +8,13 @@
 
 
 class ObjectKind(StrEnum):
-<<<<<<< HEAD
     """Enum for GitHub resource kinds."""
 
     REPOSITORY = "repository"
+    PULL_REQUEST = "pull-request"
+    ISSUE = "issue"
     ENVIRONMENT = "environment"
     DEPLOYMENT = "deployment"
-=======
-    REPOSITORY = "repository"
-    PULL_REQUEST = "pull-request"
-    ISSUE = "issue"
 
 
 def enrich_with_repository(
@@ -38,5 +35,4 @@
 def extract_repo_params(params: dict[str, Any]) -> tuple[str, dict[str, Any]]:
     """Extract the repository name and other parameters from the options."""
     repo_name = params.pop("repo_name")
-    return repo_name, params
->>>>>>> 4e5eae36
+    return repo_name, params