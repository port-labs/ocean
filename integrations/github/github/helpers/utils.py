from enum import StrEnum
from typing import Any, Dict, List, Set, Tuple
from github.clients.http.base_client import AbstractGithubClient
from loguru import logger


class GithubClientType(StrEnum):
    REST = "rest"
    GRAPHQL = "graphql"


class ObjectKind(StrEnum):
    """Enum for GitHub resource kinds."""

    REPOSITORY = "repository"
<<<<<<< HEAD
    USER = "user"
    TEAM = "team"
=======
    WORKFLOW = "workflow"
    WORKFLOW_RUN = "workflow-run"
>>>>>>> a2f8663a
    PULL_REQUEST = "pull-request"
    ISSUE = "issue"
    RELEASE = "release"
    TAG = "tag"
    BRANCH = "branch"
    ENVIRONMENT = "environment"
    DEPLOYMENT = "deployment"
    DEPENDABOT_ALERT = "dependabot-alert"
    CODE_SCANNING_ALERT = "code-scanning-alerts"


def enrich_with_repository(
    response: Dict[str, Any], repo_name: str, key: str = "__repository"
) -> Dict[str, Any]:
    """Helper function to enrich response with repository information.
    Args:
        response: The response to enrich
        repo_name: The name of the repository
        key: The key to use for repository information (defaults to "__repository")
    Returns:
        The enriched response
    """
    response[key] = repo_name
    return response


def extract_repo_params(params: dict[str, Any]) -> tuple[str, dict[str, Any]]:
    """Extract the repository name and other parameters from the options."""
    repo_name = params.pop("repo_name")
    return repo_name, params


async def fetch_commit_diff(
    client: AbstractGithubClient, repo_name: str, before_sha: str, after_sha: str
) -> Dict[str, Any]:
    """
    Fetch the commit comparison data from GitHub API.
    """
    resource = f"{client.base_url}/repos/{client.organization}/{repo_name}/compare/{before_sha}...{after_sha}"
    response = await client.send_api_request(resource)

    logger.info(f"Found {len(response['files'])} files in commit diff")

    return response


def extract_changed_files(
    files: List[Dict[str, Any]],
) -> Tuple[Set[str], Set[str]]:
    """
    Extract files that were changed in the push event.
    Returns a set of file paths that were added, modified, or removed.
    """
    deleted_files: Set[str] = set()
    updated_files: Set[str] = set()

    for file in files:
        (deleted_files if file.get("status") == "removed" else updated_files).add(
            file["filename"]
        )

    return deleted_files, updated_files


def enrich_with_tag_name(response: Dict[str, Any], tag_name: str) -> Dict[str, Any]:
    """Helper function to enrich response with tag name information."""
    response["name"] = tag_name
    return response


def enrich_with_commit(
    response: Dict[str, Any], commit_object: Dict[str, Any]
) -> Dict[str, Any]:
    """Helper function to enrich response with commit information."""
    response["commit"] = commit_object
    return response<|MERGE_RESOLUTION|>--- conflicted
+++ resolved
@@ -13,13 +13,10 @@
     """Enum for GitHub resource kinds."""
 
     REPOSITORY = "repository"
-<<<<<<< HEAD
     USER = "user"
     TEAM = "team"
-=======
     WORKFLOW = "workflow"
     WORKFLOW_RUN = "workflow-run"
->>>>>>> a2f8663a
     PULL_REQUEST = "pull-request"
     ISSUE = "issue"
     RELEASE = "release"
