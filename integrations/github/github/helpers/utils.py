from enum import StrEnum
from typing import Any, Dict


class GithubClientType(StrEnum):
    REST = "rest"
    GRAPHQL = "graphql"


class ObjectKind(StrEnum):
    REPOSITORY = "repository"
<<<<<<< HEAD
    ISSUE = "issue"
=======
    PULL_REQUEST = "pull-request"


def enrich_with_repository(
    response: Dict[str, Any], repo_name: str, key: str = "__repository"
) -> Dict[str, Any]:
    """Helper function to enrich response with repository information.
    Args:
        response: The response to enrich
        repo_name: The name of the repository
        key: The key to use for repository information (defaults to "__repository")
    Returns:
        The enriched response
    """
    response[key] = repo_name
    return response


def extract_repo_params(params: dict[str, Any]) -> tuple[str, dict[str, Any]]:
    """Extract the repository name and other parameters from the options."""
    repo_name = params.pop("repo_name")
    return repo_name, params
>>>>>>> 2c2ddf53
<|MERGE_RESOLUTION|>--- conflicted
+++ resolved
@@ -9,9 +9,6 @@
 
 class ObjectKind(StrEnum):
     REPOSITORY = "repository"
-<<<<<<< HEAD
-    ISSUE = "issue"
-=======
     PULL_REQUEST = "pull-request"
 
 
@@ -33,5 +30,4 @@
 def extract_repo_params(params: dict[str, Any]) -> tuple[str, dict[str, Any]]:
     """Extract the repository name and other parameters from the options."""
     repo_name = params.pop("repo_name")
-    return repo_name, params
->>>>>>> 2c2ddf53
+    return repo_name, params