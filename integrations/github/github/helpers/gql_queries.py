PAGE_INFO_FRAGMENT = """
fragment PageInfoFields on PageInfo {
  hasNextPage
  endCursor
}
"""

LIST_ORG_MEMBER_GQL = f"""
{PAGE_INFO_FRAGMENT}
query OrgMemberQuery(
  $organization: String!
  $first: Int = 25
  $after: String
) {{
    organization(login: $organization) {{
      membersWithRole(
        first: $first
        after: $after
      ) {{
        nodes {{
          login
          email
        }}
        pageInfo {{
        ...PageInfoFields
        }}
      }}
    }}
}}
"""

FETCH_GITHUB_USER_GQL = """
        query ($login: String!) {
            user(login: $login) {
                login
                email
            }
        }
        """

LIST_TEAM_MEMBERS_GQL = f"""
{PAGE_INFO_FRAGMENT}
query getTeamMembers(
  $organization: String!,
  $first: Int = 25,         # For team pagination (default handled by GraphQL client if not overridden)
  $after: String,           # For team pagination
  $memberFirst: Int = 50,   # For member pagination (matches exporter's default)
  $memberAfter: String      # For member pagination
) {{
  organization(login: $organization){{
    teams(first: $first, after: $after){{ # Team pagination
      nodes{{
        slug
        id
        name
        description
        privacy
        notificationSetting
        url

        members(first: $memberFirst, after: $memberAfter){{
          nodes{{
            login
            isSiteAdmin
          }}

          pageInfo{{
            ...PageInfoFields
          }}
        }}
      }}
      pageInfo{{
        ...PageInfoFields
      }}
  }}
}}
}}
"""


TEAM_FIELDS_FRAGMENT = """
fragment TeamFields on Team {
  slug
  id
  name
  description
  privacy
  notificationSetting
  url
}
"""


TEAM_MEMBER_FRAGMENT = """
fragment TeamMemberFields on Team {
  members(first: $memberFirst, after: $memberAfter) {
    nodes {
      id
      login
      name
      isSiteAdmin
    }
    pageInfo {
      ...PageInfoFields
    }
  }
}
"""


FETCH_TEAM_WITH_MEMBERS_GQL = f"""
{PAGE_INFO_FRAGMENT}
{TEAM_FIELDS_FRAGMENT}
{TEAM_MEMBER_FRAGMENT}

query getTeam(
  $organization: String!,
  $slug: String!,
  $memberFirst: Int = 25,
  $memberAfter: String
) {{
  organization(login: $organization) {{
    team(slug: $slug) {{
      ...TeamFields
      ...TeamMemberFields
    }}
  }}
}}
"""


LIST_EXTERNAL_IDENTITIES_GQL = f"""
    {PAGE_INFO_FRAGMENT}
    query ($organization: String!, $first: Int = 25, $after: String) {{
      organization(login: $organization) {{
        samlIdentityProvider {{
          ssoUrl
          externalIdentities(first: $first, after: $after) {{
            edges {{
              node {{
                guid
                samlIdentity {{
                  nameId
                  emails {{
                    primary
                    type
                    value
                  }}
                }}
                user {{
                  login
                }}
              }}
            }}
            pageInfo {{
            ...PageInfoFields
            }}
          }}
        }}
      }}
    }}
"""

REPOSITORY_FRAGMENT = """
fragment RepositoryFields on Repository {
  id
  name
  nameWithOwner
  description
  url
  homepageUrl
  isPrivate
  createdAt
  updatedAt
  pushedAt
  defaultBranchRef { name }
  primaryLanguage { name }
  visibility
}
"""

<<<<<<< HEAD
COLLABORATORS_FIELD = """
collaborators(first: 25) {
  nodes {
    login
    name
    email
    url
  }
  pageInfo {
    ...PageInfoFields
  }
}
"""


def build_single_repository_gql(
    additional_fragments: str = "", additional_fields: str = ""
) -> str:
    """Build a GraphQL query for fetching a single repository with optional additional fields."""
    return f"""
{PAGE_INFO_FRAGMENT}
{REPOSITORY_FRAGMENT}
{additional_fragments}
query getRepository(
  $organization: String!,
  $repositoryName: String!,
) {{
  organization(login: $organization) {{
    repository(name: $repositoryName) {{
      ...RepositoryFields
      {additional_fields}
    }}
  }}
}}
"""


def build_list_repositories_gql(
    additional_fragments: str = "", additional_fields: str = ""
) -> str:
    return f"""
{PAGE_INFO_FRAGMENT}
{REPOSITORY_FRAGMENT}
{additional_fragments}
query listOrgRepositories(
  $organization: String!,
  $first: Int = 25,
  $after: String,
  $repositoryVisibility: RepositoryVisibility
) {{
  organization(login: $organization) {{
    repositories(first: $first, after: $after, visibility: $repositoryVisibility) {{
      nodes {{
        ...RepositoryFields
        {additional_fields}
      }}
      pageInfo {{
        ...PageInfoFields
      }}
    }}
  }}
}}
"""


TEAM_REPOSITORY_FRAGMENT = """
fragment TeamRepositoryFields on Team {
  repositories(first: $repoFirst, after: $repoAfter) {
    nodes {
      ...RepositoryFields
    }
    pageInfo {
      ...PageInfoFields
    }
  }
}
=======

TEAM_REPOSITORY_FRAGMENT = """
fragment TeamRepositoryFields on Team {
  repositories(first: $repoFirst, after: $repoAfter) {
    nodes {
      ...RepositoryFields
    }
    pageInfo {
      ...PageInfoFields
    }
  }
}
"""

SINGLE_TEAM_WITH_MEMBERS_AND_REPOS_GQL = f"""
{PAGE_INFO_FRAGMENT}
{TEAM_FIELDS_FRAGMENT}
{TEAM_MEMBER_FRAGMENT}
{REPOSITORY_FRAGMENT}
{TEAM_REPOSITORY_FRAGMENT}

query getTeamWithMembersAndRepos(
  $organization: String!,
  $slug: String!,
  $memberFirst: Int = 50,
  $memberAfter: String,
  $repoFirst: Int = 25,
  $repoAfter: String
) {{
  organization(login: $organization) {{
    team(slug: $slug) {{
      ...TeamFields
      ...TeamMemberFields
      ...TeamRepositoryFields
    }}
  }}
}}
>>>>>>> d7b3fb96
"""<|MERGE_RESOLUTION|>--- conflicted
+++ resolved
@@ -179,84 +179,6 @@
 }
 """
 
-<<<<<<< HEAD
-COLLABORATORS_FIELD = """
-collaborators(first: 25) {
-  nodes {
-    login
-    name
-    email
-    url
-  }
-  pageInfo {
-    ...PageInfoFields
-  }
-}
-"""
-
-
-def build_single_repository_gql(
-    additional_fragments: str = "", additional_fields: str = ""
-) -> str:
-    """Build a GraphQL query for fetching a single repository with optional additional fields."""
-    return f"""
-{PAGE_INFO_FRAGMENT}
-{REPOSITORY_FRAGMENT}
-{additional_fragments}
-query getRepository(
-  $organization: String!,
-  $repositoryName: String!,
-) {{
-  organization(login: $organization) {{
-    repository(name: $repositoryName) {{
-      ...RepositoryFields
-      {additional_fields}
-    }}
-  }}
-}}
-"""
-
-
-def build_list_repositories_gql(
-    additional_fragments: str = "", additional_fields: str = ""
-) -> str:
-    return f"""
-{PAGE_INFO_FRAGMENT}
-{REPOSITORY_FRAGMENT}
-{additional_fragments}
-query listOrgRepositories(
-  $organization: String!,
-  $first: Int = 25,
-  $after: String,
-  $repositoryVisibility: RepositoryVisibility
-) {{
-  organization(login: $organization) {{
-    repositories(first: $first, after: $after, visibility: $repositoryVisibility) {{
-      nodes {{
-        ...RepositoryFields
-        {additional_fields}
-      }}
-      pageInfo {{
-        ...PageInfoFields
-      }}
-    }}
-  }}
-}}
-"""
-
-
-TEAM_REPOSITORY_FRAGMENT = """
-fragment TeamRepositoryFields on Team {
-  repositories(first: $repoFirst, after: $repoAfter) {
-    nodes {
-      ...RepositoryFields
-    }
-    pageInfo {
-      ...PageInfoFields
-    }
-  }
-}
-=======
 
 TEAM_REPOSITORY_FRAGMENT = """
 fragment TeamRepositoryFields on Team {
@@ -294,5 +216,4 @@
     }}
   }}
 }}
->>>>>>> d7b3fb96
 """