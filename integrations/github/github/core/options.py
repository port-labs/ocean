<<<<<<< HEAD
from typing import NotRequired, Required, TypedDict, List, Optional
=======
from typing import Required, TypedDict
>>>>>>> e0e16198


class SingleRepositoryOptions(TypedDict):
    name: str


class ListRepositoryOptions(TypedDict):
    """Options for listing repositories."""

    type: str


<<<<<<< HEAD
class FileSearchOptions(TypedDict):
    """Options for searching files in repositories."""

    repos: NotRequired[Optional[List[str]]]
    path: Required[str]
    filenames: Required[List[str]]
    skip_parsing: Required[bool]
    branch: Required[str]


class FileContentOptions(TypedDict):
    """Options for fetching file content."""

    repo_name: Required[str]
    file_path: Required[str]
    branch: Required[str]
=======
class RepositoryIdentifier(TypedDict):
    """Options for identifying a repository."""

    repo_name: Required[str]


class SinglePullRequestOptions(RepositoryIdentifier):
    """Options for fetching a single pull request."""

    pr_number: Required[int]


class ListPullRequestOptions(RepositoryIdentifier):
    """Options for listing pull requests."""

    state: Required[str]


class SingleIssueOptions(RepositoryIdentifier):
    """Options for fetching a single issue."""

    issue_number: Required[int]


class ListIssueOptions(RepositoryIdentifier):
    """Options for listing issues."""

    state: Required[str]
>>>>>>> e0e16198
<|MERGE_RESOLUTION|>--- conflicted
+++ resolved
@@ -1,8 +1,4 @@
-<<<<<<< HEAD
-from typing import NotRequired, Required, TypedDict, List, Optional
-=======
-from typing import Required, TypedDict
->>>>>>> e0e16198
+from typing import List, NotRequired, Optional, Required, TypedDict
 
 
 class SingleRepositoryOptions(TypedDict):
@@ -15,24 +11,6 @@
     type: str
 
 
-<<<<<<< HEAD
-class FileSearchOptions(TypedDict):
-    """Options for searching files in repositories."""
-
-    repos: NotRequired[Optional[List[str]]]
-    path: Required[str]
-    filenames: Required[List[str]]
-    skip_parsing: Required[bool]
-    branch: Required[str]
-
-
-class FileContentOptions(TypedDict):
-    """Options for fetching file content."""
-
-    repo_name: Required[str]
-    file_path: Required[str]
-    branch: Required[str]
-=======
 class RepositoryIdentifier(TypedDict):
     """Options for identifying a repository."""
 
@@ -61,4 +39,21 @@
     """Options for listing issues."""
 
     state: Required[str]
->>>>>>> e0e16198
+
+
+class FileSearchOptions(TypedDict):
+    """Options for searching files in repositories."""
+
+    repos: NotRequired[Optional[List[str]]]
+    path: Required[str]
+    filenames: Required[List[str]]
+    skip_parsing: Required[bool]
+    branch: Required[str]
+
+
+class FileContentOptions(TypedDict):
+    """Options for fetching file content."""
+
+    repo_name: Required[str]
+    file_path: Required[str]
+    branch: Required[str]