--- conflicted
+++ resolved
@@ -1,18 +1,8 @@
-<<<<<<< HEAD
-from typing import Required, NotRequired, TypedDict
-
-
-class SingleRepositoryOptions(TypedDict):
-    """Options for fetching a single repository."""
-
-    name: Required[str]
-=======
 from typing import Required, TypedDict
 
 
 class SingleRepositoryOptions(TypedDict):
     name: str
->>>>>>> 2c2ddf53
 
 
 class ListRepositoryOptions(TypedDict):
@@ -21,19 +11,6 @@
     type: str
 
 
-<<<<<<< HEAD
-class SingleIssueOptions(TypedDict):
-    """Options for fetching a single issue."""
-
-    repo_name: Required[str]
-    issue_number: Required[int]
-
-
-class ListIssueOptions(TypedDict):
-    """Options for listing issues."""
-
-    repo_name: Required[str]
-=======
 class RepositoryIdentifier(TypedDict):
     """Options for identifying a repository."""
 
@@ -49,5 +26,14 @@
 class ListPullRequestOptions(RepositoryIdentifier):
     """Options for listing pull requests."""
 
->>>>>>> 2c2ddf53
+    state: Required[str]
+
+class SingleIssueOptions(RepositoryIdentifier):
+    """Options for fetching a single issue."""
+
+    issue_number: Required[int]
+
+class ListIssueOptions(RepositoryIdentifier):
+    """Options for listing issues."""
+
     state: Required[str]