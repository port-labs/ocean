from typing import Required, TypedDict


class SingleRepositoryOptions(TypedDict):
    name: str


class ListRepositoryOptions(TypedDict):
    """Options for listing repositories."""

    type: str


<<<<<<< HEAD
class SingleDependabotAlertOptions(TypedDict):
    """Options for fetching a single Dependabot alert."""

    repo_name: Required[str]
    alert_number: Required[str]


class ListDependabotAlertOptions(TypedDict):
    """Options for listing Dependabot alerts."""

    repo_name: Required[str]
    state: Required[list[str]]


class SingleCodeScanningAlertOptions(TypedDict):
    """Options for fetching a single code scanning alert."""

    repo_name: Required[str]
    alert_number: Required[str]


class ListCodeScanningAlertOptions(TypedDict):
    """Options for listing code scanning alerts."""

    repo_name: Required[str]
    state: Required[list[str]]
=======
class RepositoryIdentifier(TypedDict):
    """Options for identifying a repository."""

    repo_name: Required[str]


class SinglePullRequestOptions(RepositoryIdentifier):
    """Options for fetching a single pull request."""

    pr_number: Required[int]


class ListPullRequestOptions(RepositoryIdentifier):
    """Options for listing pull requests."""

    state: Required[str]


class SingleIssueOptions(RepositoryIdentifier):
    """Options for fetching a single issue."""

    issue_number: Required[int]


class ListIssueOptions(RepositoryIdentifier):
    """Options for listing issues."""

    state: Required[str]
>>>>>>> e0e16198
<|MERGE_RESOLUTION|>--- conflicted
+++ resolved
@@ -11,34 +11,6 @@
     type: str
 
 
-<<<<<<< HEAD
-class SingleDependabotAlertOptions(TypedDict):
-    """Options for fetching a single Dependabot alert."""
-
-    repo_name: Required[str]
-    alert_number: Required[str]
-
-
-class ListDependabotAlertOptions(TypedDict):
-    """Options for listing Dependabot alerts."""
-
-    repo_name: Required[str]
-    state: Required[list[str]]
-
-
-class SingleCodeScanningAlertOptions(TypedDict):
-    """Options for fetching a single code scanning alert."""
-
-    repo_name: Required[str]
-    alert_number: Required[str]
-
-
-class ListCodeScanningAlertOptions(TypedDict):
-    """Options for listing code scanning alerts."""
-
-    repo_name: Required[str]
-    state: Required[list[str]]
-=======
 class RepositoryIdentifier(TypedDict):
     """Options for identifying a repository."""
 
@@ -67,4 +39,27 @@
     """Options for listing issues."""
 
     state: Required[str]
->>>>>>> e0e16198
+
+
+class SingleDependabotAlertOptions(RepositoryIdentifier):
+    """Options for fetching a single Dependabot alert."""
+
+    alert_number: Required[str]
+
+
+class ListDependabotAlertOptions(RepositoryIdentifier):
+    """Options for listing Dependabot alerts."""
+
+    state: Required[list[str]]
+
+
+class SingleCodeScanningAlertOptions(RepositoryIdentifier):
+    """Options for fetching a single code scanning alert."""
+
+    alert_number: Required[str]
+
+
+class ListCodeScanningAlertOptions(RepositoryIdentifier):
+    """Options for listing code scanning alerts."""
+
+    state: Required[list[str]]