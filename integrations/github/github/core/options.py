from typing import Required, TypedDict


class SingleRepositoryOptions(TypedDict):
    name: str


class ListRepositoryOptions(TypedDict):
    """Options for listing repositories."""

    type: str


<<<<<<< HEAD
class SingleEnvironmentOptions(TypedDict):
    """Options for fetching a single environment."""

    repo_name: str
    name: str


class ListEnvironmentsOptions(TypedDict):
    """Options for listing environments."""

    repo_name: str


class SingleDeploymentOptions(TypedDict):
    """Options for fetching a single deployment."""

    repo_name: str
    id: str


class ListDeploymentsOptions(TypedDict):
    """Options for listing deployments."""

    repo_name: str
=======
class RepositoryIdentifier(TypedDict):
    """Options for identifying a repository."""

    repo_name: Required[str]


class SinglePullRequestOptions(RepositoryIdentifier):
    """Options for fetching a single pull request."""

    pr_number: Required[int]


class ListPullRequestOptions(RepositoryIdentifier):
    """Options for listing pull requests."""

    state: Required[str]


class SingleIssueOptions(RepositoryIdentifier):
    """Options for fetching a single issue."""

    issue_number: Required[int]


class ListIssueOptions(RepositoryIdentifier):
    """Options for listing issues."""

    state: Required[str]
>>>>>>> 4e5eae36
<|MERGE_RESOLUTION|>--- conflicted
+++ resolved
@@ -11,32 +11,6 @@
     type: str
 
 
-<<<<<<< HEAD
-class SingleEnvironmentOptions(TypedDict):
-    """Options for fetching a single environment."""
-
-    repo_name: str
-    name: str
-
-
-class ListEnvironmentsOptions(TypedDict):
-    """Options for listing environments."""
-
-    repo_name: str
-
-
-class SingleDeploymentOptions(TypedDict):
-    """Options for fetching a single deployment."""
-
-    repo_name: str
-    id: str
-
-
-class ListDeploymentsOptions(TypedDict):
-    """Options for listing deployments."""
-
-    repo_name: str
-=======
 class RepositoryIdentifier(TypedDict):
     """Options for identifying a repository."""
 
@@ -65,4 +39,23 @@
     """Options for listing issues."""
 
     state: Required[str]
->>>>>>> 4e5eae36
+
+
+class SingleEnvironmentOptions(RepositoryIdentifier):
+    """Options for fetching a single environment."""
+
+    name: str
+
+
+class ListEnvironmentsOptions(RepositoryIdentifier):
+    """Options for listing environments."""
+
+
+class SingleDeploymentOptions(RepositoryIdentifier):
+    """Options for fetching a single deployment."""
+
+    id: str
+
+
+class ListDeploymentsOptions(RepositoryIdentifier):
+    """Options for listing deployments."""