--- conflicted
+++ resolved
@@ -41,7 +41,6 @@
     state: Required[str]
 
 
-<<<<<<< HEAD
 class ListWorkflowOptions(RepositoryIdentifier):
     """Options for workflows"""
 
@@ -59,7 +58,8 @@
 
 class SingleWorkflowRunOptions(RepositoryIdentifier):
     run_id: Required[str]
-=======
+
+
 class SingleReleaseOptions(RepositoryIdentifier):
     """Options for fetching a single release."""
 
@@ -107,5 +107,4 @@
 
 
 class ListDeploymentsOptions(RepositoryIdentifier):
-    """Options for listing deployments."""
->>>>>>> f9950e57
+    """Options for listing deployments."""