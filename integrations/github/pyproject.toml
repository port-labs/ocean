[tool.poetry]
<<<<<<< HEAD
name = "github"
version = "0.1.0-beta"
description = "An integration used to import GitHub resources into Port"
authors = ["Dennis Bilson <quabynahdennis@gmail.com>"]

[tool.poetry.dependencies]
python = "^3.12"
port_ocean = { version = "^0.22.10", extras = ["cli"] }
=======
name = "github-ocean"
version = "0.1.10-dev"
description = "This integration ingest data from github"
authors = ["Chukwuemeka Nwaoma <joelchukks@gmail.com>", "Melody Anyaegbulam <melodyogonna@gmail.com>", "Michael Armah <mikeyarmah@gmail.com>"]

[tool.poetry.dependencies]
python = "^3.12"
pyjwt = {extras = ["crypto"], version = "^2.10.1"}
port_ocean = {version = "^0.24.6", extras = ["cli"]}
>>>>>>> 2831a515

[tool.poetry.group.dev.dependencies]
# Uncomment this if you want to debug the ocean core together with your integration
# port_ocean = { path = '../../', develop = true, extras = ['all'] }
black = "^24.4.2"
mypy = "^1.3.0"
pylint = ">=2.17.4,<4.0.0"
pytest = ">=8.2,<9.0"
pytest-asyncio = ">=0.24.0"
pytest-httpx = ">=0.30.0"
pytest-xdist = "^3.6.1"
ruff = "^0.6.3"
towncrier = "^23.6.0"

[tool.towncrier]
directory = "changelog"
filename = "CHANGELOG.md"
title_format = "## {version} ({project_date})"
underlines = [""]

  [[tool.towncrier.type]]
  directory = "breaking"
  name = "Breaking Changes"
  showcontent = true

  [[tool.towncrier.type]]
  directory = "deprecation"
  name = "Deprecations"
  showcontent = true

  [[tool.towncrier.type]]
  directory = "feature"
  name = "Features"
  showcontent = true

  [[tool.towncrier.type]]
  directory = "improvement"
  name = "Improvements"
  showcontent = true

  [[tool.towncrier.type]]
  directory = "bugfix"
  name = "Bug Fixes"
  showcontent = true

  [[tool.towncrier.type]]
  directory = "doc"
  name = "Improved Documentation"
  showcontent = true

[build-system]
requires = ["poetry-core>=1.0.0"]
build-backend = "poetry.core.masonry.api"

[tool.mypy]
exclude = [
    'venv',
    '.venv',
]
plugins = [
    "pydantic.mypy"
]

follow_imports = "silent"
warn_redundant_casts = true
warn_unused_ignores = true
disallow_any_generics = true
check_untyped_defs = true
no_implicit_reexport = true

# for strict mypy: (this is the tricky one :-))
disallow_untyped_defs = true


[tool.ruff]
# Never enforce `E501` (line length violations).
ignore = ["E501"]

[tool.pydantic-mypy]
init_forbid_extra = true
init_typed = true
warn_required_dynamic_aliases = true
warn_untyped_fields = true

[tool.black]
line-length = 88
target-version = ['py311']
include = '\.pyi?$'
exclude = '''
/(
  \scripts
  \.toml
  |\.sh
  |\.git
  |\.ini
  |Dockerfile
  |\.venv
)/
'''

[tool.pytest.ini_options]
asyncio_mode = "auto"
asyncio_default_fixture_loop_scope = "function"
addopts = "-vv -n auto ./tests"<|MERGE_RESOLUTION|>--- conflicted
+++ resolved
@@ -1,5 +1,4 @@
 [tool.poetry]
-<<<<<<< HEAD
 name = "github"
 version = "0.1.0-beta"
 description = "An integration used to import GitHub resources into Port"
@@ -7,18 +6,7 @@
 
 [tool.poetry.dependencies]
 python = "^3.12"
-port_ocean = { version = "^0.22.10", extras = ["cli"] }
-=======
-name = "github-ocean"
-version = "0.1.10-dev"
-description = "This integration ingest data from github"
-authors = ["Chukwuemeka Nwaoma <joelchukks@gmail.com>", "Melody Anyaegbulam <melodyogonna@gmail.com>", "Michael Armah <mikeyarmah@gmail.com>"]
-
-[tool.poetry.dependencies]
-python = "^3.12"
-pyjwt = {extras = ["crypto"], version = "^2.10.1"}
 port_ocean = {version = "^0.24.6", extras = ["cli"]}
->>>>>>> 2831a515
 
 [tool.poetry.group.dev.dependencies]
 # Uncomment this if you want to debug the ocean core together with your integration
