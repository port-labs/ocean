--- conflicted
+++ resolved
@@ -7,12 +7,7 @@
 [tool.poetry.dependencies]
 python = "^3.12"
 pyjwt = {extras = ["crypto"], version = "^2.10.1"}
-<<<<<<< HEAD
-port_ocean = {version = "^0.24.6", extras = ["cli"]}
-types-pyyaml = "^6.0.12.20250516"
-=======
 port_ocean = {version = "^0.24.8", extras = ["cli"]}
->>>>>>> e0e16198
 
 [tool.poetry.group.dev.dependencies]
 # Uncomment this if you want to debug the ocean core together with your integration
