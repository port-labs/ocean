[tool.poetry]
name = "github-ocean"
<<<<<<< HEAD
version = "3.2.3-beta"
=======
version = "3.2.4-beta"
>>>>>>> bc99ad4b
description = "This integration ingest data from github"
authors = ["Chukwuemeka Nwaoma <joelchukks@gmail.com>", "Melody Anyaegbulam <melodyogonna@gmail.com>", "Michael Armah <mikeyarmah@gmail.com>"]

[tool.poetry.dependencies]
python = "^3.12"
pyjwt = {extras = ["crypto"], version = "^2.10.1"}
port_ocean = {version = "^0.29.3", extras = ["cli"]}
wcmatch = "^10.1"
types-pyyaml = "^6.0.12.20250516"

[tool.poetry.group.dev.dependencies]
# Uncomment this if you want to debug the ocean core together with your integration
# port_ocean = { path = '../../', develop = true, extras = ['all'] }
black = "^24.4.2"
mypy = "^1.3.0"
pylint = ">=2.17.4,<4.0.0"
pytest = ">=8.2,<9.0"
pytest-asyncio = ">=0.24.0"
pytest-httpx = ">=0.30.0"
pytest-xdist = "^3.6.1"
ruff = "^0.6.3"
towncrier = "^23.6.0"

[tool.towncrier]
directory = "changelog"
filename = "CHANGELOG.md"
title_format = "## {version} ({project_date})"
underlines = [""]

  [[tool.towncrier.type]]
  directory = "breaking"
  name = "Breaking Changes"
  showcontent = true

  [[tool.towncrier.type]]
  directory = "deprecation"
  name = "Deprecations"
  showcontent = true

  [[tool.towncrier.type]]
  directory = "feature"
  name = "Features"
  showcontent = true

  [[tool.towncrier.type]]
  directory = "improvement"
  name = "Improvements"
  showcontent = true

  [[tool.towncrier.type]]
  directory = "bugfix"
  name = "Bug Fixes"
  showcontent = true

  [[tool.towncrier.type]]
  directory = "doc"
  name = "Improved Documentation"
  showcontent = true

[build-system]
requires = ["poetry-core>=1.0.0"]
build-backend = "poetry.core.masonry.api"

[tool.mypy]
exclude = [
    'venv',
    '.venv',
]
plugins = [
    "pydantic.mypy"
]

follow_imports = "silent"
warn_redundant_casts = true
warn_unused_ignores = true
disallow_any_generics = true
check_untyped_defs = true
no_implicit_reexport = true

# for strict mypy: (this is the tricky one :-))
disallow_untyped_defs = true


[tool.ruff]
# Never enforce `E501` (line length violations).
ignore = ["E501"]
target-version = "py311"


[tool.pydantic-mypy]
init_forbid_extra = true
init_typed = true
warn_required_dynamic_aliases = true
warn_untyped_fields = true

[tool.black]
line-length = 88
target-version = ['py311']
include = '\.pyi?$'
exclude = '''
/(
  \scripts
  \.toml
  |\.sh
  |\.git
  |\.ini
  |Dockerfile
  |\.venv
)/
'''

[tool.pytest.ini_options]
asyncio_mode = "auto"
asyncio_default_fixture_loop_scope = "function"
addopts = "-vv -n auto ./tests"<|MERGE_RESOLUTION|>--- conflicted
+++ resolved
@@ -1,10 +1,6 @@
 [tool.poetry]
 name = "github-ocean"
-<<<<<<< HEAD
-version = "3.2.3-beta"
-=======
-version = "3.2.4-beta"
->>>>>>> bc99ad4b
+version = "3.2.5-beta"
 description = "This integration ingest data from github"
 authors = ["Chukwuemeka Nwaoma <joelchukks@gmail.com>", "Melody Anyaegbulam <melodyogonna@gmail.com>", "Michael Armah <mikeyarmah@gmail.com>"]
 
