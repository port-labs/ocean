--- conflicted
+++ resolved
@@ -1,10 +1,6 @@
 [tool.poetry]
 name = "github-ocean"
-<<<<<<< HEAD
 version = "4.5.0-beta"
-=======
-version = "4.4.12-beta"
->>>>>>> 55a746d8
 description = "This integration ingest data from github"
 authors = ["Chukwuemeka Nwaoma <joelchukks@gmail.com>", "Melody Anyaegbulam <melodyogonna@gmail.com>", "Michael Armah <mikeyarmah@gmail.com>"]
 
