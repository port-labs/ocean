[tool.poetry]
name = "github-ocean"
version = "0.4.0-dev"
description = "This integration ingest data from github"
authors = ["Chukwuemeka Nwaoma <joelchukks@gmail.com>", "Melody Anyaegbulam <melodyogonna@gmail.com>", "Michael Armah <mikeyarmah@gmail.com>"]

[tool.poetry.dependencies]
python = "^3.12"
pyjwt = {extras = ["crypto"], version = "^2.10.1"}
port_ocean = {version = "^0.24.21", extras = ["cli"]}
wcmatch = "^10.1"
<<<<<<< HEAD
types-pyyaml = "^6.0.12.20250516"
=======
>>>>>>> cfcbe843

[tool.poetry.group.dev.dependencies]
# Uncomment this if you want to debug the ocean core together with your integration
# port_ocean = { path = '../../', develop = true, extras = ['all'] }
black = "^24.4.2"
mypy = "^1.3.0"
pylint = ">=2.17.4,<4.0.0"
pytest = ">=8.2,<9.0"
pytest-asyncio = ">=0.24.0"
pytest-httpx = ">=0.30.0"
pytest-xdist = "^3.6.1"
ruff = "^0.6.3"
towncrier = "^23.6.0"

[tool.towncrier]
directory = "changelog"
filename = "CHANGELOG.md"
title_format = "## {version} ({project_date})"
underlines = [""]

  [[tool.towncrier.type]]
  directory = "breaking"
  name = "Breaking Changes"
  showcontent = true

  [[tool.towncrier.type]]
  directory = "deprecation"
  name = "Deprecations"
  showcontent = true

  [[tool.towncrier.type]]
  directory = "feature"
  name = "Features"
  showcontent = true

  [[tool.towncrier.type]]
  directory = "improvement"
  name = "Improvements"
  showcontent = true

  [[tool.towncrier.type]]
  directory = "bugfix"
  name = "Bug Fixes"
  showcontent = true

  [[tool.towncrier.type]]
  directory = "doc"
  name = "Improved Documentation"
  showcontent = true

[build-system]
requires = ["poetry-core>=1.0.0"]
build-backend = "poetry.core.masonry.api"

[tool.mypy]
exclude = [
    'venv',
    '.venv',
]
plugins = [
    "pydantic.mypy"
]

follow_imports = "silent"
warn_redundant_casts = true
warn_unused_ignores = true
disallow_any_generics = true
check_untyped_defs = true
no_implicit_reexport = true

# for strict mypy: (this is the tricky one :-))
disallow_untyped_defs = true


[tool.ruff]
# Never enforce `E501` (line length violations).
ignore = ["E501"]
target-version = "py311"


[tool.pydantic-mypy]
init_forbid_extra = true
init_typed = true
warn_required_dynamic_aliases = true
warn_untyped_fields = true

[tool.black]
line-length = 88
target-version = ['py311']
include = '\.pyi?$'
exclude = '''
/(
  \scripts
  \.toml
  |\.sh
  |\.git
  |\.ini
  |Dockerfile
  |\.venv
)/
'''

[tool.pytest.ini_options]
asyncio_mode = "auto"
asyncio_default_fixture_loop_scope = "function"
addopts = "-vv -n auto ./tests"<|MERGE_RESOLUTION|>--- conflicted
+++ resolved
@@ -1,6 +1,6 @@
 [tool.poetry]
 name = "github-ocean"
-version = "0.4.0-dev"
+version = "0.5.0-dev"
 description = "This integration ingest data from github"
 authors = ["Chukwuemeka Nwaoma <joelchukks@gmail.com>", "Melody Anyaegbulam <melodyogonna@gmail.com>", "Michael Armah <mikeyarmah@gmail.com>"]
 
@@ -9,10 +9,7 @@
 pyjwt = {extras = ["crypto"], version = "^2.10.1"}
 port_ocean = {version = "^0.24.21", extras = ["cli"]}
 wcmatch = "^10.1"
-<<<<<<< HEAD
 types-pyyaml = "^6.0.12.20250516"
-=======
->>>>>>> cfcbe843
 
 [tool.poetry.group.dev.dependencies]
 # Uncomment this if you want to debug the ocean core together with your integration
