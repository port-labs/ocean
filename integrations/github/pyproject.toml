[tool.poetry]
name = "github-ocean"
<<<<<<< HEAD
version = "0.3.0"
=======
version = "0.3.0-dev"
>>>>>>> 27813693
description = "This integration ingest data from github"
authors = ["Chukwuemeka Nwaoma <joelchukks@gmail.com>", "Melody Anyaegbulam <melodyogonna@gmail.com>", "Michael Armah <mikeyarmah@gmail.com>"]

[tool.poetry.dependencies]
python = "^3.12"
pyjwt = {extras = ["crypto"], version = "^2.10.1"}
port_ocean = {version = "^0.24.20", extras = ["cli"]}

[tool.poetry.group.dev.dependencies]
# Uncomment this if you want to debug the ocean core together with your integration
# port_ocean = { path = '../../', develop = true, extras = ['all'] }
black = "^24.4.2"
mypy = "^1.3.0"
pylint = ">=2.17.4,<4.0.0"
pytest = ">=8.2,<9.0"
pytest-asyncio = ">=0.24.0"
pytest-httpx = ">=0.30.0"
pytest-xdist = "^3.6.1"
ruff = "^0.6.3"
towncrier = "^23.6.0"

[tool.towncrier]
directory = "changelog"
filename = "CHANGELOG.md"
title_format = "## {version} ({project_date})"
underlines = [""]

  [[tool.towncrier.type]]
  directory = "breaking"
  name = "Breaking Changes"
  showcontent = true

  [[tool.towncrier.type]]
  directory = "deprecation"
  name = "Deprecations"
  showcontent = true

  [[tool.towncrier.type]]
  directory = "feature"
  name = "Features"
  showcontent = true

  [[tool.towncrier.type]]
  directory = "improvement"
  name = "Improvements"
  showcontent = true

  [[tool.towncrier.type]]
  directory = "bugfix"
  name = "Bug Fixes"
  showcontent = true

  [[tool.towncrier.type]]
  directory = "doc"
  name = "Improved Documentation"
  showcontent = true

[build-system]
requires = ["poetry-core>=1.0.0"]
build-backend = "poetry.core.masonry.api"

[tool.mypy]
exclude = [
    'venv',
    '.venv',
]
plugins = [
    "pydantic.mypy"
]

follow_imports = "silent"
warn_redundant_casts = true
warn_unused_ignores = true
disallow_any_generics = true
check_untyped_defs = true
no_implicit_reexport = true

# for strict mypy: (this is the tricky one :-))
disallow_untyped_defs = true


[tool.ruff]
# Never enforce `E501` (line length violations).
ignore = ["E501"]
target-version = "py311"


[tool.pydantic-mypy]
init_forbid_extra = true
init_typed = true
warn_required_dynamic_aliases = true
warn_untyped_fields = true

[tool.black]
line-length = 88
target-version = ['py311']
include = '\.pyi?$'
exclude = '''
/(
  \scripts
  \.toml
  |\.sh
  |\.git
  |\.ini
  |Dockerfile
  |\.venv
)/
'''

[tool.pytest.ini_options]
asyncio_mode = "auto"
asyncio_default_fixture_loop_scope = "function"
addopts = "-vv -n auto ./tests"<|MERGE_RESOLUTION|>--- conflicted
+++ resolved
@@ -1,10 +1,6 @@
 [tool.poetry]
 name = "github-ocean"
-<<<<<<< HEAD
-version = "0.3.0"
-=======
-version = "0.3.0-dev"
->>>>>>> 27813693
+version = "0.3.1-dev"
 description = "This integration ingest data from github"
 authors = ["Chukwuemeka Nwaoma <joelchukks@gmail.com>", "Melody Anyaegbulam <melodyogonna@gmail.com>", "Michael Armah <mikeyarmah@gmail.com>"]
 
