[tool.poetry]
name = "github-ocean"
<<<<<<< HEAD
version = "0.3.1"
=======
version = "0.3.0"
>>>>>>> 82b17a36
description = "This integration ingest data from github"
authors = ["Chukwuemeka Nwaoma <joelchukks@gmail.com>", "Melody Anyaegbulam <melodyogonna@gmail.com>", "Michael Armah <mikeyarmah@gmail.com>"]

[tool.poetry.dependencies]
python = "^3.12"
pyjwt = {extras = ["crypto"], version = "^2.10.1"}
<<<<<<< HEAD
port_ocean = {version = "^0.24.18", extras = ["cli"]}
wcmatch = "^10.1"
types-pyyaml = "^6.0.12.20250516"
=======
port_ocean = {version = "^0.24.20", extras = ["cli"]}
>>>>>>> 82b17a36

[tool.poetry.group.dev.dependencies]
# Uncomment this if you want to debug the ocean core together with your integration
# port_ocean = { path = '../../', develop = true, extras = ['all'] }
black = "^24.4.2"
mypy = "^1.3.0"
pylint = ">=2.17.4,<4.0.0"
pytest = ">=8.2,<9.0"
pytest-asyncio = ">=0.24.0"
pytest-httpx = ">=0.30.0"
pytest-xdist = "^3.6.1"
ruff = "^0.6.3"
towncrier = "^23.6.0"

[tool.towncrier]
directory = "changelog"
filename = "CHANGELOG.md"
title_format = "## {version} ({project_date})"
underlines = [""]

  [[tool.towncrier.type]]
  directory = "breaking"
  name = "Breaking Changes"
  showcontent = true

  [[tool.towncrier.type]]
  directory = "deprecation"
  name = "Deprecations"
  showcontent = true

  [[tool.towncrier.type]]
  directory = "feature"
  name = "Features"
  showcontent = true

  [[tool.towncrier.type]]
  directory = "improvement"
  name = "Improvements"
  showcontent = true

  [[tool.towncrier.type]]
  directory = "bugfix"
  name = "Bug Fixes"
  showcontent = true

  [[tool.towncrier.type]]
  directory = "doc"
  name = "Improved Documentation"
  showcontent = true

[build-system]
requires = ["poetry-core>=1.0.0"]
build-backend = "poetry.core.masonry.api"

[tool.mypy]
exclude = [
    'venv',
    '.venv',
]
plugins = [
    "pydantic.mypy"
]

follow_imports = "silent"
warn_redundant_casts = true
warn_unused_ignores = true
disallow_any_generics = true
check_untyped_defs = true
no_implicit_reexport = true

# for strict mypy: (this is the tricky one :-))
disallow_untyped_defs = true


[tool.ruff]
# Never enforce `E501` (line length violations).
ignore = ["E501"]
target-version = "py311"


[tool.pydantic-mypy]
init_forbid_extra = true
init_typed = true
warn_required_dynamic_aliases = true
warn_untyped_fields = true

[tool.black]
line-length = 88
target-version = ['py311']
include = '\.pyi?$'
exclude = '''
/(
  \scripts
  \.toml
  |\.sh
  |\.git
  |\.ini
  |Dockerfile
  |\.venv
)/
'''

[tool.pytest.ini_options]
asyncio_mode = "auto"
asyncio_default_fixture_loop_scope = "function"
addopts = "-vv -n auto ./tests"<|MERGE_RESOLUTION|>--- conflicted
+++ resolved
@@ -1,23 +1,15 @@
 [tool.poetry]
 name = "github-ocean"
-<<<<<<< HEAD
 version = "0.3.1"
-=======
-version = "0.3.0"
->>>>>>> 82b17a36
 description = "This integration ingest data from github"
 authors = ["Chukwuemeka Nwaoma <joelchukks@gmail.com>", "Melody Anyaegbulam <melodyogonna@gmail.com>", "Michael Armah <mikeyarmah@gmail.com>"]
 
 [tool.poetry.dependencies]
 python = "^3.12"
 pyjwt = {extras = ["crypto"], version = "^2.10.1"}
-<<<<<<< HEAD
-port_ocean = {version = "^0.24.18", extras = ["cli"]}
+port_ocean = {version = "^0.24.20", extras = ["cli"]}
 wcmatch = "^10.1"
 types-pyyaml = "^6.0.12.20250516"
-=======
-port_ocean = {version = "^0.24.20", extras = ["cli"]}
->>>>>>> 82b17a36
 
 [tool.poetry.group.dev.dependencies]
 # Uncomment this if you want to debug the ocean core together with your integration
