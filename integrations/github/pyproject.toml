--- conflicted
+++ resolved
@@ -1,10 +1,6 @@
 [tool.poetry]
 name = "github-ocean"
-<<<<<<< HEAD
-version = "4.3.2-beta"
-=======
-version = "4.4.1-beta"
->>>>>>> b18e766c
+version = "4.4.2-beta"
 description = "This integration ingest data from github"
 authors = ["Chukwuemeka Nwaoma <joelchukks@gmail.com>", "Melody Anyaegbulam <melodyogonna@gmail.com>", "Michael Armah <mikeyarmah@gmail.com>"]
 
