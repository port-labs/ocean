--- conflicted
+++ resolved
@@ -1,22 +1,14 @@
 [tool.poetry]
 name = "github-ocean"
-<<<<<<< HEAD
 version = "0.4.0-dev"
-=======
-version = "0.3.1-dev"
->>>>>>> ebf68f1c
 description = "This integration ingest data from github"
 authors = ["Chukwuemeka Nwaoma <joelchukks@gmail.com>", "Melody Anyaegbulam <melodyogonna@gmail.com>", "Michael Armah <mikeyarmah@gmail.com>"]
 
 [tool.poetry.dependencies]
 python = "^3.12"
 pyjwt = {extras = ["crypto"], version = "^2.10.1"}
-<<<<<<< HEAD
-port_ocean = {version = "^0.24.20", extras = ["cli"]}
+port_ocean = {version = "^0.24.21", extras = ["cli"]}
 wcmatch = "^10.1"
-=======
-port_ocean = {version = "^0.24.21", extras = ["cli"]}
->>>>>>> ebf68f1c
 
 [tool.poetry.group.dev.dependencies]
 # Uncomment this if you want to debug the ocean core together with your integration
