[tool.poetry]
name = "github-ocean"
<<<<<<< HEAD
version = "1.1.0-beta"
=======
version = "1.0.8-beta"
>>>>>>> 8b2c9373
description = "This integration ingest data from github"
authors = ["Chukwuemeka Nwaoma <joelchukks@gmail.com>", "Melody Anyaegbulam <melodyogonna@gmail.com>", "Michael Armah <mikeyarmah@gmail.com>"]

[tool.poetry.dependencies]
python = "^3.12"
pyjwt = {extras = ["crypto"], version = "^2.10.1"}
port_ocean = {version = "^0.26.1", extras = ["cli"]}
wcmatch = "^10.1"
types-pyyaml = "^6.0.12.20250516"

[tool.poetry.group.dev.dependencies]
# Uncomment this if you want to debug the ocean core together with your integration
# port_ocean = { path = '../../', develop = true, extras = ['all'] }
black = "^24.4.2"
mypy = "^1.3.0"
pylint = ">=2.17.4,<4.0.0"
pytest = ">=8.2,<9.0"
pytest-asyncio = ">=0.24.0"
pytest-httpx = ">=0.30.0"
pytest-xdist = "^3.6.1"
ruff = "^0.6.3"
towncrier = "^23.6.0"

[tool.towncrier]
directory = "changelog"
filename = "CHANGELOG.md"
title_format = "## {version} ({project_date})"
underlines = [""]

  [[tool.towncrier.type]]
  directory = "breaking"
  name = "Breaking Changes"
  showcontent = true

  [[tool.towncrier.type]]
  directory = "deprecation"
  name = "Deprecations"
  showcontent = true

  [[tool.towncrier.type]]
  directory = "feature"
  name = "Features"
  showcontent = true

  [[tool.towncrier.type]]
  directory = "improvement"
  name = "Improvements"
  showcontent = true

  [[tool.towncrier.type]]
  directory = "bugfix"
  name = "Bug Fixes"
  showcontent = true

  [[tool.towncrier.type]]
  directory = "doc"
  name = "Improved Documentation"
  showcontent = true

[build-system]
requires = ["poetry-core>=1.0.0"]
build-backend = "poetry.core.masonry.api"

[tool.mypy]
exclude = [
    'venv',
    '.venv',
]
plugins = [
    "pydantic.mypy"
]

follow_imports = "silent"
warn_redundant_casts = true
warn_unused_ignores = true
disallow_any_generics = true
check_untyped_defs = true
no_implicit_reexport = true

# for strict mypy: (this is the tricky one :-))
disallow_untyped_defs = true


[tool.ruff]
# Never enforce `E501` (line length violations).
ignore = ["E501"]
target-version = "py311"


[tool.pydantic-mypy]
init_forbid_extra = true
init_typed = true
warn_required_dynamic_aliases = true
warn_untyped_fields = true

[tool.black]
line-length = 88
target-version = ['py311']
include = '\.pyi?$'
exclude = '''
/(
  \scripts
  \.toml
  |\.sh
  |\.git
  |\.ini
  |Dockerfile
  |\.venv
)/
'''

[tool.pytest.ini_options]
asyncio_mode = "auto"
asyncio_default_fixture_loop_scope = "function"
addopts = "-vv -n auto ./tests"<|MERGE_RESOLUTION|>--- conflicted
+++ resolved
@@ -1,10 +1,6 @@
 [tool.poetry]
 name = "github-ocean"
-<<<<<<< HEAD
 version = "1.1.0-beta"
-=======
-version = "1.0.8-beta"
->>>>>>> 8b2c9373
 description = "This integration ingest data from github"
 authors = ["Chukwuemeka Nwaoma <joelchukks@gmail.com>", "Melody Anyaegbulam <melodyogonna@gmail.com>", "Michael Armah <mikeyarmah@gmail.com>"]
 
