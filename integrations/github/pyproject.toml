[tool.poetry]
name = "github-ocean"
<<<<<<< HEAD
version = "1.4.0-beta"
=======
version = "1.5.0-beta"
>>>>>>> 65c465aa
description = "This integration ingest data from github"
authors = ["Chukwuemeka Nwaoma <joelchukks@gmail.com>", "Melody Anyaegbulam <melodyogonna@gmail.com>", "Michael Armah <mikeyarmah@gmail.com>"]

[tool.poetry.dependencies]
python = "^3.12"
pyjwt = {extras = ["crypto"], version = "^2.10.1"}
port_ocean = {version = "^0.28.2", extras = ["cli"]}
wcmatch = "^10.1"
types-pyyaml = "^6.0.12.20250516"

[tool.poetry.group.dev.dependencies]
# Uncomment this if you want to debug the ocean core together with your integration
# port_ocean = { path = '../../', develop = true, extras = ['all'] }
black = "^24.4.2"
mypy = "^1.3.0"
pylint = ">=2.17.4,<4.0.0"
pytest = ">=8.2,<9.0"
pytest-asyncio = ">=0.24.0"
pytest-httpx = ">=0.30.0"
pytest-xdist = "^3.6.1"
ruff = "^0.6.3"
towncrier = "^23.6.0"

[tool.towncrier]
directory = "changelog"
filename = "CHANGELOG.md"
title_format = "## {version} ({project_date})"
underlines = [""]

  [[tool.towncrier.type]]
  directory = "breaking"
  name = "Breaking Changes"
  showcontent = true

  [[tool.towncrier.type]]
  directory = "deprecation"
  name = "Deprecations"
  showcontent = true

  [[tool.towncrier.type]]
  directory = "feature"
  name = "Features"
  showcontent = true

  [[tool.towncrier.type]]
  directory = "improvement"
  name = "Improvements"
  showcontent = true

  [[tool.towncrier.type]]
  directory = "bugfix"
  name = "Bug Fixes"
  showcontent = true

  [[tool.towncrier.type]]
  directory = "doc"
  name = "Improved Documentation"
  showcontent = true

[build-system]
requires = ["poetry-core>=1.0.0"]
build-backend = "poetry.core.masonry.api"

[tool.mypy]
exclude = [
    'venv',
    '.venv',
]
plugins = [
    "pydantic.mypy"
]

follow_imports = "silent"
warn_redundant_casts = true
warn_unused_ignores = true
disallow_any_generics = true
check_untyped_defs = true
no_implicit_reexport = true

# for strict mypy: (this is the tricky one :-))
disallow_untyped_defs = true


[tool.ruff]
# Never enforce `E501` (line length violations).
ignore = ["E501"]
target-version = "py311"


[tool.pydantic-mypy]
init_forbid_extra = true
init_typed = true
warn_required_dynamic_aliases = true
warn_untyped_fields = true

[tool.black]
line-length = 88
target-version = ['py311']
include = '\.pyi?$'
exclude = '''
/(
  \scripts
  \.toml
  |\.sh
  |\.git
  |\.ini
  |Dockerfile
  |\.venv
)/
'''

[tool.pytest.ini_options]
asyncio_mode = "auto"
asyncio_default_fixture_loop_scope = "function"
addopts = "-vv -n auto ./tests"<|MERGE_RESOLUTION|>--- conflicted
+++ resolved
@@ -1,10 +1,6 @@
 [tool.poetry]
 name = "github-ocean"
-<<<<<<< HEAD
-version = "1.4.0-beta"
-=======
-version = "1.5.0-beta"
->>>>>>> 65c465aa
+version = "1.5.1-beta"
 description = "This integration ingest data from github"
 authors = ["Chukwuemeka Nwaoma <joelchukks@gmail.com>", "Melody Anyaegbulam <melodyogonna@gmail.com>", "Michael Armah <mikeyarmah@gmail.com>"]
 
