--- conflicted
+++ resolved
@@ -7,18 +7,19 @@
 
 <!-- towncrier release notes start -->
 
-<<<<<<< HEAD
-## 1.0.6-beta (2025-07-14)
-=======
+## 1.1.2-beta (2025-07-25)
+
+
+### Improvements
+
+- Added improvement for selecting collaborators and team relationships on repository kind
+
+
 ## 1.1.1-beta (2025-07-24)
->>>>>>> d7b3fb96
-
-
-### Improvements
-
-<<<<<<< HEAD
-- Added improvement for selecting collaborators, team and custom properties relationships on repository kind
-=======
+
+
+### Improvements
+
 - Properly handle empty repo errors when ingesting files
 - Properly handle empty repo errors when ingesting folders
 
@@ -54,7 +55,6 @@
 ### Improvements
 
 - Bumped ocean version to ^0.25.5
->>>>>>> d7b3fb96
 
 
 ## 1.0.6-beta (2025-07-09)
