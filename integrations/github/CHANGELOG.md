--- conflicted
+++ resolved
@@ -7,9 +7,8 @@
 
 <!-- towncrier release notes start -->
 
-## 0.1.2-dev (2025-05-30)
+## 0.1.3-dev (2025-05-30)
 
-<<<<<<< HEAD
 
 ### Improvements
 
@@ -17,8 +16,9 @@
 - Implemented pull request webhook processor for real-time updates
 
 
-## 0.1.1-dev (2025-05-29)
-=======
+## 0.1.2-dev (2025-05-30)
+
+
 ### Bug Fixes
 
 - Fix timezone inconsistency issue while checking for expired Github App token (PORT-14913)
@@ -26,7 +26,6 @@
 ### Improvements
 
 - Removed `Optional` from `AbstractGithubExporter` options to enforce stricter type adherence for concrete exporters.
->>>>>>> f46de79b
 
 
 ## 0.1.1-dev (2025-05-29)
