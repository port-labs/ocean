# Changelog - Ocean - github

All notable changes to this project will be documented in this file.

The format is based on [Keep a Changelog](https://keepachangelog.com/en/1.0.0/),
and this project adheres to [Semantic Versioning](https://semver.org/spec/v2.0.0.html).

<!-- towncrier release notes start -->

<<<<<<< HEAD
## 0.1.4-dev (2025-06-02)


- Added support for Pull Request resources with state-based filtering (open, closed, all)
- Implemented pull request webhook processor for real-time updates
=======
## 0.1.5-dev (2025-06-03)


### Improvements

- Bumped ocean version to ^0.24.1


## 0.1.4-dev (2025-06-03)


### Improvements

- Bumped ocean version to ^0.24.0
>>>>>>> 52539750


## 0.1.3-dev (2025-06-01)


### Improvements

- Bumped ocean version to ^0.23.5


## 0.1.2-dev (2025-05-30)


### Bug Fixes

- Fix timezone inconsistency issue while checking for expired Github App token (PORT-14913)

### Improvements

- Removed `Optional` from `AbstractGithubExporter` options to enforce stricter type adherence for concrete exporters.


## 0.1.1-dev (2025-05-29)

### Improvements

- Bumped ocean version to ^0.23.4


## 0.1.0-dev (2025-05-28)

### Features

- Created GitHub Ocean integration with support for Repository
- Added support for repository webhook event processor
- Add Tests for client and base webhook processor
- Added support for authenticating as a GitHub App<|MERGE_RESOLUTION|>--- conflicted
+++ resolved
@@ -7,13 +7,13 @@
 
 <!-- towncrier release notes start -->
 
-<<<<<<< HEAD
-## 0.1.4-dev (2025-06-02)
+## 0.1.6-dev (2025-06-03)
 
 
 - Added support for Pull Request resources with state-based filtering (open, closed, all)
 - Implemented pull request webhook processor for real-time updates
-=======
+
+
 ## 0.1.5-dev (2025-06-03)
 
 
@@ -28,7 +28,6 @@
 ### Improvements
 
 - Bumped ocean version to ^0.24.0
->>>>>>> 52539750
 
 
 ## 0.1.3-dev (2025-06-01)
