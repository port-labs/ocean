# Changelog - Ocean - github

All notable changes to this project will be documented in this file.

The format is based on [Keep a Changelog](https://keepachangelog.com/en/1.0.0/),
and this project adheres to [Semantic Versioning](https://semver.org/spec/v2.0.0.html).

<!-- towncrier release notes start -->

<<<<<<< HEAD
## 1.1.0-beta (2025-07-10)
=======
## 1.0.6-beta (2025-07-09)
>>>>>>> 8e42f1fe


### Improvements

<<<<<<< HEAD
- Added improvement for selecting collaborators, team and custom properties relationships on repository kind
=======
- Gracefully handle permission error when fetching external identities fail
- Properly handle ignoring default errors in graphql client
>>>>>>> 8e42f1fe


## 1.0.5-beta (2025-07-09)


### Bugfix

- Fix default resources not getting created due to blueprint config error


## 1.0.4-beta (2025-07-08)


### Improvements

- Fix deleted raw results in file webhook processor and improved logging in repository visibility type


## 1.0.3-beta (2025-07-08)


### Bug Fixes

- Fix Bug on GraphQL Errors throwing a stack of errors instead of specific error messages


## 1.0.2-beta (2025-07-08)


### Improvements

- Temporally trim default resources to just repository and pull request


## 1.0.1-beta (2025-07-07)


### Improvements

- Bumped ocean version to ^0.25.0


## 1.0.0-beta (2025-07-04)


### Release

- Bumped integration from dev to beta release


## 0.5.2-dev (2025-07-03)


### Bug Fixes

- Fixed error handling for repositories with Advanced Security or Dependabot disabled
- Previously, 403 errors for disabled features would crash the integration
- Now gracefully ignores these errors and returns empty results
- Affects both code scanning alerts, Dependabot alerts exporters and webhook upsertion


## 0.5.1-dev (2025-07-02)


### Improvements

- Bumped ocean version to ^0.24.22


## 0.5.0-dev (2025-07-01)


### Features

- Added file exporter functionality with support for file content fetching and processing
- Implemented file webhook processor for real-time file change detection and processing
- Added file entity processor for dynamic file content retrieval in entity mappings
- Added support for file pattern matching with glob patterns and size-based routing (GraphQL vs REST)


## 0.4.0-dev (2025-06-26)


### Features

- Added support for Github folder kind


## 0.3.1-dev (2025-06-30)


### Improvements

- Bumped ocean version to ^0.24.21


## 0.3.0-dev (2025-06-26)


### Improvements

- Added dev suffix to version number


## 0.3.0-dev (2025-06-25)


### Features

- Added support for User kinds
- Added support for Team kinds


## 0.2.11 (2025-06-26)


### Improvements

- Bumped ocean version to ^0.24.20


## 0.2.10 (2025-06-25)


### Improvements

- Bumped ocean version to ^0.24.19


## 0.2.9 (2025-06-24)


### Improvements

- Bumped ocean version to ^0.24.18


## 0.2.8 (2025-06-23)


### Improvements

- Bumped ocean version to ^0.24.17


## 0.2.7 (2025-06-22)


### Improvements

- Bumped ocean version to ^0.24.16


## 0.2.6 (2025-06-22)


### Improvements

- Upgraded integration requests dependency (#1)


## 0.2.5-dev (2025-06-22)


### Improvements

- Bumped ocean version to ^0.24.15


## 0.2.4-dev (2025-06-22)


### Improvements

- Bumped ocean version to ^0.24.12


## 0.2.3-dev (2025-06-22)


### Improvements

- Bumped ocean version to ^0.24.12


## 0.2.2-dev (2025-06-16)


### Improvements

- Bumped ocean version to ^0.24.11


## 0.2.1-dev (2025-06-15)


### Improvements

- Bumped ocean version to ^0.24.10


## 0.2.0-dev (2025-06-13)


### Features

- Added support for Github workflows
- Added support support for Github workflow runs
- Implemented webhook processors for Workflow runs and workflows for real-time updates


## 0.1.17-dev (2025-06-13)


### Features

- Added support for Dependabot alerts and Code Scanning alerts with state-based filtering
- Implemented Dependabot alert and Code Scanning alert webhook processor for real-time updates


## 0.1.16-dev (2025-06-13)


### Features

- Added support for Environment resources to track repository environments
- Added support for Deployment resources with environment tracking
- Implemented deployment and environment webhook processors for real-time updates


## 0.1.15-dev (2025-06-12)


### Features

- Added support for Tag resources to track repository tags
- Added support for Release resources with state-based filtering (created, edited, deleted)
- Added support for Branch resources to track repository branches
- Implemented tag, release, and branch webhook processors for real-time updates


## 0.1.14-dev (2025-06-11)


### Improvements

- Added support for Issue resources with state-based filtering (open, closed, all)
- Implemented issue webhook processor for real-time updates


## 0.1.13-dev (2025-06-11)


- Added support for Pull Request resources with state-based filtering (open, closed, all)
- Implemented pull request webhook processor for real-time updates


## 0.1.12-dev (2025-06-11)


### Improvements

- Bumped ocean version to ^0.24.8


## 0.1.11-dev (2025-06-11)


### Improvements

- Bumped ocean version to ^0.24.7


## 0.1.10-dev (2025-06-09)


### Improvements

- Bumped ocean version to ^0.24.6


## 0.1.9-dev (2025-06-09)


### Improvements

- Bumped ocean version to ^0.24.5


## 0.1.8-dev (2025-06-09)


### Improvements

- Bumped ocean version to ^0.24.4


## 0.1.7-dev (2025-06-08)


### Improvements

- Bumped ocean version to ^0.24.3


## 0.1.6-dev (2025-06-04)

### Improvements

- Bumped ocean version to ^0.24.2


## 0.1.5-dev (2025-06-03)


### Improvements

- Bumped ocean version to ^0.24.1


## 0.1.4-dev (2025-06-03)


### Improvements

- Bumped ocean version to ^0.24.0


## 0.1.3-dev (2025-06-01)

### Improvements

- Bumped ocean version to ^0.23.5


## 0.1.2-dev (2025-05-30)


### Bug Fixes

- Fix timezone inconsistency issue while checking for expired Github App token (PORT-14913)

### Improvements

- Removed `Optional` from `AbstractGithubExporter` options to enforce stricter type adherence for concrete exporters.


## 0.1.1-dev (2025-05-29)

### Improvements

- Bumped ocean version to ^0.23.4


## 0.1.0-dev (2025-05-28)

### Features

- Created GitHub Ocean integration with support for Repository
- Added support for repository webhook event processor
- Add Tests for client and base webhook processor
- Added support for authenticating as a GitHub App<|MERGE_RESOLUTION|>--- conflicted
+++ resolved
@@ -7,21 +7,21 @@
 
 <!-- towncrier release notes start -->
 
-<<<<<<< HEAD
-## 1.1.0-beta (2025-07-10)
-=======
+## 1.0.6-beta (2025-07-14)
+
+
+### Improvements
+
+- Added improvement for selecting collaborators, team and custom properties relationships on repository kind
+
+
 ## 1.0.6-beta (2025-07-09)
->>>>>>> 8e42f1fe
-
-
-### Improvements
-
-<<<<<<< HEAD
-- Added improvement for selecting collaborators, team and custom properties relationships on repository kind
-=======
+
+
+### Improvements
+
 - Gracefully handle permission error when fetching external identities fail
 - Properly handle ignoring default errors in graphql client
->>>>>>> 8e42f1fe
 
 
 ## 1.0.5-beta (2025-07-09)
