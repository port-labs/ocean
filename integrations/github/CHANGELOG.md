# Changelog - Ocean - github

All notable changes to this project will be documented in this file.

The format is based on [Keep a Changelog](https://keepachangelog.com/en/1.0.0/),
and this project adheres to [Semantic Versioning](https://semver.org/spec/v2.0.0.html).

<!-- towncrier release notes start -->

## 1.1.1-beta (2025-07-24)


### Improvements

<<<<<<< HEAD
- Added File validation for pull requests with GitHub check run integration
- Enhanced pull request webhook processor to trigger validation on open/sync events
=======
- Properly handle empty repo errors when ingesting files
- Properly handle empty repo errors when ingesting folders
>>>>>>> d7b3fb96


## 1.1.0-beta (2025-07-23)


### Features

- Added support for Collaborator resources to track repository collaborators
- Implemented Collaborator webhook processor for real-time updates


## 1.0.9-beta (2025-07-22)


### Improvements

- Made the `repos` field optional in the file selector configuration. When omitted, the file selector will apply to all repositories.


## 1.0.8-beta (2025-07-20)


### Improvements

- Bumped ocean version to ^0.26.1


## 1.0.7-beta (2025-07-16)


### Improvements

- Bumped ocean version to ^0.25.5


## 1.0.6-beta (2025-07-09)


### Improvements

- Gracefully handle permission error when fetching external identities fail
- Properly handle ignoring default errors in graphql client


## 1.0.5-beta (2025-07-09)


### Bugfix

- Fix default resources not getting created due to blueprint config error


## 1.0.4-beta (2025-07-08)


### Improvements

- Fix deleted raw results in file webhook processor and improved logging in repository visibility type


## 1.0.3-beta (2025-07-08)


### Bug Fixes

- Fix Bug on GraphQL Errors throwing a stack of errors instead of specific error messages


## 1.0.2-beta (2025-07-08)


### Improvements

- Temporally trim default resources to just repository and pull request


## 1.0.1-beta (2025-07-07)


### Improvements

- Bumped ocean version to ^0.25.0


## 1.0.0-beta (2025-07-04)


### Release

- Bumped integration from dev to beta release


## 0.5.2-dev (2025-07-03)


### Bug Fixes

- Fixed error handling for repositories with Advanced Security or Dependabot disabled
- Previously, 403 errors for disabled features would crash the integration
- Now gracefully ignores these errors and returns empty results
- Affects both code scanning alerts, Dependabot alerts exporters and webhook upsertion


## 0.5.1-dev (2025-07-02)


### Improvements

- Bumped ocean version to ^0.24.22


## 0.5.0-dev (2025-07-01)


### Features

- Added file exporter functionality with support for file content fetching and processing
- Implemented file webhook processor for real-time file change detection and processing
- Added file entity processor for dynamic file content retrieval in entity mappings
- Added support for file pattern matching with glob patterns and size-based routing (GraphQL vs REST)


## 0.4.0-dev (2025-06-26)


### Features

- Added support for Github folder kind


## 0.3.1-dev (2025-06-30)


### Improvements

- Bumped ocean version to ^0.24.21


## 0.3.0-dev (2025-06-26)


### Improvements

- Added dev suffix to version number


## 0.3.0-dev (2025-06-25)


### Features

- Added support for User kinds
- Added support for Team kinds


## 0.2.11 (2025-06-26)


### Improvements

- Bumped ocean version to ^0.24.20


## 0.2.10 (2025-06-25)


### Improvements

- Bumped ocean version to ^0.24.19


## 0.2.9 (2025-06-24)


### Improvements

- Bumped ocean version to ^0.24.18


## 0.2.8 (2025-06-23)


### Improvements

- Bumped ocean version to ^0.24.17


## 0.2.7 (2025-06-22)


### Improvements

- Bumped ocean version to ^0.24.16


## 0.2.6 (2025-06-22)


### Improvements

- Upgraded integration requests dependency (#1)


## 0.2.5-dev (2025-06-22)


### Improvements

- Bumped ocean version to ^0.24.15


## 0.2.4-dev (2025-06-22)


### Improvements

- Bumped ocean version to ^0.24.12


## 0.2.3-dev (2025-06-22)


### Improvements

- Bumped ocean version to ^0.24.12


## 0.2.2-dev (2025-06-16)


### Improvements

- Bumped ocean version to ^0.24.11


## 0.2.1-dev (2025-06-15)


### Improvements

- Bumped ocean version to ^0.24.10


## 0.2.0-dev (2025-06-13)


### Features

- Added support for Github workflows
- Added support support for Github workflow runs
- Implemented webhook processors for Workflow runs and workflows for real-time updates


## 0.1.17-dev (2025-06-13)


### Features

- Added support for Dependabot alerts and Code Scanning alerts with state-based filtering
- Implemented Dependabot alert and Code Scanning alert webhook processor for real-time updates


## 0.1.16-dev (2025-06-13)


### Features

- Added support for Environment resources to track repository environments
- Added support for Deployment resources with environment tracking
- Implemented deployment and environment webhook processors for real-time updates


## 0.1.15-dev (2025-06-12)


### Features

- Added support for Tag resources to track repository tags
- Added support for Release resources with state-based filtering (created, edited, deleted)
- Added support for Branch resources to track repository branches
- Implemented tag, release, and branch webhook processors for real-time updates


## 0.1.14-dev (2025-06-11)


### Improvements

- Added support for Issue resources with state-based filtering (open, closed, all)
- Implemented issue webhook processor for real-time updates


## 0.1.13-dev (2025-06-11)


- Added support for Pull Request resources with state-based filtering (open, closed, all)
- Implemented pull request webhook processor for real-time updates


## 0.1.12-dev (2025-06-11)


### Improvements

- Bumped ocean version to ^0.24.8


## 0.1.11-dev (2025-06-11)


### Improvements

- Bumped ocean version to ^0.24.7


## 0.1.10-dev (2025-06-09)


### Improvements

- Bumped ocean version to ^0.24.6


## 0.1.9-dev (2025-06-09)


### Improvements

- Bumped ocean version to ^0.24.5


## 0.1.8-dev (2025-06-09)


### Improvements

- Bumped ocean version to ^0.24.4


## 0.1.7-dev (2025-06-08)


### Improvements

- Bumped ocean version to ^0.24.3


## 0.1.6-dev (2025-06-04)

### Improvements

- Bumped ocean version to ^0.24.2


## 0.1.5-dev (2025-06-03)


### Improvements

- Bumped ocean version to ^0.24.1


## 0.1.4-dev (2025-06-03)


### Improvements

- Bumped ocean version to ^0.24.0


## 0.1.3-dev (2025-06-01)

### Improvements

- Bumped ocean version to ^0.23.5


## 0.1.2-dev (2025-05-30)


### Bug Fixes

- Fix timezone inconsistency issue while checking for expired Github App token (PORT-14913)

### Improvements

- Removed `Optional` from `AbstractGithubExporter` options to enforce stricter type adherence for concrete exporters.


## 0.1.1-dev (2025-05-29)

### Improvements

- Bumped ocean version to ^0.23.4


## 0.1.0-dev (2025-05-28)

### Features

- Created GitHub Ocean integration with support for Repository
- Added support for repository webhook event processor
- Add Tests for client and base webhook processor
- Added support for authenticating as a GitHub App<|MERGE_RESOLUTION|>--- conflicted
+++ resolved
@@ -7,18 +7,20 @@
 
 <!-- towncrier release notes start -->
 
-## 1.1.1-beta (2025-07-24)
-
-
-### Improvements
-
-<<<<<<< HEAD
+## 1.1.2-beta (2025-07-24)
+
+
 - Added File validation for pull requests with GitHub check run integration
 - Enhanced pull request webhook processor to trigger validation on open/sync events
-=======
+
+
+## 1.1.1-beta (2025-07-24)
+
+
+### Improvements
+
 - Properly handle empty repo errors when ingesting files
 - Properly handle empty repo errors when ingesting folders
->>>>>>> d7b3fb96
 
 
 ## 1.1.0-beta (2025-07-23)
