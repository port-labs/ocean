--- conflicted
+++ resolved
@@ -7,21 +7,21 @@
 
 <!-- towncrier release notes start -->
 
-<<<<<<< HEAD
 
 ## 4.4.0-beta (2025-12-08)
-=======
+
+
+### Improvements
+
+- Add webhook support to repo search
+
+
 ## 4.3.1-beta (2025-12-08)
->>>>>>> 8b5e10e0
-
-
-### Improvements
-
-<<<<<<< HEAD
-- Add webhook support to repo search
-=======
+
+
+### Improvements
+
 - Bumped ocean version to ^0.31.3
->>>>>>> 8b5e10e0
 
 
 ## 4.3.0-beta (2025-11-28)
