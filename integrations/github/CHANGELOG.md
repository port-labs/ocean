--- conflicted
+++ resolved
@@ -12,11 +12,8 @@
 
 ### Improvements
 
-<<<<<<< HEAD
 - Improved folder kind ingestion performance by using the GitHub Search API to efficiently retrieve repository information.
-=======
 - Bumped ocean version to ^0.26.3
->>>>>>> ca32db2f
 
 
 ## 1.2.1-beta (2025-08-03)
