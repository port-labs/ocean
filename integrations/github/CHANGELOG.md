# Changelog - Ocean - github

All notable changes to this project will be documented in this file.

The format is based on [Keep a Changelog](https://keepachangelog.com/en/1.0.0/),
and this project adheres to [Semantic Versioning](https://semver.org/spec/v2.0.0.html).

<!-- towncrier release notes start -->

<<<<<<< HEAD
## 1.1.0-beta (2025-07-10)


### Features

- Added support for Collaborator resources to track repository collaborators
- Implemented Collaborator webhook processor for real-time updates
=======
## 1.0.6-beta (2025-07-09)


### Improvements

- Gracefully handle permission error when fetching external identities fail
- Properly handle ignoring default errors in graphql client
>>>>>>> 8e42f1fe


## 1.0.5-beta (2025-07-09)


### Bugfix

- Fix default resources not getting created due to blueprint config error


## 1.0.4-beta (2025-07-08)


### Improvements

- Fix deleted raw results in file webhook processor and improved logging in repository visibility type


## 1.0.3-beta (2025-07-08)


### Bug Fixes

- Fix Bug on GraphQL Errors throwing a stack of errors instead of specific error messages


## 1.0.2-beta (2025-07-08)


### Improvements

- Temporally trim default resources to just repository and pull request


## 1.0.1-beta (2025-07-07)


### Improvements

- Bumped ocean version to ^0.25.0


## 1.0.0-beta (2025-07-04)


### Release

- Bumped integration from dev to beta release


## 0.5.2-dev (2025-07-03)


### Bug Fixes

- Fixed error handling for repositories with Advanced Security or Dependabot disabled
- Previously, 403 errors for disabled features would crash the integration
- Now gracefully ignores these errors and returns empty results
- Affects both code scanning alerts, Dependabot alerts exporters and webhook upsertion


## 0.5.1-dev (2025-07-02)


### Improvements

- Bumped ocean version to ^0.24.22


## 0.5.0-dev (2025-07-01)


### Features

- Added file exporter functionality with support for file content fetching and processing
- Implemented file webhook processor for real-time file change detection and processing
- Added file entity processor for dynamic file content retrieval in entity mappings
- Added support for file pattern matching with glob patterns and size-based routing (GraphQL vs REST)


## 0.4.0-dev (2025-06-26)


### Features

- Added support for Github folder kind


## 0.3.1-dev (2025-06-30)


### Improvements

- Bumped ocean version to ^0.24.21


## 0.3.0-dev (2025-06-26)


### Improvements

- Added dev suffix to version number


## 0.3.0-dev (2025-06-25)


### Features

- Added support for User kinds
- Added support for Team kinds


## 0.2.11 (2025-06-26)


### Improvements

- Bumped ocean version to ^0.24.20


## 0.2.10 (2025-06-25)


### Improvements

- Bumped ocean version to ^0.24.19


## 0.2.9 (2025-06-24)


### Improvements

- Bumped ocean version to ^0.24.18


## 0.2.8 (2025-06-23)


### Improvements

- Bumped ocean version to ^0.24.17


## 0.2.7 (2025-06-22)


### Improvements

- Bumped ocean version to ^0.24.16


## 0.2.6 (2025-06-22)


### Improvements

- Upgraded integration requests dependency (#1)


## 0.2.5-dev (2025-06-22)


### Improvements

- Bumped ocean version to ^0.24.15


## 0.2.4-dev (2025-06-22)


### Improvements

- Bumped ocean version to ^0.24.12


## 0.2.3-dev (2025-06-22)


### Improvements

- Bumped ocean version to ^0.24.12


## 0.2.2-dev (2025-06-16)


### Improvements

- Bumped ocean version to ^0.24.11


## 0.2.1-dev (2025-06-15)


### Improvements

- Bumped ocean version to ^0.24.10


## 0.2.0-dev (2025-06-13)


### Features

- Added support for Github workflows
- Added support support for Github workflow runs
- Implemented webhook processors for Workflow runs and workflows for real-time updates


## 0.1.17-dev (2025-06-13)


### Features

- Added support for Dependabot alerts and Code Scanning alerts with state-based filtering
- Implemented Dependabot alert and Code Scanning alert webhook processor for real-time updates


## 0.1.16-dev (2025-06-13)


### Features

- Added support for Environment resources to track repository environments
- Added support for Deployment resources with environment tracking
- Implemented deployment and environment webhook processors for real-time updates


## 0.1.15-dev (2025-06-12)


### Features

- Added support for Tag resources to track repository tags
- Added support for Release resources with state-based filtering (created, edited, deleted)
- Added support for Branch resources to track repository branches
- Implemented tag, release, and branch webhook processors for real-time updates


## 0.1.14-dev (2025-06-11)


### Improvements

- Added support for Issue resources with state-based filtering (open, closed, all)
- Implemented issue webhook processor for real-time updates


## 0.1.13-dev (2025-06-11)


- Added support for Pull Request resources with state-based filtering (open, closed, all)
- Implemented pull request webhook processor for real-time updates


## 0.1.12-dev (2025-06-11)


### Improvements

- Bumped ocean version to ^0.24.8


## 0.1.11-dev (2025-06-11)


### Improvements

- Bumped ocean version to ^0.24.7


## 0.1.10-dev (2025-06-09)


### Improvements

- Bumped ocean version to ^0.24.6


## 0.1.9-dev (2025-06-09)


### Improvements

- Bumped ocean version to ^0.24.5


## 0.1.8-dev (2025-06-09)


### Improvements

- Bumped ocean version to ^0.24.4


## 0.1.7-dev (2025-06-08)


### Improvements

- Bumped ocean version to ^0.24.3


## 0.1.6-dev (2025-06-04)

### Improvements

- Bumped ocean version to ^0.24.2


## 0.1.5-dev (2025-06-03)


### Improvements

- Bumped ocean version to ^0.24.1


## 0.1.4-dev (2025-06-03)


### Improvements

- Bumped ocean version to ^0.24.0


## 0.1.3-dev (2025-06-01)

### Improvements

- Bumped ocean version to ^0.23.5


## 0.1.2-dev (2025-05-30)


### Bug Fixes

- Fix timezone inconsistency issue while checking for expired Github App token (PORT-14913)

### Improvements

- Removed `Optional` from `AbstractGithubExporter` options to enforce stricter type adherence for concrete exporters.


## 0.1.1-dev (2025-05-29)

### Improvements

- Bumped ocean version to ^0.23.4


## 0.1.0-dev (2025-05-28)

### Features

- Created GitHub Ocean integration with support for Repository
- Added support for repository webhook event processor
- Add Tests for client and base webhook processor
- Added support for authenticating as a GitHub App<|MERGE_RESOLUTION|>--- conflicted
+++ resolved
@@ -7,7 +7,6 @@
 
 <!-- towncrier release notes start -->
 
-<<<<<<< HEAD
 ## 1.1.0-beta (2025-07-10)
 
 
@@ -15,7 +14,8 @@
 
 - Added support for Collaborator resources to track repository collaborators
 - Implemented Collaborator webhook processor for real-time updates
-=======
+
+
 ## 1.0.6-beta (2025-07-09)
 
 
@@ -23,7 +23,6 @@
 
 - Gracefully handle permission error when fetching external identities fail
 - Properly handle ignoring default errors in graphql client
->>>>>>> 8e42f1fe
 
 
 ## 1.0.5-beta (2025-07-09)
