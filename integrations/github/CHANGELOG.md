--- conflicted
+++ resolved
@@ -7,22 +7,20 @@
 
 <!-- towncrier release notes start -->
 
-<<<<<<< HEAD
-## 1.4.0-beta (2025-08-26)
-=======
-## 1.3.6-beta (2025-08-27)
->>>>>>> bff8ffa7
-
-
-### Improvements
-
-<<<<<<< HEAD
+## 1.4.0-beta (2025-08-27)
+
+
 - Enhanced repository selector to support multiple relationship types simultaneously
 - Changed `included_property` to `included_relationships` to allow specifying both "collaborators" and "teams" in a single configuration
 - Improved repository enrichment logic to handle multiple relationships efficiently
-=======
+
+
+## 1.3.6-beta (2025-08-27)
+
+
+### Improvements
+
 - Bumped ocean version to ^0.28.1
->>>>>>> bff8ffa7
 
 
 ## 1.3.5-beta (2025-08-26)
