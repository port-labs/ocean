--- conflicted
+++ resolved
@@ -7,19 +7,21 @@
 
 <!-- towncrier release notes start -->
 
-## 3.3.1-beta (2025-11-10)
-
-
-<<<<<<< HEAD
+## 3.3.2-beta (2025-11-11)
+
+
 ### Bug Fixes
 
 - Fixed GraphQL base URL for GitHub Enterprise Server, ensuring compatibility with GHES.
 - Skipped and added warning log when a repository is not found during file export.
-=======
+
+
+## 3.3.1-beta (2025-11-10)
+
+
 ### Improvements
 
 - Bumped ocean version to ^0.29.5
->>>>>>> 52365de8
 
 
 ## 3.3.0-beta (2025-11-10)
