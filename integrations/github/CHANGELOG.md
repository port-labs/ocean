--- conflicted
+++ resolved
@@ -7,21 +7,19 @@
 
 <!-- towncrier release notes start -->
 
-<<<<<<< HEAD
-## 0.1.3-dev (2025-05-30)
-=======
+## 0.1.4-dev (2025-06-02)
+
+
+- Added support for Pull Request resources with state-based filtering (open, closed, all)
+- Implemented pull request webhook processor for real-time updates
+
+
 ## 0.1.3-dev (2025-06-01)
->>>>>>> 93f5c5fd
 
 
 ### Improvements
 
-<<<<<<< HEAD
-- Added support for Pull Request resources with state-based filtering (open, closed, all)
-- Implemented pull request webhook processor for real-time updates
-=======
 - Bumped ocean version to ^0.23.5
->>>>>>> 93f5c5fd
 
 
 ## 0.1.2-dev (2025-05-30)
