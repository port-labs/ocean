# Changelog - Ocean - github

All notable changes to this project will be documented in this file.

The format is based on [Keep a Changelog](https://keepachangelog.com/en/1.0.0/),
and this project adheres to [Semantic Versioning](https://semver.org/spec/v2.0.0.html).

<!-- towncrier release notes start -->

<<<<<<< HEAD
## 0.4.0-dev (2025-07-01)
=======
## 0.4.0-dev (2025-06-26)
>>>>>>> cfcbe843


### Features

<<<<<<< HEAD
- Added file exporter functionality with support for file content fetching and processing
- Implemented file webhook processor for real-time file change detection and processing
- Added file entity processor for dynamic file content retrieval in entity mappings
- Added support for file pattern matching with glob patterns and size-based routing (GraphQL vs REST)
=======
- Added support for Github folder kind
>>>>>>> cfcbe843


## 0.3.1-dev (2025-06-30)


### Improvements

- Bumped ocean version to ^0.24.21


## 0.3.0-dev (2025-06-26)


### Improvements

- Added dev suffix to version number


## 0.3.0-dev (2025-06-25)


### Features

- Added support for User kinds
- Added support for Team kinds


## 0.2.11 (2025-06-26)


### Improvements

- Bumped ocean version to ^0.24.20


## 0.2.10 (2025-06-25)


### Improvements

- Bumped ocean version to ^0.24.19


## 0.2.9 (2025-06-24)


### Improvements

- Bumped ocean version to ^0.24.18


## 0.2.8 (2025-06-23)


### Improvements

- Bumped ocean version to ^0.24.17


## 0.2.7 (2025-06-22)


### Improvements

- Bumped ocean version to ^0.24.16


## 0.2.6 (2025-06-22)


### Improvements

- Upgraded integration requests dependency (#1)


## 0.2.5-dev (2025-06-22)


### Improvements

- Bumped ocean version to ^0.24.15


## 0.2.4-dev (2025-06-22)


### Improvements

- Bumped ocean version to ^0.24.12


## 0.2.3-dev (2025-06-22)


### Improvements

- Bumped ocean version to ^0.24.12


## 0.2.2-dev (2025-06-16)


### Improvements

- Bumped ocean version to ^0.24.11


## 0.2.1-dev (2025-06-15)


### Improvements

- Bumped ocean version to ^0.24.10


## 0.2.0-dev (2025-06-13)


### Features

- Added support for Github workflows
- Added support support for Github workflow runs
- Implemented webhook processors for Workflow runs and workflows for real-time updates


## 0.1.17-dev (2025-06-13)


### Features

- Added support for Dependabot alerts and Code Scanning alerts with state-based filtering
- Implemented Dependabot alert and Code Scanning alert webhook processor for real-time updates


## 0.1.16-dev (2025-06-13)


### Features

- Added support for Environment resources to track repository environments
- Added support for Deployment resources with environment tracking
- Implemented deployment and environment webhook processors for real-time updates


## 0.1.15-dev (2025-06-12)


### Features

- Added support for Tag resources to track repository tags
- Added support for Release resources with state-based filtering (created, edited, deleted)
- Added support for Branch resources to track repository branches
- Implemented tag, release, and branch webhook processors for real-time updates


## 0.1.14-dev (2025-06-11)


### Improvements

- Added support for Issue resources with state-based filtering (open, closed, all)
- Implemented issue webhook processor for real-time updates


## 0.1.13-dev (2025-06-11)


- Added support for Pull Request resources with state-based filtering (open, closed, all)
- Implemented pull request webhook processor for real-time updates


## 0.1.12-dev (2025-06-11)


### Improvements

- Bumped ocean version to ^0.24.8


## 0.1.11-dev (2025-06-11)


### Improvements

- Bumped ocean version to ^0.24.7


## 0.1.10-dev (2025-06-09)


### Improvements

- Bumped ocean version to ^0.24.6


## 0.1.9-dev (2025-06-09)


### Improvements

- Bumped ocean version to ^0.24.5


## 0.1.8-dev (2025-06-09)


### Improvements

- Bumped ocean version to ^0.24.4


## 0.1.7-dev (2025-06-08)


### Improvements

- Bumped ocean version to ^0.24.3


## 0.1.6-dev (2025-06-04)

### Improvements

- Bumped ocean version to ^0.24.2


## 0.1.5-dev (2025-06-03)


### Improvements

- Bumped ocean version to ^0.24.1


## 0.1.4-dev (2025-06-03)


### Improvements

- Bumped ocean version to ^0.24.0


## 0.1.3-dev (2025-06-01)

### Improvements

- Bumped ocean version to ^0.23.5


## 0.1.2-dev (2025-05-30)


### Bug Fixes

- Fix timezone inconsistency issue while checking for expired Github App token (PORT-14913)

### Improvements

- Removed `Optional` from `AbstractGithubExporter` options to enforce stricter type adherence for concrete exporters.


## 0.1.1-dev (2025-05-29)

### Improvements

- Bumped ocean version to ^0.23.4


## 0.1.0-dev (2025-05-28)

### Features

- Created GitHub Ocean integration with support for Repository
- Added support for repository webhook event processor
- Add Tests for client and base webhook processor
- Added support for authenticating as a GitHub App<|MERGE_RESOLUTION|>--- conflicted
+++ resolved
@@ -7,23 +7,23 @@
 
 <!-- towncrier release notes start -->
 
-<<<<<<< HEAD
-## 0.4.0-dev (2025-07-01)
-=======
-## 0.4.0-dev (2025-06-26)
->>>>>>> cfcbe843
-
-
-### Features
-
-<<<<<<< HEAD
+## 0.5.0-dev (2025-07-01)
+
+
+### Features
+
 - Added file exporter functionality with support for file content fetching and processing
 - Implemented file webhook processor for real-time file change detection and processing
 - Added file entity processor for dynamic file content retrieval in entity mappings
 - Added support for file pattern matching with glob patterns and size-based routing (GraphQL vs REST)
-=======
+
+
+## 0.4.0-dev (2025-06-26)
+
+
+### Features
+
 - Added support for Github folder kind
->>>>>>> cfcbe843
 
 
 ## 0.3.1-dev (2025-06-30)
