--- conflicted
+++ resolved
@@ -7,20 +7,20 @@
 
 <!-- towncrier release notes start -->
 
-<<<<<<< HEAD
 ## 3.1.0-beta (2025-11-03)
-=======
+
+
+### Features
+
+- Added support for ingesting repositories using Github search API
+
+
 ## 3.0.5-beta (2025-11-03)
->>>>>>> 00e9be05
-
-
-### Features
-
-<<<<<<< HEAD
-- Added support for ingesting repositories using Github search API
-=======
+
+
+### Features
+
 - Added bot filtering option for GitHub user sync
->>>>>>> 00e9be05
 
 
 ## 3.0.4-beta (2025-11-02)
