--- conflicted
+++ resolved
@@ -7,16 +7,13 @@
 
 <!-- towncrier release notes start -->
 
+
 ## 1.5.5-beta (2025-09-17)
 
 
 ### Improvements
 
-<<<<<<< HEAD
-- Fix token decoder from oauth-flow
-=======
 - Bumped ocean version to ^0.28.7
->>>>>>> 74ec1460
 
 
 ## 1.5.4-beta (2025-09-16)
