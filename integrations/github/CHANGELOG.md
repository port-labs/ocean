--- conflicted
+++ resolved
@@ -7,12 +7,15 @@
 
 <!-- towncrier release notes start -->
 
-<<<<<<< HEAD
-## 0.1.7-dev (2025-06-05)
+## 0.1.14-dev (2025-06-11)
 
 
 ### Improvements
-=======
+
+- Added support for Issue resources with state-based filtering (open, closed, all)
+- Implemented issue webhook processor for real-time updates
+
+
 ## 0.1.13-dev (2025-06-11)
 
 
@@ -69,7 +72,9 @@
 
 
 ## 0.1.6-dev (2025-06-04)
->>>>>>> 2c2ddf53
+
+
+### Improvements
 
 - Added support for Issue resources with state-based filtering (open, closed, all)
 - Implemented issue webhook processor for real-time updates
