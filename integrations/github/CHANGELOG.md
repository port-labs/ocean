--- conflicted
+++ resolved
@@ -7,7 +7,6 @@
 
 <!-- towncrier release notes start -->
 
-<<<<<<< HEAD
 
 ## 0.3.0-dev (2025-06-25)
 
@@ -16,14 +15,14 @@
 
 - Added support for User kinds
 - Added support for Team kinds
-=======
+
+
 ## 0.2.11 (2025-06-26)
 
 
 ### Improvements
 
 - Bumped ocean version to ^0.24.20
->>>>>>> 97da3d79
 
 
 ## 0.2.10 (2025-06-25)
