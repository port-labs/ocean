# Changelog - Ocean - github

All notable changes to this project will be documented in this file.

The format is based on [Keep a Changelog](https://keepachangelog.com/en/1.0.0/),
and this project adheres to [Semantic Versioning](https://semver.org/spec/v2.0.0.html).

<!-- towncrier release notes start -->

<<<<<<< HEAD
## 4.5.0-beta (2025-12-10)


### Features

- Dependency graph SBOM can now be returned in the repository by adding "sbom" to included relationships.
=======
## 4.4.6-beta (2025-12-15)


### Improvements

- Bumped ocean version to ^0.32.3


## 4.4.5-beta (2025-12-14)


### Improvements

- Bumped ocean version to ^0.32.2


## 4.4.4-beta (2025-12-10)


### Improvements

- Removed folder kind and codeowners from integration default


## 4.4.3-beta (2025-12-10)


### Improvements

- Bumped ocean version to ^0.32.1
>>>>>>> 5a0839e4


## 4.4.2-beta (2025-12-09)


### Improvements

- Bumped ocean version to ^0.32.0


## 4.4.1-beta (2025-12-09)


### Improvements

- Bumped ocean version to ^0.31.7


## 4.4.0-beta (2025-12-08)


### Improvements

- Add webhook support to repo search


## 4.3.3-beta (2025-12-09)


### Improvements

- Bumped ocean version to ^0.31.6


## 4.3.2-beta (2025-12-08)


### Improvements

- Bumped ocean version to ^0.31.4


## 4.3.1-beta (2025-12-08)


### Improvements

- Bumped ocean version to ^0.31.3


## 4.3.0-beta (2025-11-28)


### Improvements

- Added folder kind to integration default


## 4.2.0-beta (2025-11-17)


### Improvements

- Added support for ingesting CODEOWNERS files in the default mapping


## 4.1.16-beta (2025-12-07)


### Improvements

- Bumped ocean version to ^0.31.2


## 4.1.15-beta (2025-12-04)


### Improvements

- Bumped ocean version to ^0.31.1


## 4.1.14-beta (2025-12-04)


### Improvements

- Bumped ocean version to ^0.31.0


## 4.1.13-beta (2025-12-03)


### Improvements

- Bumped ocean version to ^0.30.7


## 4.1.12-beta (2025-12-01)


### Improvements

- Bumped ocean version to ^0.30.6


## 4.1.11-beta (2025-11-27)


### Improvements

- Bumped ocean version to ^0.30.5


## 4.1.10-beta (2025-11-26)


### Improvements

- Bumped ocean version to ^0.30.4


## 4.1.9-beta (2025-11-25)


### Improvements

- Bumped ocean version to ^0.30.3


## 4.1.8-beta (2025-11-24)


### Improvements

- Bumped ocean version to ^0.30.2


## 4.1.7-beta (2025-11-23)


### Improvements

- Bumped ocean version to ^0.30.1


## 4.1.6-beta (2025-11-23)


### Improvements

- Change section to Git Providers in spec.yaml


## 4.1.5-beta (2025-11-23)


### Improvements

- Bumped ocean version to ^0.30.0


## 4.1.4-beta (2025-11-23)


### Improvements

- Use GitHub Search API for repository export when authenticated as a GitHub App with Personal Account, falling back to list API otherwise.


## 4.1.3-beta (2025-11-23)


### Improvements

- Bumped ocean version to ^0.29.10


## 4.1.2-beta (2025-11-20)


### Improvements

- Bumped ocean version to ^0.29.9


## 4.1.1-beta (2025-11-20)


### Improvements

- Adapt to the new ocean core itemstoparse logic

## 4.1.0-beta (2025-11-19)


### Bug Fixes

- Fixed GitHub App authentication by requiring installation ID as a configuration parameter instead of fetching it dynamically, improving reliability and reducing API calls


## 4.0.0-beta (2025-11-19)


### Improvements

- Optional syncing of the authenticated user's personal account as a pseudo-organization when `includeAuthenticatedUser` is enabled.
- Repository exporter now supports both Organization and User contexts by selecting the correct API and handling visibility/affiliation accordingly.
- Propagated organization type through repository selectors and options.
- Introduced helper to centralize repository option construction.
- During user resync, enrich the personal user with their primary email when needed.
- Improved HTTP client error messages to include the HTTP method for clearer diagnostics.


## 3.3.10-beta (2025-11-19)


### Improvements

- dispatch workflow action spec naming improvements


## 3.3.9-beta (2025-11-19)


### Improvements

- Bumped ocean version to ^0.29.8


## 3.3.8-beta (2025-11-18)


### Improvements

- Bumped ocean version to ^0.29.7


## 3.3.7-beta (2025-11-17)


### Improvements

- Bumped ocean version to ^0.29.6


## 3.3.6-beta (2025-11-16)


### Improvements

- Revise OAuth configuration spec


## 3.3.5-beta (2025-11-13)


### Improvements

- Enriched pull request export with organization context across REST exporter responses and batches.


## 3.3.4-beta (2025-11-12)


### Bug Fixes

- Authenticate throw app jwt token in auth context request


## 3.3.3-beta (2025-11-11)


### Bug Fixes

- Get actor for github installation that uses an app


## 3.3.2-beta (2025-11-11)


### Bug Fixes

- Fixed GraphQL base URL for GitHub Enterprise Server, ensuring compatibility with GHES.
- Skipped and added warning log when a repository is not found during file export.


## 3.3.1-beta (2025-11-10)


### Improvements

- Bumped ocean version to ^0.29.5


## 3.3.0-beta (2025-11-10)


### Improvements

- Allow file/folder selectors to target all repositories when `repos` is omitted (supports exact and glob patterns)
- Centralize repository metadata retrieval and reuse across exporters
- Use shared resolver for repo/branch selection with consistent branch fallback
- Update folder options shape to grouped per-repo entries


## 3.2.5-beta (2025-11-10)


### Improvements

- Bumped ocean version to ^0.29.4


## 3.2.4-beta (2025-11-09)


### Improvements

- Bumped starlette version to 0.49.3

## 3.2.3-beta (2025-11-09)


### Improvements

- Bumped ocean version to ^0.29.3


## 3.2.2-beta (2025-11-09)


### Improvements

- Bumped ocean version to ^0.29.2


## 3.2.1-beta (2025-11-06)


### Improvements

- Bumped ocean version to ^0.29.1


# 3.2.0-beta (2025-11-04)


### Improvements

- Added support for running github workflows as part of Port actions


## 3.1.2-beta (2025-11-04)


### Improvements

- Bumped ocean version to ^0.29.0


## 3.1.1-beta (2025-11-04)


### Improvements

- Update `repo_search` selector to use `repoSearch` alias for camelCase consistency.


## 3.1.0-beta (2025-11-03)


### Features

- Added support for ingesting repositories using Github search API


## 3.0.5-beta (2025-11-03)


### Features

- Added bot filtering option for GitHub user sync


## 3.0.4-beta (2025-11-02)


### Improvements

- Bumped ocean version to ^0.28.19


## 3.0.3-beta (2025-10-27)


### Improvements

- Bumped ocean version to ^0.28.18


## 3.0.2-beta (2025-10-26)


### Improvements

- Bumped ocean version to ^0.28.17


## 3.0.1-beta (2025-10-21)


### Improvements

- Bumped ocean version to ^0.28.16


## 3.0.0-beta (2025-10-20)


### Features

- Added multi-organization support for GitHub integration
- Updated all resync functions to iterate through multiple organizations
- Modified webhook processors to include organization context
- Updated exporters to support organization parameters
- Added `organization` as a new resource kind


## 2.0.3-beta (2025-10-20)


### Improvements

- Bumped ocean version to ^0.28.15


## 2.0.2-beta (2025-10-15)


### Bug Fixes

- Updated Closed Pull Request Tests with Mocked Datetime


## 2.0.1-beta (2025-10-15)


### Improvements

- Bumped ocean version to ^0.28.14


## 2.0.0-beta (2025-09-30)


### Improvements

- Bumped ocean version to ^0.28.12


## 1.5.9-beta (2025-09-28)


### Improvements

- Bumped ocean version to ^0.28.11


## 1.5.8-beta (2025-09-25)


### Improvements

- Bumped ocean version to ^0.28.9


## 1.5.7-beta (2025-09-25)


### Improvements

- Bumped ocean version to ^0.28.8


## 1.5.6-beta (2025-09-17)

### Improvements

- Fix token decoder from oauth-flow


## 1.5.5-beta (2025-09-17)


### Improvements

- Bumped ocean version to ^0.28.7


## 1.5.4-beta (2025-09-16)


### Improvements

- Bumped ocean version to ^0.28.5


## 1.5.3-beta (2025-09-10)


### Improvements

- Bumped ocean version to ^0.28.4


## 1.5.2-beta (2025-09-08)


### Improvements

- Added GitHub API rate limiting with concurrency control
- Implemented GitHubRateLimiter based on GitHub's rate limit headers
- Added separate rate limit tracking for Rest and GraphQL endpoints
- Added semaphore-based concurrency control (default: 10 concurrent requests)
- Integrated rate limiting into base client with configurable parameters
- Improved error handling to distinguish between rate limit and permission errors
- Added rate limit monitoring and comprehensive logging


## 1.5.1-beta (2025-09-08)


### Improvements

- Bumped ocean version to ^0.28.3


## 1.5.0-beta (2025-09-04)


### Features

- Added support for Secret Scanning Alerts with new kind `secret-scanning-alerts`
- New Secret Scanning Alert exporter and webhook processor for real-time alert monitoring
- Support for filtering Secret Scanning Alerts by state (open, resolved, all)
- Added `hide_secret` selector option to control whether sensitive secret content is exposed in alert data
- Comprehensive webhook event mapping for Secret Scanning Alerts: created, publicly_leaked, reopened, resolved, validated


## 1.4.2-beta (2025-08-28)


### Features

- Enhanced branch exporter functionality with improved branch data processing and export capabilities
- Improved branch webhook processor to handle branch-related events more efficiently


## 1.4.1-beta (2025-08-28)


### Improvements

- Bumped ocean version to ^0.28.2


## 1.4.0-beta (2025-08-27)


- Enhanced repository selector to support multiple relationship types simultaneously
- Changed `included_property` to `included_relationships` to allow specifying both "collaborators" and "teams" in a single configuration
- Improved repository enrichment logic to handle multiple relationships efficiently


## 1.3.6-beta (2025-08-27)


### Improvements

- Bumped ocean version to ^0.28.1


## 1.3.5-beta (2025-08-26)


### Improvements

- Bumped ocean version to ^0.28.0


## 1.3.4-beta (2025-08-25)


### Bug Fixes

- Improved test reliability by using fixture-based datetime mocking instead of inline patching
- Consolidated datetime mocking logic into reusable fixture


## 1.3.3-beta (2025-08-24)


### Improvements

- Bumped ocean version to ^0.27.10


## 1.3.2-beta (2025-08-20)


### Improvements

- Bumped ocean version to ^0.27.9


## 1.3.1-beta (2025-08-19)


### Improvements

- Include name in GraphQL response for User and Team Member Kind


## 1.3.0-beta (2025-08-18)


### Improvements

- Added maxResults and since config options to include closed PRs during export
- Added Batch limiting (max 100 closed PRs) to prevent performance issues
- Modified Webhook processor to update (not delete) closed PRs when maxResults flag is enabled


## 1.2.11-beta (2025-08-18)


### Improvements

- Bumped ocean version to ^0.27.8


## 1.2.10-beta (2025-08-17)


### Improvements

- Bumped ocean version to ^0.27.7


## 1.2.9-beta (2025-08-13)


### Improvements

- Bumped ocean version to ^0.27.6


## 1.2.8-beta (2025-08-13)


### Improvements

- Bumped ocean version to ^0.27.5


## 1.2.7-beta (2025-08-11)


### Improvements

- Bumped ocean version to ^0.27.3


## 1.2.6-beta (2025-08-11)


### Improvements

- Bumped ocean version to ^0.27.2


## 1.2.5-beta (2025-08-07)


### Improvements

- Bumped ocean version to ^0.27.1


## 1.2.4-beta (2025-08-06)


### Improvements

- Improved folder kind ingestion performance by using the GitHub Search API to efficiently retrieve repository information.


## 1.2.3-beta (2025-08-05)


### Improvements

- Bumped ocean version to ^0.27.0


## 1.2.2-beta (2025-08-04)


### Improvements

- Bumped ocean version to ^0.26.3


## 1.2.1-beta (2025-08-03)


### Improvements

- Bumped ocean version to ^0.26.2


## 1.2.0-beta (2025-07-28)


### Features

- Added File validation for pull requests with GitHub check run integration
- Enhanced pull request webhook processor to trigger validation on open/sync events


## 1.1.2-beta (2025-07-25)


### Improvements

- Added improvement for selecting collaborators and team relationships on repository kind


## 1.1.1-beta (2025-07-24)


### Improvements

- Properly handle empty repo errors when ingesting files
- Properly handle empty repo errors when ingesting folders


## 1.1.0-beta (2025-07-23)


### Features

- Added support for Collaborator resources to track repository collaborators
- Implemented Collaborator webhook processor for real-time updates


## 1.0.9-beta (2025-07-22)


### Improvements

- Made the `repos` field optional in the file selector configuration. When omitted, the file selector will apply to all repositories.


## 1.0.8-beta (2025-07-20)


### Improvements

- Bumped ocean version to ^0.26.1


## 1.0.7-beta (2025-07-16)


### Improvements

- Bumped ocean version to ^0.25.5


## 1.0.6-beta (2025-07-09)


### Improvements

- Gracefully handle permission error when fetching external identities fail
- Properly handle ignoring default errors in graphql client


## 1.0.5-beta (2025-07-09)


### Bugfix

- Fix default resources not getting created due to blueprint config error


## 1.0.4-beta (2025-07-08)


### Improvements

- Fix deleted raw results in file webhook processor and improved logging in repository visibility type


## 1.0.3-beta (2025-07-08)


### Bug Fixes

- Fix Bug on GraphQL Errors throwing a stack of errors instead of specific error messages


## 1.0.2-beta (2025-07-08)


### Improvements

- Temporally trim default resources to just repository and pull request


## 1.0.1-beta (2025-07-07)


### Improvements

- Bumped ocean version to ^0.25.0


## 1.0.0-beta (2025-07-04)


### Release

- Bumped integration from dev to beta release


## 0.5.2-dev (2025-07-03)


### Bug Fixes

- Fixed error handling for repositories with Advanced Security or Dependabot disabled
- Previously, 403 errors for disabled features would crash the integration
- Now gracefully ignores these errors and returns empty results
- Affects both code scanning alerts, Dependabot alerts exporters and webhook upsertion


## 0.5.1-dev (2025-07-02)


### Improvements

- Bumped ocean version to ^0.24.22


## 0.5.0-dev (2025-07-01)


### Features

- Added file exporter functionality with support for file content fetching and processing
- Implemented file webhook processor for real-time file change detection and processing
- Added file entity processor for dynamic file content retrieval in entity mappings
- Added support for file pattern matching with glob patterns and size-based routing (GraphQL vs REST)


## 0.4.0-dev (2025-06-26)


### Features

- Added support for Github folder kind


## 0.3.1-dev (2025-06-30)


### Improvements

- Bumped ocean version to ^0.24.21


## 0.3.0-dev (2025-06-26)


### Improvements

- Added dev suffix to version number


## 0.3.0-dev (2025-06-25)


### Features

- Added support for User kinds
- Added support for Team kinds


## 0.2.11 (2025-06-26)


### Improvements

- Bumped ocean version to ^0.24.20


## 0.2.10 (2025-06-25)


### Improvements

- Bumped ocean version to ^0.24.19


## 0.2.9 (2025-06-24)


### Improvements

- Bumped ocean version to ^0.24.18


## 0.2.8 (2025-06-23)


### Improvements

- Bumped ocean version to ^0.24.17


## 0.2.7 (2025-06-22)


### Improvements

- Bumped ocean version to ^0.24.16


## 0.2.6 (2025-06-22)


### Improvements

- Upgraded integration requests dependency (#1)


## 0.2.5-dev (2025-06-22)


### Improvements

- Bumped ocean version to ^0.24.15


## 0.2.4-dev (2025-06-22)


### Improvements

- Bumped ocean version to ^0.24.12


## 0.2.3-dev (2025-06-22)


### Improvements

- Bumped ocean version to ^0.24.12


## 0.2.2-dev (2025-06-16)


### Improvements

- Bumped ocean version to ^0.24.11


## 0.2.1-dev (2025-06-15)


### Improvements

- Bumped ocean version to ^0.24.10


## 0.2.0-dev (2025-06-13)


### Features

- Added support for Github workflows
- Added support support for Github workflow runs
- Implemented webhook processors for Workflow runs and workflows for real-time updates


## 0.1.17-dev (2025-06-13)


### Features

- Added support for Dependabot alerts and Code Scanning alerts with state-based filtering
- Implemented Dependabot alert and Code Scanning alert webhook processor for real-time updates


## 0.1.16-dev (2025-06-13)


### Features

- Added support for Environment resources to track repository environments
- Added support for Deployment resources with environment tracking
- Implemented deployment and environment webhook processors for real-time updates


## 0.1.15-dev (2025-06-12)


### Features

- Added support for Tag resources to track repository tags
- Added support for Release resources with state-based filtering (created, edited, deleted)
- Added support for Branch resources to track repository branches
- Implemented tag, release, and branch webhook processors for real-time updates


## 0.1.14-dev (2025-06-11)


### Improvements

- Added support for Issue resources with state-based filtering (open, closed, all)
- Implemented issue webhook processor for real-time updates


## 0.1.13-dev (2025-06-11)


- Added support for Pull Request resources with state-based filtering (open, closed, all)
- Implemented pull request webhook processor for real-time updates


## 0.1.12-dev (2025-06-11)


### Improvements

- Bumped ocean version to ^0.24.8


## 0.1.11-dev (2025-06-11)


### Improvements

- Bumped ocean version to ^0.24.7


## 0.1.10-dev (2025-06-09)


### Improvements

- Bumped ocean version to ^0.24.6


## 0.1.9-dev (2025-06-09)


### Improvements

- Bumped ocean version to ^0.24.5


## 0.1.8-dev (2025-06-09)


### Improvements

- Bumped ocean version to ^0.24.4


## 0.1.7-dev (2025-06-08)


### Improvements

- Bumped ocean version to ^0.24.3


## 0.1.6-dev (2025-06-04)

### Improvements

- Bumped ocean version to ^0.24.2


## 0.1.5-dev (2025-06-03)


### Improvements

- Bumped ocean version to ^0.24.1


## 0.1.4-dev (2025-06-03)


### Improvements

- Bumped ocean version to ^0.24.0


## 0.1.3-dev (2025-06-01)

### Improvements

- Bumped ocean version to ^0.23.5


## 0.1.2-dev (2025-05-30)


### Bug Fixes

- Fix timezone inconsistency issue while checking for expired Github App token (PORT-14913)

### Improvements

- Removed `Optional` from `AbstractGithubExporter` options to enforce stricter type adherence for concrete exporters.


## 0.1.1-dev (2025-05-29)

### Improvements

- Bumped ocean version to ^0.23.4


## 0.1.0-dev (2025-05-28)

### Features

- Created GitHub Ocean integration with support for Repository
- Added support for repository webhook event processor
- Add Tests for client and base webhook processor
- Added support for authenticating as a GitHub App<|MERGE_RESOLUTION|>--- conflicted
+++ resolved
@@ -7,14 +7,14 @@
 
 <!-- towncrier release notes start -->
 
-<<<<<<< HEAD
 ## 4.5.0-beta (2025-12-10)
 
 
 ### Features
 
 - Dependency graph SBOM can now be returned in the repository by adding "sbom" to included relationships.
-=======
+
+
 ## 4.4.6-beta (2025-12-15)
 
 
@@ -45,7 +45,6 @@
 ### Improvements
 
 - Bumped ocean version to ^0.32.1
->>>>>>> 5a0839e4
 
 
 ## 4.4.2-beta (2025-12-09)
