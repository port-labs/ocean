--- conflicted
+++ resolved
@@ -7,9 +7,14 @@
 
 <!-- towncrier release notes start -->
 
-<<<<<<< HEAD
-## 4.4.8-beta (2025-12-16)
-=======
+## 4.5.1-beta (2025-12-18)
+
+
+### Improvements
+
+- Added codeowners property to repository blueprint with file:// mapping to sync CODEOWNERS file content from repositories
+
+
 ## 4.5.0-beta (2025-12-17)
 
 
@@ -28,15 +33,10 @@
 
 
 ## 4.4.11-beta (2025-12-17)
->>>>>>> 84360875
-
-
-### Improvements
-
-<<<<<<< HEAD
-- Added codeowners property to repository blueprint with file:// mapping to sync CODEOWNERS file content from repositories
+
+
+### Improvements
  
-=======
 - Enriched branch and tag exporter and webhook processors responses with repository metadata, including the underlying repository object, to enable richer mappings and downstream processing.
 
 
@@ -64,7 +64,6 @@
 
 - Added support for labels selector when ingesting issues, allowing filtering by label in the issues ingestion.
 
->>>>>>> 84360875
 
 ## 4.4.7-beta (2025-12-16)
 
