--- conflicted
+++ resolved
@@ -7,15 +7,15 @@
 
 <!-- towncrier release notes start -->
 
-<<<<<<< HEAD
-## 1.1.0-beta (2025-07-07)
+## 1.1.5-beta (2025-07-10)
 
 
 ### Features
 
 - Added support for Collaborator resources to track repository collaborators
 - Implemented Collaborator webhook processor for real-time updates
-=======
+
+
 ## 1.0.5-beta (2025-07-09)
 
 
@@ -54,7 +54,6 @@
 ### Improvements
 
 - Bumped ocean version to ^0.25.0
->>>>>>> f9559c12
 
 
 ## 1.0.0-beta (2025-07-04)
