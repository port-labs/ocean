--- conflicted
+++ resolved
@@ -7,16 +7,20 @@
 
 <!-- towncrier release notes start -->
 
+## 4.4.8-beta (2025-12-16)
+
+
+### Improvements
+
+- Added codeowners property to repository blueprint with file:// mapping to sync CODEOWNERS file content from repositories
+ 
+
 ## 4.4.7-beta (2025-12-16)
 
 
 ### Improvements
 
-<<<<<<< HEAD
-- Added codeowners property to repository blueprint with file:// mapping to sync CODEOWNERS file content from repositories
-=======
 - Bumped ocean version to ^0.32.4
->>>>>>> 589336ef
 
 
 ## 4.4.6-beta (2025-12-15)
