--- conflicted
+++ resolved
@@ -7,7 +7,6 @@
 
 <!-- towncrier release notes start -->
 
-<<<<<<< HEAD
 ## 3.0.0-beta (2025-10-20)
 
 
@@ -18,14 +17,14 @@
 - Modified webhook processors to include organization context
 - Updated exporters to support organization parameters
 - Added `organization` as a new resource kind
-=======
+
+
 ## 2.0.3-beta (2025-10-20)
 
 
 ### Improvements
 
 - Bumped ocean version to ^0.28.15
->>>>>>> fb4982f3
 
 
 ## 2.0.2-beta (2025-10-15)
