# Changelog - Ocean - github

All notable changes to this project will be documented in this file.

The format is based on [Keep a Changelog](https://keepachangelog.com/en/1.0.0/),
and this project adheres to [Semantic Versioning](https://semver.org/spec/v2.0.0.html).

<!-- towncrier release notes start -->

## 0.1.12-dev (2025-06-11)


<<<<<<< HEAD
- Added support for Pull Request resources with state-based filtering (open, closed, all)
- Implemented pull request webhook processor for real-time updates
=======
### Improvements

- Bumped ocean version to ^0.24.8
>>>>>>> 9f638f7c


## 0.1.11-dev (2025-06-11)


### Improvements

- Bumped ocean version to ^0.24.7


## 0.1.10-dev (2025-06-09)


### Improvements

- Bumped ocean version to ^0.24.6


## 0.1.9-dev (2025-06-09)


### Improvements

- Bumped ocean version to ^0.24.5


## 0.1.8-dev (2025-06-09)


### Improvements

- Bumped ocean version to ^0.24.4


## 0.1.7-dev (2025-06-08)


### Improvements

- Bumped ocean version to ^0.24.3


## 0.1.6-dev (2025-06-04)


### Improvements

- Bumped ocean version to ^0.24.2


## 0.1.5-dev (2025-06-03)


### Improvements

- Bumped ocean version to ^0.24.1


## 0.1.4-dev (2025-06-03)


### Improvements

- Bumped ocean version to ^0.24.0


## 0.1.3-dev (2025-06-01)


### Improvements

- Bumped ocean version to ^0.23.5


## 0.1.2-dev (2025-05-30)


### Bug Fixes

- Fix timezone inconsistency issue while checking for expired Github App token (PORT-14913)

### Improvements

- Removed `Optional` from `AbstractGithubExporter` options to enforce stricter type adherence for concrete exporters.


## 0.1.1-dev (2025-05-29)

### Improvements

- Bumped ocean version to ^0.23.4


## 0.1.0-dev (2025-05-28)

### Features

- Created GitHub Ocean integration with support for Repository
- Added support for repository webhook event processor
- Add Tests for client and base webhook processor
- Added support for authenticating as a GitHub App<|MERGE_RESOLUTION|>--- conflicted
+++ resolved
@@ -7,17 +7,19 @@
 
 <!-- towncrier release notes start -->
 
+## 0.1.13-dev (2025-06-11)
+
+
+- Added support for Pull Request resources with state-based filtering (open, closed, all)
+- Implemented pull request webhook processor for real-time updates
+
+
 ## 0.1.12-dev (2025-06-11)
 
 
-<<<<<<< HEAD
-- Added support for Pull Request resources with state-based filtering (open, closed, all)
-- Implemented pull request webhook processor for real-time updates
-=======
 ### Improvements
 
 - Bumped ocean version to ^0.24.8
->>>>>>> 9f638f7c
 
 
 ## 0.1.11-dev (2025-06-11)
