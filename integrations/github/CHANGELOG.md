# Changelog - Ocean - github

All notable changes to this project will be documented in this file.

The format is based on [Keep a Changelog](https://keepachangelog.com/en/1.0.0/),
and this project adheres to [Semantic Versioning](https://semver.org/spec/v2.0.0.html).

<!-- towncrier release notes start -->

<<<<<<< HEAD
## 1.0.0-beta (2025-07-02)


### Release

- Bumped integration from dev to beta release
=======
## 0.5.2-dev (2025-07-03)


### Bug Fixes

- Fixed error handling for repositories with Advanced Security or Dependabot disabled
- Previously, 403 errors for disabled features would crash the integration
- Now gracefully ignores these errors and returns empty results
- Affects both code scanning alerts, Dependabot alerts exporters and webhook upsertion


## 0.5.1-dev (2025-07-02)


### Improvements

- Bumped ocean version to ^0.24.22
>>>>>>> 694f368a


## 0.5.0-dev (2025-07-01)


### Features

- Added file exporter functionality with support for file content fetching and processing
- Implemented file webhook processor for real-time file change detection and processing
- Added file entity processor for dynamic file content retrieval in entity mappings
- Added support for file pattern matching with glob patterns and size-based routing (GraphQL vs REST)


## 0.4.0-dev (2025-06-26)


### Features

- Added support for Github folder kind


## 0.3.1-dev (2025-06-30)


### Improvements

- Bumped ocean version to ^0.24.21


## 0.3.0-dev (2025-06-26)


### Improvements

- Added dev suffix to version number


## 0.3.0-dev (2025-06-25)


### Features

- Added support for User kinds
- Added support for Team kinds


## 0.2.11 (2025-06-26)


### Improvements

- Bumped ocean version to ^0.24.20


## 0.2.10 (2025-06-25)


### Improvements

- Bumped ocean version to ^0.24.19


## 0.2.9 (2025-06-24)


### Improvements

- Bumped ocean version to ^0.24.18


## 0.2.8 (2025-06-23)


### Improvements

- Bumped ocean version to ^0.24.17


## 0.2.7 (2025-06-22)


### Improvements

- Bumped ocean version to ^0.24.16


## 0.2.6 (2025-06-22)


### Improvements

- Upgraded integration requests dependency (#1)


## 0.2.5-dev (2025-06-22)


### Improvements

- Bumped ocean version to ^0.24.15


## 0.2.4-dev (2025-06-22)


### Improvements

- Bumped ocean version to ^0.24.12


## 0.2.3-dev (2025-06-22)


### Improvements

- Bumped ocean version to ^0.24.12


## 0.2.2-dev (2025-06-16)


### Improvements

- Bumped ocean version to ^0.24.11


## 0.2.1-dev (2025-06-15)


### Improvements

- Bumped ocean version to ^0.24.10


## 0.2.0-dev (2025-06-13)


### Features

- Added support for Github workflows
- Added support support for Github workflow runs
- Implemented webhook processors for Workflow runs and workflows for real-time updates


## 0.1.17-dev (2025-06-13)


### Features

- Added support for Dependabot alerts and Code Scanning alerts with state-based filtering
- Implemented Dependabot alert and Code Scanning alert webhook processor for real-time updates


## 0.1.16-dev (2025-06-13)


### Features

- Added support for Environment resources to track repository environments
- Added support for Deployment resources with environment tracking
- Implemented deployment and environment webhook processors for real-time updates


## 0.1.15-dev (2025-06-12)


### Features

- Added support for Tag resources to track repository tags
- Added support for Release resources with state-based filtering (created, edited, deleted)
- Added support for Branch resources to track repository branches
- Implemented tag, release, and branch webhook processors for real-time updates


## 0.1.14-dev (2025-06-11)


### Improvements

- Added support for Issue resources with state-based filtering (open, closed, all)
- Implemented issue webhook processor for real-time updates


## 0.1.13-dev (2025-06-11)


- Added support for Pull Request resources with state-based filtering (open, closed, all)
- Implemented pull request webhook processor for real-time updates


## 0.1.12-dev (2025-06-11)


### Improvements

- Bumped ocean version to ^0.24.8


## 0.1.11-dev (2025-06-11)


### Improvements

- Bumped ocean version to ^0.24.7


## 0.1.10-dev (2025-06-09)


### Improvements

- Bumped ocean version to ^0.24.6


## 0.1.9-dev (2025-06-09)


### Improvements

- Bumped ocean version to ^0.24.5


## 0.1.8-dev (2025-06-09)


### Improvements

- Bumped ocean version to ^0.24.4


## 0.1.7-dev (2025-06-08)


### Improvements

- Bumped ocean version to ^0.24.3


## 0.1.6-dev (2025-06-04)

### Improvements

- Bumped ocean version to ^0.24.2


## 0.1.5-dev (2025-06-03)


### Improvements

- Bumped ocean version to ^0.24.1


## 0.1.4-dev (2025-06-03)


### Improvements

- Bumped ocean version to ^0.24.0


## 0.1.3-dev (2025-06-01)

### Improvements

- Bumped ocean version to ^0.23.5


## 0.1.2-dev (2025-05-30)


### Bug Fixes

- Fix timezone inconsistency issue while checking for expired Github App token (PORT-14913)

### Improvements

- Removed `Optional` from `AbstractGithubExporter` options to enforce stricter type adherence for concrete exporters.


## 0.1.1-dev (2025-05-29)

### Improvements

- Bumped ocean version to ^0.23.4


## 0.1.0-dev (2025-05-28)

### Features

- Created GitHub Ocean integration with support for Repository
- Added support for repository webhook event processor
- Add Tests for client and base webhook processor
- Added support for authenticating as a GitHub App<|MERGE_RESOLUTION|>--- conflicted
+++ resolved
@@ -7,14 +7,14 @@
 
 <!-- towncrier release notes start -->
 
-<<<<<<< HEAD
-## 1.0.0-beta (2025-07-02)
+## 1.0.0-beta (2025-07-04)
 
 
 ### Release
 
 - Bumped integration from dev to beta release
-=======
+
+
 ## 0.5.2-dev (2025-07-03)
 
 
@@ -32,7 +32,6 @@
 ### Improvements
 
 - Bumped ocean version to ^0.24.22
->>>>>>> 694f368a
 
 
 ## 0.5.0-dev (2025-07-01)
