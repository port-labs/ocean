# Changelog - Ocean - github

All notable changes to this project will be documented in this file.

The format is based on [Keep a Changelog](https://keepachangelog.com/en/1.0.0/),
and this project adheres to [Semantic Versioning](https://semver.org/spec/v2.0.0.html).

<!-- towncrier release notes start -->

<<<<<<< HEAD
# 3.2.1-beta (2025-11-06)
=======
## 3.2.1-beta (2025-11-06)
>>>>>>> 5213c583


### Improvements

<<<<<<< HEAD
- Allow file/folder selectors to target all repositories when `repos` is omitted (supports exact and glob patterns)
- Centralize repository metadata retrieval and reuse across exporters
- Use shared resolver for repo/branch selection with consistent branch fallback
- Update folder options shape to grouped per-repo entries
=======
- Bumped ocean version to ^0.29.1
>>>>>>> 5213c583


# 3.2.0-beta (2025-11-04)


### Improvements

- Added support for running github workflows as part of Port actions


## 3.1.2-beta (2025-11-04)


### Improvements

- Bumped ocean version to ^0.29.0


## 3.1.1-beta (2025-11-04)


### Improvements

- Update `repo_search` selector to use `repoSearch` alias for camelCase consistency.


## 3.1.0-beta (2025-11-03)


### Features

- Added support for ingesting repositories using Github search API


## 3.0.5-beta (2025-11-03)


### Features

- Added bot filtering option for GitHub user sync


## 3.0.4-beta (2025-11-02)


### Improvements

- Bumped ocean version to ^0.28.19


## 3.0.3-beta (2025-10-27)


### Improvements

- Bumped ocean version to ^0.28.18


## 3.0.2-beta (2025-10-26)


### Improvements

- Bumped ocean version to ^0.28.17


## 3.0.1-beta (2025-10-21)


### Improvements

- Bumped ocean version to ^0.28.16


## 3.0.0-beta (2025-10-20)


### Features

- Added multi-organization support for GitHub integration
- Updated all resync functions to iterate through multiple organizations
- Modified webhook processors to include organization context
- Updated exporters to support organization parameters
- Added `organization` as a new resource kind


## 2.0.3-beta (2025-10-20)


### Improvements

- Bumped ocean version to ^0.28.15


## 2.0.2-beta (2025-10-15)


### Bug Fixes

- Updated Closed Pull Request Tests with Mocked Datetime


## 2.0.1-beta (2025-10-15)


### Improvements

- Bumped ocean version to ^0.28.14


## 2.0.0-beta (2025-09-30)


### Improvements

- Bumped ocean version to ^0.28.12


## 1.5.9-beta (2025-09-28)


### Improvements

- Bumped ocean version to ^0.28.11


## 1.5.8-beta (2025-09-25)


### Improvements

- Bumped ocean version to ^0.28.9


## 1.5.7-beta (2025-09-25)


### Improvements

- Bumped ocean version to ^0.28.8


## 1.5.6-beta (2025-09-17)

### Improvements

- Fix token decoder from oauth-flow


## 1.5.5-beta (2025-09-17)


### Improvements

- Bumped ocean version to ^0.28.7


## 1.5.4-beta (2025-09-16)


### Improvements

- Bumped ocean version to ^0.28.5


## 1.5.3-beta (2025-09-10)


### Improvements

- Bumped ocean version to ^0.28.4


## 1.5.2-beta (2025-09-08)


### Improvements

- Added GitHub API rate limiting with concurrency control
- Implemented GitHubRateLimiter based on GitHub's rate limit headers
- Added separate rate limit tracking for Rest and GraphQL endpoints
- Added semaphore-based concurrency control (default: 10 concurrent requests)
- Integrated rate limiting into base client with configurable parameters
- Improved error handling to distinguish between rate limit and permission errors
- Added rate limit monitoring and comprehensive logging


## 1.5.1-beta (2025-09-08)


### Improvements

- Bumped ocean version to ^0.28.3


## 1.5.0-beta (2025-09-04)


### Features

- Added support for Secret Scanning Alerts with new kind `secret-scanning-alerts`
- New Secret Scanning Alert exporter and webhook processor for real-time alert monitoring
- Support for filtering Secret Scanning Alerts by state (open, resolved, all)
- Added `hide_secret` selector option to control whether sensitive secret content is exposed in alert data
- Comprehensive webhook event mapping for Secret Scanning Alerts: created, publicly_leaked, reopened, resolved, validated


## 1.4.2-beta (2025-08-28)


### Features

- Enhanced branch exporter functionality with improved branch data processing and export capabilities
- Improved branch webhook processor to handle branch-related events more efficiently


## 1.4.1-beta (2025-08-28)


### Improvements

- Bumped ocean version to ^0.28.2


## 1.4.0-beta (2025-08-27)


- Enhanced repository selector to support multiple relationship types simultaneously
- Changed `included_property` to `included_relationships` to allow specifying both "collaborators" and "teams" in a single configuration
- Improved repository enrichment logic to handle multiple relationships efficiently


## 1.3.6-beta (2025-08-27)


### Improvements

- Bumped ocean version to ^0.28.1


## 1.3.5-beta (2025-08-26)


### Improvements

- Bumped ocean version to ^0.28.0


## 1.3.4-beta (2025-08-25)


### Bug Fixes

- Improved test reliability by using fixture-based datetime mocking instead of inline patching
- Consolidated datetime mocking logic into reusable fixture


## 1.3.3-beta (2025-08-24)


### Improvements

- Bumped ocean version to ^0.27.10


## 1.3.2-beta (2025-08-20)


### Improvements

- Bumped ocean version to ^0.27.9


## 1.3.1-beta (2025-08-19)


### Improvements

- Include name in GraphQL response for User and Team Member Kind


## 1.3.0-beta (2025-08-18)


### Improvements

- Added maxResults and since config options to include closed PRs during export
- Added Batch limiting (max 100 closed PRs) to prevent performance issues
- Modified Webhook processor to update (not delete) closed PRs when maxResults flag is enabled


## 1.2.11-beta (2025-08-18)


### Improvements

- Bumped ocean version to ^0.27.8


## 1.2.10-beta (2025-08-17)


### Improvements

- Bumped ocean version to ^0.27.7


## 1.2.9-beta (2025-08-13)


### Improvements

- Bumped ocean version to ^0.27.6


## 1.2.8-beta (2025-08-13)


### Improvements

- Bumped ocean version to ^0.27.5


## 1.2.7-beta (2025-08-11)


### Improvements

- Bumped ocean version to ^0.27.3


## 1.2.6-beta (2025-08-11)


### Improvements

- Bumped ocean version to ^0.27.2


## 1.2.5-beta (2025-08-07)


### Improvements

- Bumped ocean version to ^0.27.1


## 1.2.4-beta (2025-08-06)


### Improvements

- Improved folder kind ingestion performance by using the GitHub Search API to efficiently retrieve repository information.


## 1.2.3-beta (2025-08-05)


### Improvements

- Bumped ocean version to ^0.27.0


## 1.2.2-beta (2025-08-04)


### Improvements

- Bumped ocean version to ^0.26.3


## 1.2.1-beta (2025-08-03)


### Improvements

- Bumped ocean version to ^0.26.2


## 1.2.0-beta (2025-07-28)


### Features

- Added File validation for pull requests with GitHub check run integration
- Enhanced pull request webhook processor to trigger validation on open/sync events


## 1.1.2-beta (2025-07-25)


### Improvements

- Added improvement for selecting collaborators and team relationships on repository kind


## 1.1.1-beta (2025-07-24)


### Improvements

- Properly handle empty repo errors when ingesting files
- Properly handle empty repo errors when ingesting folders


## 1.1.0-beta (2025-07-23)


### Features

- Added support for Collaborator resources to track repository collaborators
- Implemented Collaborator webhook processor for real-time updates


## 1.0.9-beta (2025-07-22)


### Improvements

- Made the `repos` field optional in the file selector configuration. When omitted, the file selector will apply to all repositories.


## 1.0.8-beta (2025-07-20)


### Improvements

- Bumped ocean version to ^0.26.1


## 1.0.7-beta (2025-07-16)


### Improvements

- Bumped ocean version to ^0.25.5


## 1.0.6-beta (2025-07-09)


### Improvements

- Gracefully handle permission error when fetching external identities fail
- Properly handle ignoring default errors in graphql client


## 1.0.5-beta (2025-07-09)


### Bugfix

- Fix default resources not getting created due to blueprint config error


## 1.0.4-beta (2025-07-08)


### Improvements

- Fix deleted raw results in file webhook processor and improved logging in repository visibility type


## 1.0.3-beta (2025-07-08)


### Bug Fixes

- Fix Bug on GraphQL Errors throwing a stack of errors instead of specific error messages


## 1.0.2-beta (2025-07-08)


### Improvements

- Temporally trim default resources to just repository and pull request


## 1.0.1-beta (2025-07-07)


### Improvements

- Bumped ocean version to ^0.25.0


## 1.0.0-beta (2025-07-04)


### Release

- Bumped integration from dev to beta release


## 0.5.2-dev (2025-07-03)


### Bug Fixes

- Fixed error handling for repositories with Advanced Security or Dependabot disabled
- Previously, 403 errors for disabled features would crash the integration
- Now gracefully ignores these errors and returns empty results
- Affects both code scanning alerts, Dependabot alerts exporters and webhook upsertion


## 0.5.1-dev (2025-07-02)


### Improvements

- Bumped ocean version to ^0.24.22


## 0.5.0-dev (2025-07-01)


### Features

- Added file exporter functionality with support for file content fetching and processing
- Implemented file webhook processor for real-time file change detection and processing
- Added file entity processor for dynamic file content retrieval in entity mappings
- Added support for file pattern matching with glob patterns and size-based routing (GraphQL vs REST)


## 0.4.0-dev (2025-06-26)


### Features

- Added support for Github folder kind


## 0.3.1-dev (2025-06-30)


### Improvements

- Bumped ocean version to ^0.24.21


## 0.3.0-dev (2025-06-26)


### Improvements

- Added dev suffix to version number


## 0.3.0-dev (2025-06-25)


### Features

- Added support for User kinds
- Added support for Team kinds


## 0.2.11 (2025-06-26)


### Improvements

- Bumped ocean version to ^0.24.20


## 0.2.10 (2025-06-25)


### Improvements

- Bumped ocean version to ^0.24.19


## 0.2.9 (2025-06-24)


### Improvements

- Bumped ocean version to ^0.24.18


## 0.2.8 (2025-06-23)


### Improvements

- Bumped ocean version to ^0.24.17


## 0.2.7 (2025-06-22)


### Improvements

- Bumped ocean version to ^0.24.16


## 0.2.6 (2025-06-22)


### Improvements

- Upgraded integration requests dependency (#1)


## 0.2.5-dev (2025-06-22)


### Improvements

- Bumped ocean version to ^0.24.15


## 0.2.4-dev (2025-06-22)


### Improvements

- Bumped ocean version to ^0.24.12


## 0.2.3-dev (2025-06-22)


### Improvements

- Bumped ocean version to ^0.24.12


## 0.2.2-dev (2025-06-16)


### Improvements

- Bumped ocean version to ^0.24.11


## 0.2.1-dev (2025-06-15)


### Improvements

- Bumped ocean version to ^0.24.10


## 0.2.0-dev (2025-06-13)


### Features

- Added support for Github workflows
- Added support support for Github workflow runs
- Implemented webhook processors for Workflow runs and workflows for real-time updates


## 0.1.17-dev (2025-06-13)


### Features

- Added support for Dependabot alerts and Code Scanning alerts with state-based filtering
- Implemented Dependabot alert and Code Scanning alert webhook processor for real-time updates


## 0.1.16-dev (2025-06-13)


### Features

- Added support for Environment resources to track repository environments
- Added support for Deployment resources with environment tracking
- Implemented deployment and environment webhook processors for real-time updates


## 0.1.15-dev (2025-06-12)


### Features

- Added support for Tag resources to track repository tags
- Added support for Release resources with state-based filtering (created, edited, deleted)
- Added support for Branch resources to track repository branches
- Implemented tag, release, and branch webhook processors for real-time updates


## 0.1.14-dev (2025-06-11)


### Improvements

- Added support for Issue resources with state-based filtering (open, closed, all)
- Implemented issue webhook processor for real-time updates


## 0.1.13-dev (2025-06-11)


- Added support for Pull Request resources with state-based filtering (open, closed, all)
- Implemented pull request webhook processor for real-time updates


## 0.1.12-dev (2025-06-11)


### Improvements

- Bumped ocean version to ^0.24.8


## 0.1.11-dev (2025-06-11)


### Improvements

- Bumped ocean version to ^0.24.7


## 0.1.10-dev (2025-06-09)


### Improvements

- Bumped ocean version to ^0.24.6


## 0.1.9-dev (2025-06-09)


### Improvements

- Bumped ocean version to ^0.24.5


## 0.1.8-dev (2025-06-09)


### Improvements

- Bumped ocean version to ^0.24.4


## 0.1.7-dev (2025-06-08)


### Improvements

- Bumped ocean version to ^0.24.3


## 0.1.6-dev (2025-06-04)

### Improvements

- Bumped ocean version to ^0.24.2


## 0.1.5-dev (2025-06-03)


### Improvements

- Bumped ocean version to ^0.24.1


## 0.1.4-dev (2025-06-03)


### Improvements

- Bumped ocean version to ^0.24.0


## 0.1.3-dev (2025-06-01)

### Improvements

- Bumped ocean version to ^0.23.5


## 0.1.2-dev (2025-05-30)


### Bug Fixes

- Fix timezone inconsistency issue while checking for expired Github App token (PORT-14913)

### Improvements

- Removed `Optional` from `AbstractGithubExporter` options to enforce stricter type adherence for concrete exporters.


## 0.1.1-dev (2025-05-29)

### Improvements

- Bumped ocean version to ^0.23.4


## 0.1.0-dev (2025-05-28)

### Features

- Created GitHub Ocean integration with support for Repository
- Added support for repository webhook event processor
- Add Tests for client and base webhook processor
- Added support for authenticating as a GitHub App<|MERGE_RESOLUTION|>--- conflicted
+++ resolved
@@ -7,23 +7,23 @@
 
 <!-- towncrier release notes start -->
 
-<<<<<<< HEAD
-# 3.2.1-beta (2025-11-06)
-=======
-## 3.2.1-beta (2025-11-06)
->>>>>>> 5213c583
-
-
-### Improvements
-
-<<<<<<< HEAD
+## 3.2.2-beta (2025-11-06)
+
+
+### Improvements
+
 - Allow file/folder selectors to target all repositories when `repos` is omitted (supports exact and glob patterns)
 - Centralize repository metadata retrieval and reuse across exporters
 - Use shared resolver for repo/branch selection with consistent branch fallback
 - Update folder options shape to grouped per-repo entries
-=======
+
+
+## 3.2.1-beta (2025-11-06)
+
+
+### Improvements
+
 - Bumped ocean version to ^0.29.1
->>>>>>> 5213c583
 
 
 # 3.2.0-beta (2025-11-04)
