# Changelog - Ocean - github

All notable changes to this project will be documented in this file.

The format is based on [Keep a Changelog](https://keepachangelog.com/en/1.0.0/),
and this project adheres to [Semantic Versioning](https://semver.org/spec/v2.0.0.html).

<!-- towncrier release notes start -->

<<<<<<< HEAD
## 4.2.0-beta (2025-11-17)
=======
## 4.1.16-beta (2025-12-07)
>>>>>>> a0f89983


### Improvements

<<<<<<< HEAD
- Added support for ingesting CODEOWNERS files in the default mapping
=======
- Bumped ocean version to ^0.31.2


## 4.1.15-beta (2025-12-04)


### Improvements

- Bumped ocean version to ^0.31.1


## 4.1.14-beta (2025-12-04)


### Improvements

- Bumped ocean version to ^0.31.0
>>>>>>> a0f89983


## 4.1.13-beta (2025-12-03)


### Improvements

- Bumped ocean version to ^0.30.7


## 4.1.12-beta (2025-12-01)


### Improvements

- Bumped ocean version to ^0.30.6


## 4.1.11-beta (2025-11-27)


### Improvements

- Bumped ocean version to ^0.30.5


## 4.1.10-beta (2025-11-26)


### Improvements

- Bumped ocean version to ^0.30.4


## 4.1.9-beta (2025-11-25)


### Improvements

- Bumped ocean version to ^0.30.3


## 4.1.8-beta (2025-11-24)


### Improvements

- Bumped ocean version to ^0.30.2


## 4.1.7-beta (2025-11-23)


### Improvements

- Bumped ocean version to ^0.30.1


## 4.1.6-beta (2025-11-23)


### Improvements

- Change section to Git Providers in spec.yaml


## 4.1.5-beta (2025-11-23)


### Improvements

- Bumped ocean version to ^0.30.0


## 4.1.4-beta (2025-11-23)


### Improvements

- Use GitHub Search API for repository export when authenticated as a GitHub App with Personal Account, falling back to list API otherwise.


## 4.1.3-beta (2025-11-23)


### Improvements

- Bumped ocean version to ^0.29.10


## 4.1.2-beta (2025-11-20)


### Improvements

- Bumped ocean version to ^0.29.9


## 4.1.1-beta (2025-11-20)


### Improvements

- Adapt to the new ocean core itemstoparse logic

## 4.1.0-beta (2025-11-19)


### Bug Fixes

- Fixed GitHub App authentication by requiring installation ID as a configuration parameter instead of fetching it dynamically, improving reliability and reducing API calls


## 4.0.0-beta (2025-11-19)


### Improvements

- Optional syncing of the authenticated user's personal account as a pseudo-organization when `includeAuthenticatedUser` is enabled.
- Repository exporter now supports both Organization and User contexts by selecting the correct API and handling visibility/affiliation accordingly.
- Propagated organization type through repository selectors and options.
- Introduced helper to centralize repository option construction.
- During user resync, enrich the personal user with their primary email when needed.
- Improved HTTP client error messages to include the HTTP method for clearer diagnostics.


## 3.3.10-beta (2025-11-19)


### Improvements

- dispatch workflow action spec naming improvements


## 3.3.9-beta (2025-11-19)


### Improvements

- Bumped ocean version to ^0.29.8


## 3.3.8-beta (2025-11-18)


### Improvements

- Bumped ocean version to ^0.29.7


## 3.3.7-beta (2025-11-17)


### Improvements

- Bumped ocean version to ^0.29.6


## 3.3.6-beta (2025-11-16)


### Improvements

- Revise OAuth configuration spec


## 3.3.5-beta (2025-11-13)


### Improvements

- Enriched pull request export with organization context across REST exporter responses and batches.


## 3.3.4-beta (2025-11-12)


### Bug Fixes

- Authenticate throw app jwt token in auth context request


## 3.3.3-beta (2025-11-11)


### Bug Fixes

- Get actor for github installation that uses an app


## 3.3.2-beta (2025-11-11)


### Bug Fixes

- Fixed GraphQL base URL for GitHub Enterprise Server, ensuring compatibility with GHES.
- Skipped and added warning log when a repository is not found during file export.


## 3.3.1-beta (2025-11-10)


### Improvements

- Bumped ocean version to ^0.29.5


## 3.3.0-beta (2025-11-10)


### Improvements

- Allow file/folder selectors to target all repositories when `repos` is omitted (supports exact and glob patterns)
- Centralize repository metadata retrieval and reuse across exporters
- Use shared resolver for repo/branch selection with consistent branch fallback
- Update folder options shape to grouped per-repo entries


## 3.2.5-beta (2025-11-10)


### Improvements

- Bumped ocean version to ^0.29.4


## 3.2.4-beta (2025-11-09)


### Improvements

- Bumped starlette version to 0.49.3

## 3.2.3-beta (2025-11-09)


### Improvements

- Bumped ocean version to ^0.29.3


## 3.2.2-beta (2025-11-09)


### Improvements

- Bumped ocean version to ^0.29.2


## 3.2.1-beta (2025-11-06)


### Improvements

- Bumped ocean version to ^0.29.1


# 3.2.0-beta (2025-11-04)


### Improvements

- Added support for running github workflows as part of Port actions


## 3.1.2-beta (2025-11-04)


### Improvements

- Bumped ocean version to ^0.29.0


## 3.1.1-beta (2025-11-04)


### Improvements

- Update `repo_search` selector to use `repoSearch` alias for camelCase consistency.


## 3.1.0-beta (2025-11-03)


### Features

- Added support for ingesting repositories using Github search API


## 3.0.5-beta (2025-11-03)


### Features

- Added bot filtering option for GitHub user sync


## 3.0.4-beta (2025-11-02)


### Improvements

- Bumped ocean version to ^0.28.19


## 3.0.3-beta (2025-10-27)


### Improvements

- Bumped ocean version to ^0.28.18


## 3.0.2-beta (2025-10-26)


### Improvements

- Bumped ocean version to ^0.28.17


## 3.0.1-beta (2025-10-21)


### Improvements

- Bumped ocean version to ^0.28.16


## 3.0.0-beta (2025-10-20)


### Features

- Added multi-organization support for GitHub integration
- Updated all resync functions to iterate through multiple organizations
- Modified webhook processors to include organization context
- Updated exporters to support organization parameters
- Added `organization` as a new resource kind


## 2.0.3-beta (2025-10-20)


### Improvements

- Bumped ocean version to ^0.28.15


## 2.0.2-beta (2025-10-15)


### Bug Fixes

- Updated Closed Pull Request Tests with Mocked Datetime


## 2.0.1-beta (2025-10-15)


### Improvements

- Bumped ocean version to ^0.28.14


## 2.0.0-beta (2025-09-30)


### Improvements

- Bumped ocean version to ^0.28.12


## 1.5.9-beta (2025-09-28)


### Improvements

- Bumped ocean version to ^0.28.11


## 1.5.8-beta (2025-09-25)


### Improvements

- Bumped ocean version to ^0.28.9


## 1.5.7-beta (2025-09-25)


### Improvements

- Bumped ocean version to ^0.28.8


## 1.5.6-beta (2025-09-17)

### Improvements

- Fix token decoder from oauth-flow


## 1.5.5-beta (2025-09-17)


### Improvements

- Bumped ocean version to ^0.28.7


## 1.5.4-beta (2025-09-16)


### Improvements

- Bumped ocean version to ^0.28.5


## 1.5.3-beta (2025-09-10)


### Improvements

- Bumped ocean version to ^0.28.4


## 1.5.2-beta (2025-09-08)


### Improvements

- Added GitHub API rate limiting with concurrency control
- Implemented GitHubRateLimiter based on GitHub's rate limit headers
- Added separate rate limit tracking for Rest and GraphQL endpoints
- Added semaphore-based concurrency control (default: 10 concurrent requests)
- Integrated rate limiting into base client with configurable parameters
- Improved error handling to distinguish between rate limit and permission errors
- Added rate limit monitoring and comprehensive logging


## 1.5.1-beta (2025-09-08)


### Improvements

- Bumped ocean version to ^0.28.3


## 1.5.0-beta (2025-09-04)


### Features

- Added support for Secret Scanning Alerts with new kind `secret-scanning-alerts`
- New Secret Scanning Alert exporter and webhook processor for real-time alert monitoring
- Support for filtering Secret Scanning Alerts by state (open, resolved, all)
- Added `hide_secret` selector option to control whether sensitive secret content is exposed in alert data
- Comprehensive webhook event mapping for Secret Scanning Alerts: created, publicly_leaked, reopened, resolved, validated


## 1.4.2-beta (2025-08-28)


### Features

- Enhanced branch exporter functionality with improved branch data processing and export capabilities
- Improved branch webhook processor to handle branch-related events more efficiently


## 1.4.1-beta (2025-08-28)


### Improvements

- Bumped ocean version to ^0.28.2


## 1.4.0-beta (2025-08-27)


- Enhanced repository selector to support multiple relationship types simultaneously
- Changed `included_property` to `included_relationships` to allow specifying both "collaborators" and "teams" in a single configuration
- Improved repository enrichment logic to handle multiple relationships efficiently


## 1.3.6-beta (2025-08-27)


### Improvements

- Bumped ocean version to ^0.28.1


## 1.3.5-beta (2025-08-26)


### Improvements

- Bumped ocean version to ^0.28.0


## 1.3.4-beta (2025-08-25)


### Bug Fixes

- Improved test reliability by using fixture-based datetime mocking instead of inline patching
- Consolidated datetime mocking logic into reusable fixture


## 1.3.3-beta (2025-08-24)


### Improvements

- Bumped ocean version to ^0.27.10


## 1.3.2-beta (2025-08-20)


### Improvements

- Bumped ocean version to ^0.27.9


## 1.3.1-beta (2025-08-19)


### Improvements

- Include name in GraphQL response for User and Team Member Kind


## 1.3.0-beta (2025-08-18)


### Improvements

- Added maxResults and since config options to include closed PRs during export
- Added Batch limiting (max 100 closed PRs) to prevent performance issues
- Modified Webhook processor to update (not delete) closed PRs when maxResults flag is enabled


## 1.2.11-beta (2025-08-18)


### Improvements

- Bumped ocean version to ^0.27.8


## 1.2.10-beta (2025-08-17)


### Improvements

- Bumped ocean version to ^0.27.7


## 1.2.9-beta (2025-08-13)


### Improvements

- Bumped ocean version to ^0.27.6


## 1.2.8-beta (2025-08-13)


### Improvements

- Bumped ocean version to ^0.27.5


## 1.2.7-beta (2025-08-11)


### Improvements

- Bumped ocean version to ^0.27.3


## 1.2.6-beta (2025-08-11)


### Improvements

- Bumped ocean version to ^0.27.2


## 1.2.5-beta (2025-08-07)


### Improvements

- Bumped ocean version to ^0.27.1


## 1.2.4-beta (2025-08-06)


### Improvements

- Improved folder kind ingestion performance by using the GitHub Search API to efficiently retrieve repository information.


## 1.2.3-beta (2025-08-05)


### Improvements

- Bumped ocean version to ^0.27.0


## 1.2.2-beta (2025-08-04)


### Improvements

- Bumped ocean version to ^0.26.3


## 1.2.1-beta (2025-08-03)


### Improvements

- Bumped ocean version to ^0.26.2


## 1.2.0-beta (2025-07-28)


### Features

- Added File validation for pull requests with GitHub check run integration
- Enhanced pull request webhook processor to trigger validation on open/sync events


## 1.1.2-beta (2025-07-25)


### Improvements

- Added improvement for selecting collaborators and team relationships on repository kind


## 1.1.1-beta (2025-07-24)


### Improvements

- Properly handle empty repo errors when ingesting files
- Properly handle empty repo errors when ingesting folders


## 1.1.0-beta (2025-07-23)


### Features

- Added support for Collaborator resources to track repository collaborators
- Implemented Collaborator webhook processor for real-time updates


## 1.0.9-beta (2025-07-22)


### Improvements

- Made the `repos` field optional in the file selector configuration. When omitted, the file selector will apply to all repositories.


## 1.0.8-beta (2025-07-20)


### Improvements

- Bumped ocean version to ^0.26.1


## 1.0.7-beta (2025-07-16)


### Improvements

- Bumped ocean version to ^0.25.5


## 1.0.6-beta (2025-07-09)


### Improvements

- Gracefully handle permission error when fetching external identities fail
- Properly handle ignoring default errors in graphql client


## 1.0.5-beta (2025-07-09)


### Bugfix

- Fix default resources not getting created due to blueprint config error


## 1.0.4-beta (2025-07-08)


### Improvements

- Fix deleted raw results in file webhook processor and improved logging in repository visibility type


## 1.0.3-beta (2025-07-08)


### Bug Fixes

- Fix Bug on GraphQL Errors throwing a stack of errors instead of specific error messages


## 1.0.2-beta (2025-07-08)


### Improvements

- Temporally trim default resources to just repository and pull request


## 1.0.1-beta (2025-07-07)


### Improvements

- Bumped ocean version to ^0.25.0


## 1.0.0-beta (2025-07-04)


### Release

- Bumped integration from dev to beta release


## 0.5.2-dev (2025-07-03)


### Bug Fixes

- Fixed error handling for repositories with Advanced Security or Dependabot disabled
- Previously, 403 errors for disabled features would crash the integration
- Now gracefully ignores these errors and returns empty results
- Affects both code scanning alerts, Dependabot alerts exporters and webhook upsertion


## 0.5.1-dev (2025-07-02)


### Improvements

- Bumped ocean version to ^0.24.22


## 0.5.0-dev (2025-07-01)


### Features

- Added file exporter functionality with support for file content fetching and processing
- Implemented file webhook processor for real-time file change detection and processing
- Added file entity processor for dynamic file content retrieval in entity mappings
- Added support for file pattern matching with glob patterns and size-based routing (GraphQL vs REST)


## 0.4.0-dev (2025-06-26)


### Features

- Added support for Github folder kind


## 0.3.1-dev (2025-06-30)


### Improvements

- Bumped ocean version to ^0.24.21


## 0.3.0-dev (2025-06-26)


### Improvements

- Added dev suffix to version number


## 0.3.0-dev (2025-06-25)


### Features

- Added support for User kinds
- Added support for Team kinds


## 0.2.11 (2025-06-26)


### Improvements

- Bumped ocean version to ^0.24.20


## 0.2.10 (2025-06-25)


### Improvements

- Bumped ocean version to ^0.24.19


## 0.2.9 (2025-06-24)


### Improvements

- Bumped ocean version to ^0.24.18


## 0.2.8 (2025-06-23)


### Improvements

- Bumped ocean version to ^0.24.17


## 0.2.7 (2025-06-22)


### Improvements

- Bumped ocean version to ^0.24.16


## 0.2.6 (2025-06-22)


### Improvements

- Upgraded integration requests dependency (#1)


## 0.2.5-dev (2025-06-22)


### Improvements

- Bumped ocean version to ^0.24.15


## 0.2.4-dev (2025-06-22)


### Improvements

- Bumped ocean version to ^0.24.12


## 0.2.3-dev (2025-06-22)


### Improvements

- Bumped ocean version to ^0.24.12


## 0.2.2-dev (2025-06-16)


### Improvements

- Bumped ocean version to ^0.24.11


## 0.2.1-dev (2025-06-15)


### Improvements

- Bumped ocean version to ^0.24.10


## 0.2.0-dev (2025-06-13)


### Features

- Added support for Github workflows
- Added support support for Github workflow runs
- Implemented webhook processors for Workflow runs and workflows for real-time updates


## 0.1.17-dev (2025-06-13)


### Features

- Added support for Dependabot alerts and Code Scanning alerts with state-based filtering
- Implemented Dependabot alert and Code Scanning alert webhook processor for real-time updates


## 0.1.16-dev (2025-06-13)


### Features

- Added support for Environment resources to track repository environments
- Added support for Deployment resources with environment tracking
- Implemented deployment and environment webhook processors for real-time updates


## 0.1.15-dev (2025-06-12)


### Features

- Added support for Tag resources to track repository tags
- Added support for Release resources with state-based filtering (created, edited, deleted)
- Added support for Branch resources to track repository branches
- Implemented tag, release, and branch webhook processors for real-time updates


## 0.1.14-dev (2025-06-11)


### Improvements

- Added support for Issue resources with state-based filtering (open, closed, all)
- Implemented issue webhook processor for real-time updates


## 0.1.13-dev (2025-06-11)


- Added support for Pull Request resources with state-based filtering (open, closed, all)
- Implemented pull request webhook processor for real-time updates


## 0.1.12-dev (2025-06-11)


### Improvements

- Bumped ocean version to ^0.24.8


## 0.1.11-dev (2025-06-11)


### Improvements

- Bumped ocean version to ^0.24.7


## 0.1.10-dev (2025-06-09)


### Improvements

- Bumped ocean version to ^0.24.6


## 0.1.9-dev (2025-06-09)


### Improvements

- Bumped ocean version to ^0.24.5


## 0.1.8-dev (2025-06-09)


### Improvements

- Bumped ocean version to ^0.24.4


## 0.1.7-dev (2025-06-08)


### Improvements

- Bumped ocean version to ^0.24.3


## 0.1.6-dev (2025-06-04)

### Improvements

- Bumped ocean version to ^0.24.2


## 0.1.5-dev (2025-06-03)


### Improvements

- Bumped ocean version to ^0.24.1


## 0.1.4-dev (2025-06-03)


### Improvements

- Bumped ocean version to ^0.24.0


## 0.1.3-dev (2025-06-01)

### Improvements

- Bumped ocean version to ^0.23.5


## 0.1.2-dev (2025-05-30)


### Bug Fixes

- Fix timezone inconsistency issue while checking for expired Github App token (PORT-14913)

### Improvements

- Removed `Optional` from `AbstractGithubExporter` options to enforce stricter type adherence for concrete exporters.


## 0.1.1-dev (2025-05-29)

### Improvements

- Bumped ocean version to ^0.23.4


## 0.1.0-dev (2025-05-28)

### Features

- Created GitHub Ocean integration with support for Repository
- Added support for repository webhook event processor
- Add Tests for client and base webhook processor
- Added support for authenticating as a GitHub App<|MERGE_RESOLUTION|>--- conflicted
+++ resolved
@@ -7,18 +7,19 @@
 
 <!-- towncrier release notes start -->
 
-<<<<<<< HEAD
 ## 4.2.0-beta (2025-11-17)
-=======
+
+
+### Improvements
+
+- Added support for ingesting CODEOWNERS files in the default mapping
+
+
 ## 4.1.16-beta (2025-12-07)
->>>>>>> a0f89983
-
-
-### Improvements
-
-<<<<<<< HEAD
-- Added support for ingesting CODEOWNERS files in the default mapping
-=======
+
+
+### Improvements
+
 - Bumped ocean version to ^0.31.2
 
 
@@ -36,7 +37,6 @@
 ### Improvements
 
 - Bumped ocean version to ^0.31.0
->>>>>>> a0f89983
 
 
 ## 4.1.13-beta (2025-12-03)
