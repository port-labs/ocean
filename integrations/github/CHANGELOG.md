# Changelog - Ocean - github

All notable changes to this project will be documented in this file.

The format is based on [Keep a Changelog](https://keepachangelog.com/en/1.0.0/),
and this project adheres to [Semantic Versioning](https://semver.org/spec/v2.0.0.html).

<!-- towncrier release notes start -->

<<<<<<< HEAD
## 4.0.0-beta (2025-11-18)
=======
## 3.3.10-beta (2025-11-19)
>>>>>>> 388d70e5


### Improvements

<<<<<<< HEAD
- Optional syncing of the authenticated user's personal account as a pseudo-organization when `includeAuthenticatedUser` is enabled.
- Repository exporter now supports both Organization and User contexts by selecting the correct API and handling visibility/affiliation accordingly.
- Propagated organization type through repository selectors and options.
- Introduced helper to centralize repository option construction.
- During user resync, enrich the personal user with their primary email when needed.
- Improved HTTP client error messages to include the HTTP method for clearer diagnostics.
=======
- dispatch workflow action spec naming improvements


## 3.3.9-beta (2025-11-19)


### Improvements

- Bumped ocean version to ^0.29.8
>>>>>>> 388d70e5


## 3.3.8-beta (2025-11-18)


### Improvements

- Bumped ocean version to ^0.29.7


## 3.3.7-beta (2025-11-17)


### Improvements

- Bumped ocean version to ^0.29.6


## 3.3.6-beta (2025-11-16)


### Improvements

- Revise OAuth configuration spec


## 3.3.5-beta (2025-11-13)


### Improvements

- Enriched pull request export with organization context across REST exporter responses and batches.


## 3.3.4-beta (2025-11-12)


### Bug Fixes

- Authenticate throw app jwt token in auth context request


## 3.3.3-beta (2025-11-11)


### Bug Fixes

- Get actor for github installation that uses an app


## 3.3.2-beta (2025-11-11)


### Bug Fixes

- Fixed GraphQL base URL for GitHub Enterprise Server, ensuring compatibility with GHES.
- Skipped and added warning log when a repository is not found during file export.


## 3.3.1-beta (2025-11-10)


### Improvements

- Bumped ocean version to ^0.29.5


## 3.3.0-beta (2025-11-10)


### Improvements

- Allow file/folder selectors to target all repositories when `repos` is omitted (supports exact and glob patterns)
- Centralize repository metadata retrieval and reuse across exporters
- Use shared resolver for repo/branch selection with consistent branch fallback
- Update folder options shape to grouped per-repo entries


## 3.2.5-beta (2025-11-10)


### Improvements

- Bumped ocean version to ^0.29.4


## 3.2.4-beta (2025-11-09)


### Improvements

- Bumped starlette version to 0.49.3

## 3.2.3-beta (2025-11-09)


### Improvements

- Bumped ocean version to ^0.29.3


## 3.2.2-beta (2025-11-09)


### Improvements

- Bumped ocean version to ^0.29.2


## 3.2.1-beta (2025-11-06)


### Improvements

- Bumped ocean version to ^0.29.1


# 3.2.0-beta (2025-11-04)


### Improvements

- Added support for running github workflows as part of Port actions


## 3.1.2-beta (2025-11-04)


### Improvements

- Bumped ocean version to ^0.29.0


## 3.1.1-beta (2025-11-04)


### Improvements

- Update `repo_search` selector to use `repoSearch` alias for camelCase consistency.


## 3.1.0-beta (2025-11-03)


### Features

- Added support for ingesting repositories using Github search API


## 3.0.5-beta (2025-11-03)


### Features

- Added bot filtering option for GitHub user sync


## 3.0.4-beta (2025-11-02)


### Improvements

- Bumped ocean version to ^0.28.19


## 3.0.3-beta (2025-10-27)


### Improvements

- Bumped ocean version to ^0.28.18


## 3.0.2-beta (2025-10-26)


### Improvements

- Bumped ocean version to ^0.28.17


## 3.0.1-beta (2025-10-21)


### Improvements

- Bumped ocean version to ^0.28.16


## 3.0.0-beta (2025-10-20)


### Features

- Added multi-organization support for GitHub integration
- Updated all resync functions to iterate through multiple organizations
- Modified webhook processors to include organization context
- Updated exporters to support organization parameters
- Added `organization` as a new resource kind


## 2.0.3-beta (2025-10-20)


### Improvements

- Bumped ocean version to ^0.28.15


## 2.0.2-beta (2025-10-15)


### Bug Fixes

- Updated Closed Pull Request Tests with Mocked Datetime


## 2.0.1-beta (2025-10-15)


### Improvements

- Bumped ocean version to ^0.28.14


## 2.0.0-beta (2025-09-30)


### Improvements

- Bumped ocean version to ^0.28.12


## 1.5.9-beta (2025-09-28)


### Improvements

- Bumped ocean version to ^0.28.11


## 1.5.8-beta (2025-09-25)


### Improvements

- Bumped ocean version to ^0.28.9


## 1.5.7-beta (2025-09-25)


### Improvements

- Bumped ocean version to ^0.28.8


## 1.5.6-beta (2025-09-17)

### Improvements

- Fix token decoder from oauth-flow


## 1.5.5-beta (2025-09-17)


### Improvements

- Bumped ocean version to ^0.28.7


## 1.5.4-beta (2025-09-16)


### Improvements

- Bumped ocean version to ^0.28.5


## 1.5.3-beta (2025-09-10)


### Improvements

- Bumped ocean version to ^0.28.4


## 1.5.2-beta (2025-09-08)


### Improvements

- Added GitHub API rate limiting with concurrency control
- Implemented GitHubRateLimiter based on GitHub's rate limit headers
- Added separate rate limit tracking for Rest and GraphQL endpoints
- Added semaphore-based concurrency control (default: 10 concurrent requests)
- Integrated rate limiting into base client with configurable parameters
- Improved error handling to distinguish between rate limit and permission errors
- Added rate limit monitoring and comprehensive logging


## 1.5.1-beta (2025-09-08)


### Improvements

- Bumped ocean version to ^0.28.3


## 1.5.0-beta (2025-09-04)


### Features

- Added support for Secret Scanning Alerts with new kind `secret-scanning-alerts`
- New Secret Scanning Alert exporter and webhook processor for real-time alert monitoring
- Support for filtering Secret Scanning Alerts by state (open, resolved, all)
- Added `hide_secret` selector option to control whether sensitive secret content is exposed in alert data
- Comprehensive webhook event mapping for Secret Scanning Alerts: created, publicly_leaked, reopened, resolved, validated


## 1.4.2-beta (2025-08-28)


### Features

- Enhanced branch exporter functionality with improved branch data processing and export capabilities
- Improved branch webhook processor to handle branch-related events more efficiently


## 1.4.1-beta (2025-08-28)


### Improvements

- Bumped ocean version to ^0.28.2


## 1.4.0-beta (2025-08-27)


- Enhanced repository selector to support multiple relationship types simultaneously
- Changed `included_property` to `included_relationships` to allow specifying both "collaborators" and "teams" in a single configuration
- Improved repository enrichment logic to handle multiple relationships efficiently


## 1.3.6-beta (2025-08-27)


### Improvements

- Bumped ocean version to ^0.28.1


## 1.3.5-beta (2025-08-26)


### Improvements

- Bumped ocean version to ^0.28.0


## 1.3.4-beta (2025-08-25)


### Bug Fixes

- Improved test reliability by using fixture-based datetime mocking instead of inline patching
- Consolidated datetime mocking logic into reusable fixture


## 1.3.3-beta (2025-08-24)


### Improvements

- Bumped ocean version to ^0.27.10


## 1.3.2-beta (2025-08-20)


### Improvements

- Bumped ocean version to ^0.27.9


## 1.3.1-beta (2025-08-19)


### Improvements

- Include name in GraphQL response for User and Team Member Kind


## 1.3.0-beta (2025-08-18)


### Improvements

- Added maxResults and since config options to include closed PRs during export
- Added Batch limiting (max 100 closed PRs) to prevent performance issues
- Modified Webhook processor to update (not delete) closed PRs when maxResults flag is enabled


## 1.2.11-beta (2025-08-18)


### Improvements

- Bumped ocean version to ^0.27.8


## 1.2.10-beta (2025-08-17)


### Improvements

- Bumped ocean version to ^0.27.7


## 1.2.9-beta (2025-08-13)


### Improvements

- Bumped ocean version to ^0.27.6


## 1.2.8-beta (2025-08-13)


### Improvements

- Bumped ocean version to ^0.27.5


## 1.2.7-beta (2025-08-11)


### Improvements

- Bumped ocean version to ^0.27.3


## 1.2.6-beta (2025-08-11)


### Improvements

- Bumped ocean version to ^0.27.2


## 1.2.5-beta (2025-08-07)


### Improvements

- Bumped ocean version to ^0.27.1


## 1.2.4-beta (2025-08-06)


### Improvements

- Improved folder kind ingestion performance by using the GitHub Search API to efficiently retrieve repository information.


## 1.2.3-beta (2025-08-05)


### Improvements

- Bumped ocean version to ^0.27.0


## 1.2.2-beta (2025-08-04)


### Improvements

- Bumped ocean version to ^0.26.3


## 1.2.1-beta (2025-08-03)


### Improvements

- Bumped ocean version to ^0.26.2


## 1.2.0-beta (2025-07-28)


### Features

- Added File validation for pull requests with GitHub check run integration
- Enhanced pull request webhook processor to trigger validation on open/sync events


## 1.1.2-beta (2025-07-25)


### Improvements

- Added improvement for selecting collaborators and team relationships on repository kind


## 1.1.1-beta (2025-07-24)


### Improvements

- Properly handle empty repo errors when ingesting files
- Properly handle empty repo errors when ingesting folders


## 1.1.0-beta (2025-07-23)


### Features

- Added support for Collaborator resources to track repository collaborators
- Implemented Collaborator webhook processor for real-time updates


## 1.0.9-beta (2025-07-22)


### Improvements

- Made the `repos` field optional in the file selector configuration. When omitted, the file selector will apply to all repositories.


## 1.0.8-beta (2025-07-20)


### Improvements

- Bumped ocean version to ^0.26.1


## 1.0.7-beta (2025-07-16)


### Improvements

- Bumped ocean version to ^0.25.5


## 1.0.6-beta (2025-07-09)


### Improvements

- Gracefully handle permission error when fetching external identities fail
- Properly handle ignoring default errors in graphql client


## 1.0.5-beta (2025-07-09)


### Bugfix

- Fix default resources not getting created due to blueprint config error


## 1.0.4-beta (2025-07-08)


### Improvements

- Fix deleted raw results in file webhook processor and improved logging in repository visibility type


## 1.0.3-beta (2025-07-08)


### Bug Fixes

- Fix Bug on GraphQL Errors throwing a stack of errors instead of specific error messages


## 1.0.2-beta (2025-07-08)


### Improvements

- Temporally trim default resources to just repository and pull request


## 1.0.1-beta (2025-07-07)


### Improvements

- Bumped ocean version to ^0.25.0


## 1.0.0-beta (2025-07-04)


### Release

- Bumped integration from dev to beta release


## 0.5.2-dev (2025-07-03)


### Bug Fixes

- Fixed error handling for repositories with Advanced Security or Dependabot disabled
- Previously, 403 errors for disabled features would crash the integration
- Now gracefully ignores these errors and returns empty results
- Affects both code scanning alerts, Dependabot alerts exporters and webhook upsertion


## 0.5.1-dev (2025-07-02)


### Improvements

- Bumped ocean version to ^0.24.22


## 0.5.0-dev (2025-07-01)


### Features

- Added file exporter functionality with support for file content fetching and processing
- Implemented file webhook processor for real-time file change detection and processing
- Added file entity processor for dynamic file content retrieval in entity mappings
- Added support for file pattern matching with glob patterns and size-based routing (GraphQL vs REST)


## 0.4.0-dev (2025-06-26)


### Features

- Added support for Github folder kind


## 0.3.1-dev (2025-06-30)


### Improvements

- Bumped ocean version to ^0.24.21


## 0.3.0-dev (2025-06-26)


### Improvements

- Added dev suffix to version number


## 0.3.0-dev (2025-06-25)


### Features

- Added support for User kinds
- Added support for Team kinds


## 0.2.11 (2025-06-26)


### Improvements

- Bumped ocean version to ^0.24.20


## 0.2.10 (2025-06-25)


### Improvements

- Bumped ocean version to ^0.24.19


## 0.2.9 (2025-06-24)


### Improvements

- Bumped ocean version to ^0.24.18


## 0.2.8 (2025-06-23)


### Improvements

- Bumped ocean version to ^0.24.17


## 0.2.7 (2025-06-22)


### Improvements

- Bumped ocean version to ^0.24.16


## 0.2.6 (2025-06-22)


### Improvements

- Upgraded integration requests dependency (#1)


## 0.2.5-dev (2025-06-22)


### Improvements

- Bumped ocean version to ^0.24.15


## 0.2.4-dev (2025-06-22)


### Improvements

- Bumped ocean version to ^0.24.12


## 0.2.3-dev (2025-06-22)


### Improvements

- Bumped ocean version to ^0.24.12


## 0.2.2-dev (2025-06-16)


### Improvements

- Bumped ocean version to ^0.24.11


## 0.2.1-dev (2025-06-15)


### Improvements

- Bumped ocean version to ^0.24.10


## 0.2.0-dev (2025-06-13)


### Features

- Added support for Github workflows
- Added support support for Github workflow runs
- Implemented webhook processors for Workflow runs and workflows for real-time updates


## 0.1.17-dev (2025-06-13)


### Features

- Added support for Dependabot alerts and Code Scanning alerts with state-based filtering
- Implemented Dependabot alert and Code Scanning alert webhook processor for real-time updates


## 0.1.16-dev (2025-06-13)


### Features

- Added support for Environment resources to track repository environments
- Added support for Deployment resources with environment tracking
- Implemented deployment and environment webhook processors for real-time updates


## 0.1.15-dev (2025-06-12)


### Features

- Added support for Tag resources to track repository tags
- Added support for Release resources with state-based filtering (created, edited, deleted)
- Added support for Branch resources to track repository branches
- Implemented tag, release, and branch webhook processors for real-time updates


## 0.1.14-dev (2025-06-11)


### Improvements

- Added support for Issue resources with state-based filtering (open, closed, all)
- Implemented issue webhook processor for real-time updates


## 0.1.13-dev (2025-06-11)


- Added support for Pull Request resources with state-based filtering (open, closed, all)
- Implemented pull request webhook processor for real-time updates


## 0.1.12-dev (2025-06-11)


### Improvements

- Bumped ocean version to ^0.24.8


## 0.1.11-dev (2025-06-11)


### Improvements

- Bumped ocean version to ^0.24.7


## 0.1.10-dev (2025-06-09)


### Improvements

- Bumped ocean version to ^0.24.6


## 0.1.9-dev (2025-06-09)


### Improvements

- Bumped ocean version to ^0.24.5


## 0.1.8-dev (2025-06-09)


### Improvements

- Bumped ocean version to ^0.24.4


## 0.1.7-dev (2025-06-08)


### Improvements

- Bumped ocean version to ^0.24.3


## 0.1.6-dev (2025-06-04)

### Improvements

- Bumped ocean version to ^0.24.2


## 0.1.5-dev (2025-06-03)


### Improvements

- Bumped ocean version to ^0.24.1


## 0.1.4-dev (2025-06-03)


### Improvements

- Bumped ocean version to ^0.24.0


## 0.1.3-dev (2025-06-01)

### Improvements

- Bumped ocean version to ^0.23.5


## 0.1.2-dev (2025-05-30)


### Bug Fixes

- Fix timezone inconsistency issue while checking for expired Github App token (PORT-14913)

### Improvements

- Removed `Optional` from `AbstractGithubExporter` options to enforce stricter type adherence for concrete exporters.


## 0.1.1-dev (2025-05-29)

### Improvements

- Bumped ocean version to ^0.23.4


## 0.1.0-dev (2025-05-28)

### Features

- Created GitHub Ocean integration with support for Repository
- Added support for repository webhook event processor
- Add Tests for client and base webhook processor
- Added support for authenticating as a GitHub App<|MERGE_RESOLUTION|>--- conflicted
+++ resolved
@@ -7,23 +7,24 @@
 
 <!-- towncrier release notes start -->
 
-<<<<<<< HEAD
-## 4.0.0-beta (2025-11-18)
-=======
-## 3.3.10-beta (2025-11-19)
->>>>>>> 388d70e5
-
-
-### Improvements
-
-<<<<<<< HEAD
+## 4.0.0-beta (2025-11-19)
+
+
+### Improvements
+
 - Optional syncing of the authenticated user's personal account as a pseudo-organization when `includeAuthenticatedUser` is enabled.
 - Repository exporter now supports both Organization and User contexts by selecting the correct API and handling visibility/affiliation accordingly.
 - Propagated organization type through repository selectors and options.
 - Introduced helper to centralize repository option construction.
 - During user resync, enrich the personal user with their primary email when needed.
 - Improved HTTP client error messages to include the HTTP method for clearer diagnostics.
-=======
+
+
+## 3.3.10-beta (2025-11-19)
+
+
+### Improvements
+
 - dispatch workflow action spec naming improvements
 
 
@@ -33,7 +34,6 @@
 ### Improvements
 
 - Bumped ocean version to ^0.29.8
->>>>>>> 388d70e5
 
 
 ## 3.3.8-beta (2025-11-18)
