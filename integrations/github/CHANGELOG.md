# Changelog - Ocean - github

All notable changes to this project will be documented in this file.

The format is based on [Keep a Changelog](https://keepachangelog.com/en/1.0.0/),
and this project adheres to [Semantic Versioning](https://semver.org/spec/v2.0.0.html).

<!-- towncrier release notes start -->

<<<<<<< HEAD
## 1.4.0-beta (2025-08-26)
=======
## 1.3.5-beta (2025-08-26)
>>>>>>> d9f06b94


### Improvements

<<<<<<< HEAD
- Enhanced repository selector to support multiple relationship types simultaneously
- Changed `included_property` to `included_relationships` to allow specifying both "collaborators" and "teams" in a single configuration
- Improved repository enrichment logic to handle multiple relationships efficiently
=======
- Bumped ocean version to ^0.28.0


## 1.3.4-beta (2025-08-25)


### Bug Fixes

- Improved test reliability by using fixture-based datetime mocking instead of inline patching
- Consolidated datetime mocking logic into reusable fixture
>>>>>>> d9f06b94


## 1.3.3-beta (2025-08-24)


### Improvements

- Bumped ocean version to ^0.27.10


## 1.3.2-beta (2025-08-20)


### Improvements

- Bumped ocean version to ^0.27.9


## 1.3.1-beta (2025-08-19)


### Improvements

- Include name in GraphQL response for User and Team Member Kind


## 1.3.0-beta (2025-08-18)


### Improvements

- Added maxResults and since config options to include closed PRs during export
- Added Batch limiting (max 100 closed PRs) to prevent performance issues
- Modified Webhook processor to update (not delete) closed PRs when maxResults flag is enabled


## 1.2.11-beta (2025-08-18)


### Improvements

- Bumped ocean version to ^0.27.8


## 1.2.10-beta (2025-08-17)


### Improvements

- Bumped ocean version to ^0.27.7


## 1.2.9-beta (2025-08-13)


### Improvements

- Bumped ocean version to ^0.27.6


## 1.2.8-beta (2025-08-13)


### Improvements

- Bumped ocean version to ^0.27.5


## 1.2.7-beta (2025-08-11)


### Improvements

- Bumped ocean version to ^0.27.3


## 1.2.6-beta (2025-08-11)


### Improvements

- Bumped ocean version to ^0.27.2


## 1.2.5-beta (2025-08-07)


### Improvements

- Bumped ocean version to ^0.27.1


## 1.2.4-beta (2025-08-06)


### Improvements

- Improved folder kind ingestion performance by using the GitHub Search API to efficiently retrieve repository information.


## 1.2.3-beta (2025-08-05)


### Improvements

- Bumped ocean version to ^0.27.0


## 1.2.2-beta (2025-08-04)


### Improvements

- Bumped ocean version to ^0.26.3


## 1.2.1-beta (2025-08-03)


### Improvements

- Bumped ocean version to ^0.26.2


## 1.2.0-beta (2025-07-28)


### Features

- Added File validation for pull requests with GitHub check run integration
- Enhanced pull request webhook processor to trigger validation on open/sync events


## 1.1.2-beta (2025-07-25)


### Improvements

- Added improvement for selecting collaborators and team relationships on repository kind


## 1.1.1-beta (2025-07-24)


### Improvements

- Properly handle empty repo errors when ingesting files
- Properly handle empty repo errors when ingesting folders


## 1.1.0-beta (2025-07-23)


### Features

- Added support for Collaborator resources to track repository collaborators
- Implemented Collaborator webhook processor for real-time updates


## 1.0.9-beta (2025-07-22)


### Improvements

- Made the `repos` field optional in the file selector configuration. When omitted, the file selector will apply to all repositories.


## 1.0.8-beta (2025-07-20)


### Improvements

- Bumped ocean version to ^0.26.1


## 1.0.7-beta (2025-07-16)


### Improvements

- Bumped ocean version to ^0.25.5


## 1.0.6-beta (2025-07-09)


### Improvements

- Gracefully handle permission error when fetching external identities fail
- Properly handle ignoring default errors in graphql client


## 1.0.5-beta (2025-07-09)


### Bugfix

- Fix default resources not getting created due to blueprint config error


## 1.0.4-beta (2025-07-08)


### Improvements

- Fix deleted raw results in file webhook processor and improved logging in repository visibility type


## 1.0.3-beta (2025-07-08)


### Bug Fixes

- Fix Bug on GraphQL Errors throwing a stack of errors instead of specific error messages


## 1.0.2-beta (2025-07-08)


### Improvements

- Temporally trim default resources to just repository and pull request


## 1.0.1-beta (2025-07-07)


### Improvements

- Bumped ocean version to ^0.25.0


## 1.0.0-beta (2025-07-04)


### Release

- Bumped integration from dev to beta release


## 0.5.2-dev (2025-07-03)


### Bug Fixes

- Fixed error handling for repositories with Advanced Security or Dependabot disabled
- Previously, 403 errors for disabled features would crash the integration
- Now gracefully ignores these errors and returns empty results
- Affects both code scanning alerts, Dependabot alerts exporters and webhook upsertion


## 0.5.1-dev (2025-07-02)


### Improvements

- Bumped ocean version to ^0.24.22


## 0.5.0-dev (2025-07-01)


### Features

- Added file exporter functionality with support for file content fetching and processing
- Implemented file webhook processor for real-time file change detection and processing
- Added file entity processor for dynamic file content retrieval in entity mappings
- Added support for file pattern matching with glob patterns and size-based routing (GraphQL vs REST)


## 0.4.0-dev (2025-06-26)


### Features

- Added support for Github folder kind


## 0.3.1-dev (2025-06-30)


### Improvements

- Bumped ocean version to ^0.24.21


## 0.3.0-dev (2025-06-26)


### Improvements

- Added dev suffix to version number


## 0.3.0-dev (2025-06-25)


### Features

- Added support for User kinds
- Added support for Team kinds


## 0.2.11 (2025-06-26)


### Improvements

- Bumped ocean version to ^0.24.20


## 0.2.10 (2025-06-25)


### Improvements

- Bumped ocean version to ^0.24.19


## 0.2.9 (2025-06-24)


### Improvements

- Bumped ocean version to ^0.24.18


## 0.2.8 (2025-06-23)


### Improvements

- Bumped ocean version to ^0.24.17


## 0.2.7 (2025-06-22)


### Improvements

- Bumped ocean version to ^0.24.16


## 0.2.6 (2025-06-22)


### Improvements

- Upgraded integration requests dependency (#1)


## 0.2.5-dev (2025-06-22)


### Improvements

- Bumped ocean version to ^0.24.15


## 0.2.4-dev (2025-06-22)


### Improvements

- Bumped ocean version to ^0.24.12


## 0.2.3-dev (2025-06-22)


### Improvements

- Bumped ocean version to ^0.24.12


## 0.2.2-dev (2025-06-16)


### Improvements

- Bumped ocean version to ^0.24.11


## 0.2.1-dev (2025-06-15)


### Improvements

- Bumped ocean version to ^0.24.10


## 0.2.0-dev (2025-06-13)


### Features

- Added support for Github workflows
- Added support support for Github workflow runs
- Implemented webhook processors for Workflow runs and workflows for real-time updates


## 0.1.17-dev (2025-06-13)


### Features

- Added support for Dependabot alerts and Code Scanning alerts with state-based filtering
- Implemented Dependabot alert and Code Scanning alert webhook processor for real-time updates


## 0.1.16-dev (2025-06-13)


### Features

- Added support for Environment resources to track repository environments
- Added support for Deployment resources with environment tracking
- Implemented deployment and environment webhook processors for real-time updates


## 0.1.15-dev (2025-06-12)


### Features

- Added support for Tag resources to track repository tags
- Added support for Release resources with state-based filtering (created, edited, deleted)
- Added support for Branch resources to track repository branches
- Implemented tag, release, and branch webhook processors for real-time updates


## 0.1.14-dev (2025-06-11)


### Improvements

- Added support for Issue resources with state-based filtering (open, closed, all)
- Implemented issue webhook processor for real-time updates


## 0.1.13-dev (2025-06-11)


- Added support for Pull Request resources with state-based filtering (open, closed, all)
- Implemented pull request webhook processor for real-time updates


## 0.1.12-dev (2025-06-11)


### Improvements

- Bumped ocean version to ^0.24.8


## 0.1.11-dev (2025-06-11)


### Improvements

- Bumped ocean version to ^0.24.7


## 0.1.10-dev (2025-06-09)


### Improvements

- Bumped ocean version to ^0.24.6


## 0.1.9-dev (2025-06-09)


### Improvements

- Bumped ocean version to ^0.24.5


## 0.1.8-dev (2025-06-09)


### Improvements

- Bumped ocean version to ^0.24.4


## 0.1.7-dev (2025-06-08)


### Improvements

- Bumped ocean version to ^0.24.3


## 0.1.6-dev (2025-06-04)

### Improvements

- Bumped ocean version to ^0.24.2


## 0.1.5-dev (2025-06-03)


### Improvements

- Bumped ocean version to ^0.24.1


## 0.1.4-dev (2025-06-03)


### Improvements

- Bumped ocean version to ^0.24.0


## 0.1.3-dev (2025-06-01)

### Improvements

- Bumped ocean version to ^0.23.5


## 0.1.2-dev (2025-05-30)


### Bug Fixes

- Fix timezone inconsistency issue while checking for expired Github App token (PORT-14913)

### Improvements

- Removed `Optional` from `AbstractGithubExporter` options to enforce stricter type adherence for concrete exporters.


## 0.1.1-dev (2025-05-29)

### Improvements

- Bumped ocean version to ^0.23.4


## 0.1.0-dev (2025-05-28)

### Features

- Created GitHub Ocean integration with support for Repository
- Added support for repository webhook event processor
- Add Tests for client and base webhook processor
- Added support for authenticating as a GitHub App<|MERGE_RESOLUTION|>--- conflicted
+++ resolved
@@ -7,20 +7,21 @@
 
 <!-- towncrier release notes start -->
 
-<<<<<<< HEAD
 ## 1.4.0-beta (2025-08-26)
-=======
-## 1.3.5-beta (2025-08-26)
->>>>>>> d9f06b94
-
-
-### Improvements
-
-<<<<<<< HEAD
+
+
+### Improvements
+
 - Enhanced repository selector to support multiple relationship types simultaneously
 - Changed `included_property` to `included_relationships` to allow specifying both "collaborators" and "teams" in a single configuration
 - Improved repository enrichment logic to handle multiple relationships efficiently
-=======
+
+
+## 1.3.5-beta (2025-08-26)
+
+
+### Improvements
+
 - Bumped ocean version to ^0.28.0
 
 
@@ -31,7 +32,6 @@
 
 - Improved test reliability by using fixture-based datetime mocking instead of inline patching
 - Consolidated datetime mocking logic into reusable fixture
->>>>>>> d9f06b94
 
 
 ## 1.3.3-beta (2025-08-24)
