# Changelog - Ocean - github

All notable changes to this project will be documented in this file.

The format is based on [Keep a Changelog](https://keepachangelog.com/en/1.0.0/),
and this project adheres to [Semantic Versioning](https://semver.org/spec/v2.0.0.html).

<!-- towncrier release notes start -->

<<<<<<< HEAD
## 1.3.0-beta (2025-08-05)


- Added GitHub API rate limiting with concurrency control
- Implemented GitHubRateLimiter with smart backoff strategies based on GitHub's rate limit headers
- Added separate rate limit tracking for core, search, and GraphQL endpoints
- Added semaphore-based concurrency control (default: 10 concurrent requests)
- Integrated rate limiting into base client with configurable parameters

### Improvements

- Enhanced API reliability by automatically handling 403/429 rate limit responses
- Improved error handling to distinguish between rate limit and permission errors
- Added rate limit monitoring and comprehensive logging
=======
## 1.2.5-beta (2025-08-07)


### Improvements

- Bumped ocean version to ^0.27.1


## 1.2.4-beta (2025-08-06)


### Improvements

- Improved folder kind ingestion performance by using the GitHub Search API to efficiently retrieve repository information.


## 1.2.3-beta (2025-08-05)


### Improvements

- Bumped ocean version to ^0.27.0
>>>>>>> 7b794a5a


## 1.2.2-beta (2025-08-04)


### Improvements

- Bumped ocean version to ^0.26.3


## 1.2.1-beta (2025-08-03)


### Improvements

- Bumped ocean version to ^0.26.2


## 1.2.0-beta (2025-07-28)


### Features

- Added File validation for pull requests with GitHub check run integration
- Enhanced pull request webhook processor to trigger validation on open/sync events


## 1.1.2-beta (2025-07-25)


### Improvements

- Added improvement for selecting collaborators and team relationships on repository kind


## 1.1.1-beta (2025-07-24)


### Improvements

- Properly handle empty repo errors when ingesting files
- Properly handle empty repo errors when ingesting folders


## 1.1.0-beta (2025-07-23)


### Features

- Added support for Collaborator resources to track repository collaborators
- Implemented Collaborator webhook processor for real-time updates


## 1.0.9-beta (2025-07-22)


### Improvements

- Made the `repos` field optional in the file selector configuration. When omitted, the file selector will apply to all repositories.


## 1.0.8-beta (2025-07-20)


### Improvements

- Bumped ocean version to ^0.26.1


## 1.0.7-beta (2025-07-16)


### Improvements

- Bumped ocean version to ^0.25.5


## 1.0.6-beta (2025-07-09)


### Improvements

- Gracefully handle permission error when fetching external identities fail
- Properly handle ignoring default errors in graphql client


## 1.0.5-beta (2025-07-09)


### Bugfix

- Fix default resources not getting created due to blueprint config error


## 1.0.4-beta (2025-07-08)


### Improvements

- Fix deleted raw results in file webhook processor and improved logging in repository visibility type


## 1.0.3-beta (2025-07-08)


### Bug Fixes

- Fix Bug on GraphQL Errors throwing a stack of errors instead of specific error messages


## 1.0.2-beta (2025-07-08)


### Improvements

- Temporally trim default resources to just repository and pull request


## 1.0.1-beta (2025-07-07)


### Improvements

- Bumped ocean version to ^0.25.0


## 1.0.0-beta (2025-07-04)


### Release

- Bumped integration from dev to beta release


## 0.5.2-dev (2025-07-03)


### Bug Fixes

- Fixed error handling for repositories with Advanced Security or Dependabot disabled
- Previously, 403 errors for disabled features would crash the integration
- Now gracefully ignores these errors and returns empty results
- Affects both code scanning alerts, Dependabot alerts exporters and webhook upsertion


## 0.5.1-dev (2025-07-02)


### Improvements

- Bumped ocean version to ^0.24.22


## 0.5.0-dev (2025-07-01)


### Features

- Added file exporter functionality with support for file content fetching and processing
- Implemented file webhook processor for real-time file change detection and processing
- Added file entity processor for dynamic file content retrieval in entity mappings
- Added support for file pattern matching with glob patterns and size-based routing (GraphQL vs REST)


## 0.4.0-dev (2025-06-26)


### Features

- Added support for Github folder kind


## 0.3.1-dev (2025-06-30)


### Improvements

- Bumped ocean version to ^0.24.21


## 0.3.0-dev (2025-06-26)


### Improvements

- Added dev suffix to version number


## 0.3.0-dev (2025-06-25)


### Features

- Added support for User kinds
- Added support for Team kinds


## 0.2.11 (2025-06-26)


### Improvements

- Bumped ocean version to ^0.24.20


## 0.2.10 (2025-06-25)


### Improvements

- Bumped ocean version to ^0.24.19


## 0.2.9 (2025-06-24)


### Improvements

- Bumped ocean version to ^0.24.18


## 0.2.8 (2025-06-23)


### Improvements

- Bumped ocean version to ^0.24.17


## 0.2.7 (2025-06-22)


### Improvements

- Bumped ocean version to ^0.24.16


## 0.2.6 (2025-06-22)


### Improvements

- Upgraded integration requests dependency (#1)


## 0.2.5-dev (2025-06-22)


### Improvements

- Bumped ocean version to ^0.24.15


## 0.2.4-dev (2025-06-22)


### Improvements

- Bumped ocean version to ^0.24.12


## 0.2.3-dev (2025-06-22)


### Improvements

- Bumped ocean version to ^0.24.12


## 0.2.2-dev (2025-06-16)


### Improvements

- Bumped ocean version to ^0.24.11


## 0.2.1-dev (2025-06-15)


### Improvements

- Bumped ocean version to ^0.24.10


## 0.2.0-dev (2025-06-13)


### Features

- Added support for Github workflows
- Added support support for Github workflow runs
- Implemented webhook processors for Workflow runs and workflows for real-time updates


## 0.1.17-dev (2025-06-13)


### Features

- Added support for Dependabot alerts and Code Scanning alerts with state-based filtering
- Implemented Dependabot alert and Code Scanning alert webhook processor for real-time updates


## 0.1.16-dev (2025-06-13)


### Features

- Added support for Environment resources to track repository environments
- Added support for Deployment resources with environment tracking
- Implemented deployment and environment webhook processors for real-time updates


## 0.1.15-dev (2025-06-12)


### Features

- Added support for Tag resources to track repository tags
- Added support for Release resources with state-based filtering (created, edited, deleted)
- Added support for Branch resources to track repository branches
- Implemented tag, release, and branch webhook processors for real-time updates


## 0.1.14-dev (2025-06-11)


### Improvements

- Added support for Issue resources with state-based filtering (open, closed, all)
- Implemented issue webhook processor for real-time updates


## 0.1.13-dev (2025-06-11)


- Added support for Pull Request resources with state-based filtering (open, closed, all)
- Implemented pull request webhook processor for real-time updates


## 0.1.12-dev (2025-06-11)


### Improvements

- Bumped ocean version to ^0.24.8


## 0.1.11-dev (2025-06-11)


### Improvements

- Bumped ocean version to ^0.24.7


## 0.1.10-dev (2025-06-09)


### Improvements

- Bumped ocean version to ^0.24.6


## 0.1.9-dev (2025-06-09)


### Improvements

- Bumped ocean version to ^0.24.5


## 0.1.8-dev (2025-06-09)


### Improvements

- Bumped ocean version to ^0.24.4


## 0.1.7-dev (2025-06-08)


### Improvements

- Bumped ocean version to ^0.24.3


## 0.1.6-dev (2025-06-04)

### Improvements

- Bumped ocean version to ^0.24.2


## 0.1.5-dev (2025-06-03)


### Improvements

- Bumped ocean version to ^0.24.1


## 0.1.4-dev (2025-06-03)


### Improvements

- Bumped ocean version to ^0.24.0


## 0.1.3-dev (2025-06-01)

### Improvements

- Bumped ocean version to ^0.23.5


## 0.1.2-dev (2025-05-30)


### Bug Fixes

- Fix timezone inconsistency issue while checking for expired Github App token (PORT-14913)

### Improvements

- Removed `Optional` from `AbstractGithubExporter` options to enforce stricter type adherence for concrete exporters.


## 0.1.1-dev (2025-05-29)

### Improvements

- Bumped ocean version to ^0.23.4


## 0.1.0-dev (2025-05-28)

### Features

- Created GitHub Ocean integration with support for Repository
- Added support for repository webhook event processor
- Add Tests for client and base webhook processor
- Added support for authenticating as a GitHub App<|MERGE_RESOLUTION|>--- conflicted
+++ resolved
@@ -7,7 +7,6 @@
 
 <!-- towncrier release notes start -->
 
-<<<<<<< HEAD
 ## 1.3.0-beta (2025-08-05)
 
 
@@ -22,7 +21,8 @@
 - Enhanced API reliability by automatically handling 403/429 rate limit responses
 - Improved error handling to distinguish between rate limit and permission errors
 - Added rate limit monitoring and comprehensive logging
-=======
+
+
 ## 1.2.5-beta (2025-08-07)
 
 
@@ -45,7 +45,6 @@
 ### Improvements
 
 - Bumped ocean version to ^0.27.0
->>>>>>> 7b794a5a
 
 
 ## 1.2.2-beta (2025-08-04)
