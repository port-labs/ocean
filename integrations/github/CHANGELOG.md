--- conflicted
+++ resolved
@@ -7,8 +7,7 @@
 
 <!-- towncrier release notes start -->
 
-<<<<<<< HEAD
-## 1.3.0-beta (2025-08-18)
+## 1.4.1-beta (2025-08-27)
 
 
 - Added GitHub API rate limiting with concurrency control
@@ -22,7 +21,8 @@
 - Enhanced API reliability by automatically handling 403/429 rate limit responses
 - Improved error handling to distinguish between rate limit and permission errors
 - Added rate limit monitoring and comprehensive logging
-=======
+
+
 ## 1.3.5-beta (2025-08-26)
 
 
@@ -72,7 +72,6 @@
 - Added maxResults and since config options to include closed PRs during export
 - Added Batch limiting (max 100 closed PRs) to prevent performance issues
 - Modified Webhook processor to update (not delete) closed PRs when maxResults flag is enabled
->>>>>>> ad7f1b82
 
 
 ## 1.2.11-beta (2025-08-18)
