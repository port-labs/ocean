# Changelog - Ocean - github

All notable changes to this project will be documented in this file.

The format is based on [Keep a Changelog](https://keepachangelog.com/en/1.0.0/),
and this project adheres to [Semantic Versioning](https://semver.org/spec/v2.0.0.html).

<!-- towncrier release notes start -->

<<<<<<< HEAD
## 0.3.0 (2025-06-25)


### Bug Fixes

- Fixed error handling for repositories with Advanced Security or Dependabot disabled
- Previously, 403 errors for disabled features would crash the integration
- Now gracefully ignores these errors and returns empty results
- Affects both code scanning alerts, Dependabot alerts exporters and webhook upsertion
=======
## 0.2.11 (2025-06-26)


### Improvements

- Bumped ocean version to ^0.24.20


## 0.2.10 (2025-06-25)


### Improvements

- Bumped ocean version to ^0.24.19
>>>>>>> 97da3d79


## 0.2.9 (2025-06-24)


### Improvements

- Bumped ocean version to ^0.24.18


## 0.2.8 (2025-06-23)


### Improvements

- Bumped ocean version to ^0.24.17


## 0.2.7 (2025-06-22)


### Improvements

- Bumped ocean version to ^0.24.16


## 0.2.6 (2025-06-22)


### Improvements

- Upgraded integration requests dependency (#1)


## 0.2.5-dev (2025-06-22)


### Improvements

- Bumped ocean version to ^0.24.15


## 0.2.4-dev (2025-06-22)


### Improvements

- Bumped ocean version to ^0.24.12


## 0.2.3-dev (2025-06-22)


### Improvements

- Bumped ocean version to ^0.24.12


## 0.2.2-dev (2025-06-16)


### Improvements

- Bumped ocean version to ^0.24.11


## 0.2.1-dev (2025-06-15)


### Improvements

- Bumped ocean version to ^0.24.10


## 0.2.0-dev (2025-06-13)


### Features

- Added support for Github workflows
- Added support support for Github workflow runs
- Implemented webhook processors for Workflow runs and workflows for real-time updates


## 0.1.17-dev (2025-06-13)


### Features

- Added support for Dependabot alerts and Code Scanning alerts with state-based filtering
- Implemented Dependabot alert and Code Scanning alert webhook processor for real-time updates


## 0.1.16-dev (2025-06-13)


### Features

- Added support for Environment resources to track repository environments
- Added support for Deployment resources with environment tracking
- Implemented deployment and environment webhook processors for real-time updates


## 0.1.15-dev (2025-06-12)


### Features

- Added support for Tag resources to track repository tags
- Added support for Release resources with state-based filtering (created, edited, deleted)
- Added support for Branch resources to track repository branches
- Implemented tag, release, and branch webhook processors for real-time updates


## 0.1.14-dev (2025-06-11)


### Improvements

- Added support for Issue resources with state-based filtering (open, closed, all)
- Implemented issue webhook processor for real-time updates


## 0.1.13-dev (2025-06-11)


- Added support for Pull Request resources with state-based filtering (open, closed, all)
- Implemented pull request webhook processor for real-time updates


## 0.1.12-dev (2025-06-11)


### Improvements

- Bumped ocean version to ^0.24.8


## 0.1.11-dev (2025-06-11)


### Improvements

- Bumped ocean version to ^0.24.7


## 0.1.10-dev (2025-06-09)


### Improvements

- Bumped ocean version to ^0.24.6


## 0.1.9-dev (2025-06-09)


### Improvements

- Bumped ocean version to ^0.24.5


## 0.1.8-dev (2025-06-09)


### Improvements

- Bumped ocean version to ^0.24.4


## 0.1.7-dev (2025-06-08)


### Improvements

- Bumped ocean version to ^0.24.3


## 0.1.6-dev (2025-06-04)

### Improvements

- Bumped ocean version to ^0.24.2


## 0.1.5-dev (2025-06-03)


### Improvements

- Bumped ocean version to ^0.24.1


## 0.1.4-dev (2025-06-03)


### Improvements

- Bumped ocean version to ^0.24.0


## 0.1.3-dev (2025-06-01)

### Improvements

- Bumped ocean version to ^0.23.5


## 0.1.2-dev (2025-05-30)


### Bug Fixes

- Fix timezone inconsistency issue while checking for expired Github App token (PORT-14913)

### Improvements

- Removed `Optional` from `AbstractGithubExporter` options to enforce stricter type adherence for concrete exporters.


## 0.1.1-dev (2025-05-29)

### Improvements

- Bumped ocean version to ^0.23.4


## 0.1.0-dev (2025-05-28)

### Features

- Created GitHub Ocean integration with support for Repository
- Added support for repository webhook event processor
- Add Tests for client and base webhook processor
- Added support for authenticating as a GitHub App<|MERGE_RESOLUTION|>--- conflicted
+++ resolved
@@ -7,8 +7,7 @@
 
 <!-- towncrier release notes start -->
 
-<<<<<<< HEAD
-## 0.3.0 (2025-06-25)
+## 0.3.0 (2025-06-26)
 
 
 ### Bug Fixes
@@ -17,7 +16,8 @@
 - Previously, 403 errors for disabled features would crash the integration
 - Now gracefully ignores these errors and returns empty results
 - Affects both code scanning alerts, Dependabot alerts exporters and webhook upsertion
-=======
+
+
 ## 0.2.11 (2025-06-26)
 
 
@@ -32,7 +32,6 @@
 ### Improvements
 
 - Bumped ocean version to ^0.24.19
->>>>>>> 97da3d79
 
 
 ## 0.2.9 (2025-06-24)
