# Changelog - Ocean - github

All notable changes to this project will be documented in this file.

The format is based on [Keep a Changelog](https://keepachangelog.com/en/1.0.0/),
and this project adheres to [Semantic Versioning](https://semver.org/spec/v2.0.0.html).

<!-- towncrier release notes start -->

<<<<<<< HEAD
## 0.1.7-dev (2025-06-10)

### Improvements

- Added support for File kind with content fetching and parsing
- Implemented file webhook processor for push events
- Added file search across repositories with GitHub Search API
- Support for file reference resolution and size limit handling
=======
## 0.1.6-dev (2025-06-04)


### Improvements

- Bumped ocean version to ^0.24.2


## 0.1.5-dev (2025-06-03)


### Improvements

- Bumped ocean version to ^0.24.1


## 0.1.4-dev (2025-06-03)


### Improvements

- Bumped ocean version to ^0.24.0
>>>>>>> 46a4a2c8


## 0.1.3-dev (2025-06-01)


### Improvements

- Bumped ocean version to ^0.23.5


## 0.1.2-dev (2025-05-30)

### Bug Fixes

- Fix timezone inconsistency issue while checking for expired Github App token (PORT-14913)

### Improvements

- Removed `Optional` from `AbstractGithubExporter` options to enforce stricter type adherence for concrete exporters.


## 0.1.1-dev (2025-05-29)

### Improvements

- Bumped ocean version to ^0.23.4


## 0.1.0-dev (2025-05-28)

### Features

- Created GitHub Ocean integration with support for Repository
- Added support for repository webhook event processor
- Add Tests for client and base webhook processor
- Added support for authenticating as a GitHub App<|MERGE_RESOLUTION|>--- conflicted
+++ resolved
@@ -7,8 +7,8 @@
 
 <!-- towncrier release notes start -->
 
-<<<<<<< HEAD
 ## 0.1.7-dev (2025-06-10)
+
 
 ### Improvements
 
@@ -16,7 +16,8 @@
 - Implemented file webhook processor for push events
 - Added file search across repositories with GitHub Search API
 - Support for file reference resolution and size limit handling
-=======
+
+
 ## 0.1.6-dev (2025-06-04)
 
 
@@ -39,7 +40,6 @@
 ### Improvements
 
 - Bumped ocean version to ^0.24.0
->>>>>>> 46a4a2c8
 
 
 ## 0.1.3-dev (2025-06-01)
