--- conflicted
+++ resolved
@@ -7,8 +7,14 @@
 
 <!-- towncrier release notes start -->
 
-<<<<<<< HEAD
-=======
+## 4.1.4-beta (2025-11-23)
+
+
+### Improvements
+
+- Use GitHub Search API for repository export when authenticated as a GitHub App with Personal Account, falling back to list API otherwise.
+
+
 ## 4.1.3-beta (2025-11-23)
 
 
@@ -17,17 +23,12 @@
 - Bumped ocean version to ^0.29.10
 
 
->>>>>>> 6e3abc09
 ## 4.1.2-beta (2025-11-20)
 
 
 ### Improvements
 
-<<<<<<< HEAD
-- Use GitHub Search API for repository export when authenticated as a GitHub App with Personal Account, falling back to list API otherwise.
-=======
 - Bumped ocean version to ^0.29.9
->>>>>>> 6e3abc09
 
 
 ## 4.1.1-beta (2025-11-20)
