# Changelog - Ocean - github

All notable changes to this project will be documented in this file.

The format is based on [Keep a Changelog](https://keepachangelog.com/en/1.0.0/),
and this project adheres to [Semantic Versioning](https://semver.org/spec/v2.0.0.html).

<!-- towncrier release notes start -->

<<<<<<< HEAD
# 3.2.3-beta (2025-11-10)


### Bug Fixes

- Fixed GraphQL base URL for GitHub Enterprise Server, ensuring compatibility with GHES.
- Skipped and added warning log when a repository is not found during file export.
=======
## 3.2.4-beta (2025-11-09)


### Improvements

- Bumped starlette version to 0.49.3

## 3.2.3-beta (2025-11-09)


### Improvements

- Bumped ocean version to ^0.29.3
>>>>>>> bc99ad4b


## 3.2.2-beta (2025-11-09)


### Improvements

- Bumped ocean version to ^0.29.2


## 3.2.1-beta (2025-11-06)


### Improvements

- Bumped ocean version to ^0.29.1


# 3.2.0-beta (2025-11-04)


### Improvements

- Added support for running github workflows as part of Port actions


## 3.1.2-beta (2025-11-04)


### Improvements

- Bumped ocean version to ^0.29.0


## 3.1.1-beta (2025-11-04)


### Improvements

- Update `repo_search` selector to use `repoSearch` alias for camelCase consistency.


## 3.1.0-beta (2025-11-03)


### Features

- Added support for ingesting repositories using Github search API


## 3.0.5-beta (2025-11-03)


### Features

- Added bot filtering option for GitHub user sync


## 3.0.4-beta (2025-11-02)


### Improvements

- Bumped ocean version to ^0.28.19


## 3.0.3-beta (2025-10-27)


### Improvements

- Bumped ocean version to ^0.28.18


## 3.0.2-beta (2025-10-26)


### Improvements

- Bumped ocean version to ^0.28.17


## 3.0.1-beta (2025-10-21)


### Improvements

- Bumped ocean version to ^0.28.16


## 3.0.0-beta (2025-10-20)


### Features

- Added multi-organization support for GitHub integration
- Updated all resync functions to iterate through multiple organizations
- Modified webhook processors to include organization context
- Updated exporters to support organization parameters
- Added `organization` as a new resource kind


## 2.0.3-beta (2025-10-20)


### Improvements

- Bumped ocean version to ^0.28.15


## 2.0.2-beta (2025-10-15)


### Bug Fixes

- Updated Closed Pull Request Tests with Mocked Datetime


## 2.0.1-beta (2025-10-15)


### Improvements

- Bumped ocean version to ^0.28.14


## 2.0.0-beta (2025-09-30)


### Improvements

- Bumped ocean version to ^0.28.12


## 1.5.9-beta (2025-09-28)


### Improvements

- Bumped ocean version to ^0.28.11


## 1.5.8-beta (2025-09-25)


### Improvements

- Bumped ocean version to ^0.28.9


## 1.5.7-beta (2025-09-25)


### Improvements

- Bumped ocean version to ^0.28.8


## 1.5.6-beta (2025-09-17)

### Improvements

- Fix token decoder from oauth-flow


## 1.5.5-beta (2025-09-17)


### Improvements

- Bumped ocean version to ^0.28.7


## 1.5.4-beta (2025-09-16)


### Improvements

- Bumped ocean version to ^0.28.5


## 1.5.3-beta (2025-09-10)


### Improvements

- Bumped ocean version to ^0.28.4


## 1.5.2-beta (2025-09-08)


### Improvements

- Added GitHub API rate limiting with concurrency control
- Implemented GitHubRateLimiter based on GitHub's rate limit headers
- Added separate rate limit tracking for Rest and GraphQL endpoints
- Added semaphore-based concurrency control (default: 10 concurrent requests)
- Integrated rate limiting into base client with configurable parameters
- Improved error handling to distinguish between rate limit and permission errors
- Added rate limit monitoring and comprehensive logging


## 1.5.1-beta (2025-09-08)


### Improvements

- Bumped ocean version to ^0.28.3


## 1.5.0-beta (2025-09-04)


### Features

- Added support for Secret Scanning Alerts with new kind `secret-scanning-alerts`
- New Secret Scanning Alert exporter and webhook processor for real-time alert monitoring
- Support for filtering Secret Scanning Alerts by state (open, resolved, all)
- Added `hide_secret` selector option to control whether sensitive secret content is exposed in alert data
- Comprehensive webhook event mapping for Secret Scanning Alerts: created, publicly_leaked, reopened, resolved, validated


## 1.4.2-beta (2025-08-28)


### Features

- Enhanced branch exporter functionality with improved branch data processing and export capabilities
- Improved branch webhook processor to handle branch-related events more efficiently


## 1.4.1-beta (2025-08-28)


### Improvements

- Bumped ocean version to ^0.28.2


## 1.4.0-beta (2025-08-27)


- Enhanced repository selector to support multiple relationship types simultaneously
- Changed `included_property` to `included_relationships` to allow specifying both "collaborators" and "teams" in a single configuration
- Improved repository enrichment logic to handle multiple relationships efficiently


## 1.3.6-beta (2025-08-27)


### Improvements

- Bumped ocean version to ^0.28.1


## 1.3.5-beta (2025-08-26)


### Improvements

- Bumped ocean version to ^0.28.0


## 1.3.4-beta (2025-08-25)


### Bug Fixes

- Improved test reliability by using fixture-based datetime mocking instead of inline patching
- Consolidated datetime mocking logic into reusable fixture


## 1.3.3-beta (2025-08-24)


### Improvements

- Bumped ocean version to ^0.27.10


## 1.3.2-beta (2025-08-20)


### Improvements

- Bumped ocean version to ^0.27.9


## 1.3.1-beta (2025-08-19)


### Improvements

- Include name in GraphQL response for User and Team Member Kind


## 1.3.0-beta (2025-08-18)


### Improvements

- Added maxResults and since config options to include closed PRs during export
- Added Batch limiting (max 100 closed PRs) to prevent performance issues
- Modified Webhook processor to update (not delete) closed PRs when maxResults flag is enabled


## 1.2.11-beta (2025-08-18)


### Improvements

- Bumped ocean version to ^0.27.8


## 1.2.10-beta (2025-08-17)


### Improvements

- Bumped ocean version to ^0.27.7


## 1.2.9-beta (2025-08-13)


### Improvements

- Bumped ocean version to ^0.27.6


## 1.2.8-beta (2025-08-13)


### Improvements

- Bumped ocean version to ^0.27.5


## 1.2.7-beta (2025-08-11)


### Improvements

- Bumped ocean version to ^0.27.3


## 1.2.6-beta (2025-08-11)


### Improvements

- Bumped ocean version to ^0.27.2


## 1.2.5-beta (2025-08-07)


### Improvements

- Bumped ocean version to ^0.27.1


## 1.2.4-beta (2025-08-06)


### Improvements

- Improved folder kind ingestion performance by using the GitHub Search API to efficiently retrieve repository information.


## 1.2.3-beta (2025-08-05)


### Improvements

- Bumped ocean version to ^0.27.0


## 1.2.2-beta (2025-08-04)


### Improvements

- Bumped ocean version to ^0.26.3


## 1.2.1-beta (2025-08-03)


### Improvements

- Bumped ocean version to ^0.26.2


## 1.2.0-beta (2025-07-28)


### Features

- Added File validation for pull requests with GitHub check run integration
- Enhanced pull request webhook processor to trigger validation on open/sync events


## 1.1.2-beta (2025-07-25)


### Improvements

- Added improvement for selecting collaborators and team relationships on repository kind


## 1.1.1-beta (2025-07-24)


### Improvements

- Properly handle empty repo errors when ingesting files
- Properly handle empty repo errors when ingesting folders


## 1.1.0-beta (2025-07-23)


### Features

- Added support for Collaborator resources to track repository collaborators
- Implemented Collaborator webhook processor for real-time updates


## 1.0.9-beta (2025-07-22)


### Improvements

- Made the `repos` field optional in the file selector configuration. When omitted, the file selector will apply to all repositories.


## 1.0.8-beta (2025-07-20)


### Improvements

- Bumped ocean version to ^0.26.1


## 1.0.7-beta (2025-07-16)


### Improvements

- Bumped ocean version to ^0.25.5


## 1.0.6-beta (2025-07-09)


### Improvements

- Gracefully handle permission error when fetching external identities fail
- Properly handle ignoring default errors in graphql client


## 1.0.5-beta (2025-07-09)


### Bugfix

- Fix default resources not getting created due to blueprint config error


## 1.0.4-beta (2025-07-08)


### Improvements

- Fix deleted raw results in file webhook processor and improved logging in repository visibility type


## 1.0.3-beta (2025-07-08)


### Bug Fixes

- Fix Bug on GraphQL Errors throwing a stack of errors instead of specific error messages


## 1.0.2-beta (2025-07-08)


### Improvements

- Temporally trim default resources to just repository and pull request


## 1.0.1-beta (2025-07-07)


### Improvements

- Bumped ocean version to ^0.25.0


## 1.0.0-beta (2025-07-04)


### Release

- Bumped integration from dev to beta release


## 0.5.2-dev (2025-07-03)


### Bug Fixes

- Fixed error handling for repositories with Advanced Security or Dependabot disabled
- Previously, 403 errors for disabled features would crash the integration
- Now gracefully ignores these errors and returns empty results
- Affects both code scanning alerts, Dependabot alerts exporters and webhook upsertion


## 0.5.1-dev (2025-07-02)


### Improvements

- Bumped ocean version to ^0.24.22


## 0.5.0-dev (2025-07-01)


### Features

- Added file exporter functionality with support for file content fetching and processing
- Implemented file webhook processor for real-time file change detection and processing
- Added file entity processor for dynamic file content retrieval in entity mappings
- Added support for file pattern matching with glob patterns and size-based routing (GraphQL vs REST)


## 0.4.0-dev (2025-06-26)


### Features

- Added support for Github folder kind


## 0.3.1-dev (2025-06-30)


### Improvements

- Bumped ocean version to ^0.24.21


## 0.3.0-dev (2025-06-26)


### Improvements

- Added dev suffix to version number


## 0.3.0-dev (2025-06-25)


### Features

- Added support for User kinds
- Added support for Team kinds


## 0.2.11 (2025-06-26)


### Improvements

- Bumped ocean version to ^0.24.20


## 0.2.10 (2025-06-25)


### Improvements

- Bumped ocean version to ^0.24.19


## 0.2.9 (2025-06-24)


### Improvements

- Bumped ocean version to ^0.24.18


## 0.2.8 (2025-06-23)


### Improvements

- Bumped ocean version to ^0.24.17


## 0.2.7 (2025-06-22)


### Improvements

- Bumped ocean version to ^0.24.16


## 0.2.6 (2025-06-22)


### Improvements

- Upgraded integration requests dependency (#1)


## 0.2.5-dev (2025-06-22)


### Improvements

- Bumped ocean version to ^0.24.15


## 0.2.4-dev (2025-06-22)


### Improvements

- Bumped ocean version to ^0.24.12


## 0.2.3-dev (2025-06-22)


### Improvements

- Bumped ocean version to ^0.24.12


## 0.2.2-dev (2025-06-16)


### Improvements

- Bumped ocean version to ^0.24.11


## 0.2.1-dev (2025-06-15)


### Improvements

- Bumped ocean version to ^0.24.10


## 0.2.0-dev (2025-06-13)


### Features

- Added support for Github workflows
- Added support support for Github workflow runs
- Implemented webhook processors for Workflow runs and workflows for real-time updates


## 0.1.17-dev (2025-06-13)


### Features

- Added support for Dependabot alerts and Code Scanning alerts with state-based filtering
- Implemented Dependabot alert and Code Scanning alert webhook processor for real-time updates


## 0.1.16-dev (2025-06-13)


### Features

- Added support for Environment resources to track repository environments
- Added support for Deployment resources with environment tracking
- Implemented deployment and environment webhook processors for real-time updates


## 0.1.15-dev (2025-06-12)


### Features

- Added support for Tag resources to track repository tags
- Added support for Release resources with state-based filtering (created, edited, deleted)
- Added support for Branch resources to track repository branches
- Implemented tag, release, and branch webhook processors for real-time updates


## 0.1.14-dev (2025-06-11)


### Improvements

- Added support for Issue resources with state-based filtering (open, closed, all)
- Implemented issue webhook processor for real-time updates


## 0.1.13-dev (2025-06-11)


- Added support for Pull Request resources with state-based filtering (open, closed, all)
- Implemented pull request webhook processor for real-time updates


## 0.1.12-dev (2025-06-11)


### Improvements

- Bumped ocean version to ^0.24.8


## 0.1.11-dev (2025-06-11)


### Improvements

- Bumped ocean version to ^0.24.7


## 0.1.10-dev (2025-06-09)


### Improvements

- Bumped ocean version to ^0.24.6


## 0.1.9-dev (2025-06-09)


### Improvements

- Bumped ocean version to ^0.24.5


## 0.1.8-dev (2025-06-09)


### Improvements

- Bumped ocean version to ^0.24.4


## 0.1.7-dev (2025-06-08)


### Improvements

- Bumped ocean version to ^0.24.3


## 0.1.6-dev (2025-06-04)

### Improvements

- Bumped ocean version to ^0.24.2


## 0.1.5-dev (2025-06-03)


### Improvements

- Bumped ocean version to ^0.24.1


## 0.1.4-dev (2025-06-03)


### Improvements

- Bumped ocean version to ^0.24.0


## 0.1.3-dev (2025-06-01)

### Improvements

- Bumped ocean version to ^0.23.5


## 0.1.2-dev (2025-05-30)


### Bug Fixes

- Fix timezone inconsistency issue while checking for expired Github App token (PORT-14913)

### Improvements

- Removed `Optional` from `AbstractGithubExporter` options to enforce stricter type adherence for concrete exporters.


## 0.1.1-dev (2025-05-29)

### Improvements

- Bumped ocean version to ^0.23.4


## 0.1.0-dev (2025-05-28)

### Features

- Created GitHub Ocean integration with support for Repository
- Added support for repository webhook event processor
- Add Tests for client and base webhook processor
- Added support for authenticating as a GitHub App<|MERGE_RESOLUTION|>--- conflicted
+++ resolved
@@ -7,15 +7,15 @@
 
 <!-- towncrier release notes start -->
 
-<<<<<<< HEAD
-# 3.2.3-beta (2025-11-10)
+## 3.2.5-beta (2025-11-10)
 
 
 ### Bug Fixes
 
 - Fixed GraphQL base URL for GitHub Enterprise Server, ensuring compatibility with GHES.
 - Skipped and added warning log when a repository is not found during file export.
-=======
+
+
 ## 3.2.4-beta (2025-11-09)
 
 
@@ -29,7 +29,6 @@
 ### Improvements
 
 - Bumped ocean version to ^0.29.3
->>>>>>> bc99ad4b
 
 
 ## 3.2.2-beta (2025-11-09)
