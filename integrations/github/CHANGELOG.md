--- conflicted
+++ resolved
@@ -7,15 +7,15 @@
 
 <!-- towncrier release notes start -->
 
-<<<<<<< HEAD
-# 3.2.1-beta (2025-11-10)
+# 3.2.3-beta (2025-11-10)
 
 
 ### Bug Fixes
 
 - Fixed GraphQL base URL for GitHub Enterprise Server, ensuring compatibility with GHES.
-- Skipped and added warning log when a repository is not found during file export to improve diagnostics.
-=======
+- Skipped and added warning log when a repository is not found during file export.
+
+
 ## 3.2.2-beta (2025-11-09)
 
 
@@ -30,7 +30,6 @@
 ### Improvements
 
 - Bumped ocean version to ^0.29.1
->>>>>>> 0008e403
 
 
 # 3.2.0-beta (2025-11-04)
