--- conflicted
+++ resolved
@@ -7,18 +7,20 @@
 
 <!-- towncrier release notes start -->
 
-<<<<<<< HEAD
 ## 4.2.0-beta (2025-12-01)
-=======
+
+
+### Improvements
+
+- Add webhook support to repo search
+
+
+
 ## 4.1.13-beta (2025-12-03)
->>>>>>> 9ca4e324
-
-
-### Improvements
-
-<<<<<<< HEAD
-- Add webhook support to repo search
-=======
+
+
+### Improvements
+
 - Bumped ocean version to ^0.30.7
 
 
@@ -28,7 +30,6 @@
 ### Improvements
 
 - Bumped ocean version to ^0.30.6
->>>>>>> 9ca4e324
 
 
 ## 4.1.11-beta (2025-11-27)
