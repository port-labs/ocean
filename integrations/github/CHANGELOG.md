# Changelog - Ocean - github

All notable changes to this project will be documented in this file.

The format is based on [Keep a Changelog](https://keepachangelog.com/en/1.0.0/),
and this project adheres to [Semantic Versioning](https://semver.org/spec/v2.0.0.html).

<!-- towncrier release notes start -->

<<<<<<< HEAD
## 4.2.0-beta (2025-11-17)
=======
## 4.1.13-beta (2025-12-03)
>>>>>>> e4d00e25


### Improvements

<<<<<<< HEAD

- Added support for ingesting CODEOWNERS files in the default mapping
=======
- Bumped ocean version to ^0.30.7
>>>>>>> e4d00e25


## 4.1.12-beta (2025-12-01)


### Improvements

- Bumped ocean version to ^0.30.6


## 4.1.11-beta (2025-11-27)


### Improvements

- Bumped ocean version to ^0.30.5


## 4.1.10-beta (2025-11-26)


### Improvements

- Bumped ocean version to ^0.30.4


## 4.1.9-beta (2025-11-25)


### Improvements

- Bumped ocean version to ^0.30.3


## 4.1.8-beta (2025-11-24)


### Improvements

- Bumped ocean version to ^0.30.2


## 4.1.7-beta (2025-11-23)


### Improvements

- Bumped ocean version to ^0.30.1


## 4.1.6-beta (2025-11-23)


### Improvements

- Change section to Git Providers in spec.yaml


## 4.1.5-beta (2025-11-23)


### Improvements

- Bumped ocean version to ^0.30.0


## 4.1.4-beta (2025-11-23)


### Improvements

- Use GitHub Search API for repository export when authenticated as a GitHub App with Personal Account, falling back to list API otherwise.


## 4.1.3-beta (2025-11-23)


### Improvements

- Bumped ocean version to ^0.29.10


## 4.1.2-beta (2025-11-20)


### Improvements

- Bumped ocean version to ^0.29.9


## 4.1.1-beta (2025-11-20)


### Improvements

- Adapt to the new ocean core itemstoparse logic

## 4.1.0-beta (2025-11-19)


### Bug Fixes

- Fixed GitHub App authentication by requiring installation ID as a configuration parameter instead of fetching it dynamically, improving reliability and reducing API calls


## 4.0.0-beta (2025-11-19)


### Improvements

- Optional syncing of the authenticated user's personal account as a pseudo-organization when `includeAuthenticatedUser` is enabled.
- Repository exporter now supports both Organization and User contexts by selecting the correct API and handling visibility/affiliation accordingly.
- Propagated organization type through repository selectors and options.
- Introduced helper to centralize repository option construction.
- During user resync, enrich the personal user with their primary email when needed.
- Improved HTTP client error messages to include the HTTP method for clearer diagnostics.


## 3.3.10-beta (2025-11-19)


### Improvements

- dispatch workflow action spec naming improvements


## 3.3.9-beta (2025-11-19)


### Improvements

- Bumped ocean version to ^0.29.8


## 3.3.8-beta (2025-11-18)


### Improvements

- Bumped ocean version to ^0.29.7


## 3.3.7-beta (2025-11-17)


### Improvements

- Bumped ocean version to ^0.29.6


## 3.3.6-beta (2025-11-16)


### Improvements

- Revise OAuth configuration spec


## 3.3.5-beta (2025-11-13)


### Improvements

- Enriched pull request export with organization context across REST exporter responses and batches.


## 3.3.4-beta (2025-11-12)


### Bug Fixes

- Authenticate throw app jwt token in auth context request


## 3.3.3-beta (2025-11-11)


### Bug Fixes

- Get actor for github installation that uses an app


## 3.3.2-beta (2025-11-11)


### Bug Fixes

- Fixed GraphQL base URL for GitHub Enterprise Server, ensuring compatibility with GHES.
- Skipped and added warning log when a repository is not found during file export.


## 3.3.1-beta (2025-11-10)


### Improvements

- Bumped ocean version to ^0.29.5


## 3.3.0-beta (2025-11-10)


### Improvements

- Allow file/folder selectors to target all repositories when `repos` is omitted (supports exact and glob patterns)
- Centralize repository metadata retrieval and reuse across exporters
- Use shared resolver for repo/branch selection with consistent branch fallback
- Update folder options shape to grouped per-repo entries


## 3.2.5-beta (2025-11-10)


### Improvements

- Bumped ocean version to ^0.29.4


## 3.2.4-beta (2025-11-09)


### Improvements

- Bumped starlette version to 0.49.3

## 3.2.3-beta (2025-11-09)


### Improvements

- Bumped ocean version to ^0.29.3


## 3.2.2-beta (2025-11-09)


### Improvements

- Bumped ocean version to ^0.29.2


## 3.2.1-beta (2025-11-06)


### Improvements

- Bumped ocean version to ^0.29.1


# 3.2.0-beta (2025-11-04)


### Improvements

- Added support for running github workflows as part of Port actions


## 3.1.2-beta (2025-11-04)


### Improvements

- Bumped ocean version to ^0.29.0


## 3.1.1-beta (2025-11-04)


### Improvements

- Update `repo_search` selector to use `repoSearch` alias for camelCase consistency.


## 3.1.0-beta (2025-11-03)


### Features

- Added support for ingesting repositories using Github search API


## 3.0.5-beta (2025-11-03)


### Features

- Added bot filtering option for GitHub user sync


## 3.0.4-beta (2025-11-02)


### Improvements

- Bumped ocean version to ^0.28.19


## 3.0.3-beta (2025-10-27)


### Improvements

- Bumped ocean version to ^0.28.18


## 3.0.2-beta (2025-10-26)


### Improvements

- Bumped ocean version to ^0.28.17


## 3.0.1-beta (2025-10-21)


### Improvements

- Bumped ocean version to ^0.28.16


## 3.0.0-beta (2025-10-20)


### Features

- Added multi-organization support for GitHub integration
- Updated all resync functions to iterate through multiple organizations
- Modified webhook processors to include organization context
- Updated exporters to support organization parameters
- Added `organization` as a new resource kind


## 2.0.3-beta (2025-10-20)


### Improvements

- Bumped ocean version to ^0.28.15


## 2.0.2-beta (2025-10-15)


### Bug Fixes

- Updated Closed Pull Request Tests with Mocked Datetime


## 2.0.1-beta (2025-10-15)


### Improvements

- Bumped ocean version to ^0.28.14


## 2.0.0-beta (2025-09-30)


### Improvements

- Bumped ocean version to ^0.28.12


## 1.5.9-beta (2025-09-28)


### Improvements

- Bumped ocean version to ^0.28.11


## 1.5.8-beta (2025-09-25)


### Improvements

- Bumped ocean version to ^0.28.9


## 1.5.7-beta (2025-09-25)


### Improvements

- Bumped ocean version to ^0.28.8


## 1.5.6-beta (2025-09-17)

### Improvements

- Fix token decoder from oauth-flow


## 1.5.5-beta (2025-09-17)


### Improvements

- Bumped ocean version to ^0.28.7


## 1.5.4-beta (2025-09-16)


### Improvements

- Bumped ocean version to ^0.28.5


## 1.5.3-beta (2025-09-10)


### Improvements

- Bumped ocean version to ^0.28.4


## 1.5.2-beta (2025-09-08)


### Improvements

- Added GitHub API rate limiting with concurrency control
- Implemented GitHubRateLimiter based on GitHub's rate limit headers
- Added separate rate limit tracking for Rest and GraphQL endpoints
- Added semaphore-based concurrency control (default: 10 concurrent requests)
- Integrated rate limiting into base client with configurable parameters
- Improved error handling to distinguish between rate limit and permission errors
- Added rate limit monitoring and comprehensive logging


## 1.5.1-beta (2025-09-08)


### Improvements

- Bumped ocean version to ^0.28.3


## 1.5.0-beta (2025-09-04)


### Features

- Added support for Secret Scanning Alerts with new kind `secret-scanning-alerts`
- New Secret Scanning Alert exporter and webhook processor for real-time alert monitoring
- Support for filtering Secret Scanning Alerts by state (open, resolved, all)
- Added `hide_secret` selector option to control whether sensitive secret content is exposed in alert data
- Comprehensive webhook event mapping for Secret Scanning Alerts: created, publicly_leaked, reopened, resolved, validated


## 1.4.2-beta (2025-08-28)


### Features

- Enhanced branch exporter functionality with improved branch data processing and export capabilities
- Improved branch webhook processor to handle branch-related events more efficiently


## 1.4.1-beta (2025-08-28)


### Improvements

- Bumped ocean version to ^0.28.2


## 1.4.0-beta (2025-08-27)


- Enhanced repository selector to support multiple relationship types simultaneously
- Changed `included_property` to `included_relationships` to allow specifying both "collaborators" and "teams" in a single configuration
- Improved repository enrichment logic to handle multiple relationships efficiently


## 1.3.6-beta (2025-08-27)


### Improvements

- Bumped ocean version to ^0.28.1


## 1.3.5-beta (2025-08-26)


### Improvements

- Bumped ocean version to ^0.28.0


## 1.3.4-beta (2025-08-25)


### Bug Fixes

- Improved test reliability by using fixture-based datetime mocking instead of inline patching
- Consolidated datetime mocking logic into reusable fixture


## 1.3.3-beta (2025-08-24)


### Improvements

- Bumped ocean version to ^0.27.10


## 1.3.2-beta (2025-08-20)


### Improvements

- Bumped ocean version to ^0.27.9


## 1.3.1-beta (2025-08-19)


### Improvements

- Include name in GraphQL response for User and Team Member Kind


## 1.3.0-beta (2025-08-18)


### Improvements

- Added maxResults and since config options to include closed PRs during export
- Added Batch limiting (max 100 closed PRs) to prevent performance issues
- Modified Webhook processor to update (not delete) closed PRs when maxResults flag is enabled


## 1.2.11-beta (2025-08-18)


### Improvements

- Bumped ocean version to ^0.27.8


## 1.2.10-beta (2025-08-17)


### Improvements

- Bumped ocean version to ^0.27.7


## 1.2.9-beta (2025-08-13)


### Improvements

- Bumped ocean version to ^0.27.6


## 1.2.8-beta (2025-08-13)


### Improvements

- Bumped ocean version to ^0.27.5


## 1.2.7-beta (2025-08-11)


### Improvements

- Bumped ocean version to ^0.27.3


## 1.2.6-beta (2025-08-11)


### Improvements

- Bumped ocean version to ^0.27.2


## 1.2.5-beta (2025-08-07)


### Improvements

- Bumped ocean version to ^0.27.1


## 1.2.4-beta (2025-08-06)


### Improvements

- Improved folder kind ingestion performance by using the GitHub Search API to efficiently retrieve repository information.


## 1.2.3-beta (2025-08-05)


### Improvements

- Bumped ocean version to ^0.27.0


## 1.2.2-beta (2025-08-04)


### Improvements

- Bumped ocean version to ^0.26.3


## 1.2.1-beta (2025-08-03)


### Improvements

- Bumped ocean version to ^0.26.2


## 1.2.0-beta (2025-07-28)


### Features

- Added File validation for pull requests with GitHub check run integration
- Enhanced pull request webhook processor to trigger validation on open/sync events


## 1.1.2-beta (2025-07-25)


### Improvements

- Added improvement for selecting collaborators and team relationships on repository kind


## 1.1.1-beta (2025-07-24)


### Improvements

- Properly handle empty repo errors when ingesting files
- Properly handle empty repo errors when ingesting folders


## 1.1.0-beta (2025-07-23)


### Features

- Added support for Collaborator resources to track repository collaborators
- Implemented Collaborator webhook processor for real-time updates


## 1.0.9-beta (2025-07-22)


### Improvements

- Made the `repos` field optional in the file selector configuration. When omitted, the file selector will apply to all repositories.


## 1.0.8-beta (2025-07-20)


### Improvements

- Bumped ocean version to ^0.26.1


## 1.0.7-beta (2025-07-16)


### Improvements

- Bumped ocean version to ^0.25.5


## 1.0.6-beta (2025-07-09)


### Improvements

- Gracefully handle permission error when fetching external identities fail
- Properly handle ignoring default errors in graphql client


## 1.0.5-beta (2025-07-09)


### Bugfix

- Fix default resources not getting created due to blueprint config error


## 1.0.4-beta (2025-07-08)


### Improvements

- Fix deleted raw results in file webhook processor and improved logging in repository visibility type


## 1.0.3-beta (2025-07-08)


### Bug Fixes

- Fix Bug on GraphQL Errors throwing a stack of errors instead of specific error messages


## 1.0.2-beta (2025-07-08)


### Improvements

- Temporally trim default resources to just repository and pull request


## 1.0.1-beta (2025-07-07)


### Improvements

- Bumped ocean version to ^0.25.0


## 1.0.0-beta (2025-07-04)


### Release

- Bumped integration from dev to beta release


## 0.5.2-dev (2025-07-03)


### Bug Fixes

- Fixed error handling for repositories with Advanced Security or Dependabot disabled
- Previously, 403 errors for disabled features would crash the integration
- Now gracefully ignores these errors and returns empty results
- Affects both code scanning alerts, Dependabot alerts exporters and webhook upsertion


## 0.5.1-dev (2025-07-02)


### Improvements

- Bumped ocean version to ^0.24.22


## 0.5.0-dev (2025-07-01)


### Features

- Added file exporter functionality with support for file content fetching and processing
- Implemented file webhook processor for real-time file change detection and processing
- Added file entity processor for dynamic file content retrieval in entity mappings
- Added support for file pattern matching with glob patterns and size-based routing (GraphQL vs REST)


## 0.4.0-dev (2025-06-26)


### Features

- Added support for Github folder kind


## 0.3.1-dev (2025-06-30)


### Improvements

- Bumped ocean version to ^0.24.21


## 0.3.0-dev (2025-06-26)


### Improvements

- Added dev suffix to version number


## 0.3.0-dev (2025-06-25)


### Features

- Added support for User kinds
- Added support for Team kinds


## 0.2.11 (2025-06-26)


### Improvements

- Bumped ocean version to ^0.24.20


## 0.2.10 (2025-06-25)


### Improvements

- Bumped ocean version to ^0.24.19


## 0.2.9 (2025-06-24)


### Improvements

- Bumped ocean version to ^0.24.18


## 0.2.8 (2025-06-23)


### Improvements

- Bumped ocean version to ^0.24.17


## 0.2.7 (2025-06-22)


### Improvements

- Bumped ocean version to ^0.24.16


## 0.2.6 (2025-06-22)


### Improvements

- Upgraded integration requests dependency (#1)


## 0.2.5-dev (2025-06-22)


### Improvements

- Bumped ocean version to ^0.24.15


## 0.2.4-dev (2025-06-22)


### Improvements

- Bumped ocean version to ^0.24.12


## 0.2.3-dev (2025-06-22)


### Improvements

- Bumped ocean version to ^0.24.12


## 0.2.2-dev (2025-06-16)


### Improvements

- Bumped ocean version to ^0.24.11


## 0.2.1-dev (2025-06-15)


### Improvements

- Bumped ocean version to ^0.24.10


## 0.2.0-dev (2025-06-13)


### Features

- Added support for Github workflows
- Added support support for Github workflow runs
- Implemented webhook processors for Workflow runs and workflows for real-time updates


## 0.1.17-dev (2025-06-13)


### Features

- Added support for Dependabot alerts and Code Scanning alerts with state-based filtering
- Implemented Dependabot alert and Code Scanning alert webhook processor for real-time updates


## 0.1.16-dev (2025-06-13)


### Features

- Added support for Environment resources to track repository environments
- Added support for Deployment resources with environment tracking
- Implemented deployment and environment webhook processors for real-time updates


## 0.1.15-dev (2025-06-12)


### Features

- Added support for Tag resources to track repository tags
- Added support for Release resources with state-based filtering (created, edited, deleted)
- Added support for Branch resources to track repository branches
- Implemented tag, release, and branch webhook processors for real-time updates


## 0.1.14-dev (2025-06-11)


### Improvements

- Added support for Issue resources with state-based filtering (open, closed, all)
- Implemented issue webhook processor for real-time updates


## 0.1.13-dev (2025-06-11)


- Added support for Pull Request resources with state-based filtering (open, closed, all)
- Implemented pull request webhook processor for real-time updates


## 0.1.12-dev (2025-06-11)


### Improvements

- Bumped ocean version to ^0.24.8


## 0.1.11-dev (2025-06-11)


### Improvements

- Bumped ocean version to ^0.24.7


## 0.1.10-dev (2025-06-09)


### Improvements

- Bumped ocean version to ^0.24.6


## 0.1.9-dev (2025-06-09)


### Improvements

- Bumped ocean version to ^0.24.5


## 0.1.8-dev (2025-06-09)


### Improvements

- Bumped ocean version to ^0.24.4


## 0.1.7-dev (2025-06-08)


### Improvements

- Bumped ocean version to ^0.24.3


## 0.1.6-dev (2025-06-04)

### Improvements

- Bumped ocean version to ^0.24.2


## 0.1.5-dev (2025-06-03)


### Improvements

- Bumped ocean version to ^0.24.1


## 0.1.4-dev (2025-06-03)


### Improvements

- Bumped ocean version to ^0.24.0


## 0.1.3-dev (2025-06-01)

### Improvements

- Bumped ocean version to ^0.23.5


## 0.1.2-dev (2025-05-30)


### Bug Fixes

- Fix timezone inconsistency issue while checking for expired Github App token (PORT-14913)

### Improvements

- Removed `Optional` from `AbstractGithubExporter` options to enforce stricter type adherence for concrete exporters.


## 0.1.1-dev (2025-05-29)

### Improvements

- Bumped ocean version to ^0.23.4


## 0.1.0-dev (2025-05-28)

### Features

- Created GitHub Ocean integration with support for Repository
- Added support for repository webhook event processor
- Add Tests for client and base webhook processor
- Added support for authenticating as a GitHub App<|MERGE_RESOLUTION|>--- conflicted
+++ resolved
@@ -7,21 +7,20 @@
 
 <!-- towncrier release notes start -->
 
-<<<<<<< HEAD
 ## 4.2.0-beta (2025-11-17)
-=======
+
+
+### Improvements
+
+- Added support for ingesting CODEOWNERS files in the default mapping
+
+
 ## 4.1.13-beta (2025-12-03)
->>>>>>> e4d00e25
-
-
-### Improvements
-
-<<<<<<< HEAD
-
-- Added support for ingesting CODEOWNERS files in the default mapping
-=======
+
+
+### Improvements
+
 - Bumped ocean version to ^0.30.7
->>>>>>> e4d00e25
 
 
 ## 4.1.12-beta (2025-12-01)
