# Changelog - Ocean - github

All notable changes to this project will be documented in this file.

The format is based on [Keep a Changelog](https://keepachangelog.com/en/1.0.0/),
and this project adheres to [Semantic Versioning](https://semver.org/spec/v2.0.0.html).

<!-- towncrier release notes start -->

<<<<<<< HEAD
## 4.3.2-beta (2025-12-08)


### Features

- Added support for labels selector when ingesting issues, allowing filtering by label in the issues ingestion.
=======
## 4.4.1-beta (2025-12-09)


### Improvements

- Bumped ocean version to ^0.31.7


## 4.4.0-beta (2025-12-08)


### Improvements

- Add webhook support to repo search


## 4.3.3-beta (2025-12-09)


### Improvements

- Bumped ocean version to ^0.31.6


## 4.3.2-beta (2025-12-08)


### Improvements

- Bumped ocean version to ^0.31.4
>>>>>>> b18e766c


## 4.3.1-beta (2025-12-08)


### Improvements

- Bumped ocean version to ^0.31.3


## 4.3.0-beta (2025-11-28)


### Improvements

- Added folder kind to integration default


## 4.2.0-beta (2025-11-17)


### Improvements

- Added support for ingesting CODEOWNERS files in the default mapping


## 4.1.16-beta (2025-12-07)


### Improvements

- Bumped ocean version to ^0.31.2


## 4.1.15-beta (2025-12-04)


### Improvements

- Bumped ocean version to ^0.31.1


## 4.1.14-beta (2025-12-04)


### Improvements

- Bumped ocean version to ^0.31.0


## 4.1.13-beta (2025-12-03)


### Improvements

- Bumped ocean version to ^0.30.7


## 4.1.12-beta (2025-12-01)


### Improvements

- Bumped ocean version to ^0.30.6


## 4.1.11-beta (2025-11-27)


### Improvements

- Bumped ocean version to ^0.30.5


## 4.1.10-beta (2025-11-26)


### Improvements

- Bumped ocean version to ^0.30.4


## 4.1.9-beta (2025-11-25)


### Improvements

- Bumped ocean version to ^0.30.3


## 4.1.8-beta (2025-11-24)


### Improvements

- Bumped ocean version to ^0.30.2


## 4.1.7-beta (2025-11-23)


### Improvements

- Bumped ocean version to ^0.30.1


## 4.1.6-beta (2025-11-23)


### Improvements

- Change section to Git Providers in spec.yaml


## 4.1.5-beta (2025-11-23)


### Improvements

- Bumped ocean version to ^0.30.0


## 4.1.4-beta (2025-11-23)


### Improvements

- Use GitHub Search API for repository export when authenticated as a GitHub App with Personal Account, falling back to list API otherwise.


## 4.1.3-beta (2025-11-23)


### Improvements

- Bumped ocean version to ^0.29.10


## 4.1.2-beta (2025-11-20)


### Improvements

- Bumped ocean version to ^0.29.9


## 4.1.1-beta (2025-11-20)


### Improvements

- Adapt to the new ocean core itemstoparse logic

## 4.1.0-beta (2025-11-19)


### Bug Fixes

- Fixed GitHub App authentication by requiring installation ID as a configuration parameter instead of fetching it dynamically, improving reliability and reducing API calls


## 4.0.0-beta (2025-11-19)


### Improvements

- Optional syncing of the authenticated user's personal account as a pseudo-organization when `includeAuthenticatedUser` is enabled.
- Repository exporter now supports both Organization and User contexts by selecting the correct API and handling visibility/affiliation accordingly.
- Propagated organization type through repository selectors and options.
- Introduced helper to centralize repository option construction.
- During user resync, enrich the personal user with their primary email when needed.
- Improved HTTP client error messages to include the HTTP method for clearer diagnostics.


## 3.3.10-beta (2025-11-19)


### Improvements

- dispatch workflow action spec naming improvements


## 3.3.9-beta (2025-11-19)


### Improvements

- Bumped ocean version to ^0.29.8


## 3.3.8-beta (2025-11-18)


### Improvements

- Bumped ocean version to ^0.29.7


## 3.3.7-beta (2025-11-17)


### Improvements

- Bumped ocean version to ^0.29.6


## 3.3.6-beta (2025-11-16)


### Improvements

- Revise OAuth configuration spec


## 3.3.5-beta (2025-11-13)


### Improvements

- Enriched pull request export with organization context across REST exporter responses and batches.


## 3.3.4-beta (2025-11-12)


### Bug Fixes

- Authenticate throw app jwt token in auth context request


## 3.3.3-beta (2025-11-11)


### Bug Fixes

- Get actor for github installation that uses an app


## 3.3.2-beta (2025-11-11)


### Bug Fixes

- Fixed GraphQL base URL for GitHub Enterprise Server, ensuring compatibility with GHES.
- Skipped and added warning log when a repository is not found during file export.


## 3.3.1-beta (2025-11-10)


### Improvements

- Bumped ocean version to ^0.29.5


## 3.3.0-beta (2025-11-10)


### Improvements

- Allow file/folder selectors to target all repositories when `repos` is omitted (supports exact and glob patterns)
- Centralize repository metadata retrieval and reuse across exporters
- Use shared resolver for repo/branch selection with consistent branch fallback
- Update folder options shape to grouped per-repo entries


## 3.2.5-beta (2025-11-10)


### Improvements

- Bumped ocean version to ^0.29.4


## 3.2.4-beta (2025-11-09)


### Improvements

- Bumped starlette version to 0.49.3

## 3.2.3-beta (2025-11-09)


### Improvements

- Bumped ocean version to ^0.29.3


## 3.2.2-beta (2025-11-09)


### Improvements

- Bumped ocean version to ^0.29.2


## 3.2.1-beta (2025-11-06)


### Improvements

- Bumped ocean version to ^0.29.1


# 3.2.0-beta (2025-11-04)


### Improvements

- Added support for running github workflows as part of Port actions


## 3.1.2-beta (2025-11-04)


### Improvements

- Bumped ocean version to ^0.29.0


## 3.1.1-beta (2025-11-04)


### Improvements

- Update `repo_search` selector to use `repoSearch` alias for camelCase consistency.


## 3.1.0-beta (2025-11-03)


### Features

- Added support for ingesting repositories using Github search API


## 3.0.5-beta (2025-11-03)


### Features

- Added bot filtering option for GitHub user sync


## 3.0.4-beta (2025-11-02)


### Improvements

- Bumped ocean version to ^0.28.19


## 3.0.3-beta (2025-10-27)


### Improvements

- Bumped ocean version to ^0.28.18


## 3.0.2-beta (2025-10-26)


### Improvements

- Bumped ocean version to ^0.28.17


## 3.0.1-beta (2025-10-21)


### Improvements

- Bumped ocean version to ^0.28.16


## 3.0.0-beta (2025-10-20)


### Features

- Added multi-organization support for GitHub integration
- Updated all resync functions to iterate through multiple organizations
- Modified webhook processors to include organization context
- Updated exporters to support organization parameters
- Added `organization` as a new resource kind


## 2.0.3-beta (2025-10-20)


### Improvements

- Bumped ocean version to ^0.28.15


## 2.0.2-beta (2025-10-15)


### Bug Fixes

- Updated Closed Pull Request Tests with Mocked Datetime


## 2.0.1-beta (2025-10-15)


### Improvements

- Bumped ocean version to ^0.28.14


## 2.0.0-beta (2025-09-30)


### Improvements

- Bumped ocean version to ^0.28.12


## 1.5.9-beta (2025-09-28)


### Improvements

- Bumped ocean version to ^0.28.11


## 1.5.8-beta (2025-09-25)


### Improvements

- Bumped ocean version to ^0.28.9


## 1.5.7-beta (2025-09-25)


### Improvements

- Bumped ocean version to ^0.28.8


## 1.5.6-beta (2025-09-17)

### Improvements

- Fix token decoder from oauth-flow


## 1.5.5-beta (2025-09-17)


### Improvements

- Bumped ocean version to ^0.28.7


## 1.5.4-beta (2025-09-16)


### Improvements

- Bumped ocean version to ^0.28.5


## 1.5.3-beta (2025-09-10)


### Improvements

- Bumped ocean version to ^0.28.4


## 1.5.2-beta (2025-09-08)


### Improvements

- Added GitHub API rate limiting with concurrency control
- Implemented GitHubRateLimiter based on GitHub's rate limit headers
- Added separate rate limit tracking for Rest and GraphQL endpoints
- Added semaphore-based concurrency control (default: 10 concurrent requests)
- Integrated rate limiting into base client with configurable parameters
- Improved error handling to distinguish between rate limit and permission errors
- Added rate limit monitoring and comprehensive logging


## 1.5.1-beta (2025-09-08)


### Improvements

- Bumped ocean version to ^0.28.3


## 1.5.0-beta (2025-09-04)


### Features

- Added support for Secret Scanning Alerts with new kind `secret-scanning-alerts`
- New Secret Scanning Alert exporter and webhook processor for real-time alert monitoring
- Support for filtering Secret Scanning Alerts by state (open, resolved, all)
- Added `hide_secret` selector option to control whether sensitive secret content is exposed in alert data
- Comprehensive webhook event mapping for Secret Scanning Alerts: created, publicly_leaked, reopened, resolved, validated


## 1.4.2-beta (2025-08-28)


### Features

- Enhanced branch exporter functionality with improved branch data processing and export capabilities
- Improved branch webhook processor to handle branch-related events more efficiently


## 1.4.1-beta (2025-08-28)


### Improvements

- Bumped ocean version to ^0.28.2


## 1.4.0-beta (2025-08-27)


- Enhanced repository selector to support multiple relationship types simultaneously
- Changed `included_property` to `included_relationships` to allow specifying both "collaborators" and "teams" in a single configuration
- Improved repository enrichment logic to handle multiple relationships efficiently


## 1.3.6-beta (2025-08-27)


### Improvements

- Bumped ocean version to ^0.28.1


## 1.3.5-beta (2025-08-26)


### Improvements

- Bumped ocean version to ^0.28.0


## 1.3.4-beta (2025-08-25)


### Bug Fixes

- Improved test reliability by using fixture-based datetime mocking instead of inline patching
- Consolidated datetime mocking logic into reusable fixture


## 1.3.3-beta (2025-08-24)


### Improvements

- Bumped ocean version to ^0.27.10


## 1.3.2-beta (2025-08-20)


### Improvements

- Bumped ocean version to ^0.27.9


## 1.3.1-beta (2025-08-19)


### Improvements

- Include name in GraphQL response for User and Team Member Kind


## 1.3.0-beta (2025-08-18)


### Improvements

- Added maxResults and since config options to include closed PRs during export
- Added Batch limiting (max 100 closed PRs) to prevent performance issues
- Modified Webhook processor to update (not delete) closed PRs when maxResults flag is enabled


## 1.2.11-beta (2025-08-18)


### Improvements

- Bumped ocean version to ^0.27.8


## 1.2.10-beta (2025-08-17)


### Improvements

- Bumped ocean version to ^0.27.7


## 1.2.9-beta (2025-08-13)


### Improvements

- Bumped ocean version to ^0.27.6


## 1.2.8-beta (2025-08-13)


### Improvements

- Bumped ocean version to ^0.27.5


## 1.2.7-beta (2025-08-11)


### Improvements

- Bumped ocean version to ^0.27.3


## 1.2.6-beta (2025-08-11)


### Improvements

- Bumped ocean version to ^0.27.2


## 1.2.5-beta (2025-08-07)


### Improvements

- Bumped ocean version to ^0.27.1


## 1.2.4-beta (2025-08-06)


### Improvements

- Improved folder kind ingestion performance by using the GitHub Search API to efficiently retrieve repository information.


## 1.2.3-beta (2025-08-05)


### Improvements

- Bumped ocean version to ^0.27.0


## 1.2.2-beta (2025-08-04)


### Improvements

- Bumped ocean version to ^0.26.3


## 1.2.1-beta (2025-08-03)


### Improvements

- Bumped ocean version to ^0.26.2


## 1.2.0-beta (2025-07-28)


### Features

- Added File validation for pull requests with GitHub check run integration
- Enhanced pull request webhook processor to trigger validation on open/sync events


## 1.1.2-beta (2025-07-25)


### Improvements

- Added improvement for selecting collaborators and team relationships on repository kind


## 1.1.1-beta (2025-07-24)


### Improvements

- Properly handle empty repo errors when ingesting files
- Properly handle empty repo errors when ingesting folders


## 1.1.0-beta (2025-07-23)


### Features

- Added support for Collaborator resources to track repository collaborators
- Implemented Collaborator webhook processor for real-time updates


## 1.0.9-beta (2025-07-22)


### Improvements

- Made the `repos` field optional in the file selector configuration. When omitted, the file selector will apply to all repositories.


## 1.0.8-beta (2025-07-20)


### Improvements

- Bumped ocean version to ^0.26.1


## 1.0.7-beta (2025-07-16)


### Improvements

- Bumped ocean version to ^0.25.5


## 1.0.6-beta (2025-07-09)


### Improvements

- Gracefully handle permission error when fetching external identities fail
- Properly handle ignoring default errors in graphql client


## 1.0.5-beta (2025-07-09)


### Bugfix

- Fix default resources not getting created due to blueprint config error


## 1.0.4-beta (2025-07-08)


### Improvements

- Fix deleted raw results in file webhook processor and improved logging in repository visibility type


## 1.0.3-beta (2025-07-08)


### Bug Fixes

- Fix Bug on GraphQL Errors throwing a stack of errors instead of specific error messages


## 1.0.2-beta (2025-07-08)


### Improvements

- Temporally trim default resources to just repository and pull request


## 1.0.1-beta (2025-07-07)


### Improvements

- Bumped ocean version to ^0.25.0


## 1.0.0-beta (2025-07-04)


### Release

- Bumped integration from dev to beta release


## 0.5.2-dev (2025-07-03)


### Bug Fixes

- Fixed error handling for repositories with Advanced Security or Dependabot disabled
- Previously, 403 errors for disabled features would crash the integration
- Now gracefully ignores these errors and returns empty results
- Affects both code scanning alerts, Dependabot alerts exporters and webhook upsertion


## 0.5.1-dev (2025-07-02)


### Improvements

- Bumped ocean version to ^0.24.22


## 0.5.0-dev (2025-07-01)


### Features

- Added file exporter functionality with support for file content fetching and processing
- Implemented file webhook processor for real-time file change detection and processing
- Added file entity processor for dynamic file content retrieval in entity mappings
- Added support for file pattern matching with glob patterns and size-based routing (GraphQL vs REST)


## 0.4.0-dev (2025-06-26)


### Features

- Added support for Github folder kind


## 0.3.1-dev (2025-06-30)


### Improvements

- Bumped ocean version to ^0.24.21


## 0.3.0-dev (2025-06-26)


### Improvements

- Added dev suffix to version number


## 0.3.0-dev (2025-06-25)


### Features

- Added support for User kinds
- Added support for Team kinds


## 0.2.11 (2025-06-26)


### Improvements

- Bumped ocean version to ^0.24.20


## 0.2.10 (2025-06-25)


### Improvements

- Bumped ocean version to ^0.24.19


## 0.2.9 (2025-06-24)


### Improvements

- Bumped ocean version to ^0.24.18


## 0.2.8 (2025-06-23)


### Improvements

- Bumped ocean version to ^0.24.17


## 0.2.7 (2025-06-22)


### Improvements

- Bumped ocean version to ^0.24.16


## 0.2.6 (2025-06-22)


### Improvements

- Upgraded integration requests dependency (#1)


## 0.2.5-dev (2025-06-22)


### Improvements

- Bumped ocean version to ^0.24.15


## 0.2.4-dev (2025-06-22)


### Improvements

- Bumped ocean version to ^0.24.12


## 0.2.3-dev (2025-06-22)


### Improvements

- Bumped ocean version to ^0.24.12


## 0.2.2-dev (2025-06-16)


### Improvements

- Bumped ocean version to ^0.24.11


## 0.2.1-dev (2025-06-15)


### Improvements

- Bumped ocean version to ^0.24.10


## 0.2.0-dev (2025-06-13)


### Features

- Added support for Github workflows
- Added support support for Github workflow runs
- Implemented webhook processors for Workflow runs and workflows for real-time updates


## 0.1.17-dev (2025-06-13)


### Features

- Added support for Dependabot alerts and Code Scanning alerts with state-based filtering
- Implemented Dependabot alert and Code Scanning alert webhook processor for real-time updates


## 0.1.16-dev (2025-06-13)


### Features

- Added support for Environment resources to track repository environments
- Added support for Deployment resources with environment tracking
- Implemented deployment and environment webhook processors for real-time updates


## 0.1.15-dev (2025-06-12)


### Features

- Added support for Tag resources to track repository tags
- Added support for Release resources with state-based filtering (created, edited, deleted)
- Added support for Branch resources to track repository branches
- Implemented tag, release, and branch webhook processors for real-time updates


## 0.1.14-dev (2025-06-11)


### Improvements

- Added support for Issue resources with state-based filtering (open, closed, all)
- Implemented issue webhook processor for real-time updates


## 0.1.13-dev (2025-06-11)


- Added support for Pull Request resources with state-based filtering (open, closed, all)
- Implemented pull request webhook processor for real-time updates


## 0.1.12-dev (2025-06-11)


### Improvements

- Bumped ocean version to ^0.24.8


## 0.1.11-dev (2025-06-11)


### Improvements

- Bumped ocean version to ^0.24.7


## 0.1.10-dev (2025-06-09)


### Improvements

- Bumped ocean version to ^0.24.6


## 0.1.9-dev (2025-06-09)


### Improvements

- Bumped ocean version to ^0.24.5


## 0.1.8-dev (2025-06-09)


### Improvements

- Bumped ocean version to ^0.24.4


## 0.1.7-dev (2025-06-08)


### Improvements

- Bumped ocean version to ^0.24.3


## 0.1.6-dev (2025-06-04)

### Improvements

- Bumped ocean version to ^0.24.2


## 0.1.5-dev (2025-06-03)


### Improvements

- Bumped ocean version to ^0.24.1


## 0.1.4-dev (2025-06-03)


### Improvements

- Bumped ocean version to ^0.24.0


## 0.1.3-dev (2025-06-01)

### Improvements

- Bumped ocean version to ^0.23.5


## 0.1.2-dev (2025-05-30)


### Bug Fixes

- Fix timezone inconsistency issue while checking for expired Github App token (PORT-14913)

### Improvements

- Removed `Optional` from `AbstractGithubExporter` options to enforce stricter type adherence for concrete exporters.


## 0.1.1-dev (2025-05-29)

### Improvements

- Bumped ocean version to ^0.23.4


## 0.1.0-dev (2025-05-28)

### Features

- Created GitHub Ocean integration with support for Repository
- Added support for repository webhook event processor
- Add Tests for client and base webhook processor
- Added support for authenticating as a GitHub App<|MERGE_RESOLUTION|>--- conflicted
+++ resolved
@@ -7,45 +7,44 @@
 
 <!-- towncrier release notes start -->
 
-<<<<<<< HEAD
+## 4.4.2-beta (2025-12-08)
+
+
+### Features
+
+- Added support for labels selector when ingesting issues, allowing filtering by label in the issues ingestion.
+
+
+## 4.4.1-beta (2025-12-09)
+
+
+### Improvements
+
+- Bumped ocean version to ^0.31.7
+
+
+## 4.4.0-beta (2025-12-08)
+
+
+### Improvements
+
+- Add webhook support to repo search
+
+
+## 4.3.3-beta (2025-12-09)
+
+
+### Improvements
+
+- Bumped ocean version to ^0.31.6
+
+
 ## 4.3.2-beta (2025-12-08)
 
 
-### Features
-
-- Added support for labels selector when ingesting issues, allowing filtering by label in the issues ingestion.
-=======
-## 4.4.1-beta (2025-12-09)
-
-
-### Improvements
-
-- Bumped ocean version to ^0.31.7
-
-
-## 4.4.0-beta (2025-12-08)
-
-
-### Improvements
-
-- Add webhook support to repo search
-
-
-## 4.3.3-beta (2025-12-09)
-
-
-### Improvements
-
-- Bumped ocean version to ^0.31.6
-
-
-## 4.3.2-beta (2025-12-08)
-
-
 ### Improvements
 
 - Bumped ocean version to ^0.31.4
->>>>>>> b18e766c
 
 
 ## 4.3.1-beta (2025-12-08)
