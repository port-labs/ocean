# Changelog - Ocean - github

All notable changes to this project will be documented in this file.

The format is based on [Keep a Changelog](https://keepachangelog.com/en/1.0.0/),
and this project adheres to [Semantic Versioning](https://semver.org/spec/v2.0.0.html).

<!-- towncrier release notes start -->

## 1.4.1-beta (2025-08-28)


<<<<<<< HEAD
### Features

- Enhanced branch exporter functionality with improved branch data processing and export capabilities
- Improved branch webhook processor to handle branch-related events more efficiently
=======
### Improvements

- Bumped ocean version to ^0.28.2
>>>>>>> 48b97b85


## 1.4.0-beta (2025-08-27)


- Enhanced repository selector to support multiple relationship types simultaneously
- Changed `included_property` to `included_relationships` to allow specifying both "collaborators" and "teams" in a single configuration
- Improved repository enrichment logic to handle multiple relationships efficiently


## 1.3.6-beta (2025-08-27)


### Improvements

- Bumped ocean version to ^0.28.1


## 1.3.5-beta (2025-08-26)


### Improvements

- Bumped ocean version to ^0.28.0


## 1.3.4-beta (2025-08-25)


### Bug Fixes

- Improved test reliability by using fixture-based datetime mocking instead of inline patching
- Consolidated datetime mocking logic into reusable fixture


## 1.3.3-beta (2025-08-24)


### Improvements

- Bumped ocean version to ^0.27.10


## 1.3.2-beta (2025-08-20)


### Improvements

- Bumped ocean version to ^0.27.9


## 1.3.1-beta (2025-08-19)


### Improvements

- Include name in GraphQL response for User and Team Member Kind


## 1.3.0-beta (2025-08-18)


### Improvements

- Added maxResults and since config options to include closed PRs during export
- Added Batch limiting (max 100 closed PRs) to prevent performance issues
- Modified Webhook processor to update (not delete) closed PRs when maxResults flag is enabled


## 1.2.11-beta (2025-08-18)


### Improvements

- Bumped ocean version to ^0.27.8


## 1.2.10-beta (2025-08-17)


### Improvements

- Bumped ocean version to ^0.27.7


## 1.2.9-beta (2025-08-13)


### Improvements

- Bumped ocean version to ^0.27.6


## 1.2.8-beta (2025-08-13)


### Improvements

- Bumped ocean version to ^0.27.5


## 1.2.7-beta (2025-08-11)


### Improvements

- Bumped ocean version to ^0.27.3


## 1.2.6-beta (2025-08-11)


### Improvements

- Bumped ocean version to ^0.27.2


## 1.2.5-beta (2025-08-07)


### Improvements

- Bumped ocean version to ^0.27.1


## 1.2.4-beta (2025-08-06)


### Improvements

- Improved folder kind ingestion performance by using the GitHub Search API to efficiently retrieve repository information.


## 1.2.3-beta (2025-08-05)


### Improvements

- Bumped ocean version to ^0.27.0


## 1.2.2-beta (2025-08-04)


### Improvements

- Bumped ocean version to ^0.26.3


## 1.2.1-beta (2025-08-03)


### Improvements

- Bumped ocean version to ^0.26.2


## 1.2.0-beta (2025-07-28)


### Features

- Added File validation for pull requests with GitHub check run integration
- Enhanced pull request webhook processor to trigger validation on open/sync events


## 1.1.2-beta (2025-07-25)


### Improvements

- Added improvement for selecting collaborators and team relationships on repository kind


## 1.1.1-beta (2025-07-24)


### Improvements

- Properly handle empty repo errors when ingesting files
- Properly handle empty repo errors when ingesting folders


## 1.1.0-beta (2025-07-23)


### Features

- Added support for Collaborator resources to track repository collaborators
- Implemented Collaborator webhook processor for real-time updates


## 1.0.9-beta (2025-07-22)


### Improvements

- Made the `repos` field optional in the file selector configuration. When omitted, the file selector will apply to all repositories.


## 1.0.8-beta (2025-07-20)


### Improvements

- Bumped ocean version to ^0.26.1


## 1.0.7-beta (2025-07-16)


### Improvements

- Bumped ocean version to ^0.25.5


## 1.0.6-beta (2025-07-09)


### Improvements

- Gracefully handle permission error when fetching external identities fail
- Properly handle ignoring default errors in graphql client


## 1.0.5-beta (2025-07-09)


### Bugfix

- Fix default resources not getting created due to blueprint config error


## 1.0.4-beta (2025-07-08)


### Improvements

- Fix deleted raw results in file webhook processor and improved logging in repository visibility type


## 1.0.3-beta (2025-07-08)


### Bug Fixes

- Fix Bug on GraphQL Errors throwing a stack of errors instead of specific error messages


## 1.0.2-beta (2025-07-08)


### Improvements

- Temporally trim default resources to just repository and pull request


## 1.0.1-beta (2025-07-07)


### Improvements

- Bumped ocean version to ^0.25.0


## 1.0.0-beta (2025-07-04)


### Release

- Bumped integration from dev to beta release


## 0.5.2-dev (2025-07-03)


### Bug Fixes

- Fixed error handling for repositories with Advanced Security or Dependabot disabled
- Previously, 403 errors for disabled features would crash the integration
- Now gracefully ignores these errors and returns empty results
- Affects both code scanning alerts, Dependabot alerts exporters and webhook upsertion


## 0.5.1-dev (2025-07-02)


### Improvements

- Bumped ocean version to ^0.24.22


## 0.5.0-dev (2025-07-01)


### Features

- Added file exporter functionality with support for file content fetching and processing
- Implemented file webhook processor for real-time file change detection and processing
- Added file entity processor for dynamic file content retrieval in entity mappings
- Added support for file pattern matching with glob patterns and size-based routing (GraphQL vs REST)


## 0.4.0-dev (2025-06-26)


### Features

- Added support for Github folder kind


## 0.3.1-dev (2025-06-30)


### Improvements

- Bumped ocean version to ^0.24.21


## 0.3.0-dev (2025-06-26)


### Improvements

- Added dev suffix to version number


## 0.3.0-dev (2025-06-25)


### Features

- Added support for User kinds
- Added support for Team kinds


## 0.2.11 (2025-06-26)


### Improvements

- Bumped ocean version to ^0.24.20


## 0.2.10 (2025-06-25)


### Improvements

- Bumped ocean version to ^0.24.19


## 0.2.9 (2025-06-24)


### Improvements

- Bumped ocean version to ^0.24.18


## 0.2.8 (2025-06-23)


### Improvements

- Bumped ocean version to ^0.24.17


## 0.2.7 (2025-06-22)


### Improvements

- Bumped ocean version to ^0.24.16


## 0.2.6 (2025-06-22)


### Improvements

- Upgraded integration requests dependency (#1)


## 0.2.5-dev (2025-06-22)


### Improvements

- Bumped ocean version to ^0.24.15


## 0.2.4-dev (2025-06-22)


### Improvements

- Bumped ocean version to ^0.24.12


## 0.2.3-dev (2025-06-22)


### Improvements

- Bumped ocean version to ^0.24.12


## 0.2.2-dev (2025-06-16)


### Improvements

- Bumped ocean version to ^0.24.11


## 0.2.1-dev (2025-06-15)


### Improvements

- Bumped ocean version to ^0.24.10


## 0.2.0-dev (2025-06-13)


### Features

- Added support for Github workflows
- Added support support for Github workflow runs
- Implemented webhook processors for Workflow runs and workflows for real-time updates


## 0.1.17-dev (2025-06-13)


### Features

- Added support for Dependabot alerts and Code Scanning alerts with state-based filtering
- Implemented Dependabot alert and Code Scanning alert webhook processor for real-time updates


## 0.1.16-dev (2025-06-13)


### Features

- Added support for Environment resources to track repository environments
- Added support for Deployment resources with environment tracking
- Implemented deployment and environment webhook processors for real-time updates


## 0.1.15-dev (2025-06-12)


### Features

- Added support for Tag resources to track repository tags
- Added support for Release resources with state-based filtering (created, edited, deleted)
- Added support for Branch resources to track repository branches
- Implemented tag, release, and branch webhook processors for real-time updates


## 0.1.14-dev (2025-06-11)


### Improvements

- Added support for Issue resources with state-based filtering (open, closed, all)
- Implemented issue webhook processor for real-time updates


## 0.1.13-dev (2025-06-11)


- Added support for Pull Request resources with state-based filtering (open, closed, all)
- Implemented pull request webhook processor for real-time updates


## 0.1.12-dev (2025-06-11)


### Improvements

- Bumped ocean version to ^0.24.8


## 0.1.11-dev (2025-06-11)


### Improvements

- Bumped ocean version to ^0.24.7


## 0.1.10-dev (2025-06-09)


### Improvements

- Bumped ocean version to ^0.24.6


## 0.1.9-dev (2025-06-09)


### Improvements

- Bumped ocean version to ^0.24.5


## 0.1.8-dev (2025-06-09)


### Improvements

- Bumped ocean version to ^0.24.4


## 0.1.7-dev (2025-06-08)


### Improvements

- Bumped ocean version to ^0.24.3


## 0.1.6-dev (2025-06-04)

### Improvements

- Bumped ocean version to ^0.24.2


## 0.1.5-dev (2025-06-03)


### Improvements

- Bumped ocean version to ^0.24.1


## 0.1.4-dev (2025-06-03)


### Improvements

- Bumped ocean version to ^0.24.0


## 0.1.3-dev (2025-06-01)

### Improvements

- Bumped ocean version to ^0.23.5


## 0.1.2-dev (2025-05-30)


### Bug Fixes

- Fix timezone inconsistency issue while checking for expired Github App token (PORT-14913)

### Improvements

- Removed `Optional` from `AbstractGithubExporter` options to enforce stricter type adherence for concrete exporters.


## 0.1.1-dev (2025-05-29)

### Improvements

- Bumped ocean version to ^0.23.4


## 0.1.0-dev (2025-05-28)

### Features

- Created GitHub Ocean integration with support for Repository
- Added support for repository webhook event processor
- Add Tests for client and base webhook processor
- Added support for authenticating as a GitHub App<|MERGE_RESOLUTION|>--- conflicted
+++ resolved
@@ -7,19 +7,21 @@
 
 <!-- towncrier release notes start -->
 
-## 1.4.1-beta (2025-08-28)
-
-
-<<<<<<< HEAD
+## 1.4.2-beta (2025-08-28)
+
+
 ### Features
 
 - Enhanced branch exporter functionality with improved branch data processing and export capabilities
 - Improved branch webhook processor to handle branch-related events more efficiently
-=======
+
+
+## 1.4.1-beta (2025-08-28)
+
+
 ### Improvements
 
 - Bumped ocean version to ^0.28.2
->>>>>>> 48b97b85
 
 
 ## 1.4.0-beta (2025-08-27)
