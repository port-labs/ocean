--- conflicted
+++ resolved
@@ -7,44 +7,44 @@
 
 <!-- towncrier release notes start -->
 
-<<<<<<< HEAD
+## 3.4.0-beta (2025-11-17)
+
+
+### Improvements
+
+- Added support for ingesting CODEOWNERS files in the default mapping
+
+
+## 3.3.7-beta (2025-11-17)
+
+
+### Improvements
+
+- Bumped ocean version to ^0.29.6
+
+
+## 3.3.6-beta (2025-11-16)
+
+
+### Improvements
+
+- Revise OAuth configuration spec
+
+
+## 3.3.5-beta (2025-11-13)
+
+
+### Improvements
+
+- Enriched pull request export with organization context across REST exporter responses and batches.
+
+
 ## 3.3.4-beta (2025-11-12)
-=======
-## 3.3.7-beta (2025-11-17)
-
-
-### Improvements
-
-- Bumped ocean version to ^0.29.6
-
-
-## 3.3.6-beta (2025-11-16)
->>>>>>> 07e51105
-
-
-### Improvements
-
-<<<<<<< HEAD
-- Added support for ingesting CODEOWNERS files in the default mapping
-=======
-- Revise OAuth configuration spec
-
-
-## 3.3.5-beta (2025-11-13)
-
-
-### Improvements
-
-- Enriched pull request export with organization context across REST exporter responses and batches.
-
-
-## 3.3.4-beta (2025-11-12)
 
 
 ### Bug Fixes
 
 - Authenticate throw app jwt token in auth context request
->>>>>>> 07e51105
 
 
 ## 3.3.3-beta (2025-11-11)
