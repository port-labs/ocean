--- conflicted
+++ resolved
@@ -7,9 +7,15 @@
 
 <!-- towncrier release notes start -->
 
-<<<<<<< HEAD
-## 4.4.7-beta (2025-12-16)
-=======
+## 4.4.12-beta (2025-12-17)
+
+
+### Features
+
+- Added an optional GraphQL-based pull request exporter for GitHub that returns graphql data when `api` is set to `graphql`, while preserving existing REST behavior by default.
+- Added a webhook ping processor to gracefully handle GitHub `ping` events without affecting stored entities.
+
+
 ## 4.4.11-beta (2025-12-17)
 
 
@@ -28,15 +34,10 @@
 
 
 ## 4.4.9-beta (2025-12-17)
->>>>>>> 1edb7afe
-
-
-### Features
-
-<<<<<<< HEAD
-- Added an optional GraphQL-based pull request exporter for GitHub that returns graphql data when `api` is set to `graphql`, while preserving existing REST behavior by default.
-- Added a webhook ping processor to gracefully handle GitHub `ping` events without affecting stored entities.
-=======
+
+
+### Features
+
 - Added task and environment selectors for deployment ingestion and webhooks
 
 
@@ -54,7 +55,6 @@
 ### Improvements
 
 - Bumped ocean version to ^0.32.4
->>>>>>> 1edb7afe
 
 
 ## 4.4.6-beta (2025-12-15)
