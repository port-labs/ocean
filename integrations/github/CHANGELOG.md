# Changelog - Ocean - github

All notable changes to this project will be documented in this file.

The format is based on [Keep a Changelog](https://keepachangelog.com/en/1.0.0/),
and this project adheres to [Semantic Versioning](https://semver.org/spec/v2.0.0.html).

<!-- towncrier release notes start -->

<<<<<<< HEAD
## 3.1.0-beta (2025-10-28)


### Features

- Added support for ingesting repositories using Github search API
=======
## 3.0.3-beta (2025-10-27)


### Improvements

- Bumped ocean version to ^0.28.18
>>>>>>> 78a6a5e9


## 3.0.2-beta (2025-10-26)


### Improvements

- Bumped ocean version to ^0.28.17


## 3.0.1-beta (2025-10-21)


### Improvements

- Bumped ocean version to ^0.28.16


## 3.0.0-beta (2025-10-20)


### Features

- Added multi-organization support for GitHub integration
- Updated all resync functions to iterate through multiple organizations
- Modified webhook processors to include organization context
- Updated exporters to support organization parameters
- Added `organization` as a new resource kind


## 2.0.3-beta (2025-10-20)


### Improvements

- Bumped ocean version to ^0.28.15


## 2.0.2-beta (2025-10-15)


### Bug Fixes

- Updated Closed Pull Request Tests with Mocked Datetime


## 2.0.1-beta (2025-10-15)


### Improvements

- Bumped ocean version to ^0.28.14


## 2.0.0-beta (2025-09-30)


### Improvements

- Bumped ocean version to ^0.28.12


## 1.5.9-beta (2025-09-28)


### Improvements

- Bumped ocean version to ^0.28.11


## 1.5.8-beta (2025-09-25)


### Improvements

- Bumped ocean version to ^0.28.9


## 1.5.7-beta (2025-09-25)


### Improvements

- Bumped ocean version to ^0.28.8


## 1.5.6-beta (2025-09-17)

### Improvements

- Fix token decoder from oauth-flow


## 1.5.5-beta (2025-09-17)


### Improvements

- Bumped ocean version to ^0.28.7


## 1.5.4-beta (2025-09-16)


### Improvements

- Bumped ocean version to ^0.28.5


## 1.5.3-beta (2025-09-10)


### Improvements

- Bumped ocean version to ^0.28.4


## 1.5.2-beta (2025-09-08)


### Improvements

- Added GitHub API rate limiting with concurrency control
- Implemented GitHubRateLimiter based on GitHub's rate limit headers
- Added separate rate limit tracking for Rest and GraphQL endpoints
- Added semaphore-based concurrency control (default: 10 concurrent requests)
- Integrated rate limiting into base client with configurable parameters
- Improved error handling to distinguish between rate limit and permission errors
- Added rate limit monitoring and comprehensive logging


## 1.5.1-beta (2025-09-08)


### Improvements

- Bumped ocean version to ^0.28.3


## 1.5.0-beta (2025-09-04)


### Features

- Added support for Secret Scanning Alerts with new kind `secret-scanning-alerts`
- New Secret Scanning Alert exporter and webhook processor for real-time alert monitoring
- Support for filtering Secret Scanning Alerts by state (open, resolved, all)
- Added `hide_secret` selector option to control whether sensitive secret content is exposed in alert data
- Comprehensive webhook event mapping for Secret Scanning Alerts: created, publicly_leaked, reopened, resolved, validated


## 1.4.2-beta (2025-08-28)


### Features

- Enhanced branch exporter functionality with improved branch data processing and export capabilities
- Improved branch webhook processor to handle branch-related events more efficiently


## 1.4.1-beta (2025-08-28)


### Improvements

- Bumped ocean version to ^0.28.2


## 1.4.0-beta (2025-08-27)


- Enhanced repository selector to support multiple relationship types simultaneously
- Changed `included_property` to `included_relationships` to allow specifying both "collaborators" and "teams" in a single configuration
- Improved repository enrichment logic to handle multiple relationships efficiently


## 1.3.6-beta (2025-08-27)


### Improvements

- Bumped ocean version to ^0.28.1


## 1.3.5-beta (2025-08-26)


### Improvements

- Bumped ocean version to ^0.28.0


## 1.3.4-beta (2025-08-25)


### Bug Fixes

- Improved test reliability by using fixture-based datetime mocking instead of inline patching
- Consolidated datetime mocking logic into reusable fixture


## 1.3.3-beta (2025-08-24)


### Improvements

- Bumped ocean version to ^0.27.10


## 1.3.2-beta (2025-08-20)


### Improvements

- Bumped ocean version to ^0.27.9


## 1.3.1-beta (2025-08-19)


### Improvements

- Include name in GraphQL response for User and Team Member Kind


## 1.3.0-beta (2025-08-18)


### Improvements

- Added maxResults and since config options to include closed PRs during export
- Added Batch limiting (max 100 closed PRs) to prevent performance issues
- Modified Webhook processor to update (not delete) closed PRs when maxResults flag is enabled


## 1.2.11-beta (2025-08-18)


### Improvements

- Bumped ocean version to ^0.27.8


## 1.2.10-beta (2025-08-17)


### Improvements

- Bumped ocean version to ^0.27.7


## 1.2.9-beta (2025-08-13)


### Improvements

- Bumped ocean version to ^0.27.6


## 1.2.8-beta (2025-08-13)


### Improvements

- Bumped ocean version to ^0.27.5


## 1.2.7-beta (2025-08-11)


### Improvements

- Bumped ocean version to ^0.27.3


## 1.2.6-beta (2025-08-11)


### Improvements

- Bumped ocean version to ^0.27.2


## 1.2.5-beta (2025-08-07)


### Improvements

- Bumped ocean version to ^0.27.1


## 1.2.4-beta (2025-08-06)


### Improvements

- Improved folder kind ingestion performance by using the GitHub Search API to efficiently retrieve repository information.


## 1.2.3-beta (2025-08-05)


### Improvements

- Bumped ocean version to ^0.27.0


## 1.2.2-beta (2025-08-04)


### Improvements

- Bumped ocean version to ^0.26.3


## 1.2.1-beta (2025-08-03)


### Improvements

- Bumped ocean version to ^0.26.2


## 1.2.0-beta (2025-07-28)


### Features

- Added File validation for pull requests with GitHub check run integration
- Enhanced pull request webhook processor to trigger validation on open/sync events


## 1.1.2-beta (2025-07-25)


### Improvements

- Added improvement for selecting collaborators and team relationships on repository kind


## 1.1.1-beta (2025-07-24)


### Improvements

- Properly handle empty repo errors when ingesting files
- Properly handle empty repo errors when ingesting folders


## 1.1.0-beta (2025-07-23)


### Features

- Added support for Collaborator resources to track repository collaborators
- Implemented Collaborator webhook processor for real-time updates


## 1.0.9-beta (2025-07-22)


### Improvements

- Made the `repos` field optional in the file selector configuration. When omitted, the file selector will apply to all repositories.


## 1.0.8-beta (2025-07-20)


### Improvements

- Bumped ocean version to ^0.26.1


## 1.0.7-beta (2025-07-16)


### Improvements

- Bumped ocean version to ^0.25.5


## 1.0.6-beta (2025-07-09)


### Improvements

- Gracefully handle permission error when fetching external identities fail
- Properly handle ignoring default errors in graphql client


## 1.0.5-beta (2025-07-09)


### Bugfix

- Fix default resources not getting created due to blueprint config error


## 1.0.4-beta (2025-07-08)


### Improvements

- Fix deleted raw results in file webhook processor and improved logging in repository visibility type


## 1.0.3-beta (2025-07-08)


### Bug Fixes

- Fix Bug on GraphQL Errors throwing a stack of errors instead of specific error messages


## 1.0.2-beta (2025-07-08)


### Improvements

- Temporally trim default resources to just repository and pull request


## 1.0.1-beta (2025-07-07)


### Improvements

- Bumped ocean version to ^0.25.0


## 1.0.0-beta (2025-07-04)


### Release

- Bumped integration from dev to beta release


## 0.5.2-dev (2025-07-03)


### Bug Fixes

- Fixed error handling for repositories with Advanced Security or Dependabot disabled
- Previously, 403 errors for disabled features would crash the integration
- Now gracefully ignores these errors and returns empty results
- Affects both code scanning alerts, Dependabot alerts exporters and webhook upsertion


## 0.5.1-dev (2025-07-02)


### Improvements

- Bumped ocean version to ^0.24.22


## 0.5.0-dev (2025-07-01)


### Features

- Added file exporter functionality with support for file content fetching and processing
- Implemented file webhook processor for real-time file change detection and processing
- Added file entity processor for dynamic file content retrieval in entity mappings
- Added support for file pattern matching with glob patterns and size-based routing (GraphQL vs REST)


## 0.4.0-dev (2025-06-26)


### Features

- Added support for Github folder kind


## 0.3.1-dev (2025-06-30)


### Improvements

- Bumped ocean version to ^0.24.21


## 0.3.0-dev (2025-06-26)


### Improvements

- Added dev suffix to version number


## 0.3.0-dev (2025-06-25)


### Features

- Added support for User kinds
- Added support for Team kinds


## 0.2.11 (2025-06-26)


### Improvements

- Bumped ocean version to ^0.24.20


## 0.2.10 (2025-06-25)


### Improvements

- Bumped ocean version to ^0.24.19


## 0.2.9 (2025-06-24)


### Improvements

- Bumped ocean version to ^0.24.18


## 0.2.8 (2025-06-23)


### Improvements

- Bumped ocean version to ^0.24.17


## 0.2.7 (2025-06-22)


### Improvements

- Bumped ocean version to ^0.24.16


## 0.2.6 (2025-06-22)


### Improvements

- Upgraded integration requests dependency (#1)


## 0.2.5-dev (2025-06-22)


### Improvements

- Bumped ocean version to ^0.24.15


## 0.2.4-dev (2025-06-22)


### Improvements

- Bumped ocean version to ^0.24.12


## 0.2.3-dev (2025-06-22)


### Improvements

- Bumped ocean version to ^0.24.12


## 0.2.2-dev (2025-06-16)


### Improvements

- Bumped ocean version to ^0.24.11


## 0.2.1-dev (2025-06-15)


### Improvements

- Bumped ocean version to ^0.24.10


## 0.2.0-dev (2025-06-13)


### Features

- Added support for Github workflows
- Added support support for Github workflow runs
- Implemented webhook processors for Workflow runs and workflows for real-time updates


## 0.1.17-dev (2025-06-13)


### Features

- Added support for Dependabot alerts and Code Scanning alerts with state-based filtering
- Implemented Dependabot alert and Code Scanning alert webhook processor for real-time updates


## 0.1.16-dev (2025-06-13)


### Features

- Added support for Environment resources to track repository environments
- Added support for Deployment resources with environment tracking
- Implemented deployment and environment webhook processors for real-time updates


## 0.1.15-dev (2025-06-12)


### Features

- Added support for Tag resources to track repository tags
- Added support for Release resources with state-based filtering (created, edited, deleted)
- Added support for Branch resources to track repository branches
- Implemented tag, release, and branch webhook processors for real-time updates


## 0.1.14-dev (2025-06-11)


### Improvements

- Added support for Issue resources with state-based filtering (open, closed, all)
- Implemented issue webhook processor for real-time updates


## 0.1.13-dev (2025-06-11)


- Added support for Pull Request resources with state-based filtering (open, closed, all)
- Implemented pull request webhook processor for real-time updates


## 0.1.12-dev (2025-06-11)


### Improvements

- Bumped ocean version to ^0.24.8


## 0.1.11-dev (2025-06-11)


### Improvements

- Bumped ocean version to ^0.24.7


## 0.1.10-dev (2025-06-09)


### Improvements

- Bumped ocean version to ^0.24.6


## 0.1.9-dev (2025-06-09)


### Improvements

- Bumped ocean version to ^0.24.5


## 0.1.8-dev (2025-06-09)


### Improvements

- Bumped ocean version to ^0.24.4


## 0.1.7-dev (2025-06-08)


### Improvements

- Bumped ocean version to ^0.24.3


## 0.1.6-dev (2025-06-04)

### Improvements

- Bumped ocean version to ^0.24.2


## 0.1.5-dev (2025-06-03)


### Improvements

- Bumped ocean version to ^0.24.1


## 0.1.4-dev (2025-06-03)


### Improvements

- Bumped ocean version to ^0.24.0


## 0.1.3-dev (2025-06-01)

### Improvements

- Bumped ocean version to ^0.23.5


## 0.1.2-dev (2025-05-30)


### Bug Fixes

- Fix timezone inconsistency issue while checking for expired Github App token (PORT-14913)

### Improvements

- Removed `Optional` from `AbstractGithubExporter` options to enforce stricter type adherence for concrete exporters.


## 0.1.1-dev (2025-05-29)

### Improvements

- Bumped ocean version to ^0.23.4


## 0.1.0-dev (2025-05-28)

### Features

- Created GitHub Ocean integration with support for Repository
- Added support for repository webhook event processor
- Add Tests for client and base webhook processor
- Added support for authenticating as a GitHub App<|MERGE_RESOLUTION|>--- conflicted
+++ resolved
@@ -7,21 +7,20 @@
 
 <!-- towncrier release notes start -->
 
-<<<<<<< HEAD
 ## 3.1.0-beta (2025-10-28)
 
 
 ### Features
 
 - Added support for ingesting repositories using Github search API
-=======
+
+
 ## 3.0.3-beta (2025-10-27)
 
 
 ### Improvements
 
 - Bumped ocean version to ^0.28.18
->>>>>>> 78a6a5e9
 
 
 ## 3.0.2-beta (2025-10-26)
