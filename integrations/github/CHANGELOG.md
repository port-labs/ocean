--- conflicted
+++ resolved
@@ -7,23 +7,23 @@
 
 <!-- towncrier release notes start -->
 
-<<<<<<< HEAD
 ## 3.3.0-beta (2025-11-10)
-=======
-## 3.2.5-beta (2025-11-10)
->>>>>>> 015bee74
-
-
-### Improvements
-
-<<<<<<< HEAD
+
+
+### Improvements
+
 - Allow file/folder selectors to target all repositories when `repos` is omitted (supports exact and glob patterns)
 - Centralize repository metadata retrieval and reuse across exporters
 - Use shared resolver for repo/branch selection with consistent branch fallback
 - Update folder options shape to grouped per-repo entries
-=======
+
+
+## 3.2.5-beta (2025-11-10)
+
+
+### Improvements
+
 - Bumped ocean version to ^0.29.4
->>>>>>> 015bee74
 
 
 ## 3.2.4-beta (2025-11-09)
