# Changelog - Ocean - github

All notable changes to this project will be documented in this file.

The format is based on [Keep a Changelog](https://keepachangelog.com/en/1.0.0/),
and this project adheres to [Semantic Versioning](https://semver.org/spec/v2.0.0.html).

<!-- towncrier release notes start -->

<<<<<<< HEAD
## 0.1.7-dev (2025-06-05)


- Added support for Pull Request resources with state-based filtering (open, closed, all)
- Implemented pull request webhook processor for real-time updates
=======
## 0.1.10-dev (2025-06-09)


### Improvements

- Bumped ocean version to ^0.24.6


## 0.1.9-dev (2025-06-09)


### Improvements

- Bumped ocean version to ^0.24.5


## 0.1.8-dev (2025-06-09)


### Improvements

- Bumped ocean version to ^0.24.4


## 0.1.7-dev (2025-06-08)


### Improvements

- Bumped ocean version to ^0.24.3
>>>>>>> 2831a515


## 0.1.6-dev (2025-06-04)


### Improvements

- Bumped ocean version to ^0.24.2


## 0.1.5-dev (2025-06-03)


### Improvements

- Bumped ocean version to ^0.24.1


## 0.1.4-dev (2025-06-03)


### Improvements

- Bumped ocean version to ^0.24.0


## 0.1.3-dev (2025-06-01)


### Improvements

- Bumped ocean version to ^0.23.5


## 0.1.2-dev (2025-05-30)


### Bug Fixes

- Fix timezone inconsistency issue while checking for expired Github App token (PORT-14913)

### Improvements

- Removed `Optional` from `AbstractGithubExporter` options to enforce stricter type adherence for concrete exporters.


## 0.1.1-dev (2025-05-29)

### Improvements

- Bumped ocean version to ^0.23.4


## 0.1.0-dev (2025-05-28)

### Features

- Created GitHub Ocean integration with support for Repository
- Added support for repository webhook event processor
- Add Tests for client and base webhook processor
- Added support for authenticating as a GitHub App<|MERGE_RESOLUTION|>--- conflicted
+++ resolved
@@ -7,13 +7,13 @@
 
 <!-- towncrier release notes start -->
 
-<<<<<<< HEAD
-## 0.1.7-dev (2025-06-05)
+## 0.1.11-dev (2025-06-05)
 
 
 - Added support for Pull Request resources with state-based filtering (open, closed, all)
 - Implemented pull request webhook processor for real-time updates
-=======
+
+
 ## 0.1.10-dev (2025-06-09)
 
 
@@ -44,7 +44,6 @@
 ### Improvements
 
 - Bumped ocean version to ^0.24.3
->>>>>>> 2831a515
 
 
 ## 0.1.6-dev (2025-06-04)
