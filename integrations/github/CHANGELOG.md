# Changelog - Ocean - github

All notable changes to this project will be documented in this file.

The format is based on [Keep a Changelog](https://keepachangelog.com/en/1.0.0/),
and this project adheres to [Semantic Versioning](https://semver.org/spec/v2.0.0.html).

<!-- towncrier release notes start -->

<<<<<<< HEAD
## 1.2.1-beta (2025-08-04)
=======
## 1.2.5-beta (2025-08-07)
>>>>>>> 7b794a5a


### Improvements

<<<<<<< HEAD
- Added closedPullRequests config option to include closed PRs in exports with a 60-day time filter
- Added Batch limiting (max 100 closed PRs) to prevent performance issues
- Modified Webhook processor to update (not delete) closed PRs when flag is enabled
=======
- Bumped ocean version to ^0.27.1


## 1.2.4-beta (2025-08-06)


### Improvements

- Improved folder kind ingestion performance by using the GitHub Search API to efficiently retrieve repository information.


## 1.2.3-beta (2025-08-05)


### Improvements

- Bumped ocean version to ^0.27.0


## 1.2.2-beta (2025-08-04)


### Improvements

- Bumped ocean version to ^0.26.3


## 1.2.1-beta (2025-08-03)


### Improvements

- Bumped ocean version to ^0.26.2
>>>>>>> 7b794a5a


## 1.2.0-beta (2025-07-28)


### Features

- Added File validation for pull requests with GitHub check run integration
- Enhanced pull request webhook processor to trigger validation on open/sync events


## 1.1.2-beta (2025-07-25)


### Improvements

- Added improvement for selecting collaborators and team relationships on repository kind


## 1.1.1-beta (2025-07-24)


### Improvements

- Properly handle empty repo errors when ingesting files
- Properly handle empty repo errors when ingesting folders


## 1.1.0-beta (2025-07-23)


### Features

- Added support for Collaborator resources to track repository collaborators
- Implemented Collaborator webhook processor for real-time updates


## 1.0.9-beta (2025-07-22)


### Improvements

- Made the `repos` field optional in the file selector configuration. When omitted, the file selector will apply to all repositories.


## 1.0.8-beta (2025-07-20)


### Improvements

- Bumped ocean version to ^0.26.1


## 1.0.7-beta (2025-07-16)


### Improvements

- Bumped ocean version to ^0.25.5


## 1.0.6-beta (2025-07-09)


### Improvements

- Gracefully handle permission error when fetching external identities fail
- Properly handle ignoring default errors in graphql client


## 1.0.5-beta (2025-07-09)


### Bugfix

- Fix default resources not getting created due to blueprint config error


## 1.0.4-beta (2025-07-08)


### Improvements

- Fix deleted raw results in file webhook processor and improved logging in repository visibility type


## 1.0.3-beta (2025-07-08)


### Bug Fixes

- Fix Bug on GraphQL Errors throwing a stack of errors instead of specific error messages


## 1.0.2-beta (2025-07-08)


### Improvements

- Temporally trim default resources to just repository and pull request


## 1.0.1-beta (2025-07-07)


### Improvements

- Bumped ocean version to ^0.25.0


## 1.0.0-beta (2025-07-04)


### Release

- Bumped integration from dev to beta release


## 0.5.2-dev (2025-07-03)


### Bug Fixes

- Fixed error handling for repositories with Advanced Security or Dependabot disabled
- Previously, 403 errors for disabled features would crash the integration
- Now gracefully ignores these errors and returns empty results
- Affects both code scanning alerts, Dependabot alerts exporters and webhook upsertion


## 0.5.1-dev (2025-07-02)


### Improvements

- Bumped ocean version to ^0.24.22


## 0.5.0-dev (2025-07-01)


### Features

- Added file exporter functionality with support for file content fetching and processing
- Implemented file webhook processor for real-time file change detection and processing
- Added file entity processor for dynamic file content retrieval in entity mappings
- Added support for file pattern matching with glob patterns and size-based routing (GraphQL vs REST)


## 0.4.0-dev (2025-06-26)


### Features

- Added support for Github folder kind


## 0.3.1-dev (2025-06-30)


### Improvements

- Bumped ocean version to ^0.24.21


## 0.3.0-dev (2025-06-26)


### Improvements

- Added dev suffix to version number


## 0.3.0-dev (2025-06-25)


### Features

- Added support for User kinds
- Added support for Team kinds


## 0.2.11 (2025-06-26)


### Improvements

- Bumped ocean version to ^0.24.20


## 0.2.10 (2025-06-25)


### Improvements

- Bumped ocean version to ^0.24.19


## 0.2.9 (2025-06-24)


### Improvements

- Bumped ocean version to ^0.24.18


## 0.2.8 (2025-06-23)


### Improvements

- Bumped ocean version to ^0.24.17


## 0.2.7 (2025-06-22)


### Improvements

- Bumped ocean version to ^0.24.16


## 0.2.6 (2025-06-22)


### Improvements

- Upgraded integration requests dependency (#1)


## 0.2.5-dev (2025-06-22)


### Improvements

- Bumped ocean version to ^0.24.15


## 0.2.4-dev (2025-06-22)


### Improvements

- Bumped ocean version to ^0.24.12


## 0.2.3-dev (2025-06-22)


### Improvements

- Bumped ocean version to ^0.24.12


## 0.2.2-dev (2025-06-16)


### Improvements

- Bumped ocean version to ^0.24.11


## 0.2.1-dev (2025-06-15)


### Improvements

- Bumped ocean version to ^0.24.10


## 0.2.0-dev (2025-06-13)


### Features

- Added support for Github workflows
- Added support support for Github workflow runs
- Implemented webhook processors for Workflow runs and workflows for real-time updates


## 0.1.17-dev (2025-06-13)


### Features

- Added support for Dependabot alerts and Code Scanning alerts with state-based filtering
- Implemented Dependabot alert and Code Scanning alert webhook processor for real-time updates


## 0.1.16-dev (2025-06-13)


### Features

- Added support for Environment resources to track repository environments
- Added support for Deployment resources with environment tracking
- Implemented deployment and environment webhook processors for real-time updates


## 0.1.15-dev (2025-06-12)


### Features

- Added support for Tag resources to track repository tags
- Added support for Release resources with state-based filtering (created, edited, deleted)
- Added support for Branch resources to track repository branches
- Implemented tag, release, and branch webhook processors for real-time updates


## 0.1.14-dev (2025-06-11)


### Improvements

- Added support for Issue resources with state-based filtering (open, closed, all)
- Implemented issue webhook processor for real-time updates


## 0.1.13-dev (2025-06-11)


- Added support for Pull Request resources with state-based filtering (open, closed, all)
- Implemented pull request webhook processor for real-time updates


## 0.1.12-dev (2025-06-11)


### Improvements

- Bumped ocean version to ^0.24.8


## 0.1.11-dev (2025-06-11)


### Improvements

- Bumped ocean version to ^0.24.7


## 0.1.10-dev (2025-06-09)


### Improvements

- Bumped ocean version to ^0.24.6


## 0.1.9-dev (2025-06-09)


### Improvements

- Bumped ocean version to ^0.24.5


## 0.1.8-dev (2025-06-09)


### Improvements

- Bumped ocean version to ^0.24.4


## 0.1.7-dev (2025-06-08)


### Improvements

- Bumped ocean version to ^0.24.3


## 0.1.6-dev (2025-06-04)

### Improvements

- Bumped ocean version to ^0.24.2


## 0.1.5-dev (2025-06-03)


### Improvements

- Bumped ocean version to ^0.24.1


## 0.1.4-dev (2025-06-03)


### Improvements

- Bumped ocean version to ^0.24.0


## 0.1.3-dev (2025-06-01)

### Improvements

- Bumped ocean version to ^0.23.5


## 0.1.2-dev (2025-05-30)


### Bug Fixes

- Fix timezone inconsistency issue while checking for expired Github App token (PORT-14913)

### Improvements

- Removed `Optional` from `AbstractGithubExporter` options to enforce stricter type adherence for concrete exporters.


## 0.1.1-dev (2025-05-29)

### Improvements

- Bumped ocean version to ^0.23.4


## 0.1.0-dev (2025-05-28)

### Features

- Created GitHub Ocean integration with support for Repository
- Added support for repository webhook event processor
- Add Tests for client and base webhook processor
- Added support for authenticating as a GitHub App<|MERGE_RESOLUTION|>--- conflicted
+++ resolved
@@ -7,20 +7,18 @@
 
 <!-- towncrier release notes start -->
 
-<<<<<<< HEAD
-## 1.2.1-beta (2025-08-04)
-=======
 ## 1.2.5-beta (2025-08-07)
->>>>>>> 7b794a5a
-
-
-### Improvements
-
-<<<<<<< HEAD
+
 - Added closedPullRequests config option to include closed PRs in exports with a 60-day time filter
 - Added Batch limiting (max 100 closed PRs) to prevent performance issues
 - Modified Webhook processor to update (not delete) closed PRs when flag is enabled
-=======
+
+
+## 1.2.5-beta (2025-08-07)
+
+
+### Improvements
+
 - Bumped ocean version to ^0.27.1
 
 
@@ -54,7 +52,6 @@
 ### Improvements
 
 - Bumped ocean version to ^0.26.2
->>>>>>> 7b794a5a
 
 
 ## 1.2.0-beta (2025-07-28)
