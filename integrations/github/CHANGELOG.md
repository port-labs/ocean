# Changelog - Ocean - github

All notable changes to this project will be documented in this file.

The format is based on [Keep a Changelog](https://keepachangelog.com/en/1.0.0/),
and this project adheres to [Semantic Versioning](https://semver.org/spec/v2.0.0.html).

<!-- towncrier release notes start -->

## 1.0.3-beta (2025-07-08)


<<<<<<< HEAD
### Improvements

- Fix deleted raw results in file webhook processor and improved logging in repository visibility type
=======
### Bug Fixes

- Fix Bug on GraphQL Errors throwing a stack of errors instead of specific error messages
>>>>>>> 91cef636


## 1.0.2-beta (2025-07-08)


### Improvements

- Temporally trim default resources to just repository and pull request


## 1.0.1-beta (2025-07-07)


### Improvements

- Bumped ocean version to ^0.25.0


## 1.0.0-beta (2025-07-04)


### Release

- Bumped integration from dev to beta release


## 0.5.2-dev (2025-07-03)


### Bug Fixes

- Fixed error handling for repositories with Advanced Security or Dependabot disabled
- Previously, 403 errors for disabled features would crash the integration
- Now gracefully ignores these errors and returns empty results
- Affects both code scanning alerts, Dependabot alerts exporters and webhook upsertion


## 0.5.1-dev (2025-07-02)


### Improvements

- Bumped ocean version to ^0.24.22


## 0.5.0-dev (2025-07-01)


### Features

- Added file exporter functionality with support for file content fetching and processing
- Implemented file webhook processor for real-time file change detection and processing
- Added file entity processor for dynamic file content retrieval in entity mappings
- Added support for file pattern matching with glob patterns and size-based routing (GraphQL vs REST)


## 0.4.0-dev (2025-06-26)


### Features

- Added support for Github folder kind


## 0.3.1-dev (2025-06-30)


### Improvements

- Bumped ocean version to ^0.24.21


## 0.3.0-dev (2025-06-26)


### Improvements

- Added dev suffix to version number


## 0.3.0-dev (2025-06-25)


### Features

- Added support for User kinds
- Added support for Team kinds


## 0.2.11 (2025-06-26)


### Improvements

- Bumped ocean version to ^0.24.20


## 0.2.10 (2025-06-25)


### Improvements

- Bumped ocean version to ^0.24.19


## 0.2.9 (2025-06-24)


### Improvements

- Bumped ocean version to ^0.24.18


## 0.2.8 (2025-06-23)


### Improvements

- Bumped ocean version to ^0.24.17


## 0.2.7 (2025-06-22)


### Improvements

- Bumped ocean version to ^0.24.16


## 0.2.6 (2025-06-22)


### Improvements

- Upgraded integration requests dependency (#1)


## 0.2.5-dev (2025-06-22)


### Improvements

- Bumped ocean version to ^0.24.15


## 0.2.4-dev (2025-06-22)


### Improvements

- Bumped ocean version to ^0.24.12


## 0.2.3-dev (2025-06-22)


### Improvements

- Bumped ocean version to ^0.24.12


## 0.2.2-dev (2025-06-16)


### Improvements

- Bumped ocean version to ^0.24.11


## 0.2.1-dev (2025-06-15)


### Improvements

- Bumped ocean version to ^0.24.10


## 0.2.0-dev (2025-06-13)


### Features

- Added support for Github workflows
- Added support support for Github workflow runs
- Implemented webhook processors for Workflow runs and workflows for real-time updates


## 0.1.17-dev (2025-06-13)


### Features

- Added support for Dependabot alerts and Code Scanning alerts with state-based filtering
- Implemented Dependabot alert and Code Scanning alert webhook processor for real-time updates


## 0.1.16-dev (2025-06-13)


### Features

- Added support for Environment resources to track repository environments
- Added support for Deployment resources with environment tracking
- Implemented deployment and environment webhook processors for real-time updates


## 0.1.15-dev (2025-06-12)


### Features

- Added support for Tag resources to track repository tags
- Added support for Release resources with state-based filtering (created, edited, deleted)
- Added support for Branch resources to track repository branches
- Implemented tag, release, and branch webhook processors for real-time updates


## 0.1.14-dev (2025-06-11)


### Improvements

- Added support for Issue resources with state-based filtering (open, closed, all)
- Implemented issue webhook processor for real-time updates


## 0.1.13-dev (2025-06-11)


- Added support for Pull Request resources with state-based filtering (open, closed, all)
- Implemented pull request webhook processor for real-time updates


## 0.1.12-dev (2025-06-11)


### Improvements

- Bumped ocean version to ^0.24.8


## 0.1.11-dev (2025-06-11)


### Improvements

- Bumped ocean version to ^0.24.7


## 0.1.10-dev (2025-06-09)


### Improvements

- Bumped ocean version to ^0.24.6


## 0.1.9-dev (2025-06-09)


### Improvements

- Bumped ocean version to ^0.24.5


## 0.1.8-dev (2025-06-09)


### Improvements

- Bumped ocean version to ^0.24.4


## 0.1.7-dev (2025-06-08)


### Improvements

- Bumped ocean version to ^0.24.3


## 0.1.6-dev (2025-06-04)

### Improvements

- Bumped ocean version to ^0.24.2


## 0.1.5-dev (2025-06-03)


### Improvements

- Bumped ocean version to ^0.24.1


## 0.1.4-dev (2025-06-03)


### Improvements

- Bumped ocean version to ^0.24.0


## 0.1.3-dev (2025-06-01)

### Improvements

- Bumped ocean version to ^0.23.5


## 0.1.2-dev (2025-05-30)


### Bug Fixes

- Fix timezone inconsistency issue while checking for expired Github App token (PORT-14913)

### Improvements

- Removed `Optional` from `AbstractGithubExporter` options to enforce stricter type adherence for concrete exporters.


## 0.1.1-dev (2025-05-29)

### Improvements

- Bumped ocean version to ^0.23.4


## 0.1.0-dev (2025-05-28)

### Features

- Created GitHub Ocean integration with support for Repository
- Added support for repository webhook event processor
- Add Tests for client and base webhook processor
- Added support for authenticating as a GitHub App<|MERGE_RESOLUTION|>--- conflicted
+++ resolved
@@ -7,18 +7,20 @@
 
 <!-- towncrier release notes start -->
 
+## 1.0.4-beta (2025-07-08)
+
+
+### Improvements
+
+- Fix deleted raw results in file webhook processor and improved logging in repository visibility type
+
+
 ## 1.0.3-beta (2025-07-08)
 
 
-<<<<<<< HEAD
-### Improvements
-
-- Fix deleted raw results in file webhook processor and improved logging in repository visibility type
-=======
 ### Bug Fixes
 
 - Fix Bug on GraphQL Errors throwing a stack of errors instead of specific error messages
->>>>>>> 91cef636
 
 
 ## 1.0.2-beta (2025-07-08)
