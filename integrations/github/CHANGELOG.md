# Changelog - Ocean - github

All notable changes to this project will be documented in this file.

The format is based on [Keep a Changelog](https://keepachangelog.com/en/1.0.0/),
and this project adheres to [Semantic Versioning](https://semver.org/spec/v2.0.0.html).

<!-- towncrier release notes start -->

<<<<<<< HEAD

## 0.3.0-dev (2025-06-11)


### Features

- Added support for User kinds
- Added support for Team kinds
=======
## 0.2.10 (2025-06-25)


### Improvements

- Bumped ocean version to ^0.24.19
>>>>>>> e8bd5dfb


## 0.2.9 (2025-06-24)


### Improvements

- Bumped ocean version to ^0.24.18


## 0.2.8 (2025-06-23)


### Improvements

- Bumped ocean version to ^0.24.17


## 0.2.7 (2025-06-22)


### Improvements

- Bumped ocean version to ^0.24.16


## 0.2.6 (2025-06-22)


### Improvements

- Upgraded integration requests dependency (#1)


## 0.2.5-dev (2025-06-22)


### Improvements

- Bumped ocean version to ^0.24.15


## 0.2.4-dev (2025-06-22)


### Improvements

- Bumped ocean version to ^0.24.12


## 0.2.3-dev (2025-06-22)


### Improvements

- Bumped ocean version to ^0.24.12


## 0.2.2-dev (2025-06-16)


### Improvements

- Bumped ocean version to ^0.24.11


## 0.2.1-dev (2025-06-15)


### Improvements

- Bumped ocean version to ^0.24.10


## 0.2.0-dev (2025-06-13)


### Features

- Added support for Github workflows
- Added support support for Github workflow runs
- Implemented webhook processors for Workflow runs and workflows for real-time updates


## 0.1.17-dev (2025-06-13)


### Features

- Added support for Dependabot alerts and Code Scanning alerts with state-based filtering
- Implemented Dependabot alert and Code Scanning alert webhook processor for real-time updates


## 0.1.16-dev (2025-06-13)


### Features

- Added support for Environment resources to track repository environments
- Added support for Deployment resources with environment tracking
- Implemented deployment and environment webhook processors for real-time updates


## 0.1.15-dev (2025-06-12)


### Features

- Added support for Tag resources to track repository tags
- Added support for Release resources with state-based filtering (created, edited, deleted)
- Added support for Branch resources to track repository branches
- Implemented tag, release, and branch webhook processors for real-time updates


## 0.1.14-dev (2025-06-11)


### Improvements

- Added support for Issue resources with state-based filtering (open, closed, all)
- Implemented issue webhook processor for real-time updates


## 0.1.13-dev (2025-06-11)


- Added support for Pull Request resources with state-based filtering (open, closed, all)
- Implemented pull request webhook processor for real-time updates


## 0.1.12-dev (2025-06-11)


### Improvements

- Bumped ocean version to ^0.24.8


## 0.1.11-dev (2025-06-11)


### Improvements

- Bumped ocean version to ^0.24.7

### Features

- Implement support for User kinds
- Implement support for Team kinds


## 0.1.10-dev (2025-06-09)


### Improvements

- Bumped ocean version to ^0.24.6


## 0.1.9-dev (2025-06-09)


### Improvements

- Bumped ocean version to ^0.24.5


## 0.1.8-dev (2025-06-09)


### Improvements

- Bumped ocean version to ^0.24.4


## 0.1.7-dev (2025-06-08)


### Improvements

- Bumped ocean version to ^0.24.3


## 0.1.6-dev (2025-06-04)

### Improvements

- Bumped ocean version to ^0.24.2


## 0.1.5-dev (2025-06-03)


### Improvements

- Bumped ocean version to ^0.24.1


## 0.1.4-dev (2025-06-03)


### Improvements

- Bumped ocean version to ^0.24.0


## 0.1.3-dev (2025-06-01)

### Improvements

- Bumped ocean version to ^0.23.5


## 0.1.2-dev (2025-05-30)


### Bug Fixes

- Fix timezone inconsistency issue while checking for expired Github App token (PORT-14913)

### Improvements

- Removed `Optional` from `AbstractGithubExporter` options to enforce stricter type adherence for concrete exporters.


## 0.1.1-dev (2025-05-29)

### Improvements

- Bumped ocean version to ^0.23.4


## 0.1.0-dev (2025-05-28)

### Features

- Created GitHub Ocean integration with support for Repository
- Added support for repository webhook event processor
- Add Tests for client and base webhook processor
- Added support for authenticating as a GitHub App<|MERGE_RESOLUTION|>--- conflicted
+++ resolved
@@ -7,23 +7,22 @@
 
 <!-- towncrier release notes start -->
 
-<<<<<<< HEAD
-
-## 0.3.0-dev (2025-06-11)
+
+## 0.3.0-dev (2025-06-25)
 
 
 ### Features
 
 - Added support for User kinds
 - Added support for Team kinds
-=======
+
+
 ## 0.2.10 (2025-06-25)
 
 
 ### Improvements
 
 - Bumped ocean version to ^0.24.19
->>>>>>> e8bd5dfb
 
 
 ## 0.2.9 (2025-06-24)
