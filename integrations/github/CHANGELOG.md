--- conflicted
+++ resolved
@@ -7,8 +7,7 @@
 
 <!-- towncrier release notes start -->
 
-<<<<<<< HEAD
-## 1.3.0-beta (2025-07-30)
+## 1.3.0-beta (2025-08-05)
 
 
 - Added GitHub API rate limiting with concurrency control
@@ -22,7 +21,8 @@
 - Enhanced API reliability by automatically handling 403/429 rate limit responses
 - Improved error handling to distinguish between rate limit and permission errors
 - Added rate limit monitoring and comprehensive logging
-=======
+
+
 ## 1.2.2-beta (2025-08-04)
 
 
@@ -37,7 +37,6 @@
 ### Improvements
 
 - Bumped ocean version to ^0.26.2
->>>>>>> c602312e
 
 
 ## 1.2.0-beta (2025-07-28)
