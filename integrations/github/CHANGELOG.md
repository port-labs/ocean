# Changelog - Ocean - github

All notable changes to this project will be documented in this file.

The format is based on [Keep a Changelog](https://keepachangelog.com/en/1.0.0/),
and this project adheres to [Semantic Versioning](https://semver.org/spec/v2.0.0.html).

<!-- towncrier release notes start -->

<<<<<<< HEAD
## 1.1.0-beta (2025-07-15)

### Features

- Added GitHub API rate limiting with concurrency control
- Implemented GitHubRateLimiter with smart backoff strategies based on GitHub's rate limit headers
- Added separate rate limit tracking for core, search, and GraphQL endpoints
- Added semaphore-based concurrency control (default: 10 concurrent requests)
- Integrated rate limiting into base client with configurable parameters

### Improvements

- Enhanced API reliability by automatically handling 403/429 rate limit responses
- Improved error handling to distinguish between rate limit and permission errors
- Added rate limit monitoring and comprehensive logging
=======
## 1.1.2-beta (2025-07-25)


### Improvements

- Added improvement for selecting collaborators and team relationships on repository kind


## 1.1.1-beta (2025-07-24)


### Improvements

- Properly handle empty repo errors when ingesting files
- Properly handle empty repo errors when ingesting folders


## 1.1.0-beta (2025-07-23)


### Features

- Added support for Collaborator resources to track repository collaborators
- Implemented Collaborator webhook processor for real-time updates


## 1.0.9-beta (2025-07-22)


### Improvements

- Made the `repos` field optional in the file selector configuration. When omitted, the file selector will apply to all repositories.


## 1.0.8-beta (2025-07-20)


### Improvements

- Bumped ocean version to ^0.26.1


## 1.0.7-beta (2025-07-16)


### Improvements

- Bumped ocean version to ^0.25.5
>>>>>>> 1a4df92f


## 1.0.6-beta (2025-07-09)


### Improvements

- Gracefully handle permission error when fetching external identities fail
- Properly handle ignoring default errors in graphql client


## 1.0.5-beta (2025-07-09)


### Bugfix

- Fix default resources not getting created due to blueprint config error


## 1.0.4-beta (2025-07-08)


### Improvements

- Fix deleted raw results in file webhook processor and improved logging in repository visibility type


## 1.0.3-beta (2025-07-08)


### Bug Fixes

- Fix Bug on GraphQL Errors throwing a stack of errors instead of specific error messages


## 1.0.2-beta (2025-07-08)


### Improvements

- Temporally trim default resources to just repository and pull request


## 1.0.1-beta (2025-07-07)


### Improvements

- Bumped ocean version to ^0.25.0


## 1.0.0-beta (2025-07-04)


### Release

- Bumped integration from dev to beta release


## 0.5.2-dev (2025-07-03)


### Bug Fixes

- Fixed error handling for repositories with Advanced Security or Dependabot disabled
- Previously, 403 errors for disabled features would crash the integration
- Now gracefully ignores these errors and returns empty results
- Affects both code scanning alerts, Dependabot alerts exporters and webhook upsertion


## 0.5.1-dev (2025-07-02)


### Improvements

- Bumped ocean version to ^0.24.22


## 0.5.0-dev (2025-07-01)


### Features

- Added file exporter functionality with support for file content fetching and processing
- Implemented file webhook processor for real-time file change detection and processing
- Added file entity processor for dynamic file content retrieval in entity mappings
- Added support for file pattern matching with glob patterns and size-based routing (GraphQL vs REST)


## 0.4.0-dev (2025-06-26)


### Features

- Added support for Github folder kind


## 0.3.1-dev (2025-06-30)


### Improvements

- Bumped ocean version to ^0.24.21


## 0.3.0-dev (2025-06-26)


### Improvements

- Added dev suffix to version number


## 0.3.0-dev (2025-06-25)


### Features

- Added support for User kinds
- Added support for Team kinds


## 0.2.11 (2025-06-26)


### Improvements

- Bumped ocean version to ^0.24.20


## 0.2.10 (2025-06-25)


### Improvements

- Bumped ocean version to ^0.24.19


## 0.2.9 (2025-06-24)


### Improvements

- Bumped ocean version to ^0.24.18


## 0.2.8 (2025-06-23)


### Improvements

- Bumped ocean version to ^0.24.17


## 0.2.7 (2025-06-22)


### Improvements

- Bumped ocean version to ^0.24.16


## 0.2.6 (2025-06-22)


### Improvements

- Upgraded integration requests dependency (#1)


## 0.2.5-dev (2025-06-22)


### Improvements

- Bumped ocean version to ^0.24.15


## 0.2.4-dev (2025-06-22)


### Improvements

- Bumped ocean version to ^0.24.12


## 0.2.3-dev (2025-06-22)


### Improvements

- Bumped ocean version to ^0.24.12


## 0.2.2-dev (2025-06-16)


### Improvements

- Bumped ocean version to ^0.24.11


## 0.2.1-dev (2025-06-15)


### Improvements

- Bumped ocean version to ^0.24.10


## 0.2.0-dev (2025-06-13)


### Features

- Added support for Github workflows
- Added support support for Github workflow runs
- Implemented webhook processors for Workflow runs and workflows for real-time updates


## 0.1.17-dev (2025-06-13)


### Features

- Added support for Dependabot alerts and Code Scanning alerts with state-based filtering
- Implemented Dependabot alert and Code Scanning alert webhook processor for real-time updates


## 0.1.16-dev (2025-06-13)


### Features

- Added support for Environment resources to track repository environments
- Added support for Deployment resources with environment tracking
- Implemented deployment and environment webhook processors for real-time updates


## 0.1.15-dev (2025-06-12)


### Features

- Added support for Tag resources to track repository tags
- Added support for Release resources with state-based filtering (created, edited, deleted)
- Added support for Branch resources to track repository branches
- Implemented tag, release, and branch webhook processors for real-time updates


## 0.1.14-dev (2025-06-11)


### Improvements

- Added support for Issue resources with state-based filtering (open, closed, all)
- Implemented issue webhook processor for real-time updates


## 0.1.13-dev (2025-06-11)


- Added support for Pull Request resources with state-based filtering (open, closed, all)
- Implemented pull request webhook processor for real-time updates


## 0.1.12-dev (2025-06-11)


### Improvements

- Bumped ocean version to ^0.24.8


## 0.1.11-dev (2025-06-11)


### Improvements

- Bumped ocean version to ^0.24.7


## 0.1.10-dev (2025-06-09)


### Improvements

- Bumped ocean version to ^0.24.6


## 0.1.9-dev (2025-06-09)


### Improvements

- Bumped ocean version to ^0.24.5


## 0.1.8-dev (2025-06-09)


### Improvements

- Bumped ocean version to ^0.24.4


## 0.1.7-dev (2025-06-08)


### Improvements

- Bumped ocean version to ^0.24.3


## 0.1.6-dev (2025-06-04)

### Improvements

- Bumped ocean version to ^0.24.2


## 0.1.5-dev (2025-06-03)


### Improvements

- Bumped ocean version to ^0.24.1


## 0.1.4-dev (2025-06-03)


### Improvements

- Bumped ocean version to ^0.24.0


## 0.1.3-dev (2025-06-01)

### Improvements

- Bumped ocean version to ^0.23.5


## 0.1.2-dev (2025-05-30)


### Bug Fixes

- Fix timezone inconsistency issue while checking for expired Github App token (PORT-14913)

### Improvements

- Removed `Optional` from `AbstractGithubExporter` options to enforce stricter type adherence for concrete exporters.


## 0.1.1-dev (2025-05-29)

### Improvements

- Bumped ocean version to ^0.23.4


## 0.1.0-dev (2025-05-28)

### Features

- Created GitHub Ocean integration with support for Repository
- Added support for repository webhook event processor
- Add Tests for client and base webhook processor
- Added support for authenticating as a GitHub App<|MERGE_RESOLUTION|>--- conflicted
+++ resolved
@@ -7,8 +7,8 @@
 
 <!-- towncrier release notes start -->
 
-<<<<<<< HEAD
-## 1.1.0-beta (2025-07-15)
+## 1.3.0-beta (2025-07-29)
+
 
 ### Features
 
@@ -23,7 +23,8 @@
 - Enhanced API reliability by automatically handling 403/429 rate limit responses
 - Improved error handling to distinguish between rate limit and permission errors
 - Added rate limit monitoring and comprehensive logging
-=======
+
+
 ## 1.1.2-beta (2025-07-25)
 
 
@@ -72,7 +73,6 @@
 ### Improvements
 
 - Bumped ocean version to ^0.25.5
->>>>>>> 1a4df92f
 
 
 ## 1.0.6-beta (2025-07-09)
