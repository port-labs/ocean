# Changelog - Ocean - github

All notable changes to this project will be documented in this file.

The format is based on [Keep a Changelog](https://keepachangelog.com/en/1.0.0/),
and this project adheres to [Semantic Versioning](https://semver.org/spec/v2.0.0.html).

<!-- towncrier release notes start -->

<<<<<<< HEAD
## 1.1.0-beta (2025-07-17)


### Features

- Added File validation for pull requests with GitHub check run integration
- Enhanced pull request webhook processor to trigger validation on open/sync events
=======
## 1.0.8-beta (2025-07-20)


### Improvements

- Bumped ocean version to ^0.26.1
>>>>>>> 8b2c9373


## 1.0.7-beta (2025-07-16)


### Improvements

- Bumped ocean version to ^0.25.5


## 1.0.6-beta (2025-07-09)


### Improvements

- Gracefully handle permission error when fetching external identities fail
- Properly handle ignoring default errors in graphql client


## 1.0.5-beta (2025-07-09)


### Bugfix

- Fix default resources not getting created due to blueprint config error


## 1.0.4-beta (2025-07-08)


### Improvements

- Fix deleted raw results in file webhook processor and improved logging in repository visibility type


## 1.0.3-beta (2025-07-08)


### Bug Fixes

- Fix Bug on GraphQL Errors throwing a stack of errors instead of specific error messages


## 1.0.2-beta (2025-07-08)


### Improvements

- Temporally trim default resources to just repository and pull request


## 1.0.1-beta (2025-07-07)


### Improvements

- Bumped ocean version to ^0.25.0


## 1.0.0-beta (2025-07-04)


### Release

- Bumped integration from dev to beta release


## 0.5.2-dev (2025-07-03)


### Bug Fixes

- Fixed error handling for repositories with Advanced Security or Dependabot disabled
- Previously, 403 errors for disabled features would crash the integration
- Now gracefully ignores these errors and returns empty results
- Affects both code scanning alerts, Dependabot alerts exporters and webhook upsertion


## 0.5.1-dev (2025-07-02)


### Improvements

- Bumped ocean version to ^0.24.22


## 0.5.0-dev (2025-07-01)


### Features

- Added file exporter functionality with support for file content fetching and processing
- Implemented file webhook processor for real-time file change detection and processing
- Added file entity processor for dynamic file content retrieval in entity mappings
- Added support for file pattern matching with glob patterns and size-based routing (GraphQL vs REST)


## 0.4.0-dev (2025-06-26)


### Features

- Added support for Github folder kind


## 0.3.1-dev (2025-06-30)


### Improvements

- Bumped ocean version to ^0.24.21


## 0.3.0-dev (2025-06-26)


### Improvements

- Added dev suffix to version number


## 0.3.0-dev (2025-06-25)


### Features

- Added support for User kinds
- Added support for Team kinds


## 0.2.11 (2025-06-26)


### Improvements

- Bumped ocean version to ^0.24.20


## 0.2.10 (2025-06-25)


### Improvements

- Bumped ocean version to ^0.24.19


## 0.2.9 (2025-06-24)


### Improvements

- Bumped ocean version to ^0.24.18


## 0.2.8 (2025-06-23)


### Improvements

- Bumped ocean version to ^0.24.17


## 0.2.7 (2025-06-22)


### Improvements

- Bumped ocean version to ^0.24.16


## 0.2.6 (2025-06-22)


### Improvements

- Upgraded integration requests dependency (#1)


## 0.2.5-dev (2025-06-22)


### Improvements

- Bumped ocean version to ^0.24.15


## 0.2.4-dev (2025-06-22)


### Improvements

- Bumped ocean version to ^0.24.12


## 0.2.3-dev (2025-06-22)


### Improvements

- Bumped ocean version to ^0.24.12


## 0.2.2-dev (2025-06-16)


### Improvements

- Bumped ocean version to ^0.24.11


## 0.2.1-dev (2025-06-15)


### Improvements

- Bumped ocean version to ^0.24.10


## 0.2.0-dev (2025-06-13)


### Features

- Added support for Github workflows
- Added support support for Github workflow runs
- Implemented webhook processors for Workflow runs and workflows for real-time updates


## 0.1.17-dev (2025-06-13)


### Features

- Added support for Dependabot alerts and Code Scanning alerts with state-based filtering
- Implemented Dependabot alert and Code Scanning alert webhook processor for real-time updates


## 0.1.16-dev (2025-06-13)


### Features

- Added support for Environment resources to track repository environments
- Added support for Deployment resources with environment tracking
- Implemented deployment and environment webhook processors for real-time updates


## 0.1.15-dev (2025-06-12)


### Features

- Added support for Tag resources to track repository tags
- Added support for Release resources with state-based filtering (created, edited, deleted)
- Added support for Branch resources to track repository branches
- Implemented tag, release, and branch webhook processors for real-time updates


## 0.1.14-dev (2025-06-11)


### Improvements

- Added support for Issue resources with state-based filtering (open, closed, all)
- Implemented issue webhook processor for real-time updates


## 0.1.13-dev (2025-06-11)


- Added support for Pull Request resources with state-based filtering (open, closed, all)
- Implemented pull request webhook processor for real-time updates


## 0.1.12-dev (2025-06-11)


### Improvements

- Bumped ocean version to ^0.24.8


## 0.1.11-dev (2025-06-11)


### Improvements

- Bumped ocean version to ^0.24.7


## 0.1.10-dev (2025-06-09)


### Improvements

- Bumped ocean version to ^0.24.6


## 0.1.9-dev (2025-06-09)


### Improvements

- Bumped ocean version to ^0.24.5


## 0.1.8-dev (2025-06-09)


### Improvements

- Bumped ocean version to ^0.24.4


## 0.1.7-dev (2025-06-08)


### Improvements

- Bumped ocean version to ^0.24.3


## 0.1.6-dev (2025-06-04)

### Improvements

- Bumped ocean version to ^0.24.2


## 0.1.5-dev (2025-06-03)


### Improvements

- Bumped ocean version to ^0.24.1


## 0.1.4-dev (2025-06-03)


### Improvements

- Bumped ocean version to ^0.24.0


## 0.1.3-dev (2025-06-01)

### Improvements

- Bumped ocean version to ^0.23.5


## 0.1.2-dev (2025-05-30)


### Bug Fixes

- Fix timezone inconsistency issue while checking for expired Github App token (PORT-14913)

### Improvements

- Removed `Optional` from `AbstractGithubExporter` options to enforce stricter type adherence for concrete exporters.


## 0.1.1-dev (2025-05-29)

### Improvements

- Bumped ocean version to ^0.23.4


## 0.1.0-dev (2025-05-28)

### Features

- Created GitHub Ocean integration with support for Repository
- Added support for repository webhook event processor
- Add Tests for client and base webhook processor
- Added support for authenticating as a GitHub App<|MERGE_RESOLUTION|>--- conflicted
+++ resolved
@@ -7,22 +7,21 @@
 
 <!-- towncrier release notes start -->
 
-<<<<<<< HEAD
-## 1.1.0-beta (2025-07-17)
+## 1.1.0-beta (2025-07-21)
 
 
 ### Features
 
 - Added File validation for pull requests with GitHub check run integration
 - Enhanced pull request webhook processor to trigger validation on open/sync events
-=======
+
+
 ## 1.0.8-beta (2025-07-20)
 
 
 ### Improvements
 
 - Bumped ocean version to ^0.26.1
->>>>>>> 8b2c9373
 
 
 ## 1.0.7-beta (2025-07-16)
