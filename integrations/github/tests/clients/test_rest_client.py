from typing import Any, List, Dict
import pytest
from unittest.mock import AsyncMock, patch, MagicMock
import httpx
from github.clients.auth.abstract_authenticator import AbstractGitHubAuthenticator
from github.clients.http.rest_client import GithubRestClient

TEST_DATA: dict[str, list[dict[str, Any]]] = {
    "repositories": [
        {"id": 1, "name": "repo1", "full_name": "test-org/repo1"},
        {"id": 2, "name": "repo2", "full_name": "test-org/repo2"},
    ]
}


@pytest.fixture
def rest_client() -> GithubRestClient:
    return GithubRestClient(
        token="test-token",
        organization="test-org",
        github_host="https://api.github.com",
    )


@pytest.mark.asyncio
class TestGithubRestClient:
<<<<<<< HEAD
    async def test_send_paginated_request_single_page(self) -> None:
        client = GithubRestClient(
            token="test-token",
            organization="test-org",
            github_host="https://api.github.com",
            authenticator=MagicMock(spec=AbstractGitHubAuthenticator),
        )
=======

    async def test_send_paginated_request_single_page(
        self, rest_client: GithubRestClient
    ) -> None:
        client = rest_client
>>>>>>> 5beaf3d7

        # Mock response with no next link
        mock_response = MagicMock(spec=httpx.Response)
        mock_response.status_code = 200
        mock_response.json.return_value = [{"id": 1, "name": "repo1"}]
        mock_response.headers = {"Link": ""}

        with patch.object(
            client, "send_api_request", AsyncMock(return_value=mock_response)
        ):
            results = []
            async for page in client.send_paginated_request("orgs/test-org/repos"):
                results.append(page)

            assert len(results) == 1
            assert results[0] == [{"id": 1, "name": "repo1"}]

    @pytest.mark.asyncio
<<<<<<< HEAD
    async def test_send_paginated_request_multiple_pages(self) -> None:
        client = GithubRestClient(
            token="test-token",
            organization="test-org",
            github_host="https://api.github.com",
            authenticator=MagicMock(spec=AbstractGitHubAuthenticator),
        )
=======
    async def test_send_paginated_request_multiple_pages(
        self, rest_client: GithubRestClient
    ) -> None:
        client = rest_client
>>>>>>> 5beaf3d7

        # First response with next link
        first_response = MagicMock(spec=httpx.Response)
        first_response.status_code = 200
        first_response.json.return_value = [{"id": 1, "name": "repo1"}]
        first_response.headers = {
            "Link": '<https://api.github.com/orgs/test-org/repos?page=2>; rel="next"'
        }

        # Second response with no next link
        second_response = MagicMock(spec=httpx.Response)
        second_response.status_code = 200
        second_response.json.return_value = [{"id": 2, "name": "repo2"}]
        second_response.headers = {"Link": ""}

        with patch.object(
            client,
            "send_api_request",
            AsyncMock(side_effect=[first_response, second_response]),
        ):
            results = []
            async for page in client.send_paginated_request("orgs/test-org/repos"):
                results.append(page)

            assert len(results) == 2
            assert results[0] == [{"id": 1, "name": "repo1"}]
            assert results[1] == [{"id": 2, "name": "repo2"}]

    @pytest.mark.asyncio
<<<<<<< HEAD
    async def test_send_paginated_request_empty_response(self) -> None:
        client = GithubRestClient(
            token="test-token",
            organization="test-org",
            github_host="https://api.github.com",
            authenticator=MagicMock(spec=AbstractGitHubAuthenticator),
        )
=======
    async def test_send_paginated_request_empty_response(
        self, rest_client: GithubRestClient
    ) -> None:
        client = rest_client
>>>>>>> 5beaf3d7

        # Mock response with empty results
        mock_response = MagicMock(spec=httpx.Response)
        mock_response.status_code = 200
        mock_response.json.return_value = []
        mock_response.headers = {"Link": ""}

        with patch.object(
            client, "send_api_request", AsyncMock(return_value=mock_response)
        ):
            results = []
            async for page in client.send_paginated_request("orgs/test-org/repos"):
                results.append(page)

            assert len(results) == 0

    @pytest.mark.asyncio
<<<<<<< HEAD
    async def test_send_paginated_request_with_params(self) -> None:
        client = GithubRestClient(
            token="test-token",
            organization="test-org",
            github_host="https://api.github.com",
            authenticator=MagicMock(spec=AbstractGitHubAuthenticator),
        )
=======
    async def test_send_paginated_request_with_params(
        self, rest_client: GithubRestClient
    ) -> None:
        client = rest_client
>>>>>>> 5beaf3d7

        custom_params = {"type": "public"}

        mock_response = MagicMock(spec=httpx.Response)
        mock_response.status_code = 200
        mock_response.json.return_value = [{"id": 1, "name": "repo1"}]
        mock_response.headers = {"Link": ""}

        with patch.object(
            client, "send_api_request", AsyncMock(return_value=mock_response)
        ) as mock_send:
            results = []
            async for page in client.send_paginated_request(
                "orgs/test-org/repos", params=custom_params
            ):
                results.append(page)

            # Verify params were passed with per_page added
            expected_params = {"type": "public", "per_page": 100}
            mock_send.assert_called_once_with(
                "orgs/test-org/repos",
                method="GET",
                params=expected_params,
                return_full_response=True,
            )

    @pytest.mark.parametrize(
        "response_data,expected_items",
        [([{"id": 1}], [{"id": 1}]), ({"id": 2}, [{"id": 2}]), ({}, []), ([], [])],
    )
    async def test_send_paginated_request_with_response_object(
        self,
        rest_client: GithubRestClient,
        response_data: Any,
        expected_items: List[Dict[str, Any]],
    ) -> None:
        # Mock the response
        mock_response = MagicMock(spec=httpx.Response)
        mock_response.headers = {}
        mock_response.json.return_value = response_data

        # Mock send_api_request to return our mock response
        with patch.object(
            rest_client, "send_api_request", new=AsyncMock(return_value=mock_response)
        ):
            # Collect all items from the paginated request
            items = []
            async for page in rest_client.send_paginated_request("test/resource"):
                if isinstance(page, dict):
                    items.append(page)
                else:
                    items.extend(page)

        # Verify the results
        assert items == expected_items

    async def test_send_paginated_request_with_pagination(
        self, rest_client: GithubRestClient
    ) -> None:
        # Mock responses for multiple pages
        mock_response1 = MagicMock(spec=httpx.Response)
        mock_response1.json.return_value = [{"id": 1}, {"id": 2}]
        mock_response1.headers = {
            "Link": '<https://api.github.com/test/resource?page=2>; rel="next"'
        }

        mock_response2 = MagicMock(spec=httpx.Response)
        mock_response2.json.return_value = [{"id": 3}, {"id": 4}]
        mock_response2.headers = {}

        # Mock send_api_request to return different responses for each call
        with patch.object(
            rest_client,
            "send_api_request",
            AsyncMock(side_effect=[mock_response1, mock_response2]),
        ) as mock_send:
            # Collect all items from the paginated request
            items = []
            async for page in rest_client.send_paginated_request("test/resource"):
                items.extend(page)

            # Verify we got all items from both pages
            assert items == [{"id": 1}, {"id": 2}, {"id": 3}, {"id": 4}]

            # Verify send_api_request was called twice
            assert mock_send.call_count == 2

    async def test_send_paginated_request_with_empty_page(
        self, rest_client: GithubRestClient
    ) -> None:
        # Mock response with empty page
        mock_response = MagicMock(spec=httpx.Response)
        mock_response.json.return_value = []
        mock_response.headers = {}

        # Mock send_api_request
        with patch.object(
            rest_client, "send_api_request", AsyncMock(return_value=mock_response)
        ) as mock_send:
            # Collect all items from the paginated request
            items = []
            async for page in rest_client.send_paginated_request("test/resource"):
                items.extend(page)

            # Verify we got no items
            assert items == []

            # Verify send_api_request was called once
            mock_send.assert_called_once()

    async def test_send_paginated_request_with_single_empty_dict(
        self, rest_client: GithubRestClient
    ) -> None:
        # Mock response with single empty dict
        mock_response = MagicMock(spec=httpx.Response)
        mock_response.json.return_value = []
        mock_response.headers = {}

        # Mock send_api_request
        with patch.object(
            rest_client, "send_api_request", AsyncMock(return_value=mock_response)
        ) as mock_send:
            items = []
            async for page in rest_client.send_paginated_request("test/resource"):
                items.extend(page)

            # Verify we got no items (empty dict page should be skipped)
            assert items == []

            # Verify send_api_request was called once
            mock_send.assert_called_once()<|MERGE_RESOLUTION|>--- conflicted
+++ resolved
@@ -19,26 +19,16 @@
         token="test-token",
         organization="test-org",
         github_host="https://api.github.com",
+        authenticator=MagicMock(spec=AbstractGitHubAuthenticator),
     )
 
 
 @pytest.mark.asyncio
 class TestGithubRestClient:
-<<<<<<< HEAD
-    async def test_send_paginated_request_single_page(self) -> None:
-        client = GithubRestClient(
-            token="test-token",
-            organization="test-org",
-            github_host="https://api.github.com",
-            authenticator=MagicMock(spec=AbstractGitHubAuthenticator),
-        )
-=======
-
     async def test_send_paginated_request_single_page(
         self, rest_client: GithubRestClient
     ) -> None:
         client = rest_client
->>>>>>> 5beaf3d7
 
         # Mock response with no next link
         mock_response = MagicMock(spec=httpx.Response)
@@ -57,20 +47,10 @@
             assert results[0] == [{"id": 1, "name": "repo1"}]
 
     @pytest.mark.asyncio
-<<<<<<< HEAD
-    async def test_send_paginated_request_multiple_pages(self) -> None:
-        client = GithubRestClient(
-            token="test-token",
-            organization="test-org",
-            github_host="https://api.github.com",
-            authenticator=MagicMock(spec=AbstractGitHubAuthenticator),
-        )
-=======
     async def test_send_paginated_request_multiple_pages(
         self, rest_client: GithubRestClient
     ) -> None:
         client = rest_client
->>>>>>> 5beaf3d7
 
         # First response with next link
         first_response = MagicMock(spec=httpx.Response)
@@ -100,20 +80,10 @@
             assert results[1] == [{"id": 2, "name": "repo2"}]
 
     @pytest.mark.asyncio
-<<<<<<< HEAD
-    async def test_send_paginated_request_empty_response(self) -> None:
-        client = GithubRestClient(
-            token="test-token",
-            organization="test-org",
-            github_host="https://api.github.com",
-            authenticator=MagicMock(spec=AbstractGitHubAuthenticator),
-        )
-=======
     async def test_send_paginated_request_empty_response(
         self, rest_client: GithubRestClient
     ) -> None:
         client = rest_client
->>>>>>> 5beaf3d7
 
         # Mock response with empty results
         mock_response = MagicMock(spec=httpx.Response)
@@ -131,20 +101,10 @@
             assert len(results) == 0
 
     @pytest.mark.asyncio
-<<<<<<< HEAD
-    async def test_send_paginated_request_with_params(self) -> None:
-        client = GithubRestClient(
-            token="test-token",
-            organization="test-org",
-            github_host="https://api.github.com",
-            authenticator=MagicMock(spec=AbstractGitHubAuthenticator),
-        )
-=======
     async def test_send_paginated_request_with_params(
         self, rest_client: GithubRestClient
     ) -> None:
         client = rest_client
->>>>>>> 5beaf3d7
 
         custom_params = {"type": "public"}
 
