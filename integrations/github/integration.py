--- conflicted
+++ resolved
@@ -34,17 +34,8 @@
 
 
 class GithubPortAppConfig(PortAppConfig):
-<<<<<<< HEAD
-    repository_visibility_filter: str = Field(
-        alias="repositoryVisibilityFilter", default="all"
-    )
-    resources: list[
-        GithubDependabotAlertConfig | GithubCodeScanningAlertConfig | ResourceConfig
-    ]
-=======
     repository_type: str = Field(alias="repositoryType", default="all")
     resources: list[ResourceConfig]
->>>>>>> f273a46a
 
 
 class GithubIntegration(BaseIntegration):
