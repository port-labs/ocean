--- conflicted
+++ resolved
@@ -1,9 +1,5 @@
-<<<<<<< HEAD
-from pydantic import Field, BaseModel
-=======
 from typing import Literal
 from pydantic import BaseModel, Field
->>>>>>> cfcbe843
 from port_ocean.core.handlers.port_app_config.models import (
     PortAppConfig,
     ResourceConfig,
@@ -26,15 +22,14 @@
 from github.helpers.utils import ObjectKind
 
 
-<<<<<<< HEAD
 FILE_PROPERTY_PREFIX = "file://"
-=======
+
 class RepositoryBranchMapping(BaseModel):
     name: str = Field(
         description="Specify the repository name",
     )
-    branch: str = Field(
-        default="",
+    branch: Optional[str] = Field(
+        default=None,
         description="Specify the branch to bring the folders from, repo's default branch will be used if none is passed",
     )
 
@@ -51,7 +46,6 @@
 class GithubFolderResourceConfig(ResourceConfig):
     selector: GithubFolderSelector
     kind: Literal[ObjectKind.FOLDER]
->>>>>>> cfcbe843
 
 
 class GithubPullRequestSelector(Selector):
@@ -111,23 +105,12 @@
     kind: Literal["code-scanning-alerts"]
 
 
-class GithubRepoBranchMapping(BaseModel):
-    repo: str = Field(
-        alias="repo",
-        description="Specify the repository to fetch files from",
-    )
-    branch: Optional[str] = Field(
-        default=None,
-        description="Specify the branch to fetch files from",
-    )
-
-
 class GithubFilePattern(BaseModel):
     path: str = Field(
         alias="path",
         description="Specify the path to match files from",
     )
-    repos: list[GithubRepoBranchMapping] = Field(
+    repos: list[RepositoryBranchMapping] = Field(
         alias="repos",
         description="Specify the repositories and branches to fetch files from",
     )
