--- conflicted
+++ resolved
@@ -44,8 +44,6 @@
     )
 
 
-<<<<<<< HEAD
-=======
 class GithubIssueConfig(ResourceConfig):
     selector: GithubIssueSelector
     kind: Literal["issue"]
@@ -60,7 +58,6 @@
     kind: Literal[ObjectKind.TEAM]
 
 
->>>>>>> 82b17a36
 class GithubDependabotAlertSelector(Selector):
     states: list[Literal["auto_dismissed", "dismissed", "fixed", "open"]] = Field(
         default=["open"],
@@ -133,11 +130,8 @@
         | GithubIssueConfig
         | GithubDependabotAlertConfig
         | GithubCodeScanningAlertConfig
-<<<<<<< HEAD
+        | GithubTeamConfig
         | GithubFileResourceConfig
-=======
-        | GithubTeamConfig
->>>>>>> 82b17a36
         | ResourceConfig
     ]
 
