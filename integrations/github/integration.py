from fastapi import Request
from pydantic import BaseModel, Field
from port_ocean.core.handlers.port_app_config.models import (
    PortAppConfig,
    ResourceConfig,
    Selector,
)
from port_ocean.context.ocean import PortOceanContext
from port_ocean.core.handlers.port_app_config.api import APIPortAppConfig
from port_ocean.core.handlers.queue import GroupQueue
from port_ocean.core.handlers.webhook.abstract_webhook_processor import (
    AbstractWebhookProcessor,
)
from port_ocean.core.handlers.webhook.webhook_event import (
    LiveEventTimestamp,
    WebhookEvent,
)
from port_ocean.core.integrations.base import BaseIntegration
from port_ocean.core.handlers.entity_processor.jq_entity_processor import (
    JQEntityProcessor,
)
from port_ocean.core.handlers.webhook.processor_manager import (
    LiveEventsProcessorManager,
)
from github.entity_processors.file_entity_processor import FileEntityProcessor
from port_ocean.core.integrations.mixins.handler import HandlerMixin
from typing import Any, Dict, List, Optional, Type, Literal
from loguru import logger
from port_ocean.utils.signal import signal_handler
from github.helpers.utils import ObjectKind
from github.webhook.live_event_group_selector import get_primary_id

FILE_PROPERTY_PREFIX = "file://"


class GithubRepositorySelector(Selector):
    include: Optional[List[Literal["collaborators", "teams"]]] = Field(
        default_factory=list,
        description="Specify the relationships to include in the repository",
    )


class GithubRepositoryConfig(ResourceConfig):
    selector: GithubRepositorySelector
    kind: Literal["repository"]


class RepositoryBranchMapping(BaseModel):
    name: str = Field(
        description="Specify the repository name",
    )
    branch: Optional[str] = Field(
        default=None,
        description="Specify the branch to bring the folders from, repo's default branch will be used if none is passed",
    )


class FolderSelector(BaseModel):
    path: str = Field(default="*")
    repos: list[RepositoryBranchMapping]


class GithubFolderSelector(Selector):
    folders: list[FolderSelector]


class GithubFolderResourceConfig(ResourceConfig):
    selector: GithubFolderSelector
    kind: Literal[ObjectKind.FOLDER]


class GithubPullRequestSelector(Selector):
    states: list[Literal["open", "closed"]] = Field(
        default=["open"],
        description="Filter by pull request state (e.g., open, closed)",
    )
    max_results: int = Field(
        alias="maxResults",
        default=100,
        ge=1,
        le=300,
        description="Limit the number of pull requests returned",
    )
    since: int = Field(
        default=60,
        ge=1,
        le=90,
        description="Only fetch pull requests created within the last N days (1-90 days)",
    )


class GithubPullRequestConfig(ResourceConfig):
    selector: GithubPullRequestSelector
    kind: Literal["pull-request"]


class GithubIssueSelector(Selector):
    state: Literal["open", "closed", "all"] = Field(
        default="open",
        description="Filter by issue state (open, closed, all)",
    )


class GithubIssueConfig(ResourceConfig):
    selector: GithubIssueSelector
    kind: Literal["issue"]


class GithubTeamSector(Selector):
    members: bool = Field(default=True)


class GithubTeamConfig(ResourceConfig):
    selector: GithubTeamSector
    kind: Literal[ObjectKind.TEAM]


class GithubDependabotAlertSelector(Selector):
    states: list[Literal["auto_dismissed", "dismissed", "fixed", "open"]] = Field(
        default=["open"],
        description="Filter alerts by state (auto_dismissed, dismissed, fixed, open)",
    )


class GithubDependabotAlertConfig(ResourceConfig):
    selector: GithubDependabotAlertSelector
    kind: Literal["dependabot-alert"]


class GithubCodeScanningAlertSelector(Selector):
    state: Literal["open", "closed", "dismissed", "fixed"] = Field(
        default="open",
        description="Filter alerts by state (open, closed, dismissed, fixed)",
    )


class GithubCodeScanningAlertConfig(ResourceConfig):
    selector: GithubCodeScanningAlertSelector
    kind: Literal["code-scanning-alerts"]


class GithubSecretScanningAlertSelector(Selector):
    state: Literal["open", "resolved", "all"] = Field(
        default="open",
        description="Filter alerts by state (open, resolved, all)",
    )
    hide_secret: bool = Field(
        alias="hideSecret",
        default=True,
        description="Whether to hide the actual secret content in the alert data for security purposes",
    )


class GithubSecretScanningAlertConfig(ResourceConfig):
    selector: GithubSecretScanningAlertSelector
    kind: Literal["secret-scanning-alerts"]


class GithubFilePattern(BaseModel):
    path: str = Field(
        alias="path",
        description="Specify the path to match files from",
    )
    repos: Optional[list[RepositoryBranchMapping]] = Field(
        alias="repos",
        description="Specify the repositories and branches to fetch files from",
        default=None,
    )
    skip_parsing: bool = Field(
        default=False,
        alias="skipParsing",
        description="Skip parsing the files and just return the raw file content",
    )
    validation_check: bool = Field(
        default=False,
        alias="validationCheck",
        description="Enable validation for this file pattern during pull request processing",
    )


class GithubFileSelector(Selector):
    files: list[GithubFilePattern]


class GithubFileResourceConfig(ResourceConfig):
    kind: Literal["file"]
    selector: GithubFileSelector


class GithubBranchSelector(Selector):
    detailed: bool = Field(
        default=False, description="Include extra details about the branch"
    )
    protection_rules: bool = Field(
        default=False,
        alias="protectionRules",
        description="Include protection rules for the branch",
    )


class GithubBranchConfig(ResourceConfig):
    kind: Literal["branch"]
    selector: GithubBranchSelector


class GithubPortAppConfig(PortAppConfig):
    repository_type: str = Field(alias="repositoryType", default="all")
    resources: list[
        GithubRepositoryConfig
        | GithubPullRequestConfig
        | GithubIssueConfig
        | GithubDependabotAlertConfig
        | GithubCodeScanningAlertConfig
        | GithubFolderResourceConfig
        | GithubTeamConfig
        | GithubFileResourceConfig
<<<<<<< HEAD
        | GithubSecretScanningAlertConfig
=======
        | GithubBranchConfig
>>>>>>> 5769521b
        | ResourceConfig
    ]


class GitManipulationHandler(JQEntityProcessor):
    async def _search(self, data: dict[str, Any], pattern: str) -> Any:
        entity_processor: Type[JQEntityProcessor]
        if pattern.startswith(FILE_PROPERTY_PREFIX):
            entity_processor = FileEntityProcessor
        else:
            entity_processor = JQEntityProcessor
        return await entity_processor(self.context)._search(data, pattern)


class GithubHandlerMixin(HandlerMixin):
    EntityProcessorClass = GitManipulationHandler


class GithubLiveEventsProcessorManager(LiveEventsProcessorManager, GithubHandlerMixin):
    pass


class GithubLiveEventsGroupProcessorManager(
    LiveEventsProcessorManager, GithubHandlerMixin
):
    def register_processor(
        self, path: str, processor: Type[AbstractWebhookProcessor]
    ) -> None:
        """Register a webhook processor for a specific path with optional filter

        Args:
            path: The webhook path to register
            processor: The processor class to register
            kind: The resource kind to associate with this processor, or None to match any kind
        """
        if not issubclass(processor, AbstractWebhookProcessor):
            raise ValueError("Processor must extend AbstractWebhookProcessor")

        if path not in self._processors_classes:
            self._processors_classes[path] = []
            self._event_queues[path] = GroupQueue(("group_id"))
            self._register_route(path)

        self._processors_classes[path].append(processor)

    def _register_route(self, path: str) -> None:
        async def handle_webhook(request: Request) -> Dict[str, str]:
            """Handle incoming webhook requests for a specific path."""
            try:
                webhook_event = await WebhookEvent.from_request(request)
                webhook_event.set_timestamp(LiveEventTimestamp.AddedToQueue)
                webhook_event.group_id = get_primary_id(webhook_event)
                await self._event_queues[path].put(webhook_event)
                return {"status": "ok"}
            except Exception as e:
                logger.exception(f"Error processing webhook: {str(e)}")
                return {"status": "error", "message": str(e)}

        self._router.add_api_route(
            path,
            handle_webhook,
            methods=["POST"],
        )


class GithubIntegration(BaseIntegration, GithubHandlerMixin):
    def __init__(self, context: PortOceanContext):
        logger.info("Initializing Github Integration")
        super().__init__(context)

        # Override the Ocean's default webhook manager with our custom one
        # This is necessary because we need GithubHandlerMixin which provides
        # GitManipulationHandler to handle file:// prefixed properties and enable
        # dynamic switching between JQEntityProcessor and FileEntityProcessor
        # for GitHub-specific file content processing.
        event_workers_count = context.config.event_workers_count
        ProcessManager = (
            GithubLiveEventsGroupProcessorManager
            if event_workers_count > 1
            else GithubLiveEventsProcessorManager
        )
        self.context.app.webhook_manager = ProcessManager(
            self.context.app.integration_router,
            signal_handler,
            self.context.config.max_event_processing_seconds,
            self.context.config.max_wait_seconds_before_shutdown,
        )

    class AppConfigHandlerClass(APIPortAppConfig):
        CONFIG_CLASS = GithubPortAppConfig<|MERGE_RESOLUTION|>--- conflicted
+++ resolved
@@ -214,11 +214,8 @@
         | GithubFolderResourceConfig
         | GithubTeamConfig
         | GithubFileResourceConfig
-<<<<<<< HEAD
+        | GithubBranchConfig
         | GithubSecretScanningAlertConfig
-=======
-        | GithubBranchConfig
->>>>>>> 5769521b
         | ResourceConfig
     ]
 
