from typing import Literal
<<<<<<< HEAD
from pydantic import BaseModel, Field
=======
from pydantic import Field
>>>>>>> 4d37f0eb
from port_ocean.core.handlers.port_app_config.models import (
    PortAppConfig,
    ResourceConfig,
    Selector,
)
from port_ocean.core.handlers.port_app_config.api import APIPortAppConfig
from port_ocean.core.integrations.base import BaseIntegration

from github.helpers.utils import ObjectKind


class RepositoryBranchMapping(BaseModel):
    name: str = Field(
        default="",
        alias="name",
        description="Specify the repository name",
    )
    branch: str = Field(
        default="",
        alias="branch",
        description="Specify the branch to bring the folders from, repo's default branch will be used if none is passed",
    )


class FolderSelector(BaseModel):
    path: str = Field(default="*")
    repos: list[RepositoryBranchMapping]


class GithubFolderSelector(Selector):
    folders: list[FolderSelector]


class GithubFolderResourceConfig(ResourceConfig):
    selector: GithubFolderSelector
    kind: Literal[ObjectKind.FOLDER]


class GithubPullRequestSelector(Selector):
    state: Literal["open", "closed", "all"] = Field(
        default="open",
        description="Filter by pull request state (e.g., open, closed, all)",
    )


class GithubPullRequestConfig(ResourceConfig):
    selector: GithubPullRequestSelector
    kind: Literal["pull-request"]


class GithubIssueSelector(Selector):
    state: Literal["open", "closed", "all"] = Field(
        default="open",
        description="Filter by issue state (open, closed, all)",
    )


class GithubIssueConfig(ResourceConfig):
    selector: GithubIssueSelector
    kind: Literal["issue"]


class GithubDependabotAlertSelector(Selector):
    states: list[Literal["auto_dismissed", "dismissed", "fixed", "open"]] = Field(
        default=["open"],
        description="Filter alerts by state (auto_dismissed, dismissed, fixed, open)",
    )


class GithubDependabotAlertConfig(ResourceConfig):
    selector: GithubDependabotAlertSelector
    kind: Literal["dependabot-alert"]


class GithubCodeScanningAlertSelector(Selector):
    state: Literal["open", "closed", "dismissed", "fixed"] = Field(
        default="open",
        description="Filter alerts by state (open, closed, dismissed, fixed)",
    )


class GithubCodeScanningAlertConfig(ResourceConfig):
    selector: GithubCodeScanningAlertSelector
    kind: Literal["code-scanning-alerts"]


class GithubPortAppConfig(PortAppConfig):
    repository_type: str = Field(alias="repositoryType", default="all")
<<<<<<< HEAD
    resources: list[GithubFolderResourceConfig | ResourceConfig]
=======
    resources: list[
        GithubPullRequestConfig
        | GithubIssueConfig
        | GithubDependabotAlertConfig
        | GithubCodeScanningAlertConfig
        | ResourceConfig
    ]
>>>>>>> 4d37f0eb


class GithubIntegration(BaseIntegration):
    class AppConfigHandlerClass(APIPortAppConfig):
        CONFIG_CLASS = GithubPortAppConfig<|MERGE_RESOLUTION|>--- conflicted
+++ resolved
@@ -1,9 +1,5 @@
 from typing import Literal
-<<<<<<< HEAD
 from pydantic import BaseModel, Field
-=======
-from pydantic import Field
->>>>>>> 4d37f0eb
 from port_ocean.core.handlers.port_app_config.models import (
     PortAppConfig,
     ResourceConfig,
@@ -92,17 +88,14 @@
 
 class GithubPortAppConfig(PortAppConfig):
     repository_type: str = Field(alias="repositoryType", default="all")
-<<<<<<< HEAD
-    resources: list[GithubFolderResourceConfig | ResourceConfig]
-=======
     resources: list[
         GithubPullRequestConfig
         | GithubIssueConfig
         | GithubDependabotAlertConfig
         | GithubCodeScanningAlertConfig
+        | GithubFolderResourceConfig
         | ResourceConfig
     ]
->>>>>>> 4d37f0eb
 
 
 class GithubIntegration(BaseIntegration):
