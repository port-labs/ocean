--- conflicted
+++ resolved
@@ -35,7 +35,6 @@
     kind: Literal["issue"]
 
 
-<<<<<<< HEAD
 class GithubTeamSector(Selector):
     include_members: bool = Field(default=True)
 
@@ -43,7 +42,8 @@
 class GithubTeamConfig(ResourceConfig):
     selector: GithubTeamSector
     kind: Literal[ObjectKind.TEAM]
-=======
+
+
 class GithubDependabotAlertSelector(Selector):
     states: list[Literal["auto_dismissed", "dismissed", "fixed", "open"]] = Field(
         default=["open"],
@@ -66,21 +66,17 @@
 class GithubCodeScanningAlertConfig(ResourceConfig):
     selector: GithubCodeScanningAlertSelector
     kind: Literal["code-scanning-alerts"]
->>>>>>> a2f8663a
 
 
 class GithubPortAppConfig(PortAppConfig):
     repository_type: str = Field(alias="repositoryType", default="all")
     resources: list[
-<<<<<<< HEAD
-        GithubPullRequestConfig | GithubIssueConfig | GithubTeamConfig | ResourceConfig
-=======
         GithubPullRequestConfig
         | GithubIssueConfig
         | GithubDependabotAlertConfig
         | GithubCodeScanningAlertConfig
+        | GithubTeamConfig
         | ResourceConfig
->>>>>>> a2f8663a
     ]
 
 
