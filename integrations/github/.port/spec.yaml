description: GitHub integration for Port Ocean
icon: github
docs: https://docs.port.io/build-your-software-catalog/sync-data-to-catalog/git/github/
features:
  - type: exporter
    section: Git
    resources:
      - kind: repository
      - kind: folder
      - kind: user
      - kind: team
      - kind: workflow
      - kind: workflow-run
      - kind: pull-request
      - kind: issue
      - kind: release
      - kind: tag
      - kind: branch
      - kind: environment
      - kind: deployment
      - kind: dependabot-alert
      - kind: code-scanning-alerts
<<<<<<< HEAD
      - kind: collaborator
=======
      - kind: file
>>>>>>> 47a0c5b2
configurations:
  - name: githubHost
    required: false
    default: "https://api.github.com"
    type: url
    description: For Github Enterprise users, if Github url is not passed, the default Github API "api.github.com" will be used.
  - name: githubToken
    required: false
    type: string
    sensitive: true
    description: GitHub personal access token with necessary permissions. This is only necessary if the integration is not functioning as an app.
  - name: githubAppId
    type: string
    required: false
    sensitive: false
    description: App id if you want the integration to interact with Github as an app. This is mandatory if githubToken is not passed in.
  - name: githubAppPrivateKey
    required: false
    type: string
    sensitive: true
    description: If App ID is passed, then app private key is required.
  - name: githubOrganization
    required: true
    type: string
    description: GitHub organization name
  - name: webhookSecret
    type: string
    description: Optional secret used to verify incoming webhook requests. Ensures that only legitimate events from GitHub are accepted.
    sensitive: true
    required: false
saas:
  enabled: true
  liveEvents:
    enabled: true<|MERGE_RESOLUTION|>--- conflicted
+++ resolved
@@ -20,11 +20,8 @@
       - kind: deployment
       - kind: dependabot-alert
       - kind: code-scanning-alerts
-<<<<<<< HEAD
+      - kind: file
       - kind: collaborator
-=======
-      - kind: file
->>>>>>> 47a0c5b2
 configurations:
   - name: githubHost
     required: false
