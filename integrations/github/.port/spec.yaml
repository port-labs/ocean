description: GitHub integration for Port Ocean
icon: github
docs: https://docs.port.io/build-your-software-catalog/sync-data-to-catalog/git/github/
features:
  - type: exporter
    section: Git
    resources:
      - kind: repository
<<<<<<< HEAD
      - kind: dependabot-alert
      - kind: code-scanning-alerts
=======
      - kind: pull-request
      - kind: issue
>>>>>>> e0e16198
configurations:
  - name: githubHost
    required: false
    default: "https://api.github.com"
    type: url
    description: For Github Enterprise users, if Github url is not passed, the default Github API "api.github.com" will be used.
  - name: githubToken
    required: false
    type: string
    sensitive: true
    description: GitHub personal access token with necessary permissions. This is only necessary if the integration is not functioning as an app.
  - name: githubAppId
    type: string
    required: false
    sensitive: false
    description: App id if you want the integration to interact with Github as an app. This is mandatory if githubToken is not passed in.
  - name: githubAppPrivateKey
    required: false
    type: string
    sensitive: true
    description: If App ID is passed, then app private key is required.
  - name: githubOrganization
    required: true
    type: string
    description: GitHub organization name
  - name: webhookSecret
    type: string
    description: Optional secret used to verify incoming webhook requests. Ensures that only legitimate events from GitHub are accepted.
    sensitive: true
    required: false
saas:
  enabled: true
  liveEvents:
    enabled: true<|MERGE_RESOLUTION|>--- conflicted
+++ resolved
@@ -6,13 +6,10 @@
     section: Git
     resources:
       - kind: repository
-<<<<<<< HEAD
+      - kind: pull-request
+      - kind: issue
       - kind: dependabot-alert
       - kind: code-scanning-alerts
-=======
-      - kind: pull-request
-      - kind: issue
->>>>>>> e0e16198
 configurations:
   - name: githubHost
     required: false
