description: GitHub integration for Port Ocean
icon: github
docs: https://docs.port.io/build-your-software-catalog/sync-data-to-catalog/git/github/
features:
  - type: exporter
    section: Git
    resources:
      - kind: repository
<<<<<<< HEAD
      - kind: workflow
      - kind: workflow-run
=======
      - kind: pull-request
      - kind: issue
>>>>>>> 4e5eae36
configurations:
  - name: githubHost
    required: false
    default: "https://api.github.com"
    type: url
    description: For Github Enterprise users, if Github url is not passed, the default Github API "api.github.com" will be used.
  - name: githubToken
    required: false
    type: string
    sensitive: true
    description: GitHub personal access token with necessary permissions. This is only necessary if the integration is not functioning as an app.
  - name: githubAppId
    type: string
    required: false
    sensitive: false
    description: App id if you want the integration to interact with Github as an app. This is mandatory if githubToken is not passed in.
  - name: githubAppPrivateKey
    required: false
    type: string
    sensitive: true
    description: If App ID is passed, then app private key is required.
  - name: githubOrganization
    required: true
    type: string
    description: GitHub organization name
  - name: webhookSecret
    type: string
    description: Optional secret used to verify incoming webhook requests. Ensures that only legitimate events from GitHub are accepted.
    sensitive: true
    required: false
saas:
  enabled: true
  liveEvents:
    enabled: true<|MERGE_RESOLUTION|>--- conflicted
+++ resolved
@@ -6,13 +6,10 @@
     section: Git
     resources:
       - kind: repository
-<<<<<<< HEAD
       - kind: workflow
       - kind: workflow-run
-=======
       - kind: pull-request
       - kind: issue
->>>>>>> 4e5eae36
 configurations:
   - name: githubHost
     required: false
