description: GitHub integration for Port Ocean
icon: github
docs: https://docs.port.io/build-your-software-catalog/sync-data-to-catalog/git/github/
features:
  - type: exporter
    section: Git
    resources:
      - kind: repository
      - kind: pull-request
      - kind: issue
<<<<<<< HEAD
      - kind: dependabot-alert
      - kind: code-scanning-alerts
=======
      - kind: release
      - kind: tag
      - kind: branch
      - kind: environment
      - kind: deployment
>>>>>>> f9950e57
configurations:
  - name: githubHost
    required: false
    default: "https://api.github.com"
    type: url
    description: For Github Enterprise users, if Github url is not passed, the default Github API "api.github.com" will be used.
  - name: githubToken
    required: false
    type: string
    sensitive: true
    description: GitHub personal access token with necessary permissions. This is only necessary if the integration is not functioning as an app.
  - name: githubAppId
    type: string
    required: false
    sensitive: false
    description: App id if you want the integration to interact with Github as an app. This is mandatory if githubToken is not passed in.
  - name: githubAppPrivateKey
    required: false
    type: string
    sensitive: true
    description: If App ID is passed, then app private key is required.
  - name: githubOrganization
    required: true
    type: string
    description: GitHub organization name
  - name: webhookSecret
    type: string
    description: Optional secret used to verify incoming webhook requests. Ensures that only legitimate events from GitHub are accepted.
    sensitive: true
    required: false
saas:
  enabled: true
  liveEvents:
    enabled: true<|MERGE_RESOLUTION|>--- conflicted
+++ resolved
@@ -8,16 +8,13 @@
       - kind: repository
       - kind: pull-request
       - kind: issue
-<<<<<<< HEAD
-      - kind: dependabot-alert
-      - kind: code-scanning-alerts
-=======
       - kind: release
       - kind: tag
       - kind: branch
       - kind: environment
       - kind: deployment
->>>>>>> f9950e57
+      - kind: dependabot-alert
+      - kind: code-scanning-alerts
 configurations:
   - name: githubHost
     required: false
