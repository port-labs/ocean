--- conflicted
+++ resolved
@@ -10,9 +10,6 @@
       - kind: workflow-run
       - kind: pull-request
       - kind: issue
-<<<<<<< HEAD
-      - kind: file
-=======
       - kind: release
       - kind: tag
       - kind: branch
@@ -20,7 +17,7 @@
       - kind: deployment
       - kind: dependabot-alert
       - kind: code-scanning-alerts
->>>>>>> e6eddd65
+      - kind: file
 configurations:
   - name: githubHost
     required: false
