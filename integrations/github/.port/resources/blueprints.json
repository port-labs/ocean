--- conflicted
+++ resolved
@@ -37,52 +37,6 @@
         }
     },
     {
-<<<<<<< HEAD
-        "identifier": "githubUser",
-        "title": "Github User",
-        "icon": "Github",
-        "schema": {
-            "properties": {
-                "email": {
-                    "title": "Email",
-                    "type": "string"
-                }
-            },
-            "required": []
-        },
-        "mirrorProperties": {},
-        "calculationProperties": {},
-        "aggregationProperties": {},
-        "relations": {}
-    },
-    {
-        "identifier": "githubTeam",
-        "title": "GitHub Team",
-        "icon": "Github",
-        "schema": {
-            "properties": {
-                "slug": {
-                    "title": "Slug",
-                    "type": "string"
-                },
-                "description": {
-                    "title": "Description",
-                    "type": "string"
-                },
-                "link": {
-                    "title": "Link",
-                    "icon": "Link",
-                    "type": "string",
-                    "format": "url"
-                },
-                "permission": {
-                    "title": "Permission",
-                    "type": "string"
-                },
-                "notification_setting": {
-                    "title": "Notification Setting",
-                    "type": "string"
-=======
         "identifier": "githubPullRequest",
         "title": "Pull Request",
         "icon": "Github",
@@ -137,17 +91,11 @@
                 "leadTimeHours": {
                     "title": "Lead Time in hours",
                     "type": "number"
->>>>>>> 79265d88
                 }
             },
             "required": []
         },
         "mirrorProperties": {},
-<<<<<<< HEAD
-        "calculationProperties": {},
-        "aggregationProperties": {},
-        "relations": {}
-=======
         "calculationProperties": {
             "days_old": {
                 "title": "Days Old",
@@ -164,6 +112,60 @@
                 "many": false
             }
         }
->>>>>>> 79265d88
+    },
+
+    {
+        "identifier": "githubUser",
+        "title": "Github User",
+        "icon": "Github",
+        "schema": {
+            "properties": {
+                "email": {
+                    "title": "Email",
+                    "type": "string"
+                }
+            },
+            "required": []
+        },
+        "mirrorProperties": {},
+        "calculationProperties": {},
+        "aggregationProperties": {},
+        "relations": {}
+    },
+    {
+        "identifier": "githubTeam",
+        "title": "GitHub Team",
+        "icon": "Github",
+        "schema": {
+            "properties": {
+                "slug": {
+                    "title": "Slug",
+                    "type": "string"
+                },
+                "description": {
+                    "title": "Description",
+                    "type": "string"
+                },
+                "link": {
+                    "title": "Link",
+                    "icon": "Link",
+                    "type": "string",
+                    "format": "url"
+                },
+                "permission": {
+                    "title": "Permission",
+                    "type": "string"
+                },
+                "notification_setting": {
+                    "title": "Notification Setting",
+                    "type": "string"
+                }
+            },
+            "required": []
+        },
+        "mirrorProperties": {},
+        "calculationProperties": {},
+        "aggregationProperties": {},
+        "relations": {}
     }
 ]