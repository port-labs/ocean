--- conflicted
+++ resolved
@@ -17,7 +17,6 @@
             defaultBranch: .default_branch
             url: .html_url
             language: if .language then .language else "" end
-<<<<<<< HEAD
   - kind: user
     selector:
       query: "true"
@@ -42,7 +41,6 @@
             link: .html_url
             permission: .permission
             notification_setting: .notification_setting
-=======
 
   - kind: pull-request
     selector:
@@ -73,5 +71,4 @@
                 if $mergedTimestamp == null then null else
                 (((($mergedTimestamp - $createdTimestamp) / 3600) * 100 | floor) / 100) end)
           relations:
-            repository: .__repository
->>>>>>> 79265d88
+            repository: .__repository