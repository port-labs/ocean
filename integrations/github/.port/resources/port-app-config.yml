--- conflicted
+++ resolved
@@ -1,10 +1,6 @@
 deleteDependentEntities: true
 createMissingRelatedEntities: true
-<<<<<<< HEAD
-repositoryVisibilityFilter: "all"
-=======
-repositoryType: 'all'
->>>>>>> bfd5d152
+repositoryType: "all"
 resources:
   - kind: repository
     selector:
