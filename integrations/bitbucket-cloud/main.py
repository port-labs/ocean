from typing import Union, cast
from loguru import logger
from port_ocean.context.ocean import ocean
from port_ocean.context.event import event
from port_ocean.core.handlers.port_app_config.models import ResourceConfig
from port_ocean.core.ocean_types import ASYNC_GENERATOR_RESYNC_TYPE
from bitbucket_cloud.helpers.utils import ObjectKind

from bitbucket_cloud.webhook_processors.processors.pull_request_webhook_processor import (
    PullRequestWebhookProcessor,
)
from bitbucket_cloud.webhook_processors.processors.repository_webhook_processor import (
    RepositoryWebhookProcessor,
)
<<<<<<< HEAD
from initialize_client import init_client, init_webhook_client, init_multiple_client
from integration import BitbucketFolderResourceConfig, BitbucketFolderSelector
=======
from bitbucket_cloud.webhook_processors.processors.file_webhook_processor import (
    FileWebhookProcessor,
)
from initialize_client import init_client, init_webhook_client
from integration import (
    BitbucketFolderResourceConfig,
    BitbucketFolderSelector,
    BitbucketFileResourceConfig,
    BitbucketFileSelector,
)
>>>>>>> f46de79b
from bitbucket_cloud.helpers.folder import (
    process_folder_patterns,
)
from bitbucket_cloud.helpers.file_kind import process_file_patterns

MANAGER = init_multiple_client()


@ocean.on_start()
async def on_start() -> None:
    logger.info("Starting Port Ocean Bitbucket integration")

    if ocean.event_listener_type == "ONCE":
        logger.info("Skipping webhook creation because the event listener is ONCE")
        return

    base_url = ocean.app.base_url
    if not base_url:
        return

    webhook_client = init_webhook_client()
    await webhook_client.create_webhook(base_url)


@ocean.on_resync(ObjectKind.PROJECT)
async def resync_projects(kind: str) -> ASYNC_GENERATOR_RESYNC_TYPE:
    """Resync all projects in the workspace."""
    client = init_client()
    async for projects in client.get_projects():
        yield projects


@ocean.on_resync(ObjectKind.REPOSITORY)
async def resync_repositories(kind: str) -> ASYNC_GENERATOR_RESYNC_TYPE:
    """Resync all repositories in the workspace using the client manager."""
    async for repositories in MANAGER.execute_request("get_repositories"):
        yield repositories


@ocean.on_resync(ObjectKind.PULL_REQUEST)
async def resync_pull_requests(kind: str) -> ASYNC_GENERATOR_RESYNC_TYPE:
    """Resync all pull requests from all repositories."""
<<<<<<< HEAD
    async for repositories in MANAGER.execute_request("get_pull_requests"):
        yield repositories
=======
    client = init_client()
    async for repositories in client.get_repositories():
        tasks = [
            client.get_pull_requests(
                repo.get("slug", repo["name"].lower().replace(" ", "-"))
            )
            for repo in repositories
        ]
        async for batch in stream_async_iterators_tasks(*tasks):
            yield batch
>>>>>>> f46de79b


@ocean.on_resync(ObjectKind.FOLDER)
async def resync_folders(kind: str) -> ASYNC_GENERATOR_RESYNC_TYPE:
    """Resync folders based on configuration."""
    config = cast(
        Union[ResourceConfig, BitbucketFolderResourceConfig], event.resource_config
    )
    selector = cast(BitbucketFolderSelector, config.selector)
<<<<<<< HEAD
    async for matching_folders in process_folder_patterns(selector.folders, MANAGER):
=======
    client = init_client()

    async for matching_folders in process_folder_patterns(selector.folders, client):
>>>>>>> f46de79b
        yield matching_folders


@ocean.on_resync(ObjectKind.FILE)
async def resync_files(kind: str) -> ASYNC_GENERATOR_RESYNC_TYPE:
    """Resync files based on configuration using optimized query filtering."""
    config = cast(
        Union[ResourceConfig, BitbucketFileResourceConfig], event.resource_config
    )
    selector = cast(BitbucketFileSelector, config.selector)
    async for file_result in process_file_patterns(selector.files):
        yield file_result


ocean.add_webhook_processor("/webhook", PullRequestWebhookProcessor)
ocean.add_webhook_processor("/webhook", RepositoryWebhookProcessor)
ocean.add_webhook_processor("/webhook", FileWebhookProcessor)<|MERGE_RESOLUTION|>--- conflicted
+++ resolved
@@ -12,21 +12,16 @@
 from bitbucket_cloud.webhook_processors.processors.repository_webhook_processor import (
     RepositoryWebhookProcessor,
 )
-<<<<<<< HEAD
-from initialize_client import init_client, init_webhook_client, init_multiple_client
-from integration import BitbucketFolderResourceConfig, BitbucketFolderSelector
-=======
 from bitbucket_cloud.webhook_processors.processors.file_webhook_processor import (
     FileWebhookProcessor,
 )
-from initialize_client import init_client, init_webhook_client
+from initialize_client import init_client, init_webhook_client, init_multiple_client
 from integration import (
     BitbucketFolderResourceConfig,
     BitbucketFolderSelector,
     BitbucketFileResourceConfig,
     BitbucketFileSelector,
 )
->>>>>>> f46de79b
 from bitbucket_cloud.helpers.folder import (
     process_folder_patterns,
 )
@@ -69,10 +64,8 @@
 @ocean.on_resync(ObjectKind.PULL_REQUEST)
 async def resync_pull_requests(kind: str) -> ASYNC_GENERATOR_RESYNC_TYPE:
     """Resync all pull requests from all repositories."""
-<<<<<<< HEAD
     async for repositories in MANAGER.execute_request("get_pull_requests"):
         yield repositories
-=======
     client = init_client()
     async for repositories in client.get_repositories():
         tasks = [
@@ -83,7 +76,6 @@
         ]
         async for batch in stream_async_iterators_tasks(*tasks):
             yield batch
->>>>>>> f46de79b
 
 
 @ocean.on_resync(ObjectKind.FOLDER)
@@ -93,13 +85,7 @@
         Union[ResourceConfig, BitbucketFolderResourceConfig], event.resource_config
     )
     selector = cast(BitbucketFolderSelector, config.selector)
-<<<<<<< HEAD
     async for matching_folders in process_folder_patterns(selector.folders, MANAGER):
-=======
-    client = init_client()
-
-    async for matching_folders in process_folder_patterns(selector.folders, client):
->>>>>>> f46de79b
         yield matching_folders
 
 
