# Changelog - Ocean - bitbucket

All notable changes to this project will be documented in this file.

The format is based on [Keep a Changelog](https://keepachangelog.com/en/1.0.0/),
and this project adheres to [Semantic Versioning](https://semver.org/spec/v2.0.0.html).

<!-- towncrier release notes start -->

<<<<<<< HEAD
## 0.1.0 (2025-03-27)


### Improvement

- Bumped integration version from dev to GA
=======
## 0.1.4-dev (2025-03-25)


### Improvements

- Bumped jinja2 version to resolve vulnerability
>>>>>>> 47dc07e1


## 0.1.3-dev (2025-03-24)


### Features

- Added support for live events


## 0.1.2-dev (2025-03-24)


### Improvements

- Bumped ocean version to ^0.22.0


## 0.1.1-dev (2025-03-18)


### Improvements

- Added rate limiting to the Bitbucket Cloud integration and added tests
- Removed the pull request kind from the integration default resources


## 0.1.0-dev (2025-03-03)


### Features

- Created bitbucket ocean integration with support for Project, Repository, Folder and Pull Request kinds<|MERGE_RESOLUTION|>--- conflicted
+++ resolved
@@ -7,21 +7,20 @@
 
 <!-- towncrier release notes start -->
 
-<<<<<<< HEAD
 ## 0.1.0 (2025-03-27)
 
 
 ### Improvement
 
 - Bumped integration version from dev to GA
-=======
+
+
 ## 0.1.4-dev (2025-03-25)
 
 
 ### Improvements
 
 - Bumped jinja2 version to resolve vulnerability
->>>>>>> 47dc07e1
 
 
 ## 0.1.3-dev (2025-03-24)
