--- conflicted
+++ resolved
@@ -1,4 +1,3 @@
-<<<<<<< HEAD
 # Changelog - Ocean - bitbucket
 
 All notable changes to this project will be documented in this file.
@@ -8,19 +7,21 @@
 
 <!-- towncrier release notes start -->
 
-=======
->>>>>>> 18dddebd
-## 0.3.10 (2025-12-10)
-
-
-### Improvements
-
-<<<<<<< HEAD
+## 0.3.11 (2025-12-10)
+
+
+### Improvements
+
 - Removed folder kind from integration default
 - Removed codeowners mapping and blueprint from integration default resources
-=======
+
+
+## 0.3.10 (2025-12-10)
+
+
+### Improvements
+
 - Bumped ocean version to ^0.32.1
->>>>>>> 18dddebd
 
 
 ## 0.3.9 (2025-12-09)
