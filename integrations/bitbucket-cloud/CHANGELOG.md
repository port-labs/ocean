--- conflicted
+++ resolved
@@ -7,18 +7,19 @@
 
 <!-- towncrier release notes start -->
 
-<<<<<<< HEAD
-## 0.1.7 (2025-04-14)
-=======
-## 0.1.8 (2025-04-15)
->>>>>>> 5671bc85
+## 0.1.9 (2025-04-15)
 
 
 ### Improvements
 
-<<<<<<< HEAD
 - Improved `integration.py` to handle to use custom jq processor while initializing the integration
-=======
+
+
+## 0.1.8 (2025-04-15)
+
+
+### Improvements
+
 - Bumped ocean version to ^0.22.4
 
 
@@ -28,7 +29,6 @@
 ### Improvements
 
 - Bumped ocean version to ^0.22.3
->>>>>>> 5671bc85
 
 
 ## 0.1.6 (2025-04-10)
