# Changelog - Ocean - bitbucket

All notable changes to this project will be documented in this file.

The format is based on [Keep a Changelog](https://keepachangelog.com/en/1.0.0/),
and this project adheres to [Semantic Versioning](https://semver.org/spec/v2.0.0.html).

<!-- towncrier release notes start -->

## 0.1.38 (2025-06-16)


### Improvements

<<<<<<< HEAD
- Added support for OAuth2 authentication in the integration
=======
- Bumped ocean version to ^0.24.11
>>>>>>> 1d5d04fd


## 0.1.37 (2025-06-15)


### Improvements

- Bumped ocean version to ^0.24.10


## 0.1.36 (2025-06-11)


### Improvements

- Bumped ocean version to ^0.24.8


## 0.1.35 (2025-06-11)


### Improvements

- Bumped ocean version to ^0.24.7


## 0.1.34 (2025-06-09)


### Improvements

- Bumped ocean version to ^0.24.6


## 0.1.33 (2025-06-09)


### Improvements

- Bumped ocean version to ^0.24.5


## 0.1.32 (2025-06-09)


### Improvements

- Bumped ocean version to ^0.24.4


## 0.1.31 (2025-06-08)


### Improvements

- Bumped ocean version to ^0.24.3


## 0.1.30 (2025-06-04)


### Improvements

- Bumped ocean version to ^0.24.2


## 0.1.29 (2025-06-03)


### Improvements

- Bumped ocean version to ^0.24.1


## 0.1.28 (2025-06-03)


### Improvements

- Bumped ocean version to ^0.24.0


## 0.1.27 (2025-06-01)


### Improvements

- Bumped ocean version to ^0.23.5


## 0.1.26 (2025-05-29)


### Improvements

- Bumped ocean version to ^0.23.4


## 0.1.25 (2025-05-28)


### Improvements

- Bumped ocean version to ^0.23.3


## 0.1.24 (2025-05-28)


### Improvements

- Added Helm deployment method override configuration to spec.yaml


## 0.1.23 (2025-05-28)


### Improvements

- Bumped ocean version to ^0.23.2


## 0.1.22 (2025-05-27)


### Improvements

- Bumped ocean version to ^0.23.1


## 0.1.21 (2025-05-27)


### Improvements

- Bumped ocean version to ^0.23.0


## 0.1.20 (2025-05-26)


### Improvements

- Bumped ocean version to ^0.22.12


## 0.1.19 (2025-05-26)


### Improvements

- Bumped ocean version to ^0.22.11


## 0.1.18 (2025-05-20)


### Improvements

- Bumped ocean version to ^0.22.10


## 0.1.17 (2025-05-19)


### Improvements

- Bumped ocean version to ^0.22.9


## 0.1.16 (2025-05-15)


### Improvements

- Bumped ocean version to ^0.22.8


## 0.1.15 (2025-05-12)


### Improvements

- Bumped ocean version to ^0.22.7


## 0.1.14 (2025-05-06)


### Improvements

- Bumped ocean version to ^0.22.6


## 0.1.13 (2025-04-29)

### Improvements

- Removed Bitbucket from the gitops section of the data sources page


## 0.1.12 (2025-04-28)

### Improvements

- Added title to the integration to be viewed in the data sources page


## 0.1.11 (2025-04-27)

### Bug Fixes

- Resolved "h11 accepts some malformed Chunked-Encoding bodies" h11 vulnerability

### Improvements

- Bumped ocean version to ^0.22.5


## 0.1.10 (2025-04-15)


### Features

- Added support for live events for file kind and file:// prefix in file


## 0.1.9 (2025-04-15)


### Improvements

- Improved `integration.py` to handle to use custom jq processor while initializing the integration


## 0.1.8 (2025-04-15)


### Improvements

- Bumped ocean version to ^0.22.4


## 0.1.7 (2025-04-15)


### Improvements

- Bumped ocean version to ^0.22.3


## 0.1.6 (2025-04-10)


### Improvements

- Added pull request as a default resource
- Improved descriptions for configurations defined in `spec.yaml`


## 0.1.5 (2025-04-08)


### Features

- Added support for ingesting file kind and parsing JSON and YAML files


## 0.1.4 (2025-04-07)


### Improvements

- Bumped ocean version to ^0.22.2


## 0.1.3 (2025-04-03)


### Improvements

- Bumped ocean version to ^0.22.1


## 0.1.2 (2025-03-27)

### Improvements

- Enabled live events support in the hosted option


## 0.1.1 (2025-03-27)

### Bug Fixes

- Fixed integration icon

## 0.1.0 (2025-03-27)


### Improvement

- Bumped integration version from dev to GA


## 0.1.4-dev (2025-03-25)


### Improvements

- Bumped jinja2 version to resolve vulnerability


## 0.1.3-dev (2025-03-24)


### Features

- Added support for live events


## 0.1.2-dev (2025-03-24)


### Improvements

- Bumped ocean version to ^0.22.0


## 0.1.1-dev (2025-03-18)


### Improvements

- Added rate limiting to the Bitbucket Cloud integration and added tests
- Removed the pull request kind from the integration default resources


## 0.1.0-dev (2025-03-03)


### Features

- Created bitbucket ocean integration with support for Project, Repository, Folder and Pull Request kinds<|MERGE_RESOLUTION|>--- conflicted
+++ resolved
@@ -7,16 +7,20 @@
 
 <!-- towncrier release notes start -->
 
+## 0.1.39 (2025-06-19)
+
+
+### Improvements
+
+- Added support for OAuth2 authentication in the integration
+
+
 ## 0.1.38 (2025-06-16)
 
 
 ### Improvements
 
-<<<<<<< HEAD
-- Added support for OAuth2 authentication in the integration
-=======
 - Bumped ocean version to ^0.24.11
->>>>>>> 1d5d04fd
 
 
 ## 0.1.37 (2025-06-15)
