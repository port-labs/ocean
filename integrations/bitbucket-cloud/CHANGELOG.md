# Changelog - Ocean - bitbucket

All notable changes to this project will be documented in this file.

The format is based on [Keep a Changelog](https://keepachangelog.com/en/1.0.0/),
and this project adheres to [Semantic Versioning](https://semver.org/spec/v2.0.0.html).

<!-- towncrier release notes start -->

<<<<<<< HEAD
## 0.1.4 (2025-03-24)


### Features

- Added support for ingesting file kind and parsing JSON and YAML files
=======
## 0.1.4-dev (2025-03-25)


### Improvements

- Bumped jinja2 version to resolve vulnerability
>>>>>>> 47dc07e1


## 0.1.3-dev (2025-03-24)


### Features

- Added support for live events


## 0.1.2-dev (2025-03-24)


### Improvements

- Bumped ocean version to ^0.22.0


## 0.1.1-dev (2025-03-18)


### Improvements

- Added rate limiting to the Bitbucket Cloud integration and added tests
- Removed the pull request kind from the integration default resources


## 0.1.0-dev (2025-03-03)


### Features

- Created bitbucket ocean integration with support for Project, Repository, Folder and Pull Request kinds<|MERGE_RESOLUTION|>--- conflicted
+++ resolved
@@ -7,21 +7,20 @@
 
 <!-- towncrier release notes start -->
 
-<<<<<<< HEAD
-## 0.1.4 (2025-03-24)
+## 0.1.1 (2025-03-24)
 
 
 ### Features
 
 - Added support for ingesting file kind and parsing JSON and YAML files
-=======
+
+
 ## 0.1.4-dev (2025-03-25)
 
 
 ### Improvements
 
 - Bumped jinja2 version to resolve vulnerability
->>>>>>> 47dc07e1
 
 
 ## 0.1.3-dev (2025-03-24)
