--- conflicted
+++ resolved
@@ -7,16 +7,20 @@
 
 <!-- towncrier release notes start -->
 
+## 0.3.15 (2025-12-16)
+
+
+### Improvements
+
+- Added codeowners property to repository blueprint with file:// mapping to sync CODEOWNERS file content from repositories
+
+
 ## 0.3.14 (2025-12-16)
 
 
 ### Improvements
 
-<<<<<<< HEAD
-- Added codeowners property to repository blueprint with file:// mapping to sync CODEOWNERS file content from repositories
-=======
 - Bumped ocean version to ^0.32.4
->>>>>>> 589336ef
 
 
 ## 0.3.13 (2025-12-15)
