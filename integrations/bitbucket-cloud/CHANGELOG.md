# Changelog - Ocean - bitbucket

All notable changes to this project will be documented in this file.

The format is based on [Keep a Changelog](https://keepachangelog.com/en/1.0.0/),
and this project adheres to [Semantic Versioning](https://semver.org/spec/v2.0.0.html).

<!-- towncrier release notes start -->

<<<<<<< HEAD
## 0.1.30 (2025-06-03)
=======
## 0.1.30 (2025-06-04)
>>>>>>> 46a4a2c8


### Improvements

<<<<<<< HEAD
- Added support for multi-token rotation, modified rate limiter class by adding `can_acquire()` method to check availability without consuming slots and updated client.py to use the token manager when applicable while maintaining backward compatibility and test coverage
=======
- Bumped ocean version to ^0.24.2
>>>>>>> 46a4a2c8


## 0.1.29 (2025-06-03)


### Improvements

- Bumped ocean version to ^0.24.1


## 0.1.28 (2025-06-03)


### Improvements

- Bumped ocean version to ^0.24.0


## 0.1.27 (2025-06-01)


### Improvements

- Bumped ocean version to ^0.23.5


## 0.1.26 (2025-05-29)


### Improvements

- Bumped ocean version to ^0.23.4


## 0.1.25 (2025-05-28)


### Improvements

- Bumped ocean version to ^0.23.3


## 0.1.24 (2025-05-28)


### Improvements

- Added Helm deployment method override configuration to spec.yaml


## 0.1.23 (2025-05-28)


### Improvements

- Bumped ocean version to ^0.23.2


## 0.1.22 (2025-05-27)


### Improvements

- Bumped ocean version to ^0.23.1


## 0.1.21 (2025-05-27)


### Improvements

- Bumped ocean version to ^0.23.0


## 0.1.20 (2025-05-26)


### Improvements

- Bumped ocean version to ^0.22.12


## 0.1.19 (2025-05-26)


### Improvements

- Bumped ocean version to ^0.22.11


## 0.1.18 (2025-05-20)


### Improvements

- Bumped ocean version to ^0.22.10


## 0.1.17 (2025-05-19)


### Improvements

- Bumped ocean version to ^0.22.9


## 0.1.16 (2025-05-15)


### Improvements

- Bumped ocean version to ^0.22.8


## 0.1.15 (2025-05-12)


### Improvements

- Bumped ocean version to ^0.22.7


## 0.1.14 (2025-05-06)


### Improvements

- Bumped ocean version to ^0.22.6


## 0.1.13 (2025-04-29)

### Improvements

- Removed Bitbucket from the gitops section of the data sources page


## 0.1.12 (2025-04-28)

### Improvements

- Added title to the integration to be viewed in the data sources page


## 0.1.11 (2025-04-27)

### Bug Fixes

- Resolved "h11 accepts some malformed Chunked-Encoding bodies" h11 vulnerability

### Improvements

- Bumped ocean version to ^0.22.5


## 0.1.10 (2025-04-15)


### Features

- Added support for live events for file kind and file:// prefix in file


## 0.1.9 (2025-04-15)


### Improvements

- Improved `integration.py` to handle to use custom jq processor while initializing the integration


## 0.1.8 (2025-04-15)


### Improvements

- Bumped ocean version to ^0.22.4


## 0.1.7 (2025-04-15)


### Improvements

- Bumped ocean version to ^0.22.3


## 0.1.6 (2025-04-10)


### Improvements

- Added pull request as a default resource
- Improved descriptions for configurations defined in `spec.yaml`


## 0.1.5 (2025-04-08)


### Features

- Added support for ingesting file kind and parsing JSON and YAML files


## 0.1.4 (2025-04-07)


### Improvements

- Bumped ocean version to ^0.22.2


## 0.1.3 (2025-04-03)


### Improvements

- Bumped ocean version to ^0.22.1


## 0.1.2 (2025-03-27)

### Improvements

- Enabled live events support in the hosted option


## 0.1.1 (2025-03-27)

### Bug Fixes

- Fixed integration icon

## 0.1.0 (2025-03-27)


### Improvement

- Bumped integration version from dev to GA


## 0.1.4-dev (2025-03-25)


### Improvements

- Bumped jinja2 version to resolve vulnerability


## 0.1.3-dev (2025-03-24)


### Features

- Added support for live events


## 0.1.2-dev (2025-03-24)


### Improvements

- Bumped ocean version to ^0.22.0


## 0.1.1-dev (2025-03-18)


### Improvements

- Added rate limiting to the Bitbucket Cloud integration and added tests
- Removed the pull request kind from the integration default resources


## 0.1.0-dev (2025-03-03)


### Features

- Created bitbucket ocean integration with support for Project, Repository, Folder and Pull Request kinds<|MERGE_RESOLUTION|>--- conflicted
+++ resolved
@@ -7,20 +7,20 @@
 
 <!-- towncrier release notes start -->
 
-<<<<<<< HEAD
-## 0.1.30 (2025-06-03)
-=======
+## 0.1.31 (2025-06-06)
+
+
+### Improvements
+
+- Added support for multi-token rotation, modified rate limiter class by adding `can_acquire()` method to check availability without consuming slots and updated client.py to use the token manager when applicable while maintaining backward compatibility and test coverage
+
+
 ## 0.1.30 (2025-06-04)
->>>>>>> 46a4a2c8
-
-
-### Improvements
-
-<<<<<<< HEAD
-- Added support for multi-token rotation, modified rate limiter class by adding `can_acquire()` method to check availability without consuming slots and updated client.py to use the token manager when applicable while maintaining backward compatibility and test coverage
-=======
+
+
+### Improvements
+
 - Bumped ocean version to ^0.24.2
->>>>>>> 46a4a2c8
 
 
 ## 0.1.29 (2025-06-03)
