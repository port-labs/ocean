# Changelog - Ocean - bitbucket

All notable changes to this project will be documented in this file.

The format is based on [Keep a Changelog](https://keepachangelog.com/en/1.0.0/),
and this project adheres to [Semantic Versioning](https://semver.org/spec/v2.0.0.html).

<!-- towncrier release notes start -->

<<<<<<< HEAD
## 0.1.7 (2025-04-14)


### Features

- Added support for live events for file kind and file:// prefix in file
=======
## 0.1.8 (2025-04-15)


### Improvements

- Bumped ocean version to ^0.22.4


## 0.1.7 (2025-04-15)


### Improvements

- Bumped ocean version to ^0.22.3
>>>>>>> 5671bc85


## 0.1.6 (2025-04-10)


### Improvements

- Added pull request as a default resource 
- Improved descriptions for configurations defined in `spec.yaml`


## 0.1.5 (2025-04-08)


### Features

- Added support for ingesting file kind and parsing JSON and YAML files


## 0.1.4 (2025-04-07)


### Improvements

- Bumped ocean version to ^0.22.2


## 0.1.3 (2025-04-03)


### Improvements

- Bumped ocean version to ^0.22.1


## 0.1.2 (2025-03-27)

### Improvements

- Enabled live events support in the hosted option


## 0.1.1 (2025-03-27)

### Bug Fixes

- Fixed integration icon

## 0.1.0 (2025-03-27)


### Improvement

- Bumped integration version from dev to GA


## 0.1.4-dev (2025-03-25)


### Improvements

- Bumped jinja2 version to resolve vulnerability


## 0.1.3-dev (2025-03-24)


### Features

- Added support for live events


## 0.1.2-dev (2025-03-24)


### Improvements

- Bumped ocean version to ^0.22.0


## 0.1.1-dev (2025-03-18)


### Improvements

- Added rate limiting to the Bitbucket Cloud integration and added tests
- Removed the pull request kind from the integration default resources


## 0.1.0-dev (2025-03-03)


### Features

- Created bitbucket ocean integration with support for Project, Repository, Folder and Pull Request kinds<|MERGE_RESOLUTION|>--- conflicted
+++ resolved
@@ -7,14 +7,14 @@
 
 <!-- towncrier release notes start -->
 
-<<<<<<< HEAD
-## 0.1.7 (2025-04-14)
+## 0.1.9 (2025-04-15)
 
 
 ### Features
 
 - Added support for live events for file kind and file:// prefix in file
-=======
+
+
 ## 0.1.8 (2025-04-15)
 
 
@@ -29,7 +29,6 @@
 ### Improvements
 
 - Bumped ocean version to ^0.22.3
->>>>>>> 5671bc85
 
 
 ## 0.1.6 (2025-04-10)
