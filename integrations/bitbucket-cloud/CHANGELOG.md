--- conflicted
+++ resolved
@@ -7,18 +7,20 @@
 
 <!-- towncrier release notes start -->
 
+## 0.1.49 (2025-07-01)
+
+
+### Features
+
+- Added support for multi-token rotation, modified rate limiter class by adding `can_acquire()` method to check availability without consuming slots and updated client.py to use the token manager when applicable while maintaining backward compatibility and test coverage
+
+
 ## 0.1.48 (2025-06-30)
 
 
-<<<<<<< HEAD
-### Features
-
-- Added support for multi-token rotation, modified rate limiter class by adding `can_acquire()` method to check availability without consuming slots and updated client.py to use the token manager when applicable while maintaining backward compatibility and test coverage
-=======
 ### Improvements
 
 - Bumped ocean version to ^0.24.21
->>>>>>> ebf68f1c
 
 
 ## 0.1.47 (2025-06-26)
