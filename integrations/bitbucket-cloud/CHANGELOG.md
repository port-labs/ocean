--- conflicted
+++ resolved
@@ -7,20 +7,20 @@
 
 <!-- towncrier release notes start -->
 
-<<<<<<< HEAD
 ## 0.1.86 (2025-11-03)
-=======
+
+
+### Improvements
+
+- Added support for user scoped token authentication for Bitbucket Cloud
+
+
 ## 0.1.85 (2025-11-02)
->>>>>>> ce21a975
-
-
-### Improvements
-
-<<<<<<< HEAD
-- Added support for user scoped token authentication for Bitbucket Cloud
-=======
+
+
+### Improvements
+
 - Bumped ocean version to ^0.28.19
->>>>>>> ce21a975
 
 
 ## 0.1.84 (2025-10-27)
