<<<<<<< HEAD
# Changelog - Ocean - bitbucket

All notable changes to this project will be documented in this file.

The format is based on [Keep a Changelog](https://keepachangelog.com/en/1.0.0/),
and this project adheres to [Semantic Versioning](https://semver.org/spec/v2.0.0.html).

<!-- towncrier release notes start -->
=======
## 0.3.9 (2025-12-09)


### Improvements

- Bumped ocean version to ^0.32.0


## 0.3.8 (2025-12-09)


### Improvements

- Bumped ocean version to ^0.31.7

>>>>>>> 9bd73098

## 0.3.7 (2025-12-09)


<<<<<<< HEAD
### Features

- Added search filtering for `repository` kind using query param `query` in port app config under `repo_filter`
- Added role filtering for `repository` kind using query param `role` in port app config under `repo_filter`
=======
### Improvements

- Bumped ocean version to ^0.31.6
>>>>>>> 9bd73098


## 0.3.6 (2025-12-08)


### Improvements

- Bumped ocean version to ^0.31.4


## 0.3.5 (2025-12-08)


### Improvements

- Bumped ocean version to ^0.31.3


## 0.3.4 (2025-12-07)


### Improvements

- Bumped ocean version to ^0.31.2


## 0.3.3 (2025-12-04)


### Improvements

- Bumped ocean version to ^0.31.1


## 0.3.2 (2025-12-04)


### Improvements

- Bumped ocean version to ^0.31.0


## 0.3.1 (2025-12-03)


### Improvements

- Bumped ocean version to ^0.30.7


# Changelog - Ocean - bitbucket

All notable changes to this project will be documented in this file.

The format is based on [Keep a Changelog](https://keepachangelog.com/en/1.0.0/),
and this project adheres to [Semantic Versioning](https://semver.org/spec/v2.0.0.html).

<!-- towncrier release notes start -->\

## 0.3.0 (2025-12-03)


### Improvements

- Added folder kind mapping to bitbucket integration defaults


## 0.2.0 (2025-11-17)


### Improvements

- Added support for ingesting CODEOWNERS files in the default mapping


## 0.1.105 (2025-12-01)


### Improvements

- Bumped ocean version to ^0.30.6


## 0.1.104 (2025-11-27)


### Improvements

- Bumped ocean version to ^0.30.5


## 0.1.103 (2025-11-26)


### Improvements

- Bumped ocean version to ^0.30.4


## 0.1.102 (2025-11-25)


### Improvements

- Bumped ocean version to ^0.30.3


## 0.1.101 (2025-11-24)


### Improvements

- Bumped ocean version to ^0.30.2


## 0.1.100 (2025-11-23)


### Improvements

- Bumped ocean version to ^0.30.1


## 0.1.99 (2025-11-23)


### Improvements

- Bumped ocean version to ^0.30.0


## 0.1.98 (2025-11-23)


### Improvements

- Bumped ocean version to ^0.29.10


## 0.1.97 (2025-11-20)


### Improvements

- Bumped ocean version to ^0.29.9


## 0.1.96 (2025-11-19)


### Improvements

- Bumped ocean version to ^0.29.8


## 0.1.95 (2025-11-18)


### Improvements

- Bumped ocean version to ^0.29.7


## 0.1.94 (2025-11-17)


### Improvements

- Bumped ocean version to ^0.29.6


## 0.1.93 (2025-11-10)


### Improvements

- Bumped ocean version to ^0.29.5


## 0.1.92 (2025-11-10)


### Improvements

- Bumped ocean version to ^0.29.4


## 0.1.91 (2025-11-09)


### Improvements

- Bumped starlette version to 0.49.3

## 0.1.90 (2025-11-09)


### Improvements

- Bumped ocean version to ^0.29.3


## 0.1.89 (2025-11-09)


### Improvements

- Bumped ocean version to ^0.29.2


## 0.1.88 (2025-11-06)


### Improvements

- Bumped ocean version to ^0.29.1


## 0.1.87 (2025-11-04)


### Improvements

- Bumped ocean version to ^0.29.0


## 0.1.86 (2025-11-03)


### Improvements

- Added support for user scoped token authentication for Bitbucket Cloud


## 0.1.85 (2025-11-02)


### Improvements

- Bumped ocean version to ^0.28.19


## 0.1.84 (2025-10-27)


### Improvements

- Bumped ocean version to ^0.28.18


## 0.1.83 (2025-10-26)


### Improvements

- Bumped ocean version to ^0.28.17


## 0.1.82 (2025-10-21)


### Improvements

- Bumped ocean version to ^0.28.16


## 0.1.81 (2025-10-20)


### Improvements

- Bumped ocean version to ^0.28.15


## 0.1.80 (2025-10-15)


### Improvements

- Bumped ocean version to ^0.28.14


## 0.1.79 (2025-10-03)


### Improvements

- Updated spec file of Bitbucket cloud to support docs


## 0.1.78 (2025-09-30)


### Improvements

- Bumped ocean version to ^0.28.12


## 0.1.77 (2025-09-28)


### Improvements

- Bumped ocean version to ^0.28.11


## 0.1.76 (2025-09-25)


### Improvements

- Bumped ocean version to ^0.28.9


## 0.1.75 (2025-09-25)


### Improvements

- Bumped ocean version to ^0.28.8


## 0.1.74 (2025-09-17)


### Improvements

- Bumped ocean version to ^0.28.7


## 0.1.73 (2025-09-16)


### Improvements

- Bumped ocean version to ^0.28.5


## 0.1.72 (2025-09-10)


### Improvements

- Bumped ocean version to ^0.28.4


## 0.1.71 (2025-09-08)


### Improvements

- Bumped ocean version to ^0.28.3


## 0.1.70 (2025-08-28)


### Improvements

- Bumped ocean version to ^0.28.2


## 0.1.69 (2025-08-27)


### Improvements

- Bumped ocean version to ^0.28.1


## 0.1.68 (2025-08-25)


### Improvements

- Bumped ocean version to ^0.28.0


## 0.1.67 (2025-08-24)


### Improvements

- Bumped ocean version to ^0.27.10


## 0.1.66 (2025-08-20)


### Improvements

- Bumped ocean version to ^0.27.9


## 0.1.65 (2025-08-18)


### Improvements

- Bumped ocean version to ^0.27.8


## 0.1.64 (2025-08-17)


### Improvements

- Bumped ocean version to ^0.27.7


## 0.1.63 (2025-08-13)


### Improvements

- Bumped ocean version to ^0.27.6


## 0.1.62 (2025-08-13)


### Bug Fixes

- Fixed bug in pagination where params were not being reset after each batch of data is fetched


## 0.1.61 (2025-08-13)


### Improvements

- Bumped ocean version to ^0.27.5


## 0.1.60 (2025-08-11)


### Features

- Added support for multi-token rotation, modified rate limiter class by adding `can_acquire()` method to check availability without consuming slots and updated client.py to use the token manager when applicable while maintaining backward compatibility and test coverage


## 0.1.59 (2025-08-11)


### Improvements

- Bumped ocean version to ^0.27.3


## 0.1.58 (2025-08-11)


### Improvements

- Bumped ocean version to ^0.27.2


## 0.1.57 (2025-08-07)


### Improvements

- Bumped ocean version to ^0.27.1


## 0.1.56 (2025-08-05)


### Improvements

- Bumped ocean version to ^0.27.0


## 0.1.55 (2025-08-04)


### Improvements

- Bumped ocean version to ^0.26.3


## 0.1.54 (2025-08-03)


### Improvements

- Bumped ocean version to ^0.26.2


## 0.1.53 (2025-07-20)


### Improvements

- Bumped ocean version to ^0.26.1


## 0.1.52 (2025-07-16)


### Improvements

- Bumped ocean version to ^0.25.5


## 0.1.51 (2025-07-07)


### Improvements

- Bumped ocean version to ^0.25.0


## 0.1.50 (2025-07-03)


### Bug Fix

- Fixed bug in file kind live events where tracked file does not get upserted to port
- Fixed bug in file kind live event causing tracked file not getting deleted from port when file has been deleted from bitbucket repo.


## 0.1.49 (2025-07-02)


### Improvements

- Bumped ocean version to ^0.24.22


## 0.1.48 (2025-06-30)


### Improvements

- Bumped ocean version to ^0.24.21


## 0.1.47 (2025-06-26)


### Improvements

- Bumped ocean version to ^0.24.20


## 0.1.46 (2025-06-25)


### Improvements

- Bumped ocean version to ^0.24.19


## 0.1.45 (2025-06-24)


### Improvements

- Bumped ocean version to ^0.24.18


## 0.1.44 (2025-06-23)


### Improvements

- Bumped ocean version to ^0.24.17


## 0.1.43 (2025-06-22)


### Improvements

- Bumped ocean version to ^0.24.16


## 0.1.42 (2025-06-22)


### Improvements

- Upgraded integration requests dependency (#1)


## 0.1.41 (2025-06-22)


### Improvements

- Bumped ocean version to ^0.24.15


## 0.1.40 (2025-06-22)


### Improvements

- Bumped ocean version to ^0.24.12


## 0.1.39 (2025-06-22)


### Improvements

- Bumped ocean version to ^0.24.12


## 0.1.38 (2025-06-16)


### Improvements

- Bumped ocean version to ^0.24.11


## 0.1.37 (2025-06-15)


### Improvements

- Bumped ocean version to ^0.24.10


## 0.1.36 (2025-06-11)


### Improvements

- Bumped ocean version to ^0.24.8


## 0.1.35 (2025-06-11)


### Improvements

- Bumped ocean version to ^0.24.7


## 0.1.34 (2025-06-09)


### Improvements

- Bumped ocean version to ^0.24.6


## 0.1.33 (2025-06-09)


### Improvements

- Bumped ocean version to ^0.24.5


## 0.1.32 (2025-06-09)


### Improvements

- Bumped ocean version to ^0.24.4


## 0.1.31 (2025-06-08)


### Improvements

- Bumped ocean version to ^0.24.3


## 0.1.30 (2025-06-04)


### Improvements

- Bumped ocean version to ^0.24.2


## 0.1.29 (2025-06-03)


### Improvements

- Bumped ocean version to ^0.24.1


## 0.1.28 (2025-06-03)


### Improvements

- Bumped ocean version to ^0.24.0


## 0.1.27 (2025-06-01)


### Improvements

- Bumped ocean version to ^0.23.5


## 0.1.26 (2025-05-29)


### Improvements

- Bumped ocean version to ^0.23.4


## 0.1.25 (2025-05-28)


### Improvements

- Bumped ocean version to ^0.23.3


## 0.1.24 (2025-05-28)


### Improvements

- Added Helm deployment method override configuration to spec.yaml


## 0.1.23 (2025-05-28)


### Improvements

- Bumped ocean version to ^0.23.2


## 0.1.22 (2025-05-27)


### Improvements

- Bumped ocean version to ^0.23.1


## 0.1.21 (2025-05-27)


### Improvements

- Bumped ocean version to ^0.23.0


## 0.1.20 (2025-05-26)


### Improvements

- Bumped ocean version to ^0.22.12


## 0.1.19 (2025-05-26)


### Improvements

- Bumped ocean version to ^0.22.11


## 0.1.18 (2025-05-20)


### Improvements

- Bumped ocean version to ^0.22.10


## 0.1.17 (2025-05-19)


### Improvements

- Bumped ocean version to ^0.22.9


## 0.1.16 (2025-05-15)


### Improvements

- Bumped ocean version to ^0.22.8


## 0.1.15 (2025-05-12)


### Improvements

- Bumped ocean version to ^0.22.7


## 0.1.14 (2025-05-06)


### Improvements

- Bumped ocean version to ^0.22.6


## 0.1.13 (2025-04-29)

### Improvements

- Removed Bitbucket from the gitops section of the data sources page


## 0.1.12 (2025-04-28)

### Improvements

- Added title to the integration to be viewed in the data sources page


## 0.1.11 (2025-04-27)

### Bug Fixes

- Resolved "h11 accepts some malformed Chunked-Encoding bodies" h11 vulnerability

### Improvements

- Bumped ocean version to ^0.22.5


## 0.1.10 (2025-04-15)


### Features

- Added support for live events for file kind and file:// prefix in file


## 0.1.9 (2025-04-15)


### Improvements

- Improved `integration.py` to handle to use custom jq processor while initializing the integration


## 0.1.8 (2025-04-15)


### Improvements

- Bumped ocean version to ^0.22.4


## 0.1.7 (2025-04-15)


### Improvements

- Bumped ocean version to ^0.22.3


## 0.1.6 (2025-04-10)


### Improvements

- Added pull request as a default resource
- Improved descriptions for configurations defined in `spec.yaml`


## 0.1.5 (2025-04-08)


### Features

- Added support for ingesting file kind and parsing JSON and YAML files


## 0.1.4 (2025-04-07)


### Improvements

- Bumped ocean version to ^0.22.2


## 0.1.3 (2025-04-03)


### Improvements

- Bumped ocean version to ^0.22.1


## 0.1.2 (2025-03-27)

### Improvements

- Enabled live events support in the hosted option


## 0.1.1 (2025-03-27)

### Bug Fixes

- Fixed integration icon

## 0.1.0 (2025-03-27)


### Improvement

- Bumped integration version from dev to GA


## 0.1.4-dev (2025-03-25)


### Improvements

- Bumped jinja2 version to resolve vulnerability


## 0.1.3-dev (2025-03-24)


### Features

- Added support for live events


## 0.1.2-dev (2025-03-24)


### Improvements

- Bumped ocean version to ^0.22.0


## 0.1.1-dev (2025-03-18)


### Improvements

- Added rate limiting to the Bitbucket Cloud integration and added tests
- Removed the pull request kind from the integration default resources


## 0.1.0-dev (2025-03-03)


### Features

- Created bitbucket ocean integration with support for Project, Repository, Folder and Pull Request kinds<|MERGE_RESOLUTION|>--- conflicted
+++ resolved
@@ -1,4 +1,3 @@
-<<<<<<< HEAD
 # Changelog - Ocean - bitbucket
 
 All notable changes to this project will be documented in this file.
@@ -7,7 +6,17 @@
 and this project adheres to [Semantic Versioning](https://semver.org/spec/v2.0.0.html).
 
 <!-- towncrier release notes start -->
-=======
+
+## 0.4.0 (2025-12-10)
+
+
+### Features
+
+- Added search filtering for `repository` kind using query param `repo_query`
+- Added filtering for `repository` kind based on the authenticated user's role using query param `user_role`
+- Added filtering for the `pull-request` kind by supplying a list of `states` to filter for each repository
+
+
 ## 0.3.9 (2025-12-09)
 
 
@@ -23,21 +32,13 @@
 
 - Bumped ocean version to ^0.31.7
 
->>>>>>> 9bd73098
 
 ## 0.3.7 (2025-12-09)
 
 
-<<<<<<< HEAD
-### Features
-
-- Added search filtering for `repository` kind using query param `query` in port app config under `repo_filter`
-- Added role filtering for `repository` kind using query param `role` in port app config under `repo_filter`
-=======
 ### Improvements
 
 - Bumped ocean version to ^0.31.6
->>>>>>> 9bd73098
 
 
 ## 0.3.6 (2025-12-08)
@@ -87,15 +88,6 @@
 
 - Bumped ocean version to ^0.30.7
 
-
-# Changelog - Ocean - bitbucket
-
-All notable changes to this project will be documented in this file.
-
-The format is based on [Keep a Changelog](https://keepachangelog.com/en/1.0.0/),
-and this project adheres to [Semantic Versioning](https://semver.org/spec/v2.0.0.html).
-
-<!-- towncrier release notes start -->\
 
 ## 0.3.0 (2025-12-03)
 
