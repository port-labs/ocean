# Changelog - Ocean - bitbucket

All notable changes to this project will be documented in this file.

The format is based on [Keep a Changelog](https://keepachangelog.com/en/1.0.0/),
and this project adheres to [Semantic Versioning](https://semver.org/spec/v2.0.0.html).

<!-- towncrier release notes start -->

<<<<<<< HEAD
## 0.1.53 (2025-07-16)


### Features

- Added support for multi-token rotation, modified rate limiter class by adding `can_acquire()` method to check availability without consuming slots and updated client.py to use the token manager when applicable while maintaining backward compatibility and test coverage
=======
## 0.1.53 (2025-07-20)


### Improvements

- Bumped ocean version to ^0.26.1
>>>>>>> 8b2c9373


## 0.1.52 (2025-07-16)


### Improvements

- Bumped ocean version to ^0.25.5


## 0.1.51 (2025-07-07)


### Improvements

- Bumped ocean version to ^0.25.0


## 0.1.50 (2025-07-03)


### Bug Fix

- Fixed bug in file kind live events where tracked file does not get upserted to port
- Fixed bug in file kind live event causing tracked file not getting deleted from port when file has been deleted from bitbucket repo.


## 0.1.49 (2025-07-02)


### Improvements

- Bumped ocean version to ^0.24.22


## 0.1.48 (2025-06-30)


### Improvements

- Bumped ocean version to ^0.24.21


## 0.1.47 (2025-06-26)


### Improvements

- Bumped ocean version to ^0.24.20


## 0.1.46 (2025-06-25)


### Improvements

- Bumped ocean version to ^0.24.19


## 0.1.45 (2025-06-24)


### Improvements

- Bumped ocean version to ^0.24.18


## 0.1.44 (2025-06-23)


### Improvements

- Bumped ocean version to ^0.24.17


## 0.1.43 (2025-06-22)


### Improvements

- Bumped ocean version to ^0.24.16


## 0.1.42 (2025-06-22)


### Improvements

- Upgraded integration requests dependency (#1)


## 0.1.41 (2025-06-22)


### Improvements

- Bumped ocean version to ^0.24.15


## 0.1.40 (2025-06-22)


### Improvements

- Bumped ocean version to ^0.24.12


## 0.1.39 (2025-06-22)


### Improvements

- Bumped ocean version to ^0.24.12


## 0.1.38 (2025-06-16)


### Improvements

- Bumped ocean version to ^0.24.11


## 0.1.37 (2025-06-15)


### Improvements

- Bumped ocean version to ^0.24.10


## 0.1.36 (2025-06-11)


### Improvements

- Bumped ocean version to ^0.24.8


## 0.1.35 (2025-06-11)


### Improvements

- Bumped ocean version to ^0.24.7


## 0.1.34 (2025-06-09)


### Improvements

- Bumped ocean version to ^0.24.6


## 0.1.33 (2025-06-09)


### Improvements

- Bumped ocean version to ^0.24.5


## 0.1.32 (2025-06-09)


### Improvements

- Bumped ocean version to ^0.24.4


## 0.1.31 (2025-06-08)


### Improvements

- Bumped ocean version to ^0.24.3


## 0.1.30 (2025-06-04)


### Improvements

- Bumped ocean version to ^0.24.2


## 0.1.29 (2025-06-03)


### Improvements

- Bumped ocean version to ^0.24.1


## 0.1.28 (2025-06-03)


### Improvements

- Bumped ocean version to ^0.24.0


## 0.1.27 (2025-06-01)


### Improvements

- Bumped ocean version to ^0.23.5


## 0.1.26 (2025-05-29)


### Improvements

- Bumped ocean version to ^0.23.4


## 0.1.25 (2025-05-28)


### Improvements

- Bumped ocean version to ^0.23.3


## 0.1.24 (2025-05-28)


### Improvements

- Added Helm deployment method override configuration to spec.yaml


## 0.1.23 (2025-05-28)


### Improvements

- Bumped ocean version to ^0.23.2


## 0.1.22 (2025-05-27)


### Improvements

- Bumped ocean version to ^0.23.1


## 0.1.21 (2025-05-27)


### Improvements

- Bumped ocean version to ^0.23.0


## 0.1.20 (2025-05-26)


### Improvements

- Bumped ocean version to ^0.22.12


## 0.1.19 (2025-05-26)


### Improvements

- Bumped ocean version to ^0.22.11


## 0.1.18 (2025-05-20)


### Improvements

- Bumped ocean version to ^0.22.10


## 0.1.17 (2025-05-19)


### Improvements

- Bumped ocean version to ^0.22.9


## 0.1.16 (2025-05-15)


### Improvements

- Bumped ocean version to ^0.22.8


## 0.1.15 (2025-05-12)


### Improvements

- Bumped ocean version to ^0.22.7


## 0.1.14 (2025-05-06)


### Improvements

- Bumped ocean version to ^0.22.6


## 0.1.13 (2025-04-29)

### Improvements

- Removed Bitbucket from the gitops section of the data sources page


## 0.1.12 (2025-04-28)

### Improvements

- Added title to the integration to be viewed in the data sources page


## 0.1.11 (2025-04-27)

### Bug Fixes

- Resolved "h11 accepts some malformed Chunked-Encoding bodies" h11 vulnerability

### Improvements

- Bumped ocean version to ^0.22.5


## 0.1.10 (2025-04-15)


### Features

- Added support for live events for file kind and file:// prefix in file


## 0.1.9 (2025-04-15)


### Improvements

- Improved `integration.py` to handle to use custom jq processor while initializing the integration


## 0.1.8 (2025-04-15)


### Improvements

- Bumped ocean version to ^0.22.4


## 0.1.7 (2025-04-15)


### Improvements

- Bumped ocean version to ^0.22.3


## 0.1.6 (2025-04-10)


### Improvements

- Added pull request as a default resource
- Improved descriptions for configurations defined in `spec.yaml`


## 0.1.5 (2025-04-08)


### Features

- Added support for ingesting file kind and parsing JSON and YAML files


## 0.1.4 (2025-04-07)


### Improvements

- Bumped ocean version to ^0.22.2


## 0.1.3 (2025-04-03)


### Improvements

- Bumped ocean version to ^0.22.1


## 0.1.2 (2025-03-27)

### Improvements

- Enabled live events support in the hosted option


## 0.1.1 (2025-03-27)

### Bug Fixes

- Fixed integration icon

## 0.1.0 (2025-03-27)


### Improvement

- Bumped integration version from dev to GA


## 0.1.4-dev (2025-03-25)


### Improvements

- Bumped jinja2 version to resolve vulnerability


## 0.1.3-dev (2025-03-24)


### Features

- Added support for live events


## 0.1.2-dev (2025-03-24)


### Improvements

- Bumped ocean version to ^0.22.0


## 0.1.1-dev (2025-03-18)


### Improvements

- Added rate limiting to the Bitbucket Cloud integration and added tests
- Removed the pull request kind from the integration default resources


## 0.1.0-dev (2025-03-03)


### Features

- Created bitbucket ocean integration with support for Project, Repository, Folder and Pull Request kinds<|MERGE_RESOLUTION|>--- conflicted
+++ resolved
@@ -7,21 +7,20 @@
 
 <!-- towncrier release notes start -->
 
-<<<<<<< HEAD
-## 0.1.53 (2025-07-16)
+## 0.1.54 (2025-07-)
 
 
 ### Features
 
 - Added support for multi-token rotation, modified rate limiter class by adding `can_acquire()` method to check availability without consuming slots and updated client.py to use the token manager when applicable while maintaining backward compatibility and test coverage
-=======
+
+
 ## 0.1.53 (2025-07-20)
 
 
 ### Improvements
 
 - Bumped ocean version to ^0.26.1
->>>>>>> 8b2c9373
 
 
 ## 0.1.52 (2025-07-16)
