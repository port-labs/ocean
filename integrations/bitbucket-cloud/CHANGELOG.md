--- conflicted
+++ resolved
@@ -7,20 +7,20 @@
 
 <!-- towncrier release notes start -->
 
-<<<<<<< HEAD
-## 0.1.49 (2025-07-01)
+## 0.1.51 (2025-07-07)
 
 
 ### Features
 
 - Added support for multi-token rotation, modified rate limiter class by adding `can_acquire()` method to check availability without consuming slots and updated client.py to use the token manager when applicable while maintaining backward compatibility and test coverage
-=======
+
+
 ## 0.1.50 (2025-07-03)
 
 
 ### Bug Fix
+
 - Fixed bug in file kind live events where tracked file does not get upserted to port
-
 - Fixed bug in file kind live event causing tracked file not getting deleted from port when file has been deleted from bitbucket repo.
 
 
@@ -30,7 +30,6 @@
 ### Improvements
 
 - Bumped ocean version to ^0.24.22
->>>>>>> a8c9d57f
 
 
 ## 0.1.48 (2025-06-30)
