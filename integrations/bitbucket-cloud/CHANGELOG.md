--- conflicted
+++ resolved
@@ -7,21 +7,21 @@
 
 <!-- towncrier release notes start -->
 
-<<<<<<< HEAD
-## 0.1.6 (2025-04-11)
-=======
-## 0.1.6 (2025-04-10)
->>>>>>> 33826605
+## 0.1.7 (2025-04-14)
 
 
 ### Improvements
 
-<<<<<<< HEAD
 - Improved `integration.py` to handle to use custom jq processor while initializing the integration
-=======
+
+
+## 0.1.6 (2025-04-10)
+
+
+### Improvements
+
 - Added pull request as a default resource 
 - Improved descriptions for configurations defined in `spec.yaml`
->>>>>>> 33826605
 
 
 ## 0.1.5 (2025-04-08)
