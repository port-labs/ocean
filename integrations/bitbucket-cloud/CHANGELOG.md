# Changelog - Ocean - bitbucket

All notable changes to this project will be documented in this file.

The format is based on [Keep a Changelog](https://keepachangelog.com/en/1.0.0/),
and this project adheres to [Semantic Versioning](https://semver.org/spec/v2.0.0.html).

<!-- towncrier release notes start -->

<<<<<<< HEAD
## 0.4.0 (2025-12-10)


### Features

- Added search filtering for `repository` kind using query param `repo_query`
- Added filtering for `repository` kind based on the authenticated user's role using query param `user_role`
- Added filtering for the `pull-request` kind by supplying a list of `states` to filter for each repository
=======
## 0.3.20 (2025-12-25)


## Bug Fixes

- Fixed spec.yaml conventions


## 0.3.19 (2025-12-24)


### Improvements

- Bumped ocean version to ^0.32.9


## 0.3.18 (2025-12-23)


### Improvements

- Bumped ocean version to ^0.32.8


## 0.3.17 (2025-12-22)


### Improvements

- Bumped ocean version to ^0.32.7


## 0.3.16 (2025-12-18)


### Improvements

- Bumped ocean version to ^0.32.5


## 0.3.15 (2025-12-16)


### Improvements

- Added codeowners property to repository blueprint with file:// mapping to sync CODEOWNERS file content from repositories


## 0.3.14 (2025-12-16)


### Improvements

- Bumped ocean version to ^0.32.4


## 0.3.13 (2025-12-15)


### Improvements

- Bumped ocean version to ^0.32.3


## 0.3.12 (2025-12-14)


### Improvements

- Bumped ocean version to ^0.32.2


## 0.3.11 (2025-12-10)


### Improvements

- Removed folder kind from integration default
- Removed codeowners mapping and blueprint from integration default resources


## 0.3.10 (2025-12-10)


### Improvements

- Bumped ocean version to ^0.32.1
>>>>>>> b1fbb0d4


## 0.3.9 (2025-12-09)


### Improvements

- Bumped ocean version to ^0.32.0


## 0.3.8 (2025-12-09)


### Improvements

- Bumped ocean version to ^0.31.7


## 0.3.7 (2025-12-09)


### Improvements

- Bumped ocean version to ^0.31.6


## 0.3.6 (2025-12-08)


### Improvements

- Bumped ocean version to ^0.31.4


## 0.3.5 (2025-12-08)


### Improvements

- Bumped ocean version to ^0.31.3


## 0.3.4 (2025-12-07)


### Improvements

- Bumped ocean version to ^0.31.2


## 0.3.3 (2025-12-04)


### Improvements

- Bumped ocean version to ^0.31.1


## 0.3.2 (2025-12-04)


### Improvements

- Bumped ocean version to ^0.31.0


## 0.3.1 (2025-12-03)


### Improvements

- Bumped ocean version to ^0.30.7


## 0.3.0 (2025-12-03)


### Improvements

- Added folder kind mapping to bitbucket integration defaults


## 0.2.0 (2025-11-17)


### Improvements

- Added support for ingesting CODEOWNERS files in the default mapping


## 0.1.105 (2025-12-01)


### Improvements

- Bumped ocean version to ^0.30.6


## 0.1.104 (2025-11-27)


### Improvements

- Bumped ocean version to ^0.30.5


## 0.1.103 (2025-11-26)


### Improvements

- Bumped ocean version to ^0.30.4


## 0.1.102 (2025-11-25)


### Improvements

- Bumped ocean version to ^0.30.3


## 0.1.101 (2025-11-24)


### Improvements

- Bumped ocean version to ^0.30.2


## 0.1.100 (2025-11-23)


### Improvements

- Bumped ocean version to ^0.30.1


## 0.1.99 (2025-11-23)


### Improvements

- Bumped ocean version to ^0.30.0


## 0.1.98 (2025-11-23)


### Improvements

- Bumped ocean version to ^0.29.10


## 0.1.97 (2025-11-20)


### Improvements

- Bumped ocean version to ^0.29.9


## 0.1.96 (2025-11-19)


### Improvements

- Bumped ocean version to ^0.29.8


## 0.1.95 (2025-11-18)


### Improvements

- Bumped ocean version to ^0.29.7


## 0.1.94 (2025-11-17)


### Improvements

- Bumped ocean version to ^0.29.6


## 0.1.93 (2025-11-10)


### Improvements

- Bumped ocean version to ^0.29.5


## 0.1.92 (2025-11-10)


### Improvements

- Bumped ocean version to ^0.29.4


## 0.1.91 (2025-11-09)


### Improvements

- Bumped starlette version to 0.49.3

## 0.1.90 (2025-11-09)


### Improvements

- Bumped ocean version to ^0.29.3


## 0.1.89 (2025-11-09)


### Improvements

- Bumped ocean version to ^0.29.2


## 0.1.88 (2025-11-06)


### Improvements

- Bumped ocean version to ^0.29.1


## 0.1.87 (2025-11-04)


### Improvements

- Bumped ocean version to ^0.29.0


## 0.1.86 (2025-11-03)


### Improvements

- Added support for user scoped token authentication for Bitbucket Cloud


## 0.1.85 (2025-11-02)


### Improvements

- Bumped ocean version to ^0.28.19


## 0.1.84 (2025-10-27)


### Improvements

- Bumped ocean version to ^0.28.18


## 0.1.83 (2025-10-26)


### Improvements

- Bumped ocean version to ^0.28.17


## 0.1.82 (2025-10-21)


### Improvements

- Bumped ocean version to ^0.28.16


## 0.1.81 (2025-10-20)


### Improvements

- Bumped ocean version to ^0.28.15


## 0.1.80 (2025-10-15)


### Improvements

- Bumped ocean version to ^0.28.14


## 0.1.79 (2025-10-03)


### Improvements

- Updated spec file of Bitbucket cloud to support docs


## 0.1.78 (2025-09-30)


### Improvements

- Bumped ocean version to ^0.28.12


## 0.1.77 (2025-09-28)


### Improvements

- Bumped ocean version to ^0.28.11


## 0.1.76 (2025-09-25)


### Improvements

- Bumped ocean version to ^0.28.9


## 0.1.75 (2025-09-25)


### Improvements

- Bumped ocean version to ^0.28.8


## 0.1.74 (2025-09-17)


### Improvements

- Bumped ocean version to ^0.28.7


## 0.1.73 (2025-09-16)


### Improvements

- Bumped ocean version to ^0.28.5


## 0.1.72 (2025-09-10)


### Improvements

- Bumped ocean version to ^0.28.4


## 0.1.71 (2025-09-08)


### Improvements

- Bumped ocean version to ^0.28.3


## 0.1.70 (2025-08-28)


### Improvements

- Bumped ocean version to ^0.28.2


## 0.1.69 (2025-08-27)


### Improvements

- Bumped ocean version to ^0.28.1


## 0.1.68 (2025-08-25)


### Improvements

- Bumped ocean version to ^0.28.0


## 0.1.67 (2025-08-24)


### Improvements

- Bumped ocean version to ^0.27.10


## 0.1.66 (2025-08-20)


### Improvements

- Bumped ocean version to ^0.27.9


## 0.1.65 (2025-08-18)


### Improvements

- Bumped ocean version to ^0.27.8


## 0.1.64 (2025-08-17)


### Improvements

- Bumped ocean version to ^0.27.7


## 0.1.63 (2025-08-13)


### Improvements

- Bumped ocean version to ^0.27.6


## 0.1.62 (2025-08-13)


### Bug Fixes

- Fixed bug in pagination where params were not being reset after each batch of data is fetched


## 0.1.61 (2025-08-13)


### Improvements

- Bumped ocean version to ^0.27.5


## 0.1.60 (2025-08-11)


### Features

- Added support for multi-token rotation, modified rate limiter class by adding `can_acquire()` method to check availability without consuming slots and updated client.py to use the token manager when applicable while maintaining backward compatibility and test coverage


## 0.1.59 (2025-08-11)


### Improvements

- Bumped ocean version to ^0.27.3


## 0.1.58 (2025-08-11)


### Improvements

- Bumped ocean version to ^0.27.2


## 0.1.57 (2025-08-07)


### Improvements

- Bumped ocean version to ^0.27.1


## 0.1.56 (2025-08-05)


### Improvements

- Bumped ocean version to ^0.27.0


## 0.1.55 (2025-08-04)


### Improvements

- Bumped ocean version to ^0.26.3


## 0.1.54 (2025-08-03)


### Improvements

- Bumped ocean version to ^0.26.2


## 0.1.53 (2025-07-20)


### Improvements

- Bumped ocean version to ^0.26.1


## 0.1.52 (2025-07-16)


### Improvements

- Bumped ocean version to ^0.25.5


## 0.1.51 (2025-07-07)


### Improvements

- Bumped ocean version to ^0.25.0


## 0.1.50 (2025-07-03)


### Bug Fix

- Fixed bug in file kind live events where tracked file does not get upserted to port
- Fixed bug in file kind live event causing tracked file not getting deleted from port when file has been deleted from bitbucket repo.


## 0.1.49 (2025-07-02)


### Improvements

- Bumped ocean version to ^0.24.22


## 0.1.48 (2025-06-30)


### Improvements

- Bumped ocean version to ^0.24.21


## 0.1.47 (2025-06-26)


### Improvements

- Bumped ocean version to ^0.24.20


## 0.1.46 (2025-06-25)


### Improvements

- Bumped ocean version to ^0.24.19


## 0.1.45 (2025-06-24)


### Improvements

- Bumped ocean version to ^0.24.18


## 0.1.44 (2025-06-23)


### Improvements

- Bumped ocean version to ^0.24.17


## 0.1.43 (2025-06-22)


### Improvements

- Bumped ocean version to ^0.24.16


## 0.1.42 (2025-06-22)


### Improvements

- Upgraded integration requests dependency (#1)


## 0.1.41 (2025-06-22)


### Improvements

- Bumped ocean version to ^0.24.15


## 0.1.40 (2025-06-22)


### Improvements

- Bumped ocean version to ^0.24.12


## 0.1.39 (2025-06-22)


### Improvements

- Bumped ocean version to ^0.24.12


## 0.1.38 (2025-06-16)


### Improvements

- Bumped ocean version to ^0.24.11


## 0.1.37 (2025-06-15)


### Improvements

- Bumped ocean version to ^0.24.10


## 0.1.36 (2025-06-11)


### Improvements

- Bumped ocean version to ^0.24.8


## 0.1.35 (2025-06-11)


### Improvements

- Bumped ocean version to ^0.24.7


## 0.1.34 (2025-06-09)


### Improvements

- Bumped ocean version to ^0.24.6


## 0.1.33 (2025-06-09)


### Improvements

- Bumped ocean version to ^0.24.5


## 0.1.32 (2025-06-09)


### Improvements

- Bumped ocean version to ^0.24.4


## 0.1.31 (2025-06-08)


### Improvements

- Bumped ocean version to ^0.24.3


## 0.1.30 (2025-06-04)


### Improvements

- Bumped ocean version to ^0.24.2


## 0.1.29 (2025-06-03)


### Improvements

- Bumped ocean version to ^0.24.1


## 0.1.28 (2025-06-03)


### Improvements

- Bumped ocean version to ^0.24.0


## 0.1.27 (2025-06-01)


### Improvements

- Bumped ocean version to ^0.23.5


## 0.1.26 (2025-05-29)


### Improvements

- Bumped ocean version to ^0.23.4


## 0.1.25 (2025-05-28)


### Improvements

- Bumped ocean version to ^0.23.3


## 0.1.24 (2025-05-28)


### Improvements

- Added Helm deployment method override configuration to spec.yaml


## 0.1.23 (2025-05-28)


### Improvements

- Bumped ocean version to ^0.23.2


## 0.1.22 (2025-05-27)


### Improvements

- Bumped ocean version to ^0.23.1


## 0.1.21 (2025-05-27)


### Improvements

- Bumped ocean version to ^0.23.0


## 0.1.20 (2025-05-26)


### Improvements

- Bumped ocean version to ^0.22.12


## 0.1.19 (2025-05-26)


### Improvements

- Bumped ocean version to ^0.22.11


## 0.1.18 (2025-05-20)


### Improvements

- Bumped ocean version to ^0.22.10


## 0.1.17 (2025-05-19)


### Improvements

- Bumped ocean version to ^0.22.9


## 0.1.16 (2025-05-15)


### Improvements

- Bumped ocean version to ^0.22.8


## 0.1.15 (2025-05-12)


### Improvements

- Bumped ocean version to ^0.22.7


## 0.1.14 (2025-05-06)


### Improvements

- Bumped ocean version to ^0.22.6


## 0.1.13 (2025-04-29)

### Improvements

- Removed Bitbucket from the gitops section of the data sources page


## 0.1.12 (2025-04-28)

### Improvements

- Added title to the integration to be viewed in the data sources page


## 0.1.11 (2025-04-27)

### Bug Fixes

- Resolved "h11 accepts some malformed Chunked-Encoding bodies" h11 vulnerability

### Improvements

- Bumped ocean version to ^0.22.5


## 0.1.10 (2025-04-15)


### Features

- Added support for live events for file kind and file:// prefix in file


## 0.1.9 (2025-04-15)


### Improvements

- Improved `integration.py` to handle to use custom jq processor while initializing the integration


## 0.1.8 (2025-04-15)


### Improvements

- Bumped ocean version to ^0.22.4


## 0.1.7 (2025-04-15)


### Improvements

- Bumped ocean version to ^0.22.3


## 0.1.6 (2025-04-10)


### Improvements

- Added pull request as a default resource
- Improved descriptions for configurations defined in `spec.yaml`


## 0.1.5 (2025-04-08)


### Features

- Added support for ingesting file kind and parsing JSON and YAML files


## 0.1.4 (2025-04-07)


### Improvements

- Bumped ocean version to ^0.22.2


## 0.1.3 (2025-04-03)


### Improvements

- Bumped ocean version to ^0.22.1


## 0.1.2 (2025-03-27)

### Improvements

- Enabled live events support in the hosted option


## 0.1.1 (2025-03-27)

### Bug Fixes

- Fixed integration icon

## 0.1.0 (2025-03-27)


### Improvement

- Bumped integration version from dev to GA


## 0.1.4-dev (2025-03-25)


### Improvements

- Bumped jinja2 version to resolve vulnerability


## 0.1.3-dev (2025-03-24)


### Features

- Added support for live events


## 0.1.2-dev (2025-03-24)


### Improvements

- Bumped ocean version to ^0.22.0


## 0.1.1-dev (2025-03-18)


### Improvements

- Added rate limiting to the Bitbucket Cloud integration and added tests
- Removed the pull request kind from the integration default resources


## 0.1.0-dev (2025-03-03)


### Features

- Created bitbucket ocean integration with support for Project, Repository, Folder and Pull Request kinds<|MERGE_RESOLUTION|>--- conflicted
+++ resolved
@@ -6,9 +6,7 @@
 and this project adheres to [Semantic Versioning](https://semver.org/spec/v2.0.0.html).
 
 <!-- towncrier release notes start -->
-
-<<<<<<< HEAD
-## 0.4.0 (2025-12-10)
+## 0.4.0 (2025-12-29)
 
 
 ### Features
@@ -16,7 +14,8 @@
 - Added search filtering for `repository` kind using query param `repo_query`
 - Added filtering for `repository` kind based on the authenticated user's role using query param `user_role`
 - Added filtering for the `pull-request` kind by supplying a list of `states` to filter for each repository
-=======
+
+
 ## 0.3.20 (2025-12-25)
 
 
@@ -104,7 +103,6 @@
 ### Improvements
 
 - Bumped ocean version to ^0.32.1
->>>>>>> b1fbb0d4
 
 
 ## 0.3.9 (2025-12-09)
