--- conflicted
+++ resolved
@@ -7,20 +7,20 @@
 
 <!-- towncrier release notes start -->
 
-<<<<<<< HEAD
 ## 0.2.0 (2025-11-17)
-=======
+
+
+### Improvements
+
+- Added support for ingesting CODEOWNERS files in the default mapping
+
+
 ## 0.1.105 (2025-12-01)
->>>>>>> 4f168791
-
-
-### Improvements
-
-<<<<<<< HEAD
-- Added support for ingesting CODEOWNERS files in the default mapping
-=======
+
+
+### Improvements
+
 - Bumped ocean version to ^0.30.6
->>>>>>> 4f168791
 
 
 ## 0.1.104 (2025-11-27)
