--- conflicted
+++ resolved
@@ -7,15 +7,15 @@
 
 <!-- towncrier release notes start -->
 
-<<<<<<< HEAD
-## 0.2.0 (2025-11-21)
+## 0.2.0 (2025-11-23)
 
 
 ### Features
 
 - Added support for search filtering using query param `q` in port app config
 - Added support for role filtering using query param `role` in port app config
-=======
+
+
 ## 0.1.98 (2025-11-23)
 
 
@@ -30,7 +30,6 @@
 ### Improvements
 
 - Bumped ocean version to ^0.29.9
->>>>>>> 6e3abc09
 
 
 ## 0.1.96 (2025-11-19)
