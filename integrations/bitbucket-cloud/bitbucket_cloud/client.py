from http import HTTPStatus
from typing import Any, AsyncGenerator, Optional
from loguru import logger
from port_ocean.utils.async_iterators import stream_async_iterators_tasks
from port_ocean.utils.cache import cache_iterator_result
from bitbucket_cloud.base_client import BitbucketBaseClient
from bitbucket_cloud.base_rotating_client import BaseRotatingClient
from bitbucket_cloud.helpers.exceptions import ClassAttributeNotInitializedError
from httpx import HTTPStatusError, HTTPError

PULL_REQUEST_STATE = "OPEN"
PULL_REQUEST_PAGE_SIZE = 50
PAGE_SIZE = 100


class BitbucketClient(BaseRotatingClient):
    """Client for interacting with Bitbucket Cloud API v2.0."""

    def __init__(self) -> None:
        super().__init__()

    @classmethod
    def create_from_ocean_config(cls) -> "BitbucketClient":
        """
        Create a BitbucketClient instance from Ocean configuration
        """
        instance = cls()
        base_client = BitbucketBaseClient.create_from_ocean_config()
        instance.set_base_client(base_client)
        return instance

    async def _send_paginated_api_request(
        self,
        url: str,
        method: str = "GET",
<<<<<<< HEAD
=======
        return_full_response: bool = False,
    ) -> Any:
        """Send request to Bitbucket API with error handling."""
        response = await self.client.request(
            method=method, url=url, params=params, json=json_data
        )
        try:
            response.raise_for_status()
            return response if return_full_response else response.json()
        except HTTPStatusError as e:
            if e.response.status_code == 404:
                logger.warning(
                    f"Requested resource not found: {url}; message: {str(e)}"
                )
                return {}
            logger.error(f"Bitbucket API error: {str(e)}")
            raise e
        except HTTPError as e:
            logger.error(f"Failed to send {method} request to url {url}: {str(e)}")
            raise e

    async def _fetch_paginated_api_with_rate_limiter(
        self,
        url: str,
>>>>>>> f46de79b
        params: Optional[dict[str, Any]] = None,
        data_key: str = "values",
    ) -> AsyncGenerator[list[dict[str, Any]], None]:
        """Handle paginated requests to Bitbucket API."""
        if params is None:
            params = {
                "pagelen": PAGE_SIZE,
            }
        while True:
            try:
                if self.base_client is None:
                    logger.error("Cannot send API request: base_client is None")
                    raise ClassAttributeNotInitializedError(
                        "Base client is not initialized"
                    )

                response = await self.base_client.send_api_request(
                    method=method,
                    url=url,
                    params=params,
                )
                if values := response.get(data_key, []):
                    yield values
                url = response.get("next")
                if not url:
                    break
            except (HTTPStatusError, Exception) as e:
                logger.error(f"Error fetching data from {url}: {str(e)}")
                raise

    async def _send_rate_limited_paginated_api_request(
        self,
        url: str,
        method: str = "GET",
        params: Optional[dict[str, Any]] = None,
        data_key: str = "values",
    ) -> AsyncGenerator[list[dict[str, Any]], None]:
        """
        Handle paginated requests to Bitbucket API with strict rate limiting.
        This method ensures that a rate limiter is available before making requests.
        """
        if params is None:
            params = {
                "pagelen": PAGE_SIZE,
            }
        while True:
            try:
                await self._ensure_client_available()

                if self.current_limiter is None or self.base_client is None:
                    logger.warning(
                        "Either rate limiter or base client is not initialized"
                    )
                    raise ClassAttributeNotInitializedError(
                        "Rate limiter or base client is not initialized"
                    )

                limiter_id = id(self.current_limiter)
                logger.debug(
                    f"Using client {self.client_id} with limiter {limiter_id} for rate-limited API call to {url}"
                )
                async with self.current_limiter:
                    response = await self.base_client.send_api_request(
                        method=method,
                        url=url,
                        params=params,
                    )
                if values := response.get(data_key, []):
                    yield values
                url = response.get("next")
                if not url:
                    break
            except HTTPError as e:
                if (
                    hasattr(e, "response")
                    and e.response
                    and e.response.status_code == HTTPStatus.TOO_MANY_REQUESTS
                ):
                    logger.warning("Rate limit hit, rotating to next client")
                    await self._rotate_base_client()
                    continue  # Try next client
                logger.error(f"Error while making request: {str(e)}")
                raise  # Re-raise non-rate-limit errors
            except HTTPStatusError as e:
                if hasattr(e, "response") and e.response.status_code != 429:
                    raise
                logger.warning(
                    f"Rate limit exceeded for client {self.client_id}, rotating to next client"
                )
                await self._rotate_base_client()
                continue
            except Exception as e:
                logger.error(f"Error fetching data from {url}: {str(e)}")
                raise

    async def get_projects(self) -> AsyncGenerator[list[dict[str, Any]], None]:
        """Get all projects in the workspace."""
        async for projects in self._send_paginated_api_request(
            f"{self.base_url}/workspaces/{self.workspace}/projects"
        ):
            logger.info(
                f"Fetched batch of {len(projects)} projects from workspace {self.workspace}"
            )
            yield projects

    @cache_iterator_result()
    async def get_repositories(
        self, params: Optional[dict[str, Any]] = None
    ) -> AsyncGenerator[list[dict[str, Any]], None]:
        """Get all repositories in the workspace."""
        async for repos in self._send_rate_limited_paginated_api_request(
            f"{self.base_url}/repositories/{self.workspace}", params=params
        ):
            logger.info(
                f"Fetched batch of {len(repos)} repositories from workspace {self.workspace}"
            )
            yield repos

    async def get_directory_contents(
        self,
        repo_slug: str,
        branch: str,
        path: str,
        max_depth: int,
        params: Optional[dict[str, Any]] = None,
    ) -> AsyncGenerator[list[dict[str, Any]], None]:
        """Get contents of a directory."""
<<<<<<< HEAD
        params = {
            "max_depth": max_depth,
            "pagelen": PAGE_SIZE,
        }
        async for contents in self._send_rate_limited_paginated_api_request(
=======
        if params is None:
            params = {
                "max_depth": max_depth,
                "pagelen": PAGE_SIZE,
            }
        async for contents in self._fetch_paginated_api_with_rate_limiter(
>>>>>>> f46de79b
            f"{self.base_url}/repositories/{self.workspace}/{repo_slug}/src/{branch}/{path}",
            params=params,
        ):
            logger.info(
                f"Fetched directory contents batch with {len(contents)} contents"
            )
            yield contents

    async def _get_pull_requests(
        self, repo_slug: str
    ) -> AsyncGenerator[list[dict[str, Any]], None]:
        """Get pull requests for a repository."""
        params = {
            "state": PULL_REQUEST_STATE,
            "pagelen": PULL_REQUEST_PAGE_SIZE,
        }
        logger.info(
            f"Fetching pull requests for repository {repo_slug} in workspace {self.workspace}"
        )
        async for pull_requests in self._send_rate_limited_paginated_api_request(
            f"{self.base_url}/repositories/{self.workspace}/{repo_slug}/pullrequests",
            params=params,
        ):
            logger.info(
                f"Fetched batch of {len(pull_requests)} pull requests from repository {repo_slug} in workspace {self.workspace}"
            )
            yield pull_requests
        logger.info(
            f"Finished fetching pull requests for repository {repo_slug} in workspace {self.workspace}"
        )

    async def get_pull_requests(self) -> AsyncGenerator[list[dict[str, Any]], None]:
        async for repositories in self.get_repositories():
            tasks = [
                self._get_pull_requests(repo.get("slug", repo["name"].lower()))
                for repo in repositories
            ]
            logger.info(f"Resyncing pull requests for {len(tasks)} repositories")
            async for batch in stream_async_iterators_tasks(*tasks):
                yield batch

    async def get_pull_request(
        self, repo_slug: str, pull_request_id: str
    ) -> dict[str, Any]:
        """Get a specific pull request by ID."""
        if self.base_client is None:
            logger.error("Base client is not initialized")
            raise ClassAttributeNotInitializedError("Base client is not initialized")

        return await self.base_client.send_api_request(
            f"{self.base_url}/repositories/{self.workspace}/{repo_slug}/pullrequests/{pull_request_id}"
        )

    async def get_repository(self, repo_slug: str) -> dict[str, Any]:
        """Get a specific repository by slug."""
        if self.base_client is None:
            logger.error("Base client is not initialized")
            raise ClassAttributeNotInitializedError("Base client is not initialized")

        return await self.base_client.send_api_request(
            f"{self.base_url}/repositories/{self.workspace}/{repo_slug}"
        )

    async def get_repository_files(self, repo: str, branch: str, path: str) -> Any:
        """Get the content of a file."""
        response = await self._send_api_request(
            f"{self.base_url}/repositories/{self.workspace}/{repo}/src/{branch}/{path}",
            method="GET",
            return_full_response=True,
        )
        logger.info(f"Retrieved file content for {repo}/{branch}/{path}")
        return response.text

    async def search_files(
        self,
        search_query: str,
    ) -> AsyncGenerator[list[dict[str, Any]], None]:
        """Search for files using Bitbucket's search API."""
        params = {
            "pagelen": 300,
            "search_query": search_query,
            "fields": "+values.file.commit.repository.mainbranch.name",
        }

        async for results in self._send_paginated_api_request(
            f"{self.base_url}/workspaces/{self.workspace}/search/code",
            params=params,
        ):
            logger.info(
                f"Fetched batch of {len(results)} matching files from workspace {self.workspace}"
            )
            yield results<|MERGE_RESOLUTION|>--- conflicted
+++ resolved
@@ -33,8 +33,6 @@
         self,
         url: str,
         method: str = "GET",
-<<<<<<< HEAD
-=======
         return_full_response: bool = False,
     ) -> Any:
         """Send request to Bitbucket API with error handling."""
@@ -59,7 +57,6 @@
     async def _fetch_paginated_api_with_rate_limiter(
         self,
         url: str,
->>>>>>> f46de79b
         params: Optional[dict[str, Any]] = None,
         data_key: str = "values",
     ) -> AsyncGenerator[list[dict[str, Any]], None]:
@@ -187,20 +184,12 @@
         params: Optional[dict[str, Any]] = None,
     ) -> AsyncGenerator[list[dict[str, Any]], None]:
         """Get contents of a directory."""
-<<<<<<< HEAD
-        params = {
-            "max_depth": max_depth,
-            "pagelen": PAGE_SIZE,
-        }
-        async for contents in self._send_rate_limited_paginated_api_request(
-=======
         if params is None:
             params = {
                 "max_depth": max_depth,
                 "pagelen": PAGE_SIZE,
             }
         async for contents in self._fetch_paginated_api_with_rate_limiter(
->>>>>>> f46de79b
             f"{self.base_url}/repositories/{self.workspace}/{repo_slug}/src/{branch}/{path}",
             params=params,
         ):
