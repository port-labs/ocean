--- conflicted
+++ resolved
@@ -136,20 +136,6 @@
     if repo_names is not None and not repo_names:
         return
 
-<<<<<<< HEAD
-    pattern_by_repo = create_pattern_mapping(folder_patterns)
-    name_filter = f"name IN ({','.join(f'\"{name}\"' for name in repo_names)})"
-    q_param = f"{name_filter} AND ({params['q']})" if "q" in params else name_filter
-    if "role" in params:
-        params["role"] = params["role"]
-    params["q"] = q_param
-    async for repos_batch in client.get_repositories(params=params):
-        for repo in repos_batch:
-            async for matching_folders in process_repo_folders(
-                repo, pattern_by_repo, folder_patterns, client
-            ):
-                yield matching_folders
-=======
     pattern_by_repo, global_patterns = create_pattern_mapping(folder_patterns)
 
     # If repos are specified, process those repos with their specific patterns + global patterns
@@ -185,7 +171,6 @@
                         repo, global_patterns, client
                     ):
                         yield matching_folders
->>>>>>> 85bffb8a
 
 
 async def process_repo_folders(
