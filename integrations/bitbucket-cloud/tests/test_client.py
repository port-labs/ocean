--- conflicted
+++ resolved
@@ -162,16 +162,12 @@
                 pass
 
         assert exc_info.value == original_error
-<<<<<<< HEAD
         mock_logger.assert_called()
         mock_request.assert_called_once_with(
             method="GET",
             url=f"{mock_client.base_url}/test/endpoint",
             params={"pagelen": 100},
         )
-=======
-        mock_logger.assert_called_once_with("Bitbucket API error: 400 Client Error")
->>>>>>> f46de79b
 
 
 @pytest.mark.asyncio
