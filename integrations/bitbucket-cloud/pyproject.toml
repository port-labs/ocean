[tool.poetry]
name = "bitbucket-cloud"
<<<<<<< HEAD
version = "0.2.0"
=======
version = "0.1.104"
>>>>>>> b7a1a234
description = "This integration ingest data from bitbucket"
authors = ["Adebayo Iyanuoluwa <ioluwadunsinadebayo@gmail.com>", "Michael Armah <mikeyarmah@gmail.com>"]

[tool.poetry.dependencies]
python = "^3.12"
port_ocean = {version = "^0.30.5", extras = ["cli"]}

[tool.poetry.group.dev.dependencies]
# Uncomment this if you want to debug the ocean core together with your integration
# port_ocean = { path = '../../', develop = true, extras = ['all'] }
black = "^24.4.2"
mypy = "^1.3.0"
pylint = ">=2.17.4,<4.0.0"
pytest = ">=8.2,<9.0"
pytest-asyncio = ">=0.24.0"
pytest-httpx = ">=0.30.0"
pytest-xdist = "^3.6.1"
ruff = "^0.6.3"
towncrier = "^23.6.0"
types-pyyaml = "^6.0.12.20250326"
yamllint = "^1.37.1"

[tool.towncrier]
directory = "changelog"
filename = "CHANGELOG.md"
title_format = "## {version} ({project_date})"
underlines = [""]

  [[tool.towncrier.type]]
  directory = "breaking"
  name = "Breaking Changes"
  showcontent = true

  [[tool.towncrier.type]]
  directory = "deprecation"
  name = "Deprecations"
  showcontent = true

  [[tool.towncrier.type]]
  directory = "feature"
  name = "Features"
  showcontent = true

  [[tool.towncrier.type]]
  directory = "improvement"
  name = "Improvements"
  showcontent = true

  [[tool.towncrier.type]]
  directory = "bugfix"
  name = "Bug Fixes"
  showcontent = true

  [[tool.towncrier.type]]
  directory = "doc"
  name = "Improved Documentation"
  showcontent = true

[build-system]
requires = ["poetry-core>=1.0.0"]
build-backend = "poetry.core.masonry.api"

[tool.mypy]
exclude = [
    'venv',
    '.venv',
]
plugins = [
    "pydantic.mypy"
]

follow_imports = "silent"
warn_redundant_casts = true
warn_unused_ignores = true
disallow_any_generics = true
check_untyped_defs = true
no_implicit_reexport = true

# for strict mypy: (this is the tricky one :-))
disallow_untyped_defs = true


[tool.ruff]
# Never enforce `E501` (line length violations).
ignore = ["E501"]

[tool.pydantic-mypy]
init_forbid_extra = true
init_typed = true
warn_required_dynamic_aliases = true
warn_untyped_fields = true

[tool.black]
line-length = 88
target-version = ['py311']
include = '\.pyi?$'
exclude = '''
/(
  \scripts
  \.toml
  |\.sh
  |\.git
  |\.ini
  |Dockerfile
  |\.venv
)/
'''

[tool.pytest.ini_options]
asyncio_mode = "auto"
asyncio_default_fixture_loop_scope = "function"
addopts = "-vv -n auto ./tests"<|MERGE_RESOLUTION|>--- conflicted
+++ resolved
@@ -1,10 +1,6 @@
 [tool.poetry]
 name = "bitbucket-cloud"
-<<<<<<< HEAD
 version = "0.2.0"
-=======
-version = "0.1.104"
->>>>>>> b7a1a234
 description = "This integration ingest data from bitbucket"
 authors = ["Adebayo Iyanuoluwa <ioluwadunsinadebayo@gmail.com>", "Michael Armah <mikeyarmah@gmail.com>"]
 
