--- conflicted
+++ resolved
@@ -1,10 +1,6 @@
 [tool.poetry]
 name = "bitbucket-cloud"
-<<<<<<< HEAD
-version = "0.1.7"
-=======
-version = "0.1.8"
->>>>>>> 5671bc85
+version = "0.1.9"
 description = "This integration ingest data from bitbucket"
 authors = ["Adebayo Iyanuoluwa <ioluwadunsinadebayo@gmail.com>", "Michael Armah <mikeyarmah@gmail.com>"]
 
