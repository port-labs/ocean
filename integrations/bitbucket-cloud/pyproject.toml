[tool.poetry]
name = "bitbucket-cloud"
<<<<<<< HEAD
version = "0.1.35"
=======
version = "0.1.36"
>>>>>>> e0e16198
description = "This integration ingest data from bitbucket"
authors = ["Adebayo Iyanuoluwa <ioluwadunsinadebayo@gmail.com>", "Michael Armah <mikeyarmah@gmail.com>"]

[tool.poetry.dependencies]
python = "^3.12"
port_ocean = {version = "^0.24.8", extras = ["cli"]}

[tool.poetry.group.dev.dependencies]
# Uncomment this if you want to debug the ocean core together with your integration
# port_ocean = { path = '../../', develop = true, extras = ['all'] }
black = "^24.4.2"
mypy = "^1.3.0"
pylint = ">=2.17.4,<4.0.0"
pytest = ">=8.2,<9.0"
pytest-asyncio = ">=0.24.0"
pytest-httpx = ">=0.30.0"
pytest-xdist = "^3.6.1"
ruff = "^0.6.3"
towncrier = "^23.6.0"
types-pyyaml = "^6.0.12.20250326"
yamllint = "^1.37.1"

[tool.towncrier]
directory = "changelog"
filename = "CHANGELOG.md"
title_format = "## {version} ({project_date})"
underlines = [""]

  [[tool.towncrier.type]]
  directory = "breaking"
  name = "Breaking Changes"
  showcontent = true

  [[tool.towncrier.type]]
  directory = "deprecation"
  name = "Deprecations"
  showcontent = true

  [[tool.towncrier.type]]
  directory = "feature"
  name = "Features"
  showcontent = true

  [[tool.towncrier.type]]
  directory = "improvement"
  name = "Improvements"
  showcontent = true

  [[tool.towncrier.type]]
  directory = "bugfix"
  name = "Bug Fixes"
  showcontent = true

  [[tool.towncrier.type]]
  directory = "doc"
  name = "Improved Documentation"
  showcontent = true

[build-system]
requires = ["poetry-core>=1.0.0"]
build-backend = "poetry.core.masonry.api"

[tool.mypy]
exclude = [
    'venv',
    '.venv',
]
plugins = [
    "pydantic.mypy"
]

follow_imports = "silent"
warn_redundant_casts = true
warn_unused_ignores = true
disallow_any_generics = true
check_untyped_defs = true
no_implicit_reexport = true

# for strict mypy: (this is the tricky one :-))
disallow_untyped_defs = true


[tool.ruff]
# Never enforce `E501` (line length violations).
ignore = ["E501"]

[tool.pydantic-mypy]
init_forbid_extra = true
init_typed = true
warn_required_dynamic_aliases = true
warn_untyped_fields = true

[tool.black]
line-length = 88
target-version = ['py311']
include = '\.pyi?$'
exclude = '''
/(
  \scripts
  \.toml
  |\.sh
  |\.git
  |\.ini
  |Dockerfile
  |\.venv
)/
'''

[tool.pytest.ini_options]
asyncio_mode = "auto"
asyncio_default_fixture_loop_scope = "function"
addopts = "-vv -n auto ./tests"<|MERGE_RESOLUTION|>--- conflicted
+++ resolved
@@ -1,10 +1,6 @@
 [tool.poetry]
 name = "bitbucket-cloud"
-<<<<<<< HEAD
-version = "0.1.35"
-=======
-version = "0.1.36"
->>>>>>> e0e16198
+version = "0.1.37"
 description = "This integration ingest data from bitbucket"
 authors = ["Adebayo Iyanuoluwa <ioluwadunsinadebayo@gmail.com>", "Michael Armah <mikeyarmah@gmail.com>"]
 
