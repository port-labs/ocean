--- conflicted
+++ resolved
@@ -9,19 +9,7 @@
 
 ## 0.1.57 (2024-09-12)
 
-<<<<<<< HEAD
-### Improvements
-=======
-
-### Improvements
-
 - Bumped ocean version to ^0.10.10 (#1)
-
-
-## 0.1.56 (2024-09-05)
->>>>>>> f5c00a7e
-
-- Filter issues by status and increase limit to 50k
 
 ## 0.1.56 (2024-09-05)
 
