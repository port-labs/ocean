--- conflicted
+++ resolved
@@ -13,37 +13,27 @@
 
 - Bumped ocean version to ^0.10.11
 
-<<<<<<< HEAD
+
+## 0.1.58 (2024-09-13)
+
+### Improvements
+
+- Filter issues by status and increase limit to 50k
+
+## 0.1.57 (2024-09-12)
+
+### Improvements
+
+- Bumped ocean version to ^0.10.10 (#1)
+
 ## 0.1.56 (2024-09-05)
 
-=======
-
-## 0.1.58 (2024-09-13)
-
-### Improvements
-
-- Filter issues by status and increase limit to 50k
-
-## 0.1.57 (2024-09-12)
-
->>>>>>> bdc1c4bf
-### Improvements
-
-- Bumped ocean version to ^0.10.10 (#1)
-
-<<<<<<< HEAD
+### Improvements
+
+- Bumped ocean version to ^0.10.9 (#1)
+
 ## 0.1.55 (2024-09-04)
 
-=======
-## 0.1.56 (2024-09-05)
-
-### Improvements
-
-- Bumped ocean version to ^0.10.9 (#1)
-
-## 0.1.55 (2024-09-04)
-
->>>>>>> bdc1c4bf
 ### Improvements
 
 - Bumped ocean version to ^0.10.8 (#1)
