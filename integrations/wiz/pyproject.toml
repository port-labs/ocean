--- conflicted
+++ resolved
@@ -1,10 +1,6 @@
 [tool.poetry]
 name = "wiz"
-<<<<<<< HEAD
-version = "0.1.84"
-=======
-version = "0.1.95"
->>>>>>> 6a62d813
+version = "0.1.96"
 description = "Wiz Port integration in Ocean"
 authors = ["Albert Luganga <albertluganga@getport.io>"]
 
