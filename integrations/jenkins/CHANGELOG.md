--- conflicted
+++ resolved
@@ -7,8 +7,7 @@
 
 <!-- towncrier release notes start -->
 
-<<<<<<< HEAD
-# Port_Ocean 0.1.37 (2024-07-09)
+## 0.1.64 (2024-10-10)
 
 ### Improvements
 
@@ -17,11 +16,7 @@
 - Update URLs in Jenkins job and build blueprints to have url format
 
 
-# Port_Ocean 0.1.36 (2024-07-09)
-=======
 ## 0.1.63 (2024-10-09)
-
->>>>>>> 87ac4c1c
 
 ### Improvements
 
