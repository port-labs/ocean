--- conflicted
+++ resolved
@@ -7,20 +7,19 @@
 
 <!-- towncrier release notes start -->
 
-<<<<<<< HEAD
-## 0.2.0 (2025-10-27)
+## 0.2.0 (2025-10-29)
 
 ### Improvements
 
 - Optimize Jenkins build fetching with timestamp filtering and max build limit
-=======
+
+
 ## 0.1.192 (2025-10-27)
 
 
 ### Improvements
 
 - Bumped ocean version to ^0.28.18
->>>>>>> 78a6a5e9
 
 
 ## 0.1.191 (2025-10-26)
