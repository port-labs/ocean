--- conflicted
+++ resolved
@@ -6,17 +6,20 @@
 and this project adheres to [Semantic Versioning](https://semver.org/spec/v2.0.0.html).
 
 <!-- towncrier release notes start -->
+## 0.1.125 (2025-05-06)
+
+
+### Improvements
+
+- Transitioned live events management to ocean’s `LiveEventProcessorManager` to streamline processing
+
 
 ## 0.1.124 (2025-05-06)
 
 
 ### Improvements
 
-<<<<<<< HEAD
-- Transitioned live events management to ocean’s `LiveEventProcessorManager` to streamline processing
-=======
 - Bumped ocean version to ^0.22.6
->>>>>>> 927035ea
 
 
 ## 0.1.123 (2025-04-27)
