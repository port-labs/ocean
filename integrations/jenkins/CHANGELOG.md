# Changelog

All notable changes to this project will be documented in this file.

The format is based on [Keep a Changelog](https://keepachangelog.com/en/1.0.0/),
and this project adheres to [Semantic Versioning](https://semver.org/spec/v2.0.0.html).

<!-- towncrier release notes start -->

## 0.1.69 (2024-11-10)

<<<<<<< HEAD
### Improvements

- Add `aborted` to Jenkins job status enum.
- Add `ABORTED` to Jenkins build status enum.
- Update URLs in Jenkins job and build blueprints to have url format
=======

### Improvements

- Bumped ocean version to ^0.12.9
>>>>>>> 12d2c19a


## 0.1.68 (2024-11-06)


### Improvements

- Bumped ocean version to ^0.12.8


## 0.1.67 (2024-10-30)

### Improvements

- Increase builds fetched per job from 50 to 100

## 0.1.66 (2024-10-23)


### Improvements

- Bumped ocean version to ^0.12.7


## 0.1.65 (2024-10-22)


### Improvements

- Bumped ocean version to ^0.12.6


## 0.1.64 (2024-10-14)


### Improvements

- Bumped ocean version to ^0.12.4


## 0.1.63 (2024-10-09)

### Improvements

- Add `aborted` to Jenkins job status enum.
- Add `ABORTED` to Jenkins build status enum.
- Update URLs in Jenkins job and build blueprints to have url format


## 0.1.63 (2024-10-09)

### Improvements

- Bumped ocean version to ^0.12.3


## 0.1.62 (2024-10-08)


### Improvements

- Bumped ocean version to ^0.12.2


## 0.1.60 (2024-09-25)

### Improvements

- Added the `stage` kind to the integration to bring stages information about Jenkins builds

## 0.1.61 (2024-10-01)


### Improvements

- Bumped ocean version to ^0.12.1


## 0.1.60 (2024-09-29)


### Improvements

- Bumped ocean version to ^0.11.0


## 0.1.59 (2024-09-22)


### Improvements

- Bumped ocean version to ^0.10.12


## 0.1.58 (2024-09-17)


### Improvements

- Bumped ocean version to ^0.10.11


## 0.1.57 (2024-09-12)


### Improvements

- Bumped ocean version to ^0.10.10 (#1)


## 0.1.56 (2024-09-05)


### Improvements

- Bumped ocean version to ^0.10.9 (#1)


## 0.1.55 (2024-09-04)


### Improvements

- Bumped ocean version to ^0.10.8 (#1)


## 0.1.54 (2024-09-01)


### Improvements

- Bumped ocean version to ^0.10.7 (#1)


## 0.1.53 (2024-08-30)


### Improvements

- Bumped ocean version to ^0.10.5 (#1)


## 0.1.52 (2024-08-28)

### Improvements

- Bumped ocean version to ^0.10.4 (#1)

## 0.1.51 (2024-08-28)

### Improvements

- Bumped ocean version to ^0.10.3 (#1)

## 0.1.50 (2024-08-26)

### Improvements

- Bumped ocean version to ^0.10.2 (#1)

## 0.1.49 (2024-08-26)

### Improvements

- Bumped ocean version to ^0.10.1 (#1)

## 0.1.48 (2024-08-22)

### Improvements

- Bumped ocean version to ^0.10.0 (#1)

## 0.1.47 (2024-08-20)

### Improvements

- Bumped ocean version to ^0.9.14 (#1)

## 0.1.46 (2024-08-13)

### Improvements

- Bumped ocean version to ^0.9.13 (#1)

## 0.1.45 (2024-08-11)

### Improvements

- Bumped ocean version to ^0.9.12 (#1)

## 0.1.44 (2024-08-05)

### Improvements

- Bumped ocean version to ^0.9.11 (#1)

## 0.1.43 (2024-08-04)

### Improvements

- Bumped ocean version to ^0.9.10 (#1)

## 0.1.42 (2024-07-31)

### Improvements

- Upgraded integration dependencies (#1)

## 0.1.41 (2024-07-31)

### Improvements

- Bumped ocean version to ^0.9.7 (#1)

## 0.1.40 (2024-07-31)

### Improvements

- Bumped ocean version to ^0.9.6 (#1)

## 0.1.39 (2024-07-24)

### Improvements

- Bumped ocean version to ^0.9.5

## 0.1.38 (2024-07-10)

### Improvements

- Bumped ocean version to ^0.9.4 (#1)

## 0.1.37 (2024-07-09)

### Improvements

- Added description to the integration configuration variables

## 0.1.36 (2024-07-09)

### Improvements

- Bumped ocean version to ^0.9.3 (#1)

## 0.1.35 (2024-07-07)

### Improvements

- Bumped ocean version to ^0.9.2 (#1)

## 0.1.34 (2024-06-23)

### Improvements

- Bumped ocean version to ^0.9.1 (#1)

## 0.1.33 (2024-06-19)

### Improvements

- Bumped ocean version to ^0.9.0 (#1)

## 0.1.32 (2024-06-16)

### Improvements

- Bumped ocean version to ^0.8.0 (#1)

## 0.1.31 (2024-06-13)

### Improvements

- Bumped ocean version to ^0.7.1 (#1)

## 0.1.30 (2024-06-13)

### Improvements

- Bumped ocean version to ^0.7.0 (#1)

## 0.1.29 (2024-06-10)

### Improvements

- Bumped ocean version to ^0.6.0 (#1)

## 0.1.28 (2024-06-05)

### Improvements

- Bumped ocean version to ^0.5.27 (#1)

## 0.1.27 (2024-06-03)

### Improvements

- Bumped ocean version to ^0.5.25 (#1)

## 0.1.26 (2024-06-02)

### Improvements

- Bumped ocean version to ^0.5.24 (#1)

## 0.1.25 (2024-05-30)

### Improvements

- Bumped ocean version to ^0.5.23 (#1)
- Updated the base image used in the Dockerfile that is created during integration scaffolding from `python:3.11-slim-buster` to `python:3.11-slim-bookworm`

## 0.1.24 (2024-05-29)

### Improvements

- Bumped ocean version to ^0.5.22 (#1)

## 0.1.23 (2024-05-26)

### Improvements

- Bumped ocean version to ^0.5.21 (#1)

## 0.1.22 (2024-05-26)

### Improvements

- Bumped ocean version to ^0.5.20 (#1)
- Removed the config.yaml file due to unused overrides

## 0.1.21 (2024-05-16)

### Improvements

- Bumped ocean version to ^0.5.19 (#1)

## 0.1.20 (2024-05-12)

### Improvements

- Bumped ocean version to ^0.5.18 (#1)

## 0.1.19 (2024-05-01)

### Improvements

- Bumped ocean version to ^0.5.17 (#1)

## 0.1.18 (2024-05-01)

### Improvements

- Bumped ocean version to ^0.5.16 (#1)

## 0.1.17 (2024-04-30)

### Improvements

- Bumped ocean version to ^0.5.15 (#1)

## 0.1.16 (2024-04-24)

### Improvements

- Bumped ocean version to ^0.5.14 (#1)

## 0.1.15 (2024-04-17)

### Improvements

- Bumped ocean version to ^0.5.12 (#1)

## 0.1.14 (2024-04-11)

### Improvements

- Bumped ocean version to ^0.5.11 (#1)

## 0.1.13 (2024-04-10)

### Improvements

- Bumped ocean version to ^0.5.10 (#1)

## 0.1.12 (2024-04-01)

### Improvements

- Bumped ocean version to ^0.5.9 (#1)

## 0.1.11 (2024-03-28)

### Improvements

- Bumped ocean version to ^0.5.8 (#1)

## 0.1.10 (2024-03-20)

### Improvements

- Bumped ocean version to ^0.5.7 (#1)

## 0.1.9 (2024-03-17)

### Improvements

- Bumped ocean version to ^0.5.6 (#1)

## 0.1.8 (2024-03-06)

### Improvements

- Bumped ocean version to ^0.5.5 (#1)

## 0.1.7 (2024-03-03)

### Improvements

- Bumped ocean version to ^0.5.4 (#1)

## 0.1.6 (2024-03-03)

### Improvements

- Bumped ocean version to ^0.5.3 (#1)

## 0.1.5 (2024-02-21)

### Improvements

- Bumped ocean version to ^0.5.2 (#1)

## 0.1.4 (2024-02-20)

### Improvements

- Bumped ocean version to ^0.5.1 (#1)

## 0.1.3 (2024-02-18)

### Improvements

- Bumped ocean version to ^0.5.0 (#1)

## 0.1.2 (2024-01-27)

### Features

- Added support for ingesting users (PORT-6268)

## 0.1.1 (2024-01-23)

### Improvements

- Bumped ocean version to ^0.4.17 (#1)

## 0.1.0 (2024-01-16)

### Features

- Implemented the jenkins ocean integration (0.1.0)<|MERGE_RESOLUTION|>--- conflicted
+++ resolved
@@ -7,20 +7,22 @@
 
 <!-- towncrier release notes start -->
 
-## 0.1.69 (2024-11-10)
-
-<<<<<<< HEAD
+## 0.1.70 (2024-11-10)
+
+
 ### Improvements
 
 - Add `aborted` to Jenkins job status enum.
 - Add `ABORTED` to Jenkins build status enum.
 - Update URLs in Jenkins job and build blueprints to have url format
-=======
+
+
+## 0.1.69 (2024-11-10)
+
 
 ### Improvements
 
 - Bumped ocean version to ^0.12.9
->>>>>>> 12d2c19a
 
 
 ## 0.1.68 (2024-11-06)
