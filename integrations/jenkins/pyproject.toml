--- conflicted
+++ resolved
@@ -1,10 +1,6 @@
 [tool.poetry]
 name = "jenkins"
-<<<<<<< HEAD
-version = "0.1.179"
-=======
-version = "0.1.182"
->>>>>>> d9843a27
+version = "0.1.183"
 description = "Jenkins Integration to Port Ocean"
 authors = ["Albert Luganga <ahosea15@gmail.com>"]
 
