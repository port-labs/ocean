[tool.poetry]
name = "jenkins"
<<<<<<< HEAD
version = "0.1.60"
=======
version = "0.1.61"
>>>>>>> ed86f245
description = "Jenkins Integration to Port Ocean"
authors = ["Albert Luganga <ahosea15@gmail.com>"]

[tool.poetry.dependencies]
python = "^3.11"
port_ocean = {version = "^0.12.1", extras = ["cli"]}
pip = "^23.3.1"
python-dotenv = "^1.0.0"
loguru = "^0.7.2"

[tool.poetry.group.dev.dependencies]
# uncomment this if you want to debug the ocean core together with your integration
# port_ocean = { path = '../../', develop = true, extras = ['all'] }
black = "^24.4.2"
mypy = "^1.3.0"
pylint = ">=2.17.4,<4.0.0"
pytest = ">=8.2,<9.0"
pytest-asyncio = ">=0.24.0"
pytest-httpx = ">=0.30.0"
pytest-xdist = "^3.6.1"
ruff = "^0.6.3"
towncrier = "^23.6.0"

[tool.towncrier]
directory = "changelog"
filename = "CHANGELOG.md"
title_format = "## {version} ({project_date})"
underlines = [""]

  [[tool.towncrier.type]]
  directory = "breaking"
  name = "Breaking Changes"
  showcontent = true

  [[tool.towncrier.type]]
  directory = "deprecation"
  name = "Deprecations"
  showcontent = true

  [[tool.towncrier.type]]
  directory = "feature"
  name = "Features"
  showcontent = true

  [[tool.towncrier.type]]
  directory = "improvement"
  name = "Improvements"
  showcontent = true

  [[tool.towncrier.type]]
  directory = "bugfix"
  name = "Bug Fixes"
  showcontent = true

  [[tool.towncrier.type]]
  directory = "doc"
  name = "Improved Documentation"
  showcontent = true

[build-system]
requires = ["poetry-core>=1.0.0"]
build-backend = "poetry.core.masonry.api"

[tool.mypy]
exclude = [
    'venv',
    '.venv',
]
plugins = [
    "pydantic.mypy"
]

follow_imports = "silent"
warn_redundant_casts = true
warn_unused_ignores = true
disallow_any_generics = true
check_untyped_defs = true
no_implicit_reexport = true

# for strict mypy: (this is the tricky one :-))
disallow_untyped_defs = true


[tool.ruff]
# Never enforce `E501` (line length violations).
ignore = ["E501"]

[tool.pydantic-mypy]
init_forbid_extra = true
init_typed = true
warn_required_dynamic_aliases = true
warn_untyped_fields = true

[tool.black]
line-length = 88
target-version = ['py311']
include = '\.pyi?$'
exclude = '''
/(
  \scripts
  \.toml
  |\.sh
  |\.git
  |\.ini
  |Dockerfile
  |\.venv
)/
'''

[tool.pytest.ini_options]
asyncio_mode = "auto"
asyncio_default_fixture_loop_scope = "function"
addopts = "-vv -n auto ./tests"<|MERGE_RESOLUTION|>--- conflicted
+++ resolved
@@ -1,10 +1,6 @@
 [tool.poetry]
 name = "jenkins"
-<<<<<<< HEAD
-version = "0.1.60"
-=======
 version = "0.1.61"
->>>>>>> ed86f245
 description = "Jenkins Integration to Port Ocean"
 authors = ["Albert Luganga <ahosea15@gmail.com>"]
 
