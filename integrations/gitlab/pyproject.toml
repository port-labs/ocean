--- conflicted
+++ resolved
@@ -1,10 +1,6 @@
 [tool.poetry]
 name = "gitlab"
-<<<<<<< HEAD
-version = "0.1.98"
-=======
-version = "0.1.104"
->>>>>>> 2f6d620c
+version = "0.1.105"
 description = "Gitlab integration for Port using Port-Ocean Framework"
 authors = ["Yair Siman-Tov <yair@getport.io>"]
 
