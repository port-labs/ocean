--- conflicted
+++ resolved
@@ -1,10 +1,6 @@
 [tool.poetry]
 name = "gitlab"
-<<<<<<< HEAD
-version = "0.1.70-beta"
-=======
-version = "0.1.71"
->>>>>>> 50dc0491
+version = "0.1.72-beta"
 description = "Gitlab integration for Port using Port-Ocean Framework"
 authors = ["Yair Siman-Tov <yair@getport.io>"]
 
