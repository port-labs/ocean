from typing import Type, List

from gitlab import Gitlab

from loguru import logger

from gitlab_integration.events.event_handler import EventHandler, SystemEventHandler
from gitlab_integration.events.hooks.base import HookHandler
from gitlab_integration.events.hooks.issues import Issues
from gitlab_integration.events.hooks.jobs import Job
from gitlab_integration.events.hooks.merge_request import MergeRequest
from gitlab_integration.events.hooks.pipelines import Pipelines
from gitlab_integration.events.hooks.push import PushHook
<<<<<<< HEAD
from gitlab_integration.events.hooks.members import Members
from gitlab_integration.events.hooks.group import Groups
=======
from gitlab_integration.events.hooks.group import GroupHook
from gitlab_integration.events.hooks.project_files import ProjectFiles
>>>>>>> a14108dd
from gitlab_integration.gitlab_service import GitlabService
from gitlab_integration.models.webhook_groups_override_config import (
    WebhookMappingConfig,
    WebhookGroupConfig,
    WebhookTokenConfig,
)
from gitlab_integration.errors import (
    GitlabTokenNotFoundException,
    GitlabTooManyTokensException,
    GitlabEventListenerConflict,
    GitlabIllegalEventName,
)

event_handler = EventHandler()
system_event_handler = SystemEventHandler()


def validate_token_mapping(token_mapping: dict[str, list[str]]) -> None:
    if len(token_mapping.keys()) == 0:
        raise GitlabTokenNotFoundException(
            "There must be at least one token in tokenMapping"
        )


def validate_use_system_hook(token_mapping: dict[str, list[str]]) -> None:
    if len(token_mapping.keys()) > 1:
        raise GitlabTooManyTokensException()


def validate_hooks_tokens_are_in_token_mapping(
    token_mapping: dict[str, list[str]],
    token_group_override_hooks_mapping: WebhookMappingConfig,
) -> None:
    for token in token_group_override_hooks_mapping.tokens:
        if token not in token_mapping:
            raise GitlabTokenNotFoundException(
                "Tokens from tokenGroupHooksOverrideMapping should also be in tokenMapping"
            )


def isHeirarchal(group_path: str, second_group_path: str) -> bool:
    return (
        second_group_path.startswith(group_path)
        and second_group_path[len(group_path)] == "/"
    )


def validate_unique_groups_paths(groups: dict[str, WebhookGroupConfig]) -> None:
    for group_path in groups:
        for second_group_path in groups:
            if second_group_path != group_path and isHeirarchal(
                group_path, second_group_path
            ):
                raise GitlabEventListenerConflict(
                    "Cannot listen to multiple groups with hierarchy to one another."
                    f" Group: {second_group_path} is inside group: {group_path}"
                )


def validate_groups_hooks_events(groups: dict[str, WebhookGroupConfig]) -> None:
    valid_events_names = GitlabService.all_events_in_webhook
    for group_path, webhook_group in groups.items():
        for event_name in webhook_group.events:
            if event_name not in valid_events_names:
                raise GitlabIllegalEventName(
                    f"Configured illegal event name: '{event_name}' "
                    f"in tokenGroupHooksOverrideMapping group: {group_path}. "
                    f"valid events are: {valid_events_names}"
                )


def extract_all_groups_from_token_group_override_mapping(
    token_group_override_hooks_mapping: WebhookMappingConfig,
) -> dict[str, WebhookGroupConfig]:
    all_groups: dict[str, WebhookGroupConfig] = {}

    for webhook_token_obj in token_group_override_hooks_mapping.tokens.values():
        all_groups.update(webhook_token_obj.groups)

    return all_groups


def validate_hooks_override_config(
    token_mapping: dict[str, list[str]],
    token_group_override_hooks_mapping: WebhookMappingConfig | None,
) -> None:
    if not token_group_override_hooks_mapping:
        return

    validate_hooks_tokens_are_in_token_mapping(
        token_mapping, token_group_override_hooks_mapping
    )
    groups_paths: dict[str, WebhookGroupConfig] = (
        extract_all_groups_from_token_group_override_mapping(
            token_group_override_hooks_mapping
        )
    )

    validate_unique_groups_paths(groups_paths)
    validate_groups_hooks_events(groups_paths)


def setup_listeners(gitlab_service: GitlabService, webhook_id: str) -> None:
    handlers = [
        PushHook(gitlab_service),
        MergeRequest(gitlab_service),
        Job(gitlab_service),
        Issues(gitlab_service),
        Pipelines(gitlab_service),
<<<<<<< HEAD
        Groups(gitlab_service),
        Members(gitlab_service),
=======
        GroupHook(gitlab_service),
        ProjectFiles(gitlab_service),
>>>>>>> a14108dd
    ]
    for handler in handlers:
        logger.info(
            f"Setting up listeners for webhook {webhook_id} for group mapping {gitlab_service.group_mapping}"
        )
        event_ids = [f"{event_name}:{webhook_id}" for event_name in handler.events]
        event_handler.on(event_ids, handler.on_hook)


def setup_system_listeners(gitlab_clients: list[GitlabService]) -> None:
    handlers: List[Type[HookHandler]] = [
        PushHook,
        MergeRequest,
        Job,
        Issues,
        Pipelines,
<<<<<<< HEAD
        Groups,
        Members,
=======
        GroupHook,
        ProjectFiles,
>>>>>>> a14108dd
    ]
    for handler in handlers:
        system_event_handler.on(handler)

    for gitlab_service in gitlab_clients:
        system_event_handler.add_client(gitlab_service)


def create_webhooks_by_client(
    gitlab_host: str,
    app_host: str,
    token: str,
    groups_hooks_events_override: dict[str, WebhookGroupConfig] | None,
    group_mapping: list[str],
) -> tuple[GitlabService, list[str]]:
    gitlab_client = Gitlab(gitlab_host, token)
    gitlab_service = GitlabService(gitlab_client, app_host, group_mapping)

    groups_for_webhooks = gitlab_service.get_filtered_groups_for_webhooks(
        list(groups_hooks_events_override.keys())
        if groups_hooks_events_override
        else None
    )

    webhooks_ids: list[str] = []

    for group in groups_for_webhooks:
        webhook_id = gitlab_service.create_webhook(
            group,
            (
                groups_hooks_events_override.get(
                    group.attributes["full_path"], WebhookGroupConfig(events=[])
                ).events
                if groups_hooks_events_override
                else None
            ),
        )

        if webhook_id:
            webhooks_ids.append(webhook_id)

    return gitlab_service, webhooks_ids


def setup_application(
    token_mapping: dict[str, list[str]],
    gitlab_host: str,
    app_host: str,
    use_system_hook: bool,
    token_group_override_hooks_mapping: WebhookMappingConfig | None,
) -> None:
    validate_token_mapping(token_mapping)

    if use_system_hook:
        validate_use_system_hook(token_mapping)
        token, group_mapping = list(token_mapping.items())[0]
        gitlab_client = Gitlab(gitlab_host, token)
        gitlab_service = GitlabService(gitlab_client, app_host, group_mapping)
        setup_system_listeners([gitlab_service])

    else:
        validate_hooks_override_config(
            token_mapping, token_group_override_hooks_mapping
        )

        client_to_webhooks: list[tuple[GitlabService, list[str]]] = []

        for token, group_mapping in token_mapping.items():
            if not token_group_override_hooks_mapping:
                client_to_webhooks.append(
                    create_webhooks_by_client(
                        gitlab_host,
                        app_host,
                        token,
                        None,
                        group_mapping,
                    )
                )
            else:
                groups = token_group_override_hooks_mapping.tokens.get(
                    token, WebhookTokenConfig(groups=[])
                ).groups
                if groups:
                    client_to_webhooks.append(
                        create_webhooks_by_client(
                            gitlab_host,
                            app_host,
                            token,
                            groups,
                            group_mapping,
                        )
                    )

        for client, webhook_ids in client_to_webhooks:
            for webhook_id in webhook_ids:
                setup_listeners(client, webhook_id)<|MERGE_RESOLUTION|>--- conflicted
+++ resolved
@@ -11,13 +11,10 @@
 from gitlab_integration.events.hooks.merge_request import MergeRequest
 from gitlab_integration.events.hooks.pipelines import Pipelines
 from gitlab_integration.events.hooks.push import PushHook
-<<<<<<< HEAD
 from gitlab_integration.events.hooks.members import Members
 from gitlab_integration.events.hooks.group import Groups
-=======
 from gitlab_integration.events.hooks.group import GroupHook
 from gitlab_integration.events.hooks.project_files import ProjectFiles
->>>>>>> a14108dd
 from gitlab_integration.gitlab_service import GitlabService
 from gitlab_integration.models.webhook_groups_override_config import (
     WebhookMappingConfig,
@@ -127,13 +124,10 @@
         Job(gitlab_service),
         Issues(gitlab_service),
         Pipelines(gitlab_service),
-<<<<<<< HEAD
         Groups(gitlab_service),
         Members(gitlab_service),
-=======
         GroupHook(gitlab_service),
         ProjectFiles(gitlab_service),
->>>>>>> a14108dd
     ]
     for handler in handlers:
         logger.info(
@@ -150,13 +144,10 @@
         Job,
         Issues,
         Pipelines,
-<<<<<<< HEAD
         Groups,
         Members,
-=======
         GroupHook,
         ProjectFiles,
->>>>>>> a14108dd
     ]
     for handler in handlers:
         system_event_handler.on(handler)
