import asyncio
from asyncio import get_event_loop
from concurrent.futures import ThreadPoolExecutor
from typing import List, Union, Callable, AsyncIterator, TypeVar, Any, Dict

import gitlab.exceptions
from gitlab import GitlabList
from gitlab.base import RESTObject, RESTObjectList
from gitlab.v4.objects import (
    Project,
    ProjectPipelineJob,
    ProjectPipeline,
    Issue,
    Group,
<<<<<<< HEAD
    User,
    GroupMember,
=======
    ProjectFile,
>>>>>>> a14108dd
)
from loguru import logger

from port_ocean.core.models import Entity

T = TypeVar("T", bound=RESTObject)

DEFAULT_PAGINATION_PAGE_SIZE = 100


class AsyncFetcher:
    @staticmethod
    async def fetch_single(
        fetch_func: Callable[
            ...,
            Union[
                RESTObject,
                ProjectPipelineJob,
                ProjectPipeline,
                Issue,
                Project,
                Group,
                User,
                GroupMember,
            ],
        ],
        *args,
    ) -> Union[
        RESTObject,
        RESTObject,
        ProjectPipelineJob,
        ProjectPipeline,
        Issue,
        Project,
        Group,
        ProjectFile,
    ]:
        with ThreadPoolExecutor() as executor:
            return await get_event_loop().run_in_executor(executor, fetch_func, *args)

    @staticmethod
    async def fetch_batch(
        fetch_func: Callable[
            ...,
            Union[
                RESTObjectList,
                List[RESTObject],
                List[ProjectPipelineJob],
                List[ProjectPipeline],
                List[Issue],
                List[Dict[str, Any]],
                GitlabList,
                List[Project],
                List[Union[RESTObject, Dict[str, Any]]],
            ],
        ],
        validation_func: (
            Callable[
                [Any],
                bool,
            ]
            | None
        ) = None,
        page_size: int = DEFAULT_PAGINATION_PAGE_SIZE,
        **kwargs,
    ) -> AsyncIterator[
        Union[
            List[Union[RESTObject, Dict[str, Any]]],
            RESTObjectList,
            List[ProjectPipelineJob],
            List[ProjectPipeline],
            List[Issue],
            List[Project],
            List[RESTObject],
            List[Dict[str, Any]],
            GitlabList,
        ]
    ]:
        def fetch_page(
            page_idx: int,
        ) -> Union[
            List[Union[RESTObject, Dict[str, Any]]],
            RESTObjectList,
            List[ProjectPipelineJob],
            List[ProjectPipeline],
            List[Issue],
            List[Project],
            List[RESTObject],
            List[Dict[str, Any]],
            GitlabList,
        ]:
            logger.info(f"Fetching page {page_idx}. Page size: {page_size}")
            return fetch_func(
                page=page_idx, per_page=page_size, get_all=False, **kwargs
            )

        page = 1
        while True:
            batch = None
            try:
                batch = await asyncio.get_running_loop().run_in_executor(
                    None, fetch_page, page
                )
            except gitlab.exceptions.GitlabListError as err:
                if err.response_code in (403, 404):
                    logger.warning(f"Failed to access resource, error={err}")
                    break
            if not batch:
                logger.info(f"No more items to fetch after page {page}")
                break
            logger.info(f"Queried {len(batch)} items before filtering")
            filtered_batch = []
            for item in batch:
                if validation_func is None or validation_func(item):
                    filtered_batch.append(item)
            yield filtered_batch

            page += 1

    @staticmethod
    async def fetch_entities_diff(
        gitlab_service,
        project: Project,
        spec_path: str | List[str],
        before: str,
        after: str,
        ref: str,
    ) -> tuple[list[Entity], list[Entity]]:
        with ThreadPoolExecutor() as executor:
            return await get_event_loop().run_in_executor(
                executor,
                gitlab_service.get_entities_diff,
                project,
                spec_path,
                before,
                after,
                ref,
            )

    @staticmethod
    async def fetch_repository_tree(
        project: Project,
        path: str = "",
        ref: str = "",
        recursive: bool = False,
        get_all: bool = False,
        **kwargs: Any,
    ) -> GitlabList | List[Dict[str, Any]]:
        with ThreadPoolExecutor() as executor:

            def fetch_func():
                return project.repository_tree(
                    path=path,
                    ref=ref,
                    recursive=recursive,
                    all=get_all,
                    **kwargs,
                )

            return await get_event_loop().run_in_executor(executor, fetch_func)<|MERGE_RESOLUTION|>--- conflicted
+++ resolved
@@ -12,12 +12,9 @@
     ProjectPipeline,
     Issue,
     Group,
-<<<<<<< HEAD
     User,
     GroupMember,
-=======
-    ProjectFile,
->>>>>>> a14108dd
+    ProjectFile
 )
 from loguru import logger
 
