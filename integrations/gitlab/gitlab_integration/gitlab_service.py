--- conflicted
+++ resolved
@@ -13,12 +13,8 @@
 import gitlab.exceptions
 from gitlab.v4.objects import (
     Group,
-<<<<<<< HEAD
-    ProjectPipeline,
     User,
     GroupMember,
-=======
->>>>>>> ddf2d8bc
     GroupMergeRequest,
     Issue,
     MergeRequest,
@@ -48,12 +44,9 @@
 
 if TYPE_CHECKING:
     from gitlab_integration.git_integration import GitlabPortAppConfig
-<<<<<<< HEAD
 
 MAXIMUM_CONCURRENT_TASK = 10
 semaphore = asyncio.BoundedSemaphore(MAXIMUM_CONCURRENT_TASK)
-=======
->>>>>>> ddf2d8bc
 
 
 class GitlabService:
