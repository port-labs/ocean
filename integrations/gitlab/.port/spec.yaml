<<<<<<< HEAD
version: v0.1.10
=======
>>>>>>> 5a7274c3
type: gitlab
description: Gitlab integration for Port Ocean
icon: GitLab
features:
  - type: gitops
    section: GitOps
  - type: exporter
    section: Git Providers
    resources:
      - kind: projects
configurations:
  - name: tokenMapping
    required: true
    type: object
    description: "Mapping of Gitlab tokens to Port Ocean tokens. example: {\"THE_GROUP_TOKEN\":[\"getport-labs/**\", \"GROUP/PROJECT PATTERN TO RUN FOR\"]}"
    sensitive: true
  - name: appHost
    required: false
    type: url
    description: The host of the Port Ocean app. Used for setting up the webhooks against the Gitlab.
  - name: gitlabHost
    required: false
    type: url
    default: https://gitlab.com
    description: The host of the Gitlab instance. If not specified, the default will be https://gitlab.com.<|MERGE_RESOLUTION|>--- conflicted
+++ resolved
@@ -1,7 +1,3 @@
-<<<<<<< HEAD
-version: v0.1.10
-=======
->>>>>>> 5a7274c3
 type: gitlab
 description: Gitlab integration for Port Ocean
 icon: GitLab
