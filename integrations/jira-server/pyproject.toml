--- conflicted
+++ resolved
@@ -1,10 +1,6 @@
 [tool.poetry]
 name = "jira-server"
-<<<<<<< HEAD
-version = "0.1.2-beta"
-=======
-version = "0.1.3-beta"
->>>>>>> 99f863cf
+version = "0.1.4-beta"
 description = "Integration with Jira Software"
 authors = ["Matar Peles <matar@getport.io>"]
 
