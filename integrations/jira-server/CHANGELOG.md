# Changelog - Ocean - jira-self-hosted

All notable changes to this project will be documented in this file.

The format is based on [Keep a Changelog](https://keepachangelog.com/en/1.0.0/),
and this project adheres to [Semantic Versioning](https://semver.org/spec/v2.0.0.html).

<!-- towncrier release notes start -->

<<<<<<< HEAD
## 0.1.80-beta (2025-11-18)
=======
## 0.1.77-beta (2025-11-19)
>>>>>>> 388d70e5


### Improvements

<<<<<<< HEAD
- Prefer Jira users list endpoint with cursor pagination when available, with automatic fallback to legacy `/user/search`. 
- Adds cursor pagination helper and updates tests to cover list-first and fallback flows. 
- Aligns with Atlassian guidance to move away from broad `/search` usage for scalable user retrieval.
=======
- Bumped ocean version to ^0.29.8
>>>>>>> 388d70e5


## 0.1.76-beta (2025-11-18)


### Improvements

- Bumped ocean version to ^0.29.7


## 0.1.75-beta (2025-11-17)


### Improvements

- Bumped ocean version to ^0.29.6


## 0.1.74-beta (2025-11-10)


### Improvements

- Bumped ocean version to ^0.29.5


## 0.1.73-beta (2025-11-10)


### Improvements

- Bumped ocean version to ^0.29.4


## 0.1.72-beta (2025-11-09)


### Improvements

- Bumped starlette version to 0.49.3

## 0.1.71-beta (2025-11-09)


### Improvements

- Bumped ocean version to ^0.29.3


## 0.1.70-beta (2025-11-09)


### Improvements

- Bumped ocean version to ^0.29.2


## 0.1.69-beta (2025-11-06)


### Improvements

- Bumped ocean version to ^0.29.1


## 0.1.68-beta (2025-11-04)


### Improvements

- Bumped ocean version to ^0.29.0


## 0.1.67-beta (2025-11-02)


### Improvements

- Bumped ocean version to ^0.28.19


## 0.1.66-beta (2025-10-27)


### Improvements

- Bumped ocean version to ^0.28.18


## 0.1.65-beta (2025-10-26)


### Improvements

- Bumped ocean version to ^0.28.17


## 0.1.64-beta (2025-10-21)


### Improvements

- Bumped ocean version to ^0.28.16


## 0.1.63-beta (2025-10-20)


### Improvements

- Bumped ocean version to ^0.28.15


## 0.1.62-beta (2025-10-15)


### Improvements

- Bumped ocean version to ^0.28.14


## 0.1.61-beta (2025-09-30)


### Improvements

- Bumped ocean version to ^0.28.12


## 0.1.60-beta (2025-09-28)


### Improvements

- Bumped ocean version to ^0.28.11


## 0.1.59-beta (2025-09-25)


### Improvements

- Bumped ocean version to ^0.28.9


## 0.1.58-beta (2025-09-25)


### Improvements

- Bumped ocean version to ^0.28.8


## 0.1.57-beta (2025-09-17)


### Improvements

- Bumped ocean version to ^0.28.7


## 0.1.56-beta (2025-09-16)


### Improvements

- Bumped ocean version to ^0.28.5


## 0.1.55-beta (2025-09-10)


### Improvements

- Bumped ocean version to ^0.28.4


## 0.1.54-beta (2025-09-08)


### Improvements

- Bumped ocean version to ^0.28.3


## 0.1.53-beta (2025-08-28)


### Improvements

- Bumped ocean version to ^0.28.2


## 0.1.52-beta (2025-08-27)


### Improvements

- Bumped ocean version to ^0.28.1


## 0.1.51-beta (2025-08-25)


### Improvements

- Bumped ocean version to ^0.28.0


## 0.1.50-beta (2025-08-24)


### Improvements

- Bumped ocean version to ^0.27.10


## 0.1.49-beta (2025-08-20)


### Improvements

- Bumped ocean version to ^0.27.9


## 0.1.48-beta (2025-08-18)


### Improvements

- Bumped ocean version to ^0.27.8


## 0.1.47-beta (2025-08-17)


### Improvements

- Bumped ocean version to ^0.27.7


## 0.1.46-beta (2025-08-13)


### Improvements

- Bumped ocean version to ^0.27.6


## 0.1.45-beta (2025-08-13)


### Improvements

- Bumped ocean version to ^0.27.5


## 0.1.44-beta (2025-08-13)


### Improvements

- fixed docs link in the spec.yaml

## 0.1.43-beta (2025-08-11)


### Improvements

- Bumped ocean version to ^0.27.3


## 0.1.42-beta (2025-08-11)


### Improvements

- Bumped ocean version to ^0.27.2


## 0.1.41-beta (2025-08-07)


### Improvements

- Bumped ocean version to ^0.27.1


## 0.1.40-beta (2025-08-05)


### Improvements

- Bumped ocean version to ^0.27.0


## 0.1.39-beta (2025-08-04)


### Improvements

- Bumped ocean version to ^0.26.3


## 0.1.38-beta (2025-08-03)


### Improvements

- Bumped ocean version to ^0.26.2


## 0.1.37-beta (2025-07-20)


### Improvements

- Bumped ocean version to ^0.26.1


## 0.1.36-beta (2025-07-16)


### Improvements

- Bumped ocean version to ^0.25.5


## 0.1.35-beta (2025-07-07)


### Improvements

- Bumped ocean version to ^0.25.0


## 0.1.34-beta (2025-07-02)


### Improvements

- Bumped ocean version to ^0.24.22


## 0.1.33-beta (2025-06-30)


### Improvements

- Bumped ocean version to ^0.24.21


## 0.1.32-beta (2025-06-26)


### Improvements

- Added beta suffix to version number


## 0.1.32 (2025-06-26)


### Improvements

- Bumped ocean version to ^0.24.20


## 0.1.31 (2025-06-25)


### Improvements

- Bumped ocean version to ^0.24.19


## 0.1.30 (2025-06-24)


### Improvements

- Bumped ocean version to ^0.24.18


## 0.1.29 (2025-06-23)


### Improvements

- Bumped ocean version to ^0.24.17


## 0.1.28 (2025-06-22)


### Improvements

- Bumped ocean version to ^0.24.16


## 0.1.27 (2025-06-22)


### Improvements

- Upgraded integration requests dependency (#1)


## 0.1.26-beta (2025-06-22)


### Improvements

- Bumped ocean version to ^0.24.15


## 0.1.25-beta (2025-06-22)


### Improvements

- Bumped ocean version to ^0.24.12


## 0.1.24-beta (2025-06-22)


### Improvements

- Bumped ocean version to ^0.24.12


## 0.1.23-beta (2025-06-16)


### Improvements

- Bumped ocean version to ^0.24.11


## 0.1.22-beta (2025-06-15)


### Improvements

- Bumped ocean version to ^0.24.10


## 0.1.21-beta (2025-06-11)


### Improvements

- Bumped ocean version to ^0.24.8


## 0.1.20-beta (2025-06-11)


### Improvements

- Bumped ocean version to ^0.24.7


## 0.1.19-beta (2025-06-09)


### Improvements

- Bumped ocean version to ^0.24.6


## 0.1.18-beta (2025-06-09)


### Improvements

- Bumped ocean version to ^0.24.5


## 0.1.17-beta (2025-06-09)


### Improvements

- Bumped ocean version to ^0.24.4


## 0.1.16-beta (2025-06-08)


### Improvements

- Bumped ocean version to ^0.24.3


## 0.1.15-beta (2025-06-04)


### Improvements

- Bumped ocean version to ^0.24.2


## 0.1.14-beta (2025-06-03)


### Improvements

- Bumped ocean version to ^0.24.1


## 0.1.13-beta (2025-06-03)


### Improvements

- Bumped ocean version to ^0.24.0


## 0.1.12-beta (2025-06-01)


### Improvements

- Bumped ocean version to ^0.23.5


## 0.1.11-beta (2025-05-29)


### Improvements

- Bumped ocean version to ^0.23.4


## 0.1.10-beta (2025-05-28)


### Improvements

- Bumped ocean version to ^0.23.3


## 0.1.9-beta (2025-05-28)


### Improvements

- Bumped ocean version to ^0.23.2


## 0.1.8-beta (2025-05-27)


### Improvements

- Bumped ocean version to ^0.23.1


## 0.1.7-beta (2025-05-27)


### Improvements

- Bumped ocean version to ^0.23.0


## 0.1.6-beta (2025-05-26)


### Improvements

- Bumped ocean version to ^0.22.12


## 0.1.5-beta (2025-05-26)


### Improvements

- Bumped ocean version to ^0.22.11


## 0.1.4-beta (2025-05-20)


### Improvements

- Added support for Personal access tokens in addition to username / password


## 0.1.3-beta (2025-05-20)


### Improvements

- Bumped ocean version to ^0.22.10


## 0.1.2-beta (2025-05-19)


### Improvements

- Bumped ocean version to ^0.22.9


## 0.1.1 (2025-05-16)


### Improvements

- Bump version to build integration image


## 0.1.0 (2025-05-16)


### Features

- Developed initial integration version with base requirements<|MERGE_RESOLUTION|>--- conflicted
+++ resolved
@@ -7,22 +7,22 @@
 
 <!-- towncrier release notes start -->
 
-<<<<<<< HEAD
-## 0.1.80-beta (2025-11-18)
-=======
-## 0.1.77-beta (2025-11-19)
->>>>>>> 388d70e5
-
-
-### Improvements
-
-<<<<<<< HEAD
+## 0.1.80-beta (2025-11-19)
+
+
+### Improvements
+
 - Prefer Jira users list endpoint with cursor pagination when available, with automatic fallback to legacy `/user/search`. 
 - Adds cursor pagination helper and updates tests to cover list-first and fallback flows. 
 - Aligns with Atlassian guidance to move away from broad `/search` usage for scalable user retrieval.
-=======
+
+
+## 0.1.77-beta (2025-11-19)
+
+
+### Improvements
+
 - Bumped ocean version to ^0.29.8
->>>>>>> 388d70e5
 
 
 ## 0.1.76-beta (2025-11-18)
