[tool.poetry]
name = "snyk"
<<<<<<< HEAD
version = "0.2.0"
=======
version = "0.1.144"
>>>>>>> 6f64fe8a
description = "Snyk integration powered by Ocean"
authors = ["Isaac Coffie <isaac@getport.io>"]

[tool.poetry.dependencies]
python = "^3.12"
aiolimiter = "^1.1.0"
port_ocean = {version = "^0.20.3", extras = ["cli"]}

[tool.poetry.group.dev.dependencies]
# uncomment this if you want to debug the ocean core together with your integration
# port_ocean = { path = '../../', develop = true, extras = ['all'] }
black = "^24.4.2"
mypy = "^1.3.0"
pylint = ">=2.17.4,<4.0.0"
pytest = ">=8.2,<9.0"
pytest-asyncio = ">=0.24.0"
pytest-httpx = ">=0.30.0"
pytest-xdist = "^3.6.1"
ruff = "^0.6.3"
towncrier = "^23.6.0"
cryptography = "^44.0.1"

[tool.towncrier]
directory = "changelog"
filename = "CHANGELOG.md"
title_format = "## {version} ({project_date})"
underlines = [""]

  [[tool.towncrier.type]]
  directory = "breaking"
  name = "Breaking Changes"
  showcontent = true

  [[tool.towncrier.type]]
  directory = "deprecation"
  name = "Deprecations"
  showcontent = true

  [[tool.towncrier.type]]
  directory = "feature"
  name = "Features"
  showcontent = true

  [[tool.towncrier.type]]
  directory = "improvement"
  name = "Improvements"
  showcontent = true

  [[tool.towncrier.type]]
  directory = "bugfix"
  name = "Bug Fixes"
  showcontent = true

  [[tool.towncrier.type]]
  directory = "doc"
  name = "Improved Documentation"
  showcontent = true

[build-system]
requires = ["poetry-core>=1.0.0"]
build-backend = "poetry.core.masonry.api"

[tool.mypy]
exclude = [
    'venv',
    '.venv',
]
plugins = [
    "pydantic.mypy"
]

follow_imports = "silent"
warn_redundant_casts = true
warn_unused_ignores = true
disallow_any_generics = true
check_untyped_defs = true
no_implicit_reexport = true

# for strict mypy: (this is the tricky one :-))
disallow_untyped_defs = true


[tool.ruff]
# Never enforce `E501` (line length violations).
ignore = ["E501"]

[tool.pydantic-mypy]
init_forbid_extra = true
init_typed = true
warn_required_dynamic_aliases = true
warn_untyped_fields = true

[tool.black]
line-length = 88
target-version = ['py311']
include = '\.pyi?$'
exclude = '''
/(
  \scripts
  \.toml
  |\.sh
  |\.git
  |\.ini
  |Dockerfile
  |\.venv
)/
'''

[tool.pytest.ini_options]
asyncio_mode = "auto"
asyncio_default_fixture_loop_scope = "function"
addopts = "-vv -n auto ./tests"<|MERGE_RESOLUTION|>--- conflicted
+++ resolved
@@ -1,10 +1,6 @@
 [tool.poetry]
 name = "snyk"
-<<<<<<< HEAD
 version = "0.2.0"
-=======
-version = "0.1.144"
->>>>>>> 6f64fe8a
 description = "Snyk integration powered by Ocean"
 authors = ["Isaac Coffie <isaac@getport.io>"]
 
