[tool.poetry]
name = "snyk"
version = "0.1.101"
description = "Snyk integration powered by Ocean"
authors = ["Isaac Coffie <isaac@getport.io>"]

[tool.poetry.dependencies]
python = "^3.12"
<<<<<<< HEAD
port_ocean = {version = "^0.13.1", extras = ["cli"]}
aiolimiter = "^1.1.0"
=======
port_ocean = {version = "^0.14.0", extras = ["cli"]}
>>>>>>> d324489e

[tool.poetry.group.dev.dependencies]
# uncomment this if you want to debug the ocean core together with your integration
# port_ocean = { path = '../../', develop = true, extras = ['all'] }
black = "^24.4.2"
mypy = "^1.3.0"
pylint = ">=2.17.4,<4.0.0"
pytest = ">=8.2,<9.0"
pytest-asyncio = ">=0.24.0"
pytest-httpx = ">=0.30.0"
pytest-xdist = "^3.6.1"
ruff = "^0.6.3"
towncrier = "^23.6.0"
cryptography = "^43.0.1"

[tool.towncrier]
directory = "changelog"
filename = "CHANGELOG.md"
title_format = "## {version} ({project_date})"
underlines = [""]

  [[tool.towncrier.type]]
  directory = "breaking"
  name = "Breaking Changes"
  showcontent = true

  [[tool.towncrier.type]]
  directory = "deprecation"
  name = "Deprecations"
  showcontent = true

  [[tool.towncrier.type]]
  directory = "feature"
  name = "Features"
  showcontent = true

  [[tool.towncrier.type]]
  directory = "improvement"
  name = "Improvements"
  showcontent = true

  [[tool.towncrier.type]]
  directory = "bugfix"
  name = "Bug Fixes"
  showcontent = true

  [[tool.towncrier.type]]
  directory = "doc"
  name = "Improved Documentation"
  showcontent = true

[build-system]
requires = ["poetry-core>=1.0.0"]
build-backend = "poetry.core.masonry.api"

[tool.mypy]
exclude = [
    'venv',
    '.venv',
]
plugins = [
    "pydantic.mypy"
]

follow_imports = "silent"
warn_redundant_casts = true
warn_unused_ignores = true
disallow_any_generics = true
check_untyped_defs = true
no_implicit_reexport = true

# for strict mypy: (this is the tricky one :-))
disallow_untyped_defs = true


[tool.ruff]
# Never enforce `E501` (line length violations).
ignore = ["E501"]

[tool.pydantic-mypy]
init_forbid_extra = true
init_typed = true
warn_required_dynamic_aliases = true
warn_untyped_fields = true

[tool.black]
line-length = 88
target-version = ['py311']
include = '\.pyi?$'
exclude = '''
/(
  \scripts
  \.toml
  |\.sh
  |\.git
  |\.ini
  |Dockerfile
  |\.venv
)/
'''

[tool.pytest.ini_options]
asyncio_mode = "auto"
asyncio_default_fixture_loop_scope = "function"
addopts = "-vv -n auto ./tests"<|MERGE_RESOLUTION|>--- conflicted
+++ resolved
@@ -1,17 +1,13 @@
 [tool.poetry]
 name = "snyk"
-version = "0.1.101"
+version = "0.1.102"
 description = "Snyk integration powered by Ocean"
 authors = ["Isaac Coffie <isaac@getport.io>"]
 
 [tool.poetry.dependencies]
 python = "^3.12"
-<<<<<<< HEAD
-port_ocean = {version = "^0.13.1", extras = ["cli"]}
 aiolimiter = "^1.1.0"
-=======
 port_ocean = {version = "^0.14.0", extras = ["cli"]}
->>>>>>> d324489e
 
 [tool.poetry.group.dev.dependencies]
 # uncomment this if you want to debug the ocean core together with your integration
