[tool.poetry]
name = "snyk"
<<<<<<< HEAD
version = "0.1.116"
=======
version = "0.1.127"
>>>>>>> 6a62d813
description = "Snyk integration powered by Ocean"
authors = ["Isaac Coffie <isaac@getport.io>"]

[tool.poetry.dependencies]
python = "^3.12"
aiolimiter = "^1.1.0"
port_ocean = {version = "^0.18.1", extras = ["cli"]}

[tool.poetry.group.dev.dependencies]
# uncomment this if you want to debug the ocean core together with your integration
# port_ocean = { path = '../../', develop = true, extras = ['all'] }
black = "^24.4.2"
mypy = "^1.3.0"
pylint = ">=2.17.4,<4.0.0"
pytest = ">=8.2,<9.0"
pytest-asyncio = ">=0.24.0"
pytest-httpx = ">=0.30.0"
pytest-xdist = "^3.6.1"
ruff = "^0.6.3"
towncrier = "^23.6.0"
cryptography = "^43.0.1"

[tool.towncrier]
directory = "changelog"
filename = "CHANGELOG.md"
title_format = "## {version} ({project_date})"
underlines = [""]

  [[tool.towncrier.type]]
  directory = "breaking"
  name = "Breaking Changes"
  showcontent = true

  [[tool.towncrier.type]]
  directory = "deprecation"
  name = "Deprecations"
  showcontent = true

  [[tool.towncrier.type]]
  directory = "feature"
  name = "Features"
  showcontent = true

  [[tool.towncrier.type]]
  directory = "improvement"
  name = "Improvements"
  showcontent = true

  [[tool.towncrier.type]]
  directory = "bugfix"
  name = "Bug Fixes"
  showcontent = true

  [[tool.towncrier.type]]
  directory = "doc"
  name = "Improved Documentation"
  showcontent = true

[build-system]
requires = ["poetry-core>=1.0.0"]
build-backend = "poetry.core.masonry.api"

[tool.mypy]
exclude = [
    'venv',
    '.venv',
]
plugins = [
    "pydantic.mypy"
]

follow_imports = "silent"
warn_redundant_casts = true
warn_unused_ignores = true
disallow_any_generics = true
check_untyped_defs = true
no_implicit_reexport = true

# for strict mypy: (this is the tricky one :-))
disallow_untyped_defs = true


[tool.ruff]
# Never enforce `E501` (line length violations).
ignore = ["E501"]

[tool.pydantic-mypy]
init_forbid_extra = true
init_typed = true
warn_required_dynamic_aliases = true
warn_untyped_fields = true

[tool.black]
line-length = 88
target-version = ['py311']
include = '\.pyi?$'
exclude = '''
/(
  \scripts
  \.toml
  |\.sh
  |\.git
  |\.ini
  |Dockerfile
  |\.venv
)/
'''

[tool.pytest.ini_options]
asyncio_mode = "auto"
asyncio_default_fixture_loop_scope = "function"
addopts = "-vv -n auto ./tests"<|MERGE_RESOLUTION|>--- conflicted
+++ resolved
@@ -1,10 +1,6 @@
 [tool.poetry]
 name = "snyk"
-<<<<<<< HEAD
-version = "0.1.116"
-=======
-version = "0.1.127"
->>>>>>> 6a62d813
+version = "0.1.128"
 description = "Snyk integration powered by Ocean"
 authors = ["Isaac Coffie <isaac@getport.io>"]
 
