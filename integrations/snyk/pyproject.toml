--- conflicted
+++ resolved
@@ -1,10 +1,6 @@
 [tool.poetry]
 name = "snyk"
-<<<<<<< HEAD
-version = "0.1.133"
-=======
-version = "0.1.135"
->>>>>>> ee72cf96
+version = "0.1.136"
 description = "Snyk integration powered by Ocean"
 authors = ["Isaac Coffie <isaac@getport.io>"]
 
