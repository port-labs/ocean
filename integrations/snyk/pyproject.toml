--- conflicted
+++ resolved
@@ -1,22 +1,13 @@
 [tool.poetry]
 name = "snyk"
-<<<<<<< HEAD
-version = "0.1.97"
-=======
-version = "0.1.100"
->>>>>>> a7e4aed2
+version = "0.1.101"
 description = "Snyk integration powered by Ocean"
 authors = ["Isaac Coffie <isaac@getport.io>"]
 
 [tool.poetry.dependencies]
-<<<<<<< HEAD
-python = "^3.11"
-port_ocean = {version = "^0.12.7", extras = ["cli"]}
-aiolimiter = "^1.1.0"
-=======
 python = "^3.12"
 port_ocean = {version = "^0.13.1", extras = ["cli"]}
->>>>>>> a7e4aed2
+aiolimiter = "^1.1.0"
 
 [tool.poetry.group.dev.dependencies]
 # uncomment this if you want to debug the ocean core together with your integration
