[tool.poetry]
name = "snyk"
<<<<<<< HEAD
version = "0.2.70"
=======
version = "0.2.72"
>>>>>>> 3a322a36
description = "Snyk integration powered by Ocean"
authors = ["Isaac Coffie <isaac@getport.io>"]

[tool.poetry.dependencies]
python = "^3.12"
aiolimiter = "^1.1.0"
port_ocean = {version = "^0.28.7", extras = ["cli"]}

[tool.poetry.group.dev.dependencies]
# uncomment this if you want to debug the ocean core together with your integration
# port_ocean = { path = '../../', develop = true, extras = ['all'] }
black = "^24.4.2"
mypy = "^1.3.0"
pylint = ">=2.17.4,<4.0.0"
pytest = ">=8.2,<9.0"
pytest-asyncio = ">=0.24.0"
pytest-httpx = ">=0.30.0"
pytest-xdist = "^3.6.1"
ruff = "^0.6.3"
towncrier = "^23.6.0"
cryptography = "^44.0.1"

[tool.towncrier]
directory = "changelog"
filename = "CHANGELOG.md"
title_format = "## {version} ({project_date})"
underlines = [""]

  [[tool.towncrier.type]]
  directory = "breaking"
  name = "Breaking Changes"
  showcontent = true

  [[tool.towncrier.type]]
  directory = "deprecation"
  name = "Deprecations"
  showcontent = true

  [[tool.towncrier.type]]
  directory = "feature"
  name = "Features"
  showcontent = true

  [[tool.towncrier.type]]
  directory = "improvement"
  name = "Improvements"
  showcontent = true

  [[tool.towncrier.type]]
  directory = "bugfix"
  name = "Bug Fixes"
  showcontent = true

  [[tool.towncrier.type]]
  directory = "doc"
  name = "Improved Documentation"
  showcontent = true

[build-system]
requires = ["poetry-core>=1.0.0"]
build-backend = "poetry.core.masonry.api"

[tool.mypy]
exclude = [
    'venv',
    '.venv',
]
plugins = [
    "pydantic.mypy"
]

follow_imports = "silent"
warn_redundant_casts = true
warn_unused_ignores = true
disallow_any_generics = true
check_untyped_defs = true
no_implicit_reexport = true

# for strict mypy: (this is the tricky one :-))
disallow_untyped_defs = true


[tool.ruff]
# Never enforce `E501` (line length violations).
ignore = ["E501"]

[tool.pydantic-mypy]
init_forbid_extra = true
init_typed = true
warn_required_dynamic_aliases = true
warn_untyped_fields = true

[tool.black]
line-length = 88
target-version = ['py311']
include = '\.pyi?$'
exclude = '''
/(
  \scripts
  \.toml
  |\.sh
  |\.git
  |\.ini
  |Dockerfile
  |\.venv
)/
'''

[tool.pytest.ini_options]
asyncio_mode = "auto"
asyncio_default_fixture_loop_scope = "function"
addopts = "-vv -n auto ./tests"<|MERGE_RESOLUTION|>--- conflicted
+++ resolved
@@ -1,10 +1,6 @@
 [tool.poetry]
 name = "snyk"
-<<<<<<< HEAD
-version = "0.2.70"
-=======
-version = "0.2.72"
->>>>>>> 3a322a36
+version = "0.2.73"
 description = "Snyk integration powered by Ocean"
 authors = ["Isaac Coffie <isaac@getport.io>"]
 
