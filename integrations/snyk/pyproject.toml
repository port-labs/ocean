--- conflicted
+++ resolved
@@ -1,10 +1,6 @@
 [tool.poetry]
 name = "snyk"
-<<<<<<< HEAD
-version = "0.1.64"
-=======
-version = "0.1.65"
->>>>>>> 6f62115a
+version = "0.1.66"
 description = "Snyk integration powered by Ocean"
 authors = ["Isaac Coffie <isaac@getport.io>"]
 
