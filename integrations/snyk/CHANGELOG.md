--- conflicted
+++ resolved
@@ -7,18 +7,19 @@
 
 <!-- towncrier release notes start -->
 
-<<<<<<< HEAD
-## 0.1.95 (2024-10-21)
-=======
+## 0.1.97 (2024-10-25)
+
+
+### Improvements
+
+- Added rate limiting handling to the integration to prevent reaching the Snyk API rate limit
+
+
 ## 0.1.96 (2024-10-23)
->>>>>>> 4795544e
-
-
-### Improvements
-
-<<<<<<< HEAD
-- Added rate limiting handling to the integration to prevent reaching the Snyk API rate limit
-=======
+
+
+### Improvements
+
 - Bumped ocean version to ^0.12.7
 
 
@@ -28,7 +29,7 @@
 ### Improvements
 
 - Bumped ocean version to ^0.12.6
->>>>>>> 4795544e
+
 
 
 ## 0.1.94 (2024-10-14)
