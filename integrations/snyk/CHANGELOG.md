--- conflicted
+++ resolved
@@ -7,21 +7,20 @@
 
 <!-- towncrier release notes start -->
 
-<<<<<<< HEAD
-## 0.1.84 (2024-09-03)
+## 0.1.85 (2024-09-04)
 
 
 ### Features
 
-- Supported multiple organization IDs in spec.yaml file
-=======
+- Allowed users to provide multiple organization IDs to existing organizationId in spec.yaml file
+
+
 ## 0.1.84 (2024-09-04)
 
 
 ### Improvements
 
 - Bumped ocean version to ^0.10.8 (#1)
->>>>>>> fbcf4e74
 
 
 ## 0.1.83 (2024-09-01)
