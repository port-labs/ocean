--- conflicted
+++ resolved
@@ -7,18 +7,20 @@
 
 <!-- towncrier release notes start -->
 
+## 0.2.101 (2025-11-24)
+
+
+### Bug Fixes
+
+- Fix cache-miss when syncing target kind
+
+
 ## 0.2.100 (2025-11-24)
 
 
-<<<<<<< HEAD
-### Bug Fixes
-
-- Fix cache-miss when syncing target kind
-=======
 ### Improvements
 
 - Bumped ocean version to ^0.30.2
->>>>>>> 27a7c041
 
 
 ## 0.2.99 (2025-11-23)
