--- conflicted
+++ resolved
@@ -7,19 +7,18 @@
 
 <!-- towncrier release notes start -->
 
-<<<<<<< HEAD
-# Port_Ocean 0.1.30 (2024-03-21)
+# Port_Ocean 0.1.31 (2024-03-21)
 
 ### Improvements
 
 - Add three more origins to the Snyk Target blueprint
-=======
+
+
 # Port_Ocean 0.1.30 (2024-03-20)
 
 ### Improvements
 
 - Bumped ocean version to ^0.5.7 (#1)
->>>>>>> f5695965
 
 
 # Port_Ocean 0.1.29 (2024-03-17)
