# Changelog

All notable changes to this project will be documented in this file.

The format is based on [Keep a Changelog](https://keepachangelog.com/en/1.0.0/),
and this project adheres to [Semantic Versioning](https://semver.org/spec/v2.0.0.html).

<!-- towncrier release notes start -->

<<<<<<< HEAD
# Port_Ocean 0.1.18 (2024-01-03)

### Features

- Added a new feature to enable automatic discovery and syncing of groups and associated organizations, providing users with the ability to filter and fetch all relevant data seamlessly. This helps to avoid the situation of having to install the exporter per every organization (#5551)

### Breaking Changes

- The `organizationId` parameter, previously required, is now optional. Users are no longer obligated to provide this parameter, allowing for more flexibility in fetching data for multiple organizations
=======
# Port_Ocean 0.1.20 (2024-01-11)

### Improvements

- Bumped ocean version to ^0.4.16 (#1)


# Port_Ocean 0.1.19 (2024-01-07)

### Improvements

- Bumped ocean version to ^0.4.15 (#1)


# Port_Ocean 0.1.18 (2024-01-07)

### Improvements

- Bumped ocean version to ^0.4.14 (#1)

>>>>>>> a5d9aec9

# Port_Ocean 0.1.17 (2024-01-01)

### Improvements

- Bumped ocean version to ^0.4.13 (#1)


# Port_Ocean 0.1.16 (2023-12-24)

### Improvements

- Bumped ocean version to ^0.4.12 (#1)


# Port_Ocean 0.1.15 (2023-12-21)

### Improvements

- Bumped ocean version to ^0.4.11 (#1)


# Port_Ocean 0.1.14 (2023-12-21)

### Improvements

- Bumped ocean version to ^0.4.10 (#1)


# Port_Ocean 0.1.13 (2023-12-14)

### Improvements

- Bumped ocean version to ^0.4.8 (#1)


# Port_Ocean 0.1.12 (2023-12-05)

### Improvements

- Bumped ocean version to ^0.4.7 (#1)


# Port_Ocean 0.1.11 (2023-12-04)

### Improvements

- Bumped ocean version to ^0.4.6 (#1)


# Port_Ocean 0.1.10 (2023-11-30)

### Improvements

- Bumped ocean version to ^0.4.5 (#1)


# Port_Ocean 0.1.9 (2023-11-29)

### Improvements

- Bumped ocean version to ^0.4.4 (#1)
- Changed the httpx client to be the ocean's client for better connection error handling and request retries


# Port_Ocean 0.1.8 (2023-11-21)

### Improvements

- Bumped ocean version to ^0.4.3 (#1)


# Port_Ocean 0.1.7 (2023-11-08)

### Improvements

- Bumped ocean version to ^0.4.2 (#1)


# Port_Ocean 0.1.6 (2023-11-03)

### Improvements

- Bumped ocean version to ^0.4.1 (#1)


# Port_Ocean 0.1.5 (2023-11-01)

### Improvements

- Bumped ocean version to ^0.4.0 and handle ONCE event listener (#1)


# Port_Ocean 0.1.4 (2023-10-29)

### Improvements

- Bumped ocean version to 0.3.2 (#1)


# Snyk 0.1.3 (2023-10-16)

### Improvements

- Align README with configuration file (#3)


# Snyk 0.1.2 (2023-10-02)

### Improvements

- Try catch 404 error (#2)


# Snyk 0.1.1 (2023-09-27)

### Improvements

- Bumped ocean to version 0.3.1 (#1)

# 0.1.0 (2023-08-16)

### Features

- Implemented Snyk integration using Ocean<|MERGE_RESOLUTION|>--- conflicted
+++ resolved
@@ -7,8 +7,7 @@
 
 <!-- towncrier release notes start -->
 
-<<<<<<< HEAD
-# Port_Ocean 0.1.18 (2024-01-03)
+# Port_Ocean 0.1.21 (2024-01-12)
 
 ### Features
 
@@ -17,7 +16,8 @@
 ### Breaking Changes
 
 - The `organizationId` parameter, previously required, is now optional. Users are no longer obligated to provide this parameter, allowing for more flexibility in fetching data for multiple organizations
-=======
+
+
 # Port_Ocean 0.1.20 (2024-01-11)
 
 ### Improvements
@@ -38,7 +38,6 @@
 
 - Bumped ocean version to ^0.4.14 (#1)
 
->>>>>>> a5d9aec9
 
 # Port_Ocean 0.1.17 (2024-01-01)
 
