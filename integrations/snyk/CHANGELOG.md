--- conflicted
+++ resolved
@@ -7,18 +7,19 @@
 
 <!-- towncrier release notes start -->
 
-<<<<<<< HEAD
 ## 0.3.0 (2025-12-09)
-=======
+
+
+### Improvements
+
+- Refactor the integration to make requests more concurrent
+
+
 ## 0.2.118 (2025-12-15)
->>>>>>> 91888c64
-
-
-### Improvements
-
-<<<<<<< HEAD
-- Refactor the integration to make requests more concurrent
-=======
+
+
+### Improvements
+
 - Bumped ocean version to ^0.32.3
 
 
@@ -36,7 +37,6 @@
 ### Improvements
 
 - Bumped ocean version to ^0.32.1
->>>>>>> 91888c64
 
 
 ## 0.2.115 (2025-12-09)
