--- conflicted
+++ resolved
@@ -7,7 +7,6 @@
 
 <!-- towncrier release notes start -->
 
-<<<<<<< HEAD
 ## 0.2.0 (2025-02-24)
 
 ### Improvements
@@ -17,14 +16,14 @@
 - Refactored and modularized Snyk client initialization and kinds enumeration.
 - Developed extensive unit tests for webhook processors.
 
-=======
+
+
 ## 0.1.145 (2025-02-25)
 
 
 ### Improvements
 
 - Bumped ocean version to ^0.20.4
->>>>>>> 619670c6
 
 
 ## 0.1.144 (2025-02-24)
