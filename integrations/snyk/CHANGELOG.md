--- conflicted
+++ resolved
@@ -7,18 +7,19 @@
 
 <!-- towncrier release notes start -->
 
-<<<<<<< HEAD
-## 0.1.133 (2025-01-28)
-=======
+## 0.1.136 (2025-02-12)
+
+
+### Improvements
+
+- Removed API calls that enriches Snyk project with user details
+
+
 ## 0.1.135 (2025-02-09)
->>>>>>> ee72cf96
-
-
-### Improvements
-
-<<<<<<< HEAD
-- Removed API calls that enriches Snyk project with user details
-=======
+
+
+### Improvements
+
 - Bumped ocean version to ^0.18.9
 
 
@@ -36,7 +37,6 @@
 ### Improvements
 
 - Bumped ocean version to ^0.18.6
->>>>>>> ee72cf96
 
 
 ## 0.1.132 (2025-01-28)
