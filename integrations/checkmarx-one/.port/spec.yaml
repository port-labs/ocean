--- conflicted
+++ resolved
@@ -65,12 +65,8 @@
     sensitive: true
     description: |
       Optional secret used to verify incoming webhook requests.
-<<<<<<< HEAD
-      Ensures that only legitimate events from Checkmarx One are accepted.
-=======
       Ensures that only legitimate events from Checkmarx One are accepted.
 saas:
   enabled: true
   liveEvents:
-    enabled: true
->>>>>>> ed42ddf0
+    enabled: true