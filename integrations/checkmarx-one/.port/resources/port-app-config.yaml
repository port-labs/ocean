--- conflicted
+++ resolved
@@ -65,22 +65,12 @@
             state: .state
           relations:
             scan: .scan_id
-<<<<<<< HEAD
-
-  - kind: sast
-=======
   - kind: sca
->>>>>>> dccc1c91
     selector:
       query: 'true'
     port:
       entity:
         mappings:
-<<<<<<< HEAD
-          identifier: .resultHash
-          title: .queryName # This is the closest property to the name
-          blueprint: '"checkmarxSast"'
-=======
           identifier: .id
           title: .data.packageIdentifier
           blueprint: '"checkmarxSCA"'
@@ -132,21 +122,11 @@
           identifier: .ID
           title: .description
           blueprint: '"checkmarxKics"'
->>>>>>> dccc1c91
           properties:
             firstScanId: .firstScanID
             status: .status
             state: .state
             severity: (.severity // empty)
-<<<<<<< HEAD
-            confidenceLevel: .confidenceLevel
-            created: .firstFoundAt
-            description: .description # Not available in the API response
-            nodes: (.nodes // empty)
-            cweId: (.cweID // empty)
-          relations:
-            scan: .scanID
-=======
             created: .firstFoundAt
             description: .description
             fileName: (.fileName // empty)
@@ -157,4 +137,24 @@
             value: (.value // empty)
           relations:
             scan: .__scan_id
->>>>>>> dccc1c91
+  - kind: sast
+    selector:
+      query: 'true'
+    port:
+      entity:
+        mappings:
+          identifier: .resultHash
+          title: .queryName # This is the closest property to the name
+          blueprint: '"checkmarxSast"'
+          properties:
+            firstScanId: .firstScanID
+            status: .status
+            state: .state
+            severity: (.severity // empty)
+            confidenceLevel: .confidenceLevel
+            created: .firstFoundAt
+            description: .description # Not available in the API response
+            nodes: (.nodes // empty)
+            cweId: (.cweID // empty)
+          relations:
+            scan: .scanID