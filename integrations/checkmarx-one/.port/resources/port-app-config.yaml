--- conflicted
+++ resolved
@@ -19,7 +19,6 @@
             mainBranch: .mainBranch
             origin: .origin
             criticality: .criticality
-
   - kind: scan
     selector:
       query: 'true'
@@ -39,7 +38,6 @@
             statusDetails: (.statusDetails // [])
           relations:
             project: .projectId
-
   - kind: api-security
     selector:
       query: 'true'
@@ -65,13 +63,8 @@
             sastRiskId: (.sast_risk_id // empty)
             projectId: .project_id
             state: .state
-<<<<<<< HEAD
           relations:
             scan: .scan_id
-=======
-        relations:
-          scan: .scan_id
->>>>>>> eef8e718
   - kind: sca
     selector:
       query: 'true'
@@ -95,7 +88,6 @@
             cweId: .vulnerabilityDetails.cweId
           relations:
             scan: .__scan_id
-
   - kind: containers
     selector:
       query: 'true'
@@ -112,7 +104,6 @@
             severity: .severity
             confidenceLevel: .confidenceLevel
             created: .created
-<<<<<<< HEAD
             description: .description
             packageName: .data.packageName
             packageVersion: .data.packageVersion
@@ -144,14 +135,5 @@
             issueType: (.issueType // empty)
             expectedValue: (.expectedValue // empty)
             value: (.value // empty)
-=======
-            description: .description
-            packageName: .data.packageName
-            packageVersion: .data.packageVersion
-            imageName: .data.imageName
-            imageTag: .data.imageTag
-            imageFilePath: .data.imageFilePath
-            cweId: .vulnerabilityDetails.cweId
->>>>>>> eef8e718
           relations:
             scan: .__scan_id