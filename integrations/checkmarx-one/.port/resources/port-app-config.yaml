--- conflicted
+++ resolved
@@ -136,9 +136,6 @@
             expectedValue: (.expectedValue // empty)
             value: (.value // empty)
           relations:
-<<<<<<< HEAD
-            scan: .__scan_id
-=======
             scan: .__scan_id
   - kind: sast
     selector:
@@ -159,5 +156,4 @@
             nodes: (.nodes // empty)
             cweId: (.cweID // empty)
           relations:
-            scan: .scanID
->>>>>>> a38da3ec
+            scan: .scanID