[
  {
    "identifier": "checkmarxProject",
    "title": "Checkmarx Project",
    "icon": "Checkmarx",
    "schema": {
      "properties": {
        "name": {
          "type": "string",
          "title": "Project Name",
          "description": "The name of the Checkmarx project."
        },
        "createdAt": {
          "type": "string",
          "format": "date-time",
          "title": "Created At",
          "description": "The date and time when the project was created."
        },
        "updatedAt": {
          "type": "string",
          "format": "date-time",
          "title": "Updated At",
          "description": "The date and time when the project was last updated."
        },
        "tags": {
          "type": "object",
          "title": "Tags",
          "description": "A set of tags associated with the project."
        },
        "repoUrl": {
          "type": "string",
          "title": "Repository URL",
          "description": "The URL of the repository associated with the project."
        },
        "mainBranch": {
          "type": "string",
          "title": "Main Branch",
          "description": "The main branch of the project's repository."
        },
        "origin": {
          "type": "string",
          "title": "Origin",
          "description": "The origin or source of the project."
        },
        "criticality": {
          "type": "string",
          "title": "Criticality",
          "description": "The criticality level of the project."
        }
      },
      "required": ["name"]
    },
    "relations": {}
  },
  {
    "identifier": "checkmarxScan",
    "title": "Checkmarx Scan",
    "icon": "Checkmarx",
    "schema": {
      "properties": {
        "status": {
          "type": "string",
          "title": "Status",
          "enum": [
            "Queued",
            "Running",
            "Completed",
            "Failed",
            "Partial",
            "Canceled"
          ],
          "description": "The status of the scan. Possible values: Queued, Running, Completed, Failed, Partial, Canceled."
        },
        "branch": {
          "type": "string",
          "title": "Branch",
          "description": "The branch of the repository that was scanned."
        },
        "createdAt": {
          "type": "string",
          "format": "date-time",
          "title": "Created At",
          "description": "The date and time when the scan was created."
        },
        "updatedAt": {
          "type": "string",
          "format": "date-time",
          "title": "Updated At",
          "description": "The date and time when the scan was last updated."
        },
        "projectId": {
          "type": "string",
          "title": "Project ID",
          "description": "The identifier of the project to which this scan belongs."
        },
        "userAgent": {
          "type": "string",
          "title": "User Agent",
          "description": "The user agent used to initiate the scan."
        },
        "configs": {
          "type": "object",
          "title": "Configurations",
          "description": "Configuration details for the scan."
        },
        "statusDetails": {
          "type": "array",
          "items": {
            "type": "object"
          },
          "title": "Status Details",
          "description": "Detailed status information for the scan."
        }
      },
      "required": ["status", "projectId"]
    },
    "relations": {
      "project": {
        "title": "Project",
        "target": "checkmarxProject",
        "many": false,
        "required": true
      }
    }
  },
  {
    "identifier": "checkmarxApiSec",
    "title": "Checkmarx API Security",
    "icon": "Checkmarx",
    "schema": {
      "properties": {
        "riskId": {
          "type": "string",
          "title": "Risk ID",
          "description": "The unique identifier for the API security risk."
        },
        "apiId": {
          "type": "string",
          "title": "API ID",
          "description": "The identifier of the API associated with the risk."
        },
        "severity": {
          "type": "string",
          "title": "Severity",
          "enum": [
            "low",
            "medium",
            "high",
            "critical"
          ],
          "description": "The severity level of the API security risk."
        },
        "name": {
          "type": "string",
          "title": "Name",
          "description": "The name of the API security risk."
        },
        "status": {
          "type": "string",
          "title": "Status",
          "enum": [
            "new",
            "recurrent",
            "fixed"
          ],
          "description": "The status of the API security risk."
        },
        "httpMethod": {
          "type": "string",
          "title": "HTTP Method",
          "description": "The HTTP method associated with the API risk (e.g., GET, POST)."
        },
        "url": {
          "type": "string",
          "title": "URL",
          "description": "The URL endpoint associated with the API risk."
        },
        "origin": {
          "type": "string",
          "title": "Origin",
          "description": "The origin or source of the API risk."
        },
        "documented": {
          "type": "boolean",
          "title": "Documented",
          "description": "Indicates whether the API is documented."
        },
        "authenticated": {
          "type": "boolean",
          "title": "Authenticated",
          "description": "Indicates whether the API requires authentication."
        },
        "discoveryDate": {
          "type": "string",
          "format": "date-time",
          "title": "Discovery Date",
          "description": "The date and time when the API risk was discovered."
        },
        "scanId": {
          "type": "string",
          "title": "Scan ID",
          "description": "The identifier of the scan in which the risk was found."
        },
        "sastRiskId": {
          "type": "string",
          "title": "SAST Risk ID",
          "description": "The identifier of the related SAST risk, if available."
        },
        "projectId": {
          "type": "string",
          "title": "Project ID",
          "description": "The identifier of the project associated with the API risk."
        },
        "state": {
          "type": "string",
          "title": "State",
          "enum": [
            "to_verify",
            "confirmed",
            "urgent",
            "not_exploitable",
            "proposed_not_exploitable",
            "false_positive"
          ],
          "description": "The state of the API security risk."
        }
      },
      "required": [
        "riskId",
        "apiId",
        "name",
        "status",
        "state"
      ]
    },
    "relations": {
      "scan": {
        "title": "Scan",
        "target": "checkmarxScan",
        "many": false,
        "required": false
      }
    }
  },
  {
    "identifier": "checkmarxSCA",
    "title": "Checkmarx SCA",
    "icon": "Checkmarx",
    "schema": {
      "properties": {
        "severity": {
          "type": "string",
          "title": "Severity",
          "description": "The severity level of the SCA finding."
        },
        "state": {
          "type": "string",
          "title": "State",
          "description": "The state of the SCA finding."
        },
        "description": {
          "type": "string",
          "title": "Description",
          "description": "A description of the SCA finding."
        },
        "cweId": {
          "type": "string",
          "title": "CWE ID",
          "description": "The Common Weakness Enumeration (CWE) identifier related to the vulnerability."
        },
        "status": {
          "type": "string",
          "title": "Status",
          "description": "The current status of the SCA finding."
        },
        "created": {
          "type": "string",
          "format": "date-time",
          "title": "Created",
          "description": "The date and time when the SCA finding was created."
        },
        "firstScanId": {
          "type": "string",
          "title": "First Scan ID",
          "description": "The identifier of the first scan in which this SCA issue was detected."
        },
        "packageIdentifier": {
          "type": "string",
          "title": "Package Identifier",
          "description": "The identifier of the affected package."
        },
        "recommendations": {
          "type": "array",
          "items": {
            "type": "string"
          },
          "title": "Recommendations",
          "description": "Recommended actions to remediate the SCA finding."
        },
        "recommendedVersion": {
          "type": "string",
          "title": "Recommended Version",
          "description": "The recommended version of the package to resolve the vulnerability."
        },
        "packageData": {
          "items": {
            "type": "object"
          },
          "type": "array",
          "title": "Package Data"
        },
        "confidenceLevel": {
          "type": "string",
          "title": "Confidence Level",
          "description": "The confidence level of the SCA finding."
        }
      },
      "required": []
    },
    "mirrorProperties": {},
    "calculationProperties": {},
    "aggregationProperties": {},
    "relations": {
      "scan": {
        "title": "Scan",
        "target": "checkmarxScan",
        "required": false,
        "many": false
      }
    }
  },
  {
    "identifier": "checkmarxContainerSecurity",
    "title": "Checkmarx Container Security",
    "icon": "Checkmarx",
    "schema": {
      "properties": {
        "firstScanId": {
          "type": "string",
          "title": "First Scan ID",
          "description": "The identifier of the first scan in which this container security issue was detected."
        },
        "status": {
          "type": "string",
          "title": "Status",
          "description": "The current status of the container security finding."
        },
        "state": {
          "type": "string",
          "title": "State",
          "description": "The state of the container security finding."
        },
        "severity": {
          "type": "string",
          "title": "Severity",
          "description": "The severity level of the container security finding."
        },
        "confidenceLevel": {
          "type": "string",
          "title": "Confidence Level",
          "description": "The confidence level of the container security finding."
        },
        "created": {
          "type": "string",
          "format": "date-time",
          "title": "Created",
          "description": "The date and time when the container security finding was created."
        },
        "description": {
          "type": "string",
          "title": "Description",
          "description": "A description of the container security finding."
        },
        "packageName": {
          "type": "string",
          "title": "Package Name",
          "description": "The name of the affected package in the container."
        },
        "packageVersion": {
          "type": "string",
          "title": "Package Version",
          "description": "The version of the affected package in the container."
        },
        "imageName": {
          "type": "string",
          "title": "Image Name",
          "description": "The name of the container image."
        },
        "imageTag": {
          "type": "string",
          "title": "Image Tag",
          "description": "The tag of the container image."
        },
        "imageFilePath": {
          "type": "string",
          "title": "Image File Path",
          "description": "The file path within the container image where the issue was found."
        },
        "cweId": {
          "type": "string",
          "title": "CWE ID",
          "description": "The Common Weakness Enumeration (CWE) identifier related to the vulnerability."
        }
      },
      "required": []
    },
    "mirrorProperties": {},
    "calculationProperties": {},
    "aggregationProperties": {},
    "relations": {
      "scan": {
        "title": "Scan",
        "target": "checkmarxScan",
        "required": false,
        "many": false
      }
    }
  },
  {
    "identifier": "checkmarxKics",
    "description": "Represents a KICS issue detected by Checkmarx One",
    "title": "Checkmarx KICS",
    "icon": "Checkmarx",
    "schema": {
      "properties": {
        "firstScanId": {
          "type": "string",
          "title": "First Scan ID",
          "description": "The identifier of the first scan in which this KICS issue was detected"
        },
        "status": {
          "type": "string",
          "title": "Status",
          "description": "The current status of the KICS issue, indicating if it is new, recurring, or has been fixed.",
          "enum": [
            "NEW",
            "RECURRENT",
            "FIXED"
          ],
          "enumColors": {
            "NEW": "lightGray",
            "RECURRENT": "lightGray",
            "FIXED": "lightGray"
          }
        },
        "state": {
          "type": "string",
          "description": "The state of the KICS issue, reflecting its verification and remediation status",
          "title": "State"
        },
        "severity": {
          "type": "string",
          "title": "Severity",
          "enum": [
            "LOW",
            "MEDIUM",
            "HIGH",
            "CRITICAL",
            "INFO"
          ],
          "enumColors": {
            "LOW": "lightGray",
            "MEDIUM": "lightGray",
            "HIGH": "lightGray",
            "CRITICAL": "lightGray",
            "INFO": "lightGray"
          }
        },
        "created": {
          "type": "string",
          "title": "Created At",
          "description": "The date and time when the KICS issue was first identified",
          "format": "date-time"
        },
        "description": {
          "icon": "DefaultProperty",
          "type": "string",
          "title": "Description",
          "description": "A description of the KICS issue."
        },
        "fileName": {
          "type": "string",
          "title": "File Name",
          "description": "The name of the file where the KICS issue was found."
        },
        "line": {
          "type": "string",
          "title": "Line Number",
          "description": "The line number in the file where the KICS issue occurs"
        },
        "platform": {
          "type": "string",
          "title": "Platform"
        },
        "issueType": {
          "type": "string",
          "title": "Issue Type",
          "description": "The type or category of the KICS issue"
        },
        "expected_value": {
          "type": "string",
          "title": "Expected Value",
          "description": "The value that was expected in the configuration"
        },
        "value": {
          "type": "string",
          "title": "Value",
          "description": "The actual value found in the configuration that triggered the KICS issue"
        }
      },
      "required": []
    },
    "mirrorProperties": {},
    "calculationProperties": {},
    "aggregationProperties": {},
    "relations": {
      "scan": {
        "title": "Scan",
        "target": "checkmarxScan",
        "required": false,
        "many": false
      }
    }
<<<<<<< HEAD
=======
  },
  {
    "identifier": "checkmarxSast",
    "description": "Represents a Checkmarx Static Application Security Testing (SAST) finding in the catalogue",
    "title": "Checkmarx SASTs",
    "icon": "Checkmarx",
    "schema": {
      "properties": {
        "firstScanId": {
          "type": "string",
          "title": "First Scan ID",
          "description": "The identifier of the first scan in which this SAST finding appeared."
        },
        "status": {
          "type": "string",
          "title": "Status",
          "description": "The status of the SAST finding",
          "enum": [
            "NEW",
            "RECURRENT",
            "FIXED"
          ],
          "enumColors": {
            "NEW": "lightGray",
            "RECURRENT": "lightGray",
            "FIXED": "lightGray"
          }
        },
        "state": {
          "icon": "DefaultProperty",
          "type": "string",
          "title": "State",
          "description": "The state of the SAST finding"
        },
        "severity": {
          "type": "string",
          "description": "The severity level of the SAST finding",
          "title": "Severity",
          "enum": [
            "LOW",
            "MEDIUM",
            "HIGH",
            "CRITICAL"
          ],
          "enumColors": {
            "LOW": "lightGray",
            "MEDIUM": "lightGray",
            "HIGH": "lightGray",
            "CRITICAL": "lightGray"
          }
        },
        "confidenceLevel": {
          "type": "number",
          "title": "Confidence Level",
          "description": "The confidence level (0-100) assigned to the SAST finding",
          "minimum": 0,
          "maximum": 100
        },
        "created": {
          "type": "string",
          "title": "Created At",
          "description": "The date and time when the SAST finding was created",
          "format": "date-time"
        },
        "description": {
          "type": "string",
          "title": "Description",
          "description": "The description of the SAST result"
        },
        "nodes": {
          "items": {
            "type": "object"
          },
          "icon": "DefaultProperty",
          "type": "array",
          "title": "Nodes",
          "description": "The list of nodes or code locations related to the SAST finding"
        },
        "cweId": {
          "type": "string",
          "title": "CWE ID",
          "description": "The CWE (Common Weakness Enumeration) identifier associated with this SAST finding"
        }
      },
      "required": []
    },
    "mirrorProperties": {},
    "calculationProperties": {},
    "aggregationProperties": {},
    "relations": {
      "scan": {
        "title": "Scan",
        "target": "checkmarxScan",
        "required": false,
        "many": false
      }
    }
>>>>>>> a38da3ec
  }
]<|MERGE_RESOLUTION|>--- conflicted
+++ resolved
@@ -521,8 +521,6 @@
         "many": false
       }
     }
-<<<<<<< HEAD
-=======
   },
   {
     "identifier": "checkmarxSast",
@@ -620,6 +618,5 @@
         "many": false
       }
     }
->>>>>>> a38da3ec
   }
 ]