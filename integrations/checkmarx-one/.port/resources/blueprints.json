[
  {
    "identifier": "checkmarxProject",
    "title": "Checkmarx Project",
    "icon": "Checkmarx",
    "schema": {
      "properties": {
        "name": {
          "type": "string",
          "title": "Project Name",
          "description": "The name of the Checkmarx project."
        },
        "createdAt": {
          "type": "string",
          "format": "date-time",
          "title": "Created At",
          "description": "The date and time when the project was created."
        },
        "updatedAt": {
          "type": "string",
          "format": "date-time",
          "title": "Updated At",
          "description": "The date and time when the project was last updated."
        },
        "tags": {
          "type": "object",
          "title": "Tags",
          "description": "A set of tags associated with the project."
        },
        "repoUrl": {
          "type": "string",
          "title": "Repository URL",
          "description": "The URL of the repository associated with the project."
        },
        "mainBranch": {
          "type": "string",
          "title": "Main Branch",
          "description": "The main branch of the project's repository."
        },
        "origin": {
          "type": "string",
          "title": "Origin",
          "description": "The origin or source of the project."
        },
        "criticality": {
          "type": "string",
          "title": "Criticality",
          "description": "The criticality level of the project."
        }
      },
      "required": ["name"]
    },
    "relations": {}
  },
  {
    "identifier": "checkmarxScan",
    "title": "Checkmarx Scan",
    "icon": "Checkmarx",
    "schema": {
      "properties": {
        "status": {
          "type": "string",
          "title": "Status",
          "enum": [
            "Queued",
            "Running",
            "Completed",
            "Failed",
            "Partial",
            "Canceled"
          ],
          "description": "The status of the scan. Possible values: Queued, Running, Completed, Failed, Partial, Canceled."
        },
        "branch": {
          "type": "string",
          "title": "Branch",
          "description": "The branch of the repository that was scanned."
        },
        "createdAt": {
          "type": "string",
          "format": "date-time",
          "title": "Created At",
          "description": "The date and time when the scan was created."
        },
        "updatedAt": {
          "type": "string",
          "format": "date-time",
          "title": "Updated At",
          "description": "The date and time when the scan was last updated."
        },
        "projectId": {
          "type": "string",
          "title": "Project ID",
          "description": "The identifier of the project to which this scan belongs."
        },
        "userAgent": {
          "type": "string",
          "title": "User Agent",
          "description": "The user agent used to initiate the scan."
        },
        "configs": {
          "type": "object",
          "title": "Configurations",
          "description": "Configuration details for the scan."
        },
        "statusDetails": {
          "type": "array",
          "items": {
            "type": "object"
          },
          "title": "Status Details",
          "description": "Detailed status information for the scan."
        }
      },
      "required": ["status", "projectId"]
    },
    "relations": {
      "project": {
        "title": "Project",
        "target": "checkmarxProject",
        "many": false,
        "required": true
      }
    }
  },
  {
    "identifier": "checkmarxApiSec",
    "title": "Checkmarx API Security",
    "icon": "Checkmarx",
    "schema": {
      "properties": {
        "riskId": {
          "type": "string",
          "title": "Risk ID",
          "description": "The unique identifier for the API security risk."
        },
        "apiId": {
          "type": "string",
          "title": "API ID",
          "description": "The identifier of the API associated with the risk."
        },
        "severity": {
          "type": "string",
          "title": "Severity",
          "enum": [
            "low",
            "medium",
            "high",
            "critical"
          ],
          "description": "The severity level of the API security risk."
        },
        "name": {
          "type": "string",
          "title": "Name",
          "description": "The name of the API security risk."
        },
        "status": {
          "type": "string",
          "title": "Status",
          "enum": [
            "new",
            "recurrent",
            "fixed"
          ],
          "description": "The status of the API security risk."
        },
        "httpMethod": {
          "type": "string",
          "title": "HTTP Method",
          "description": "The HTTP method associated with the API risk (e.g., GET, POST)."
        },
        "url": {
          "type": "string",
          "title": "URL",
          "description": "The URL endpoint associated with the API risk."
        },
        "origin": {
          "type": "string",
          "title": "Origin",
          "description": "The origin or source of the API risk."
        },
        "documented": {
          "type": "boolean",
          "title": "Documented",
          "description": "Indicates whether the API is documented."
        },
        "authenticated": {
          "type": "boolean",
          "title": "Authenticated",
          "description": "Indicates whether the API requires authentication."
        },
        "discoveryDate": {
          "type": "string",
          "format": "date-time",
          "title": "Discovery Date",
          "description": "The date and time when the API risk was discovered."
        },
        "scanId": {
          "type": "string",
          "title": "Scan ID",
          "description": "The identifier of the scan in which the risk was found."
        },
        "sastRiskId": {
          "type": "string",
          "title": "SAST Risk ID",
          "description": "The identifier of the related SAST risk, if available."
        },
        "projectId": {
          "type": "string",
          "title": "Project ID",
          "description": "The identifier of the project associated with the API risk."
        },
        "state": {
          "type": "string",
          "title": "State",
          "enum": [
            "to_verify",
            "confirmed",
            "urgent",
            "not_exploitable",
            "proposed_not_exploitable",
            "false_positive"
          ],
          "description": "The state of the API security risk."
        }
      },
      "required": [
        "riskId",
        "apiId",
        "name",
        "status",
        "state"
      ]
    },
    "relations": {
      "scan": {
        "title": "Scan",
        "target": "checkmarxScan",
        "many": false,
        "required": false
      }
    }
  },
  {
<<<<<<< HEAD
    "identifier": "checkmarxSast",
    "description": "Represents a Checkmarx Static Application Security Testing (SAST) finding in the catalogue",
    "title": "Checkmarx SASTs",
    "icon": "Checkmarx",
    "schema": {
      "properties": {
        "firstScanId": {
          "type": "string",
          "title": "First Scan ID",
          "description": "The identifier of the first scan in which this SAST finding appeared."
=======
    "identifier": "checkmarxSCA",
    "title": "Checkmarx SCA",
    "icon": "Checkmarx",
    "schema": {
      "properties": {
        "severity": {
          "type": "string",
          "title": "Severity",
          "description": "The severity level of the SCA finding."
        },
        "state": {
          "type": "string",
          "title": "State",
          "description": "The state of the SCA finding."
        },
        "description": {
          "type": "string",
          "title": "Description",
          "description": "A description of the SCA finding."
        },
        "cweId": {
          "type": "string",
          "title": "CWE ID",
          "description": "The Common Weakness Enumeration (CWE) identifier related to the vulnerability."
        },
        "status": {
          "type": "string",
          "title": "Status",
          "description": "The current status of the SCA finding."
        },
        "created": {
          "type": "string",
          "format": "date-time",
          "title": "Created",
          "description": "The date and time when the SCA finding was created."
        },
        "firstScanId": {
          "type": "string",
          "title": "First Scan ID",
          "description": "The identifier of the first scan in which this SCA issue was detected."
        },
        "packageIdentifier": {
          "type": "string",
          "title": "Package Identifier",
          "description": "The identifier of the affected package."
        },
        "recommendations": {
          "type": "array",
          "items": {
            "type": "string"
          },
          "title": "Recommendations",
          "description": "Recommended actions to remediate the SCA finding."
        },
        "recommendedVersion": {
          "type": "string",
          "title": "Recommended Version",
          "description": "The recommended version of the package to resolve the vulnerability."
        },
        "packageData": {
          "items": {
            "type": "object"
          },
          "type": "array",
          "title": "Package Data"
        },
        "confidenceLevel": {
          "type": "string",
          "title": "Confidence Level",
          "description": "The confidence level of the SCA finding."
        }
      },
      "required": []
    },
    "mirrorProperties": {},
    "calculationProperties": {},
    "aggregationProperties": {},
    "relations": {
      "scan": {
        "title": "Scan",
        "target": "checkmarxScan",
        "required": false,
        "many": false
      }
    }
  },
  {
    "identifier": "checkmarxContainerSecurity",
    "title": "Checkmarx Container Security",
    "icon": "Checkmarx",
    "schema": {
      "properties": {
        "firstScanId": {
          "type": "string",
          "title": "First Scan ID",
          "description": "The identifier of the first scan in which this container security issue was detected."
>>>>>>> dccc1c91
        },
        "status": {
          "type": "string",
          "title": "Status",
<<<<<<< HEAD
          "description": "The status of the SAST finding",
=======
          "description": "The current status of the container security finding."
        },
        "state": {
          "type": "string",
          "title": "State",
          "description": "The state of the container security finding."
        },
        "severity": {
          "type": "string",
          "title": "Severity",
          "description": "The severity level of the container security finding."
        },
        "confidenceLevel": {
          "type": "string",
          "title": "Confidence Level",
          "description": "The confidence level of the container security finding."
        },
        "created": {
          "type": "string",
          "format": "date-time",
          "title": "Created",
          "description": "The date and time when the container security finding was created."
        },
        "description": {
          "type": "string",
          "title": "Description",
          "description": "A description of the container security finding."
        },
        "packageName": {
          "type": "string",
          "title": "Package Name",
          "description": "The name of the affected package in the container."
        },
        "packageVersion": {
          "type": "string",
          "title": "Package Version",
          "description": "The version of the affected package in the container."
        },
        "imageName": {
          "type": "string",
          "title": "Image Name",
          "description": "The name of the container image."
        },
        "imageTag": {
          "type": "string",
          "title": "Image Tag",
          "description": "The tag of the container image."
        },
        "imageFilePath": {
          "type": "string",
          "title": "Image File Path",
          "description": "The file path within the container image where the issue was found."
        },
        "cweId": {
          "type": "string",
          "title": "CWE ID",
          "description": "The Common Weakness Enumeration (CWE) identifier related to the vulnerability."
        }
      },
      "required": []
    },
    "mirrorProperties": {},
    "calculationProperties": {},
    "aggregationProperties": {},
    "relations": {
      "scan": {
        "title": "Scan",
        "target": "checkmarxScan",
        "required": false,
        "many": false
      }
    }
  },
  {
    "identifier": "checkmarxKics",
    "description": "Represents a KICS issue detected by Checkmarx One",
    "title": "Checkmarx KICS",
    "icon": "Checkmarx",
    "schema": {
      "properties": {
        "firstScanId": {
          "type": "string",
          "title": "First Scan ID",
          "description": "The identifier of the first scan in which this KICS issue was detected"
        },
        "status": {
          "type": "string",
          "title": "Status",
          "description": "The current status of the KICS issue, indicating if it is new, recurring, or has been fixed.",
>>>>>>> dccc1c91
          "enum": [
            "NEW",
            "RECURRENT",
            "FIXED"
          ],
          "enumColors": {
            "NEW": "lightGray",
            "RECURRENT": "lightGray",
            "FIXED": "lightGray"
          }
        },
        "state": {
<<<<<<< HEAD
          "icon": "DefaultProperty",
          "type": "string",
          "title": "State",
          "description": "The state of the SAST finding"
        },
        "severity": {
          "type": "string",
          "description": "The severity level of the SAST finding",
=======
          "type": "string",
          "description": "The state of the KICS issue, reflecting its verification and remediation status",
          "title": "State"
        },
        "severity": {
          "type": "string",
>>>>>>> dccc1c91
          "title": "Severity",
          "enum": [
            "LOW",
            "MEDIUM",
            "HIGH",
<<<<<<< HEAD
            "CRITICAL"
=======
            "CRITICAL",
            "INFO"
>>>>>>> dccc1c91
          ],
          "enumColors": {
            "LOW": "lightGray",
            "MEDIUM": "lightGray",
            "HIGH": "lightGray",
<<<<<<< HEAD
            "CRITICAL": "lightGray"
          }
        },
        "confidenceLevel": {
          "type": "number",
          "title": "Confidence Level",
          "description": "The confidence level (0-100) assigned to the SAST finding",
          "minimum": 0,
          "maximum": 100
        },
        "created": {
          "type": "string",
          "title": "Created At",
          "description": "The date and time when the SAST finding was created",
          "format": "date-time"
        },
        "description": {
          "type": "string",
          "title": "Description",
          "description": "The description of the SAST result"
        },
        "nodes": {
          "items": {
            "type": "object"
          },
          "icon": "DefaultProperty",
          "type": "array",
          "title": "Nodes",
          "description": "The list of nodes or code locations related to the SAST finding"
        },
        "cweId": {
          "type": "string",
          "title": "CWE ID",
          "description": "The CWE (Common Weakness Enumeration) identifier associated with this SAST finding"
=======
            "CRITICAL": "lightGray",
            "INFO": "lightGray"
          }
        },
        "created": {
          "type": "string",
          "title": "Created At",
          "description": "The date and time when the KICS issue was first identified",
          "format": "date-time"
        },
        "description": {
          "icon": "DefaultProperty",
          "type": "string",
          "title": "Description",
          "description": "A description of the KICS issue."
        },
        "fileName": {
          "type": "string",
          "title": "File Name",
          "description": "The name of the file where the KICS issue was found."
        },
        "line": {
          "type": "string",
          "title": "Line Number",
          "description": "The line number in the file where the KICS issue occurs"
        },
        "platform": {
          "type": "string",
          "title": "Platform"
        },
        "issueType": {
          "type": "string",
          "title": "Issue Type",
          "description": "The type or category of the KICS issue"
        },
        "expected_value": {
          "type": "string",
          "title": "Expected Value",
          "description": "The value that was expected in the configuration"
        },
        "value": {
          "type": "string",
          "title": "Value",
          "description": "The actual value found in the configuration that triggered the KICS issue"
>>>>>>> dccc1c91
        }
      },
      "required": []
    },
    "mirrorProperties": {},
    "calculationProperties": {},
    "aggregationProperties": {},
    "relations": {
      "scan": {
        "title": "Scan",
        "target": "checkmarxScan",
        "required": false,
        "many": false
      }
    }
  }
]<|MERGE_RESOLUTION|>--- conflicted
+++ resolved
@@ -243,18 +243,6 @@
     }
   },
   {
-<<<<<<< HEAD
-    "identifier": "checkmarxSast",
-    "description": "Represents a Checkmarx Static Application Security Testing (SAST) finding in the catalogue",
-    "title": "Checkmarx SASTs",
-    "icon": "Checkmarx",
-    "schema": {
-      "properties": {
-        "firstScanId": {
-          "type": "string",
-          "title": "First Scan ID",
-          "description": "The identifier of the first scan in which this SAST finding appeared."
-=======
     "identifier": "checkmarxSCA",
     "title": "Checkmarx SCA",
     "icon": "Checkmarx",
@@ -351,14 +339,10 @@
           "type": "string",
           "title": "First Scan ID",
           "description": "The identifier of the first scan in which this container security issue was detected."
->>>>>>> dccc1c91
         },
         "status": {
           "type": "string",
           "title": "Status",
-<<<<<<< HEAD
-          "description": "The status of the SAST finding",
-=======
           "description": "The current status of the container security finding."
         },
         "state": {
@@ -448,7 +432,6 @@
           "type": "string",
           "title": "Status",
           "description": "The current status of the KICS issue, indicating if it is new, recurring, or has been fixed.",
->>>>>>> dccc1c91
           "enum": [
             "NEW",
             "RECURRENT",
@@ -461,40 +444,131 @@
           }
         },
         "state": {
-<<<<<<< HEAD
-          "icon": "DefaultProperty",
-          "type": "string",
-          "title": "State",
-          "description": "The state of the SAST finding"
-        },
-        "severity": {
-          "type": "string",
-          "description": "The severity level of the SAST finding",
-=======
           "type": "string",
           "description": "The state of the KICS issue, reflecting its verification and remediation status",
           "title": "State"
         },
         "severity": {
           "type": "string",
->>>>>>> dccc1c91
           "title": "Severity",
           "enum": [
             "LOW",
             "MEDIUM",
             "HIGH",
-<<<<<<< HEAD
-            "CRITICAL"
-=======
             "CRITICAL",
             "INFO"
->>>>>>> dccc1c91
           ],
           "enumColors": {
             "LOW": "lightGray",
             "MEDIUM": "lightGray",
             "HIGH": "lightGray",
-<<<<<<< HEAD
+            "CRITICAL": "lightGray",
+            "INFO": "lightGray"
+          }
+        },
+        "created": {
+          "type": "string",
+          "title": "Created At",
+          "description": "The date and time when the KICS issue was first identified",
+          "format": "date-time"
+        },
+        "description": {
+          "icon": "DefaultProperty",
+          "type": "string",
+          "title": "Description",
+          "description": "A description of the KICS issue."
+        },
+        "fileName": {
+          "type": "string",
+          "title": "File Name",
+          "description": "The name of the file where the KICS issue was found."
+        },
+        "line": {
+          "type": "string",
+          "title": "Line Number",
+          "description": "The line number in the file where the KICS issue occurs"
+        },
+        "platform": {
+          "type": "string",
+          "title": "Platform"
+        },
+        "issueType": {
+          "type": "string",
+          "title": "Issue Type",
+          "description": "The type or category of the KICS issue"
+        },
+        "expected_value": {
+          "type": "string",
+          "title": "Expected Value",
+          "description": "The value that was expected in the configuration"
+        },
+        "value": {
+          "type": "string",
+          "title": "Value",
+          "description": "The actual value found in the configuration that triggered the KICS issue"
+        }
+      },
+      "required": []
+    },
+    "mirrorProperties": {},
+    "calculationProperties": {},
+    "aggregationProperties": {},
+    "relations": {
+      "scan": {
+        "title": "Scan",
+        "target": "checkmarxScan",
+        "required": false,
+        "many": false
+      }
+    }
+  },
+  {
+    "identifier": "checkmarxSast",
+    "description": "Represents a Checkmarx Static Application Security Testing (SAST) finding in the catalogue",
+    "title": "Checkmarx SASTs",
+    "icon": "Checkmarx",
+    "schema": {
+      "properties": {
+        "firstScanId": {
+          "type": "string",
+          "title": "First Scan ID",
+          "description": "The identifier of the first scan in which this SAST finding appeared."
+        },
+        "status": {
+          "type": "string",
+          "title": "Status",
+          "description": "The status of the SAST finding",
+          "enum": [
+            "NEW",
+            "RECURRENT",
+            "FIXED"
+          ],
+          "enumColors": {
+            "NEW": "lightGray",
+            "RECURRENT": "lightGray",
+            "FIXED": "lightGray"
+          }
+        },
+        "state": {
+          "icon": "DefaultProperty",
+          "type": "string",
+          "title": "State",
+          "description": "The state of the SAST finding"
+        },
+        "severity": {
+          "type": "string",
+          "description": "The severity level of the SAST finding",
+          "title": "Severity",
+          "enum": [
+            "LOW",
+            "MEDIUM",
+            "HIGH",
+            "CRITICAL"
+          ],
+          "enumColors": {
+            "LOW": "lightGray",
+            "MEDIUM": "lightGray",
+            "HIGH": "lightGray",
             "CRITICAL": "lightGray"
           }
         },
@@ -529,52 +603,6 @@
           "type": "string",
           "title": "CWE ID",
           "description": "The CWE (Common Weakness Enumeration) identifier associated with this SAST finding"
-=======
-            "CRITICAL": "lightGray",
-            "INFO": "lightGray"
-          }
-        },
-        "created": {
-          "type": "string",
-          "title": "Created At",
-          "description": "The date and time when the KICS issue was first identified",
-          "format": "date-time"
-        },
-        "description": {
-          "icon": "DefaultProperty",
-          "type": "string",
-          "title": "Description",
-          "description": "A description of the KICS issue."
-        },
-        "fileName": {
-          "type": "string",
-          "title": "File Name",
-          "description": "The name of the file where the KICS issue was found."
-        },
-        "line": {
-          "type": "string",
-          "title": "Line Number",
-          "description": "The line number in the file where the KICS issue occurs"
-        },
-        "platform": {
-          "type": "string",
-          "title": "Platform"
-        },
-        "issueType": {
-          "type": "string",
-          "title": "Issue Type",
-          "description": "The type or category of the KICS issue"
-        },
-        "expected_value": {
-          "type": "string",
-          "title": "Expected Value",
-          "description": "The value that was expected in the configuration"
-        },
-        "value": {
-          "type": "string",
-          "title": "Value",
-          "description": "The actual value found in the configuration that triggered the KICS issue"
->>>>>>> dccc1c91
         }
       },
       "required": []
