--- conflicted
+++ resolved
@@ -166,7 +166,6 @@
           "description": "The status of the API security risk."
         },
         "httpMethod": {
-<<<<<<< HEAD
           "type": "string",
           "title": "HTTP Method",
           "description": "The HTTP method associated with the API risk (e.g., GET, POST)."
@@ -253,15 +252,9 @@
           "type": "string",
           "title": "Severity",
           "description": "The severity level of the SCA finding."
-=======
-          "type": "string",
-          "title": "HTTP Method",
-          "description": "The HTTP method associated with the API risk (e.g., GET, POST)."
->>>>>>> eef8e718
-        },
-        "url": {
-          "type": "string",
-<<<<<<< HEAD
+        },
+        "state": {
+          "type": "string",
           "title": "State",
           "description": "The state of the SCA finding."
         },
@@ -274,14 +267,9 @@
           "type": "string",
           "title": "CWE ID",
           "description": "The Common Weakness Enumeration (CWE) identifier related to the vulnerability."
-=======
-          "title": "URL",
-          "description": "The URL endpoint associated with the API risk."
->>>>>>> eef8e718
-        },
-        "origin": {
-          "type": "string",
-<<<<<<< HEAD
+        },
+        "status": {
+          "type": "string",
           "title": "Status",
           "description": "The current status of the SCA finding."
         },
@@ -371,183 +359,47 @@
           "type": "string",
           "title": "Confidence Level",
           "description": "The confidence level of the container security finding."
-=======
-          "title": "Origin",
-          "description": "The origin or source of the API risk."
-        },
-        "documented": {
-          "type": "boolean",
-          "title": "Documented",
-          "description": "Indicates whether the API is documented."
-        },
-        "authenticated": {
-          "type": "boolean",
-          "title": "Authenticated",
-          "description": "Indicates whether the API requires authentication."
-        },
-        "discoveryDate": {
-          "type": "string",
-          "format": "date-time",
-          "title": "Discovery Date",
-          "description": "The date and time when the API risk was discovered."
-        },
-        "scanId": {
-          "type": "string",
-          "title": "Scan ID",
-          "description": "The identifier of the scan in which the risk was found."
-        },
-        "sastRiskId": {
-          "type": "string",
-          "title": "SAST Risk ID",
-          "description": "The identifier of the related SAST risk, if available."
-        },
-        "projectId": {
-          "type": "string",
-          "title": "Project ID",
-          "description": "The identifier of the project associated with the API risk."
-        },
-        "state": {
-          "type": "string",
-          "title": "State",
-          "enum": [
-            "to_verify",
-            "confirmed",
-            "urgent",
-            "not_exploitable",
-            "proposed_not_exploitable",
-            "false_positive"
-          ],
-          "description": "The state of the API security risk."
-        }
-      },
-      "required": [
-        "riskId",
-        "apiId",
-        "name",
-        "status",
-        "state"
-      ]
-    },
-    "relations": {
-      "scan": {
-        "title": "Scan",
-        "target": "checkmarxScan",
-        "many": false,
-        "required": false
-      }
-    }
-  },
-  {
-    "identifier": "checkmarxSCA",
-    "title": "Checkmarx SCA",
-    "icon": "Checkmarx",
-    "schema": {
-      "properties": {
-        "severity": {
-          "type": "string",
-          "title": "Severity",
-          "description": "The severity level of the SCA finding."
-        },
-        "state": {
-          "type": "string",
-          "title": "State",
-          "description": "The state of the SCA finding."
+        },
+        "created": {
+          "type": "string",
+          "format": "date-time",
+          "title": "Created",
+          "description": "The date and time when the container security finding was created."
         },
         "description": {
           "type": "string",
           "title": "Description",
-          "description": "A description of the SCA finding."
+          "description": "A description of the container security finding."
+        },
+        "issueType": {
+          "type": "string",
+          "title": "Package Name",
+          "description": "The name of the affected package in the container."
+        },
+        "expected_value": {
+          "type": "string",
+          "title": "Package Version",
+          "description": "The version of the affected package in the container."
+        },
+        "value": {
+          "type": "string",
+          "title": "Image Name",
+          "description": "The name of the container image."
+        },
+        "imageTag": {
+          "type": "string",
+          "title": "Image Tag",
+          "description": "The tag of the container image."
+        },
+        "imageFilePath": {
+          "type": "string",
+          "title": "Image File Path",
+          "description": "The file path within the container image where the issue was found."
         },
         "cweId": {
           "type": "string",
           "title": "CWE ID",
           "description": "The Common Weakness Enumeration (CWE) identifier related to the vulnerability."
-        },
-        "status": {
-          "type": "string",
-          "title": "Status",
-          "description": "The current status of the SCA finding."
->>>>>>> eef8e718
-        },
-        "created": {
-          "type": "string",
-          "format": "date-time",
-          "title": "Created",
-<<<<<<< HEAD
-          "description": "The date and time when the container security finding was created."
-        },
-        "description": {
-          "type": "string",
-          "title": "Description",
-          "description": "A description of the container security finding."
-        },
-        "packageName": {
-          "type": "string",
-          "title": "Package Name",
-          "description": "The name of the affected package in the container."
-        },
-        "packageVersion": {
-          "type": "string",
-          "title": "Package Version",
-          "description": "The version of the affected package in the container."
-        },
-        "imageName": {
-          "type": "string",
-          "title": "Image Name",
-          "description": "The name of the container image."
-        },
-        "imageTag": {
-          "type": "string",
-          "title": "Image Tag",
-          "description": "The tag of the container image."
-        },
-        "imageFilePath": {
-          "type": "string",
-          "title": "Image File Path",
-          "description": "The file path within the container image where the issue was found."
-        },
-        "cweId": {
-          "type": "string",
-          "title": "CWE ID",
-          "description": "The Common Weakness Enumeration (CWE) identifier related to the vulnerability."
-=======
-          "description": "The date and time when the SCA finding was created."
-        },
-        "firstScanId": {
-          "type": "string",
-          "title": "First Scan ID",
-          "description": "The identifier of the first scan in which this SCA issue was detected."
-        },
-        "packageIdentifier": {
-          "type": "string",
-          "title": "Package Identifier",
-          "description": "The identifier of the affected package."
-        },
-        "recommendations": {
-          "type": "array",
-          "items": {
-            "type": "string"
-          },
-          "title": "Recommendations",
-          "description": "Recommended actions to remediate the SCA finding."
-        },
-        "recommendedVersion": {
-          "type": "string",
-          "title": "Recommended Version",
-          "description": "The recommended version of the package to resolve the vulnerability."
-        },
-        "packageData": {
-          "items": {
-            "type": "object"
-          },
-          "type": "array",
-          "title": "Package Data"
-        },
-        "confidenceLevel": {
-          "type": "string",
-          "title": "Confidence Level",
-          "description": "The confidence level of the SCA finding."
->>>>>>> eef8e718
         }
       },
       "required": []
@@ -565,30 +417,20 @@
     }
   },
   {
-<<<<<<< HEAD
     "identifier": "checkmarxKics",
     "description": "Represents a KICS issue detected by Checkmarx One",
     "title": "Checkmarx KICS",
-=======
-    "identifier": "checkmarxContainerSecurity",
-    "title": "Checkmarx Container Security",
->>>>>>> eef8e718
     "icon": "Checkmarx",
     "schema": {
       "properties": {
         "firstScanId": {
           "type": "string",
           "title": "First Scan ID",
-<<<<<<< HEAD
           "description": "The identifier of the first scan in which this KICS issue was detected"
-=======
-          "description": "The identifier of the first scan in which this container security issue was detected."
->>>>>>> eef8e718
         },
         "status": {
           "type": "string",
           "title": "Status",
-<<<<<<< HEAD
           "description": "The current status of the KICS issue, indicating if it is new, recurring, or has been fixed.",
           "enum": [
             "NEW",
@@ -605,19 +447,10 @@
           "type": "string",
           "description": "The state of the KICS issue, reflecting its verification and remediation status",
           "title": "State"
-=======
-          "description": "The current status of the container security finding."
-        },
-        "state": {
-          "type": "string",
-          "title": "State",
-          "description": "The state of the container security finding."
->>>>>>> eef8e718
         },
         "severity": {
           "type": "string",
           "title": "Severity",
-<<<<<<< HEAD
           "enum": [
             "LOW",
             "MEDIUM",
@@ -658,49 +491,14 @@
         "platform": {
           "type": "string",
           "title": "Platform"
-=======
-          "description": "The severity level of the container security finding."
-        },
-        "confidenceLevel": {
-          "type": "string",
-          "title": "Confidence Level",
-          "description": "The confidence level of the container security finding."
-        },
-        "created": {
-          "type": "string",
-          "format": "date-time",
-          "title": "Created",
-          "description": "The date and time when the container security finding was created."
-        },
-        "description": {
-          "type": "string",
-          "title": "Description",
-          "description": "A description of the container security finding."
-        },
-        "packageName": {
-          "type": "string",
-          "title": "Package Name",
-          "description": "The name of the affected package in the container."
-        },
-        "packageVersion": {
-          "type": "string",
-          "title": "Package Version",
-          "description": "The version of the affected package in the container."
->>>>>>> eef8e718
         },
         "issueType": {
           "type": "string",
-<<<<<<< HEAD
           "title": "Issue Type",
           "description": "The type or category of the KICS issue"
-=======
-          "title": "Image Name",
-          "description": "The name of the container image."
->>>>>>> eef8e718
         },
         "expected_value": {
           "type": "string",
-<<<<<<< HEAD
           "title": "Expected Value",
           "description": "The value that was expected in the configuration"
         },
@@ -708,20 +506,6 @@
           "type": "string",
           "title": "Value",
           "description": "The actual value found in the configuration that triggered the KICS issue"
-=======
-          "title": "Image Tag",
-          "description": "The tag of the container image."
-        },
-        "imageFilePath": {
-          "type": "string",
-          "title": "Image File Path",
-          "description": "The file path within the container image where the issue was found."
-        },
-        "cweId": {
-          "type": "string",
-          "title": "CWE ID",
-          "description": "The Common Weakness Enumeration (CWE) identifier related to the vulnerability."
->>>>>>> eef8e718
         }
       },
       "required": []
