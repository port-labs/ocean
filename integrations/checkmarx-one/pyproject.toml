--- conflicted
+++ resolved
@@ -1,10 +1,6 @@
 [tool.poetry]
 name = "checkmarx-one"
-<<<<<<< HEAD
-version = "0.2.1-dev"
-=======
-version = "0.3.4-dev"
->>>>>>> 3a322a36
+version = "0.3.5-dev"
 description = "An integration for checkmarx project, scan and scan results types"
 authors = ["victor adebayo <victor.adebayo@port.io>"]
 
