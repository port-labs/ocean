--- conflicted
+++ resolved
@@ -1,10 +1,6 @@
 [tool.poetry]
 name = "checkmarx-one"
-<<<<<<< HEAD
 version = "0.1.0-beta"
-=======
-version = "0.3.10-dev"
->>>>>>> 99beb37f
 description = "An integration for checkmarx project, scan and scan results types"
 authors = ["victor adebayo <victor.adebayo@port.io>"]
 
