from typing import cast
from loguru import logger
from port_ocean.context.event import event
from port_ocean.context.ocean import ocean
from port_ocean.core.ocean_types import ASYNC_GENERATOR_RESYNC_TYPE

from checkmarx_one.exporter_factory import (
    create_project_exporter,
    create_sast_exporter,
    create_scan_exporter,
    create_api_sec_exporter,
    create_kics_exporter,
    create_scan_result_exporter,
)
from checkmarx_one.core.options import (
    ListProjectOptions,
    ListSastOptions,
    ListScanOptions,
    ListApiSecOptions,
    ListKicsOptions,
    ListScanResultOptions,
)
from integration import (
    CheckmarxOneScanResourcesConfig,
    CheckmarxOneKicsResourcesConfig,
    CheckmarxOneScanResultResourcesConfig,
    CheckmarxOneApiSecResourcesConfig,
)
from checkmarx_one.utils import ObjectKind, ScanResultObjectKind


@ocean.on_resync(ObjectKind.PROJECT)
async def on_project_resync(kind: str) -> ASYNC_GENERATOR_RESYNC_TYPE:
    """Resync projects from Checkmarx One."""
    logger.info(f"Starting resync for kind: {kind}")

    project_exporter = create_project_exporter()
    options = ListProjectOptions()

    async for projects_batch in project_exporter.get_paginated_resources(options):
        logger.debug(f"Received batch with {len(projects_batch)} projects")
        yield projects_batch


@ocean.on_resync(ObjectKind.SCAN)
async def on_scan_resync(kind: str) -> ASYNC_GENERATOR_RESYNC_TYPE:
    """Resync scans from Checkmarx One."""
    logger.info(f"Starting resync for kind: {kind}")

    scan_exporter = create_scan_exporter()

    config = cast(CheckmarxOneScanResourcesConfig, event.resource_config)
    selector = config.selector

    options = ListScanOptions(
        project_names=selector.project_names,
        branches=selector.branches,
        statuses=selector.statuses,
        from_date=selector.from_date,
    )

    async for scans_batch in scan_exporter.get_paginated_resources(options):
        logger.debug(f"Received batch with {len(scans_batch)} scans")
        yield scans_batch


@ocean.on_resync(ObjectKind.API_SEC)
async def on_api_sec_resync(kind: str) -> ASYNC_GENERATOR_RESYNC_TYPE:
    """Resync API security from Checkmarx One."""
    logger.info(f"Starting resync for kind: {kind}")

    scan_exporter = create_scan_exporter()
    api_sec_exporter = create_api_sec_exporter()

    config = cast(CheckmarxOneApiSecResourcesConfig, event.resource_config)
    selector = config.selector

    scan_options = ListScanOptions(
        project_names=selector.scan_filter.project_names,
        branches=selector.scan_filter.branches,
        statuses=selector.scan_filter.statuses,
        from_date=selector.scan_filter.from_date,
    )

    async for scan_data_list in scan_exporter.get_paginated_resources(scan_options):
        for scan_data in scan_data_list:
            options = ListApiSecOptions(
                scan_id=scan_data["id"],
            )
            async for results_batch in api_sec_exporter.get_paginated_resources(
                options
            ):
                logger.info(
                    f"Received batch with {len(results_batch)} API security risks for scan {scan_data['id']}"
                )
                yield results_batch


<<<<<<< HEAD
@ocean.on_resync(ObjectKind.SAST)
async def on_sast_resync(kind: str) -> ASYNC_GENERATOR_RESYNC_TYPE:
    """Resync SAST from Checkmarx One."""
    logger.info(f"Starting resync for kind: {kind}")

    sast_exporter = create_sast_exporter()
    scan_exporter = create_scan_exporter()

    scan_options = ListScanOptions()
    async for scan_data_list in scan_exporter.get_paginated_resources(scan_options):
        for scan_data in scan_data_list:
            options = ListSastOptions(
                scan_id=scan_data["id"],
            )
            async for results_batch in sast_exporter.get_paginated_resources(options):
                logger.info(
                    f"Received batch with {len(results_batch)} SAST for scan {scan_data['id']}"
=======
@ocean.on_resync(ObjectKind.KICS)
async def on_kics_resync(kind: str) -> ASYNC_GENERATOR_RESYNC_TYPE:
    """Resync KICS (IaC Security) results from Checkmarx One."""
    logger.info(f"Starting resync for kind: {kind}")

    scan_exporter = create_scan_exporter()
    kics_exporter = create_kics_exporter()

    # Get selector options from config
    config = cast(CheckmarxOneKicsResourcesConfig, event.resource_config)
    selector = config.selector

    scan_options = ListScanOptions(
        project_names=selector.scan_filter.project_names,
        branches=selector.scan_filter.branches,
        statuses=selector.scan_filter.statuses,
        from_date=selector.scan_filter.from_date,
    )
    logger.warning(f"Scan options: {scan_options}")

    async for scan_data_list in scan_exporter.get_paginated_resources(scan_options):
        for scan_data in scan_data_list:
            options = ListKicsOptions(
                scan_id=scan_data["id"],
                severity=selector.severity,
                status=selector.status,
            )
            async for results_batch in kics_exporter.get_paginated_resources(options):
                logger.info(
                    f"Received batch with {len(results_batch)} KICS results for scan {scan_data['id']}"
                )
                yield results_batch


@ocean.on_resync()
async def on_scan_result_resync(kind: str) -> ASYNC_GENERATOR_RESYNC_TYPE:
    """Resync scan results from Checkmarx One."""
    if kind not in ScanResultObjectKind:
        if kind in ObjectKind:
            logger.debug(f"Kind {kind} has a special handling. Skipping...")
        else:
            logger.info(f"Kind {kind} not supported. Skipping...")
        return

    logger.info(f"Starting resync for kind: {kind}")

    scan_exporter = create_scan_exporter()
    scan_result_exporter = create_scan_result_exporter()
    selector = cast(
        CheckmarxOneScanResultResourcesConfig, event.resource_config
    ).selector

    scan_options = ListScanOptions(
        project_names=selector.scan_filter.project_names,
        branches=selector.scan_filter.branches,
        statuses=selector.scan_filter.statuses,
        from_date=selector.scan_filter.from_date,
    )

    async for scan_data_list in scan_exporter.get_paginated_resources(scan_options):
        for scan_data in scan_data_list:
            options = ListScanResultOptions(
                scan_id=scan_data["id"],
                type=kind,
                severity=selector.severity,
                state=selector.state,
                status=selector.status,
                exclude_result_types=selector.exclude_result_types,
            )
            async for results_batch in scan_result_exporter.get_paginated_resources(
                options
            ):
                logger.info(
                    f"Fetched {len(results_batch)} scan results {kind} for scan {scan_data['id']}"
>>>>>>> dccc1c91
                )
                yield results_batch<|MERGE_RESOLUTION|>--- conflicted
+++ resolved
@@ -21,12 +21,13 @@
     ListScanResultOptions,
 )
 from integration import (
+    CheckmarxOneSastResourcesConfig,
     CheckmarxOneScanResourcesConfig,
     CheckmarxOneKicsResourcesConfig,
     CheckmarxOneScanResultResourcesConfig,
     CheckmarxOneApiSecResourcesConfig,
 )
-from checkmarx_one.utils import ObjectKind, ScanResultObjectKind
+from checkmarx_one.utils import ObjectKind, ScanResultObjectKind, sast_visible_columns
 
 
 @ocean.on_resync(ObjectKind.PROJECT)
@@ -96,7 +97,6 @@
                 yield results_batch
 
 
-<<<<<<< HEAD
 @ocean.on_resync(ObjectKind.SAST)
 async def on_sast_resync(kind: str) -> ASYNC_GENERATOR_RESYNC_TYPE:
     """Resync SAST from Checkmarx One."""
@@ -105,16 +105,37 @@
     sast_exporter = create_sast_exporter()
     scan_exporter = create_scan_exporter()
 
-    scan_options = ListScanOptions()
+    config = cast(CheckmarxOneSastResourcesConfig, event.resource_config)
+    selector = config.selector
+
+    scan_options = ListScanOptions(
+        project_names=selector.scan_filter.project_names,
+        branches=selector.scan_filter.branches,
+        statuses=selector.scan_filter.statuses,
+        from_date=selector.scan_filter.from_date,
+    )
     async for scan_data_list in scan_exporter.get_paginated_resources(scan_options):
         for scan_data in scan_data_list:
             options = ListSastOptions(
                 scan_id=scan_data["id"],
+                severity=selector.severity,
+                status=selector.status,
+                state=selector.state,
+                category=selector.category,
+                language=selector.language,
+                group=selector.group,
+                include_nodes=selector.include_nodes,
+                result_id=selector.result_id,
+                compliance=selector.compliance,
+                visible_columns=sast_visible_columns(),
             )
             async for results_batch in sast_exporter.get_paginated_resources(options):
                 logger.info(
                     f"Received batch with {len(results_batch)} SAST for scan {scan_data['id']}"
-=======
+                )
+                yield results_batch
+
+
 @ocean.on_resync(ObjectKind.KICS)
 async def on_kics_resync(kind: str) -> ASYNC_GENERATOR_RESYNC_TYPE:
     """Resync KICS (IaC Security) results from Checkmarx One."""
@@ -189,6 +210,5 @@
             ):
                 logger.info(
                     f"Fetched {len(results_batch)} scan results {kind} for scan {scan_data['id']}"
->>>>>>> dccc1c91
                 )
                 yield results_batch