from typing import cast
from loguru import logger
from port_ocean.context.event import event
from port_ocean.context.ocean import ocean
from port_ocean.core.ocean_types import ASYNC_GENERATOR_RESYNC_TYPE

from checkmarx_one.exporter_factory import (
    create_project_exporter,
    create_scan_exporter,
    create_api_sec_exporter,
    create_scan_result_exporter,
)
from checkmarx_one.core.options import (
    ListProjectOptions,
    ListScanOptions,
    ListApiSecOptions,
    ListScanResultOptions,
)
from integration import (
    CheckmarxOneScanResourcesConfig,
    CheckmarxOneScanResultResourcesConfig,
    CheckmarxOneApiSecResourcesConfig,
<<<<<<< HEAD
)
from checkmarx_one.utils import ObjectKind, ScanResultObjectKind
from checkmarx_one.webhook.webhook_processors.scan_webhook_processor import (
    ScanWebhookProcessor,
)
from checkmarx_one.webhook.webhook_processors.api_security_webhook_processor import (
    ApiSecurityWebhookProcessor,
)
=======
)
from checkmarx_one.utils import ObjectKind, ScanResultObjectKind
>>>>>>> eef8e718


@ocean.on_resync(ObjectKind.PROJECT)
async def on_project_resync(kind: str) -> ASYNC_GENERATOR_RESYNC_TYPE:
    """Resync projects from Checkmarx One."""
    logger.info(f"Starting resync for kind: {kind}")

    project_exporter = create_project_exporter()
    options = ListProjectOptions()

    async for projects_batch in project_exporter.get_paginated_resources(options):
        logger.debug(f"Received batch with {len(projects_batch)} projects")
        yield projects_batch


@ocean.on_resync(ObjectKind.SCAN)
async def on_scan_resync(kind: str) -> ASYNC_GENERATOR_RESYNC_TYPE:
    """Resync scans from Checkmarx One."""
    logger.info(f"Starting resync for kind: {kind}")

    scan_exporter = create_scan_exporter()

    config = cast(CheckmarxOneScanResourcesConfig, event.resource_config)
    selector = config.selector

    options = ListScanOptions(
        project_names=selector.project_names,
        branches=selector.branches,
        statuses=selector.statuses,
        from_date=selector.from_date,
    )

    async for scans_batch in scan_exporter.get_paginated_resources(options):
        logger.debug(f"Received batch with {len(scans_batch)} scans")
        yield scans_batch


@ocean.on_resync(ObjectKind.API_SEC)
async def on_api_sec_resync(kind: str) -> ASYNC_GENERATOR_RESYNC_TYPE:
    """Resync API security from Checkmarx One."""
    logger.info(f"Starting resync for kind: {kind}")

    scan_exporter = create_scan_exporter()
    api_sec_exporter = create_api_sec_exporter()

    config = cast(CheckmarxOneApiSecResourcesConfig, event.resource_config)
    selector = config.selector

    scan_options = ListScanOptions(
        project_names=selector.scan_filter.project_names,
        branches=selector.scan_filter.branches,
        statuses=selector.scan_filter.statuses,
        from_date=selector.scan_filter.from_date,
    )

    async for scan_data_list in scan_exporter.get_paginated_resources(scan_options):
        for scan_data in scan_data_list:
            options = ListApiSecOptions(
                scan_id=scan_data["id"],
            )
            async for results_batch in api_sec_exporter.get_paginated_resources(
                options
            ):
                logger.info(
                    f"Received batch with {len(results_batch)} API security risks for scan {scan_data['id']}"
                )
                yield results_batch


@ocean.on_resync()
async def on_scan_result_resync(kind: str) -> ASYNC_GENERATOR_RESYNC_TYPE:
    """Resync scan results from Checkmarx One."""
    if kind not in ScanResultObjectKind:
        if kind in ObjectKind:
            logger.debug(f"Kind {kind} has a special handling. Skipping...")
        else:
            logger.info(f"Kind {kind} not supported. Skipping...")
        return

    logger.info(f"Starting resync for kind: {kind}")

    scan_exporter = create_scan_exporter()
    scan_result_exporter = create_scan_result_exporter()
    selector = cast(
        CheckmarxOneScanResultResourcesConfig, event.resource_config
    ).selector

    scan_options = ListScanOptions(
        project_names=selector.scan_filter.project_names,
        branches=selector.scan_filter.branches,
        statuses=selector.scan_filter.statuses,
        from_date=selector.scan_filter.from_date,
    )

    async for scan_data_list in scan_exporter.get_paginated_resources(scan_options):
        for scan_data in scan_data_list:
            options = ListScanResultOptions(
                scan_id=scan_data["id"],
                type=kind,
                severity=selector.severity,
                state=selector.state,
                status=selector.status,
                exclude_result_types=selector.exclude_result_types,
            )
            async for results_batch in scan_result_exporter.get_paginated_resources(
                options
            ):
                logger.info(
                    f"Fetched {len(results_batch)} scan results {kind} for scan {scan_data['id']}"
                )
<<<<<<< HEAD
                yield results_batch


# Register webhook processors for Checkmarx One events
ocean.add_webhook_processor("/webhook", ScanWebhookProcessor)
ocean.add_webhook_processor("/webhook", ApiSecurityWebhookProcessor)
=======
                yield results_batch
>>>>>>> eef8e718
<|MERGE_RESOLUTION|>--- conflicted
+++ resolved
@@ -20,8 +20,8 @@
     CheckmarxOneScanResourcesConfig,
     CheckmarxOneScanResultResourcesConfig,
     CheckmarxOneApiSecResourcesConfig,
-<<<<<<< HEAD
 )
+from checkmarx_one.utils import ObjectKind, ScanResultObjectKind
 from checkmarx_one.utils import ObjectKind, ScanResultObjectKind
 from checkmarx_one.webhook.webhook_processors.scan_webhook_processor import (
     ScanWebhookProcessor,
@@ -29,10 +29,6 @@
 from checkmarx_one.webhook.webhook_processors.api_security_webhook_processor import (
     ApiSecurityWebhookProcessor,
 )
-=======
-)
-from checkmarx_one.utils import ObjectKind, ScanResultObjectKind
->>>>>>> eef8e718
 
 
 @ocean.on_resync(ObjectKind.PROJECT)
@@ -143,13 +139,9 @@
                 logger.info(
                     f"Fetched {len(results_batch)} scan results {kind} for scan {scan_data['id']}"
                 )
-<<<<<<< HEAD
                 yield results_batch
 
 
 # Register webhook processors for Checkmarx One events
 ocean.add_webhook_processor("/webhook", ScanWebhookProcessor)
-ocean.add_webhook_processor("/webhook", ApiSecurityWebhookProcessor)
-=======
-                yield results_batch
->>>>>>> eef8e718
+ocean.add_webhook_processor("/webhook", ApiSecurityWebhookProcessor)