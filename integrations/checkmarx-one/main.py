--- conflicted
+++ resolved
@@ -112,8 +112,6 @@
                 yield results_batch
 
 
-<<<<<<< HEAD
-=======
 @ocean.on_resync(ObjectKind.SAST)
 async def on_sast_resync(kind: str) -> ASYNC_GENERATOR_RESYNC_TYPE:
     """Resync SAST from Checkmarx One."""
@@ -152,7 +150,6 @@
                 yield results_batch
 
 
->>>>>>> a38da3ec
 @ocean.on_resync(ObjectKind.KICS)
 async def on_kics_resync(kind: str) -> ASYNC_GENERATOR_RESYNC_TYPE:
     """Resync KICS (IaC Security) results from Checkmarx One."""
