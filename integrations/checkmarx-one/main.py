--- conflicted
+++ resolved
@@ -8,20 +8,14 @@
     create_project_exporter,
     create_scan_exporter,
     create_api_sec_exporter,
-<<<<<<< HEAD
     create_kics_exporter,
-=======
->>>>>>> eef8e718
     create_scan_result_exporter,
 )
 from checkmarx_one.core.options import (
     ListProjectOptions,
     ListScanOptions,
     ListApiSecOptions,
-<<<<<<< HEAD
     ListKicsOptions,
-=======
->>>>>>> eef8e718
     ListScanResultOptions,
 )
 from integration import (
@@ -56,10 +50,6 @@
     config = cast(CheckmarxOneScanResourcesConfig, event.resource_config)
     selector = config.selector
 
-<<<<<<< HEAD
-    logger.info(selector)
-=======
->>>>>>> eef8e718
     options = ListScanOptions(
         project_names=selector.project_names,
         branches=selector.branches,
@@ -80,9 +70,6 @@
     scan_exporter = create_scan_exporter()
     api_sec_exporter = create_api_sec_exporter()
 
-<<<<<<< HEAD
-    scan_options = ListScanOptions()
-=======
     config = cast(CheckmarxOneApiSecResourcesConfig, event.resource_config)
     selector = config.selector
 
@@ -92,7 +79,6 @@
         statuses=selector.scan_filter.statuses,
         from_date=selector.scan_filter.from_date,
     )
->>>>>>> eef8e718
 
     async for scan_data_list in scan_exporter.get_paginated_resources(scan_options):
         for scan_data in scan_data_list:
@@ -108,7 +94,6 @@
                 yield results_batch
 
 
-<<<<<<< HEAD
 @ocean.on_resync(ObjectKind.KICS)
 async def on_kics_resync(kind: str) -> ASYNC_GENERATOR_RESYNC_TYPE:
     """Resync KICS (IaC Security) results from Checkmarx One."""
@@ -137,8 +122,6 @@
                 yield results_batch
 
 
-=======
->>>>>>> eef8e718
 @ocean.on_resync()
 async def on_scan_result_resync(kind: str) -> ASYNC_GENERATOR_RESYNC_TYPE:
     """Resync scan results from Checkmarx One."""
