from typing import cast
from loguru import logger
from port_ocean.context.event import event
from port_ocean.context.ocean import ocean
from port_ocean.core.ocean_types import ASYNC_GENERATOR_RESYNC_TYPE

from checkmarx_one.exporter_factory import (
    create_project_exporter,
    create_scan_exporter,
    create_api_sec_exporter,
    create_scan_result_exporter,
)
from checkmarx_one.core.options import (
    ListProjectOptions,
    ListScanOptions,
    ListApiSecOptions,
    ListScanResultOptions,
)
from integration import (
    CheckmarxOneScanResourcesConfig,
    CheckmarxOneScanResultResourcesConfig,
)
<<<<<<< HEAD
from checkmarx_one.utils import ObjectKind
from checkmarx_one.webhook.webhook_processors.scan_webhook_processor import (
    ScanWebhookProcessor,
)
from checkmarx_one.webhook.webhook_processors.api_security_webhook_processor import (
    ApiSecurityWebhookProcessor,
)
=======
from checkmarx_one.utils import ObjectKind, ScanResultObjectKind
>>>>>>> 429d78dd


@ocean.on_resync(ObjectKind.PROJECT)
async def on_project_resync(kind: str) -> ASYNC_GENERATOR_RESYNC_TYPE:
    """Resync projects from Checkmarx One."""
    logger.info(f"Starting resync for kind: {kind}")

    project_exporter = create_project_exporter()
    options = ListProjectOptions()

    async for projects_batch in project_exporter.get_paginated_resources(options):
        logger.debug(f"Received batch with {len(projects_batch)} projects")
        yield projects_batch


@ocean.on_resync(ObjectKind.SCAN)
async def on_scan_resync(kind: str) -> ASYNC_GENERATOR_RESYNC_TYPE:
    """Resync scans from Checkmarx One."""
    logger.info(f"Starting resync for kind: {kind}")

    scan_exporter = create_scan_exporter()

    config = cast(CheckmarxOneScanResourcesConfig, event.resource_config)
    selector = config.selector

    logger.info(selector)
    options = ListScanOptions(
        project_names=selector.project_names,
        branches=selector.branches,
        statuses=selector.statuses,
        from_date=selector.from_date,
    )

    async for scans_batch in scan_exporter.get_paginated_resources(options):
        logger.debug(f"Received batch with {len(scans_batch)} scans")
        yield scans_batch


@ocean.on_resync(ObjectKind.API_SEC)
async def on_api_sec_resync(kind: str) -> ASYNC_GENERATOR_RESYNC_TYPE:
    """Resync API security from Checkmarx One."""
    logger.info(f"Starting resync for kind: {kind}")

    scan_exporter = create_scan_exporter()
    api_sec_exporter = create_api_sec_exporter()

    scan_options = ListScanOptions()

    async for scan_data_list in scan_exporter.get_paginated_resources(scan_options):
        for scan_data in scan_data_list:
            options = ListApiSecOptions(
                scan_id=scan_data["id"],
            )
            async for results_batch in api_sec_exporter.get_paginated_resources(
                options
            ):
                logger.info(
                    f"Received batch with {len(results_batch)} API security risks for scan {scan_data['id']}"
                )
                yield results_batch


<<<<<<< HEAD
# Register webhook processors for Checkmarx One events
ocean.add_webhook_processor("/webhook", ScanWebhookProcessor)
ocean.add_webhook_processor("/webhook", ApiSecurityWebhookProcessor)
=======
@ocean.on_resync()
async def on_scan_result_resync(kind: str) -> ASYNC_GENERATOR_RESYNC_TYPE:
    """Resync scan results from Checkmarx One."""
    if kind not in ScanResultObjectKind:
        if kind in ObjectKind:
            logger.debug(f"Kind {kind} has a special handling. Skipping...")
        else:
            logger.info(f"Kind {kind} not supported. Skipping...")
        return

    logger.info(f"Starting resync for kind: {kind}")

    scan_exporter = create_scan_exporter()
    scan_result_exporter = create_scan_result_exporter()
    selector = cast(
        CheckmarxOneScanResultResourcesConfig, event.resource_config
    ).selector

    scan_options = ListScanOptions()

    async for scan_data_list in scan_exporter.get_paginated_resources(scan_options):
        for scan_data in scan_data_list:
            options = ListScanResultOptions(
                scan_id=scan_data["id"],
                type=kind,
                severity=selector.severity,
                state=selector.state,
                status=selector.status,
                exclude_result_types=selector.exclude_result_types,
            )
            async for results_batch in scan_result_exporter.get_paginated_resources(
                options
            ):
                logger.info(
                    f"Fetched {len(results_batch)} scan results {kind} for scan {scan_data['id']}"
                )
                yield results_batch
>>>>>>> 429d78dd
<|MERGE_RESOLUTION|>--- conflicted
+++ resolved
@@ -20,17 +20,13 @@
     CheckmarxOneScanResourcesConfig,
     CheckmarxOneScanResultResourcesConfig,
 )
-<<<<<<< HEAD
-from checkmarx_one.utils import ObjectKind
+from checkmarx_one.utils import ObjectKind, ScanResultObjectKind
 from checkmarx_one.webhook.webhook_processors.scan_webhook_processor import (
     ScanWebhookProcessor,
 )
 from checkmarx_one.webhook.webhook_processors.api_security_webhook_processor import (
     ApiSecurityWebhookProcessor,
 )
-=======
-from checkmarx_one.utils import ObjectKind, ScanResultObjectKind
->>>>>>> 429d78dd
 
 
 @ocean.on_resync(ObjectKind.PROJECT)
@@ -93,11 +89,6 @@
                 yield results_batch
 
 
-<<<<<<< HEAD
-# Register webhook processors for Checkmarx One events
-ocean.add_webhook_processor("/webhook", ScanWebhookProcessor)
-ocean.add_webhook_processor("/webhook", ApiSecurityWebhookProcessor)
-=======
 @ocean.on_resync()
 async def on_scan_result_resync(kind: str) -> ASYNC_GENERATOR_RESYNC_TYPE:
     """Resync scan results from Checkmarx One."""
@@ -135,4 +126,8 @@
                     f"Fetched {len(results_batch)} scan results {kind} for scan {scan_data['id']}"
                 )
                 yield results_batch
->>>>>>> 429d78dd
+
+
+# Register webhook processors for Checkmarx One events
+ocean.add_webhook_processor("/webhook", ScanWebhookProcessor)
+ocean.add_webhook_processor("/webhook", ApiSecurityWebhookProcessor)