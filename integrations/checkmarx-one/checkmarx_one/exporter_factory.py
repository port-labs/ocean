from checkmarx_one.clients.initialize_client import get_checkmarx_client
from checkmarx_one.core.exporters.project_exporter import CheckmarxProjectExporter
from checkmarx_one.core.exporters.scan_exporter import CheckmarxScanExporter
from checkmarx_one.core.exporters.api_sec_exporter import CheckmarxApiSecExporter
<<<<<<< HEAD
=======
from checkmarx_one.core.exporters.sast_exporter import CheckmarxSastExporter
>>>>>>> a38da3ec
from checkmarx_one.core.exporters.kics_exporter import CheckmarxKicsExporter
from checkmarx_one.core.exporters.scan_result_exporter import (
    CheckmarxScanResultExporter,
)


def create_project_exporter() -> CheckmarxProjectExporter:
    """Create a project exporter with initialized client."""
    client = get_checkmarx_client()
    return CheckmarxProjectExporter(client)


def create_scan_exporter() -> CheckmarxScanExporter:
    """Create a scan exporter with initialized client."""
    client = get_checkmarx_client()
    return CheckmarxScanExporter(client)


def create_api_sec_exporter() -> CheckmarxApiSecExporter:
    """Create an API security exporter with initialized client."""
    client = get_checkmarx_client()
    return CheckmarxApiSecExporter(client)


<<<<<<< HEAD
=======
def create_sast_exporter() -> CheckmarxSastExporter:
    """Create a SAST exporter with initialized client."""
    client = get_checkmarx_client()
    return CheckmarxSastExporter(client)


>>>>>>> a38da3ec
def create_kics_exporter() -> CheckmarxKicsExporter:
    """Create a KICS (IaC Security) exporter with initialized client."""
    client = get_checkmarx_client()
    return CheckmarxKicsExporter(client)


def create_scan_result_exporter() -> CheckmarxScanResultExporter:
    """Create a scan result exporter with initialized client."""
    client = get_checkmarx_client()
    return CheckmarxScanResultExporter(client)<|MERGE_RESOLUTION|>--- conflicted
+++ resolved
@@ -2,10 +2,7 @@
 from checkmarx_one.core.exporters.project_exporter import CheckmarxProjectExporter
 from checkmarx_one.core.exporters.scan_exporter import CheckmarxScanExporter
 from checkmarx_one.core.exporters.api_sec_exporter import CheckmarxApiSecExporter
-<<<<<<< HEAD
-=======
 from checkmarx_one.core.exporters.sast_exporter import CheckmarxSastExporter
->>>>>>> a38da3ec
 from checkmarx_one.core.exporters.kics_exporter import CheckmarxKicsExporter
 from checkmarx_one.core.exporters.scan_result_exporter import (
     CheckmarxScanResultExporter,
@@ -30,15 +27,12 @@
     return CheckmarxApiSecExporter(client)
 
 
-<<<<<<< HEAD
-=======
 def create_sast_exporter() -> CheckmarxSastExporter:
     """Create a SAST exporter with initialized client."""
     client = get_checkmarx_client()
     return CheckmarxSastExporter(client)
 
 
->>>>>>> a38da3ec
 def create_kics_exporter() -> CheckmarxKicsExporter:
     """Create a KICS (IaC Security) exporter with initialized client."""
     client = get_checkmarx_client()
