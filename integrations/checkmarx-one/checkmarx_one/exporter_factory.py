from checkmarx_one.clients.initialize_client import get_checkmarx_client
from checkmarx_one.core.exporters.project_exporter import CheckmarxProjectExporter
from checkmarx_one.core.exporters.scan_exporter import CheckmarxScanExporter
from checkmarx_one.core.exporters.api_sec_exporter import CheckmarxApiSecExporter
<<<<<<< HEAD
from checkmarx_one.core.exporters.sast_exporter import CheckmarxSastExporter
=======
from checkmarx_one.core.exporters.kics_exporter import CheckmarxKicsExporter
from checkmarx_one.core.exporters.scan_result_exporter import (
    CheckmarxScanResultExporter,
)
>>>>>>> dccc1c91


def create_project_exporter() -> CheckmarxProjectExporter:
    """Create a project exporter with initialized client."""
    client = get_checkmarx_client()
    return CheckmarxProjectExporter(client)


def create_scan_exporter() -> CheckmarxScanExporter:
    """Create a scan exporter with initialized client."""
    client = get_checkmarx_client()
    return CheckmarxScanExporter(client)


def create_api_sec_exporter() -> CheckmarxApiSecExporter:
    """Create an API security exporter with initialized client."""
    client = get_checkmarx_client()
    return CheckmarxApiSecExporter(client)


<<<<<<< HEAD
def create_sast_exporter() -> CheckmarxSastExporter:
    """Create a SAST exporter with initialized client."""
    client = get_checkmarx_client()
    return CheckmarxSastExporter(client)
=======
def create_kics_exporter() -> CheckmarxKicsExporter:
    """Create a KICS (IaC Security) exporter with initialized client."""
    client = get_checkmarx_client()
    return CheckmarxKicsExporter(client)


def create_scan_result_exporter() -> CheckmarxScanResultExporter:
    """Create a scan result exporter with initialized client."""
    client = get_checkmarx_client()
    return CheckmarxScanResultExporter(client)
>>>>>>> dccc1c91
<|MERGE_RESOLUTION|>--- conflicted
+++ resolved
@@ -2,14 +2,11 @@
 from checkmarx_one.core.exporters.project_exporter import CheckmarxProjectExporter
 from checkmarx_one.core.exporters.scan_exporter import CheckmarxScanExporter
 from checkmarx_one.core.exporters.api_sec_exporter import CheckmarxApiSecExporter
-<<<<<<< HEAD
 from checkmarx_one.core.exporters.sast_exporter import CheckmarxSastExporter
-=======
 from checkmarx_one.core.exporters.kics_exporter import CheckmarxKicsExporter
 from checkmarx_one.core.exporters.scan_result_exporter import (
     CheckmarxScanResultExporter,
 )
->>>>>>> dccc1c91
 
 
 def create_project_exporter() -> CheckmarxProjectExporter:
@@ -30,12 +27,12 @@
     return CheckmarxApiSecExporter(client)
 
 
-<<<<<<< HEAD
 def create_sast_exporter() -> CheckmarxSastExporter:
     """Create a SAST exporter with initialized client."""
     client = get_checkmarx_client()
     return CheckmarxSastExporter(client)
-=======
+
+
 def create_kics_exporter() -> CheckmarxKicsExporter:
     """Create a KICS (IaC Security) exporter with initialized client."""
     client = get_checkmarx_client()
@@ -45,5 +42,4 @@
 def create_scan_result_exporter() -> CheckmarxScanResultExporter:
     """Create a scan result exporter with initialized client."""
     client = get_checkmarx_client()
-    return CheckmarxScanResultExporter(client)
->>>>>>> dccc1c91
+    return CheckmarxScanResultExporter(client)