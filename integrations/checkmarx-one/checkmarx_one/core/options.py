--- conflicted
+++ resolved
@@ -89,9 +89,6 @@
     severity: NotRequired[
         Optional[List[Literal["CRITICAL", "HIGH", "MEDIUM", "LOW", "INFO"]]]
     ]
-<<<<<<< HEAD
-    status: NotRequired[Optional[List[Literal["NEW", "RECURRENT", "FIXED"]]]]
-=======
     status: NotRequired[Optional[List[Literal["NEW", "RECURRENT", "FIXED"]]]]
 
 
@@ -131,5 +128,4 @@
     scan_id: Required[str]
     result_id: Required[str]
     include_nodes: NotRequired[Optional[bool]]
-    visible_columns: NotRequired[Optional[List[str]]]
->>>>>>> a38da3ec
+    visible_columns: NotRequired[Optional[List[str]]]