from typing import List, Literal, NotRequired, Optional, Required, TypedDict


class ListProjectOptions(TypedDict):
    """Options for listing projects."""

    pass


class SingleProjectOptions(TypedDict):
    """Options for fetching a single project."""

    project_id: Required[str]


class ListScanOptions(TypedDict):
    """Options for listing scans."""

    project_names: NotRequired[Optional[List[str]]]
    branches: NotRequired[Optional[List[str]]]
    statuses: NotRequired[
        Optional[
            List[
                Literal[
                    "Queued", "Running", "Completed", "Failed", "Partial", "Canceled"
                ]
            ]
        ]
    ]
    from_date: NotRequired[Optional[str]]


class SingleScanOptions(TypedDict):
    """Options for fetching a single scan."""

    scan_id: Required[str]


class ListApiSecOptions(TypedDict):
    """Options for listing API sec scan results."""

    scan_id: Required[str]


class SingleApiSecOptions(TypedDict):
    """Options for fetching a single API sec scan result."""

    risk_id: Required[str]


<<<<<<< HEAD
class ListSastOptions(TypedDict, total=False):
    """Options for listing SAST scan results."""

    # Required
    scan_id: Required[str]
    visible_columns: NotRequired[Optional[List[str]]]


class SingleSastOptions(TypedDict):
    """Options for fetching a single SAST scan result via filters."""

    scan_id: Required[str]
    result_id: Required[str]
=======
class ListScanResultOptions(TypedDict):
    """Options for listing scan results."""

    type: str
    scan_id: Required[str]
    severity: NotRequired[
        Optional[List[Literal["CRITICAL", "HIGH", "MEDIUM", "LOW", "INFO"]]]
    ]
    state: NotRequired[
        Optional[
            List[
                Literal[
                    "TO_VERIFY",
                    "CONFIRMED",
                    "URGENT",
                    "NOT_EXPLOITABLE",
                    "PROPOSED_NOT_EXPLOITABLE",
                    "FALSE_POSITIVE",
                ]
            ]
        ]
    ]
    status: NotRequired[Optional[List[Literal["NEW", "RECURRENT", "FIXED"]]]]
    exclude_result_types: NotRequired[Optional[Literal["DEV_AND_TEST", "NONE"]]]


class SingleScanResultOptions(TypedDict):
    """Options for fetching a single scan result."""

    type: Literal["sca", "containers"]
    scan_id: Required[str]
    result_id: Required[str]


class ListKicsOptions(TypedDict):
    """Options for listing KICS scan results (IaC Security)."""

    scan_id: Required[str]
    severity: NotRequired[
        Optional[List[Literal["CRITICAL", "HIGH", "MEDIUM", "LOW", "INFO"]]]
    ]
    status: NotRequired[Optional[List[Literal["NEW", "RECURRENT", "FIXED"]]]]
>>>>>>> dccc1c91
<|MERGE_RESOLUTION|>--- conflicted
+++ resolved
@@ -48,21 +48,6 @@
     risk_id: Required[str]
 
 
-<<<<<<< HEAD
-class ListSastOptions(TypedDict, total=False):
-    """Options for listing SAST scan results."""
-
-    # Required
-    scan_id: Required[str]
-    visible_columns: NotRequired[Optional[List[str]]]
-
-
-class SingleSastOptions(TypedDict):
-    """Options for fetching a single SAST scan result via filters."""
-
-    scan_id: Required[str]
-    result_id: Required[str]
-=======
 class ListScanResultOptions(TypedDict):
     """Options for listing scan results."""
 
@@ -105,4 +90,28 @@
         Optional[List[Literal["CRITICAL", "HIGH", "MEDIUM", "LOW", "INFO"]]]
     ]
     status: NotRequired[Optional[List[Literal["NEW", "RECURRENT", "FIXED"]]]]
->>>>>>> dccc1c91
+
+
+class ListSastOptions(TypedDict, total=False):
+    """Options for listing SAST scan results."""
+
+    scan_id: Required[str]
+    compliance: NotRequired[Optional[str]]
+    group: NotRequired[Optional[str]]
+    include_nodes: NotRequired[bool]
+    language: NotRequired[Optional[List[str]]]
+    result_id: NotRequired[Optional[str]]
+    severity: NotRequired[Optional[List[Literal["critical", "high", "medium", "low", "info"]]]]
+    status: NotRequired[Optional[List[Literal["new", "recurrent", "fixed"]]]]
+    category: NotRequired[Optional[str]]
+    state: NotRequired[Optional[List[Literal["to_verify", "not_exploitable", "proposed_not_exploitable", "confirmed", "urgent"]]]]
+    visible_columns: NotRequired[Optional[List[str]]]
+
+
+class SingleSastOptions(TypedDict):
+    """Options for fetching a single SAST scan result via filters."""
+
+    scan_id: Required[str]
+    result_id: Required[str]
+    include_nodes: NotRequired[Optional[bool]]
+    visible_columns: NotRequired[Optional[List[str]]]