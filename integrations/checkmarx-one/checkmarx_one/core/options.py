from typing import List, Literal, NotRequired, Optional, Required, TypedDict


class ListProjectOptions(TypedDict):
    """Options for listing projects."""

    pass


class SingleProjectOptions(TypedDict):
    """Options for fetching a single project."""

    project_id: Required[str]


class ListScanOptions(TypedDict):
    """Options for listing scans."""

    project_names: NotRequired[Optional[List[str]]]
    branches: NotRequired[Optional[List[str]]]
    statuses: NotRequired[
        Optional[
            List[
                Literal[
                    "Queued", "Running", "Completed", "Failed", "Partial", "Canceled"
                ]
            ]
        ]
    ]
    from_date: NotRequired[Optional[str]]


class SingleScanOptions(TypedDict):
    """Options for fetching a single scan."""

    scan_id: Required[str]


class ListApiSecOptions(TypedDict):
    """Options for listing API sec scan results."""

    scan_id: Required[str]


class SingleApiSecOptions(TypedDict):
    """Options for fetching a single API sec scan result."""

    risk_id: Required[str]


<<<<<<< HEAD
class ListKicsOptions(TypedDict):
    """Options for listing KICS scan results (IaC Security)."""

=======
class ListScanResultOptions(TypedDict):
    """Options for listing scan results."""

    type: str
>>>>>>> 429d78dd
    scan_id: Required[str]
    severity: NotRequired[
        Optional[List[Literal["CRITICAL", "HIGH", "MEDIUM", "LOW", "INFO"]]]
    ]
<<<<<<< HEAD
    status: NotRequired[Optional[List[Literal["NEW", "RECURRENT", "FIXED"]]]]
=======
    state: NotRequired[
        Optional[
            List[
                Literal[
                    "TO_VERIFY",
                    "CONFIRMED",
                    "URGENT",
                    "NOT_EXPLOITABLE",
                    "PROPOSED_NOT_EXPLOITABLE",
                    "FALSE_POSITIVE",
                ]
            ]
        ]
    ]
    status: NotRequired[Optional[List[Literal["NEW", "RECURRENT", "FIXED"]]]]
    exclude_result_types: NotRequired[Optional[Literal["DEV_AND_TEST", "NONE"]]]


class SingleScanResultOptions(TypedDict):
    """Options for fetching a single scan result."""

    type: Literal["sca", "containers"]
    scan_id: Required[str]
    result_id: Required[str]
>>>>>>> 429d78dd
<|MERGE_RESOLUTION|>--- conflicted
+++ resolved
@@ -48,23 +48,14 @@
     risk_id: Required[str]
 
 
-<<<<<<< HEAD
-class ListKicsOptions(TypedDict):
-    """Options for listing KICS scan results (IaC Security)."""
-
-=======
 class ListScanResultOptions(TypedDict):
     """Options for listing scan results."""
 
     type: str
->>>>>>> 429d78dd
     scan_id: Required[str]
     severity: NotRequired[
         Optional[List[Literal["CRITICAL", "HIGH", "MEDIUM", "LOW", "INFO"]]]
     ]
-<<<<<<< HEAD
-    status: NotRequired[Optional[List[Literal["NEW", "RECURRENT", "FIXED"]]]]
-=======
     state: NotRequired[
         Optional[
             List[
@@ -89,4 +80,13 @@
     type: Literal["sca", "containers"]
     scan_id: Required[str]
     result_id: Required[str]
->>>>>>> 429d78dd
+
+
+class ListKicsOptions(TypedDict):
+    """Options for listing KICS scan results (IaC Security)."""
+
+    scan_id: Required[str]
+    severity: NotRequired[
+        Optional[List[Literal["CRITICAL", "HIGH", "MEDIUM", "LOW", "INFO"]]]
+    ]
+    status: NotRequired[Optional[List[Literal["NEW", "RECURRENT", "FIXED"]]]]