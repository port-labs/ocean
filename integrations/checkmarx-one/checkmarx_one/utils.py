from enum import StrEnum
from typing import NamedTuple, Optional, List


class ObjectKind(StrEnum):
    """Enum for Checkmarx One resource kinds."""

    PROJECT = "project"
    SCAN = "scan"
    API_SEC = "api-security"
<<<<<<< HEAD
    SAST = "sast"
=======
    KICS = "kics"


class ScanResultObjectKind(StrEnum):
    """Enum for Checkmarx One scan result resource kinds."""

    SCA = "sca"
    CONTAINERS = "containers"
>>>>>>> dccc1c91


class IgnoredError(NamedTuple):
    status: int | str
    message: Optional[str] = None
    type: Optional[str] = None


def sast_visible_columns() -> List[str]:
    """Columns to request for SAST results (API hyphenated keys) including scan-id."""
    return [
        "scan-id",
        "result-hash",
        "result-id",
        "path-system-id",
        "query-ids",
        "query-name",
        "language",
        "group",
        "cwe-id",
        "severity",
        "similarity-id",
        "confidence-level",
        "compliance",
        "first-time-scan-id",
        "first-found-at",
        "status",
        "state",
        "nodes",
    ]<|MERGE_RESOLUTION|>--- conflicted
+++ resolved
@@ -8,9 +8,7 @@
     PROJECT = "project"
     SCAN = "scan"
     API_SEC = "api-security"
-<<<<<<< HEAD
     SAST = "sast"
-=======
     KICS = "kics"
 
 
@@ -19,7 +17,6 @@
 
     SCA = "sca"
     CONTAINERS = "containers"
->>>>>>> dccc1c91
 
 
 class IgnoredError(NamedTuple):
