--- conflicted
+++ resolved
@@ -8,10 +8,7 @@
     PROJECT = "project"
     SCAN = "scan"
     API_SEC = "api-security"
-<<<<<<< HEAD
-=======
     SAST = "sast"
->>>>>>> a38da3ec
     KICS = "kics"
 
 
