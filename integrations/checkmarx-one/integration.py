--- conflicted
+++ resolved
@@ -13,38 +13,7 @@
 from datetime import datetime, timedelta, timezone
 
 
-<<<<<<< HEAD
-class CheckmarxOneApiSecSelector(Selector):
-    pass
-
-
-class CheckmarxOneProjectSelector(Selector):
-    pass
-
-
-class CheckmarxOneSastSelector(Selector):
-    pass
-
-
-class CheckmarxOneProjectResourcesConfig(ResourceConfig):
-    kind: Literal["project"]
-    selector: CheckmarxOneProjectSelector
-
-
-class CheckmarxOneApiSecResourcesConfig(ResourceConfig):
-    kind: Literal["api-security"]
-    selector: CheckmarxOneApiSecSelector
-
-
-class CheckmarxOneSastResourcesConfig(ResourceConfig):
-    kind: Literal["sast"]
-    selector: CheckmarxOneSastSelector
-
-
-class CheckmarxOneScanSelector(Selector):
-=======
 class CheckmarxOneScanModel(BaseModel):
->>>>>>> dccc1c91
     project_names: List[str] = Field(
         default_factory=list,
         alias="projectIds",
@@ -113,6 +82,49 @@
     )
 
 
+class CheckmarxOneSastSelector(Selector):
+    scan_filter: CheckmarxOneScanModel = Field(
+        default=CheckmarxOneScanModel(),
+        description="Filter scan results by scan",
+    )
+    compliance: Optional[str] = Field(
+        default=None,
+        description="Filter by compliance standard (exact match, case insensitive).",
+    )
+    group: Optional[str] = Field(
+        default=None,
+        description="Filter by vulnerability group (substring match).",
+    )
+    include_nodes: bool = Field(
+        default=True,
+        description="If true, include nodes data; if false, omit node data.",
+    )
+    language: Optional[List[str]] = Field(
+        default=None,
+        description="Filter by language (exact match, case insensitive).",
+    )
+    result_id: Optional[str] = Field(
+        default=None,
+        description="Filter by unique result hash.",
+    )
+    severity: Optional[List[Literal["critical", "high", "medium", "low", "info"]]] = Field(
+        default=None,
+        description="Filter by severity.",
+    )
+    status: Optional[List[Literal["new", "recurrent", "fixed"]]] = Field(
+        default=None,
+        description="Filter by status.",
+    )
+    category: Optional[str] = Field(
+        default=None,
+        description="Filter by comma separated list of categories.",
+    )
+    state: Optional[List[Literal["to_verify", "not_exploitable", "proposed_not_exploitable", "confirmed", "urgent"]]] = Field(
+        default=None,
+        description="Filter by state.",
+    )
+
+
 class CheckmarxOneApiSecSelector(Selector):
     scan_filter: CheckmarxOneScanModel = Field(
         default=CheckmarxOneScanModel(),
@@ -140,6 +152,11 @@
 class CheckmarxOneScanResourcesConfig(ResourceConfig):
     kind: Literal["scan"]
     selector: CheckmarxOneScanSelector
+
+
+class CheckmarxOneSastResourcesConfig(ResourceConfig):
+    kind: Literal["sast"]
+    selector: CheckmarxOneSastSelector
 
 
 class CheckmarxOneKicsSelector(Selector):
@@ -174,12 +191,9 @@
         CheckmarxOneProjectResourcesConfig
         | CheckmarxOneScanResourcesConfig
         | CheckmarxOneApiSecResourcesConfig
-<<<<<<< HEAD
         | CheckmarxOneSastResourcesConfig
-=======
         | CheckmarxOneKicsResourcesConfig
         | CheckmarxOneScanResultResourcesConfig
->>>>>>> dccc1c91
     ] = Field(
         default_factory=list
     )  # type: ignore
