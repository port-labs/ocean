--- conflicted
+++ resolved
@@ -7,8 +7,7 @@
 
 <!-- towncrier release notes start -->
 
-<<<<<<< HEAD
-## 0.2.1-dev (2025-09-04)
+## 0.2.1-dev (2025-09-08)
 
 
 ### Features
@@ -16,20 +15,20 @@
 - Added webhook support for the SCA and Containers
 
 
-## 0.2.0-dev (2025-09-04)
+## 0.2.0-dev (2025-09-08)
 
 
 ### Features
 
 - Added webhook support for the Scan and API-Security kinds
-=======
+
+
 ## 0.1.9-dev (2025-09-08)
 
 
 ### Improvements
 
 - Bumped ocean version to ^0.28.3
->>>>>>> 74d8814b
 
 
 ## 0.1.8-dev (2025-09-04)
