# Changelog - Ocean - checkmarx_one

All notable changes to this project will be documented in this file.

The format is based on [Keep a Changelog](https://keepachangelog.com/en/1.0.0/),
and this project adheres to [Semantic Versioning](https://semver.org/spec/v2.0.0.html).

<!-- towncrier release notes start -->

<<<<<<< HEAD
## 0.2.0-dev (2025-09-08)
=======
## 0.1.9-dev (2025-09-08)
>>>>>>> 60199fea


### Improvements

<<<<<<< HEAD
- Refactor Integration To Encourage Explicit Kind and Blueprint Configuration For SAST Kind Over Dynamic Configuration
- Refactor Integration To Encourage Explicit Kind and Blueprint Configuration For KICS Kind Over Dynamic Configuration
=======
- Bumped ocean version to ^0.28.3
>>>>>>> 60199fea


## 0.1.8-dev (2025-09-04)


### Improvements

- Refactor Integration To Encourage Explicit Blueprint Configuration Over Dynamic Blueprints


## 0.1.7-dev (2025-08-28)


### Improvements

- Bumped ocean version to ^0.28.2


## 0.1.6-dev (2025-08-27)


### Improvements

- Bumped ocean version to ^0.28.1


## 0.1.5-dev (2025-08-25)


### Improvements

- Bumped ocean version to ^0.28.0


## 0.1.4-dev (2025-08-25)


### Bug Fixes

- Fixed issue with API URL construction


## 0.1.3-dev (2025-08-25)


### Improvements

- Updated blueprint icons to Checkmarx



## 0.1.2-dev (2025-08-24)

### Improvements

- Bumped ocean version to ^0.27.10



## 0.1.1-dev (2025-08-20)

### Improvements

- Bumped ocean version to ^0.27.9



## 0.1.0-dev (2025-08-18)

### Features

- Added Checkmarx-One ocean integration with the Project, Scan, and Scan Result Kinds<|MERGE_RESOLUTION|>--- conflicted
+++ resolved
@@ -7,21 +7,21 @@
 
 <!-- towncrier release notes start -->
 
-<<<<<<< HEAD
 ## 0.2.0-dev (2025-09-08)
-=======
-## 0.1.9-dev (2025-09-08)
->>>>>>> 60199fea
 
 
 ### Improvements
 
-<<<<<<< HEAD
 - Refactor Integration To Encourage Explicit Kind and Blueprint Configuration For SAST Kind Over Dynamic Configuration
 - Refactor Integration To Encourage Explicit Kind and Blueprint Configuration For KICS Kind Over Dynamic Configuration
-=======
+
+
+## 0.1.9-dev (2025-09-08)
+
+
+### Improvements
+
 - Bumped ocean version to ^0.28.3
->>>>>>> 60199fea
 
 
 ## 0.1.8-dev (2025-09-04)
