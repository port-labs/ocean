--- conflicted
+++ resolved
@@ -7,8 +7,7 @@
 
 <!-- towncrier release notes start -->
 
-<<<<<<< HEAD
-## 0.2.3-dev (2025-09-08)
+## 0.2.3-dev (2025-09-10)
 
 
 ### Improvements
@@ -16,35 +15,21 @@
 - Added webhook support for the KICS and SAST Scan Result
 
 
-## 0.2.2-dev (2025-09-08)
-=======
 ## 0.2.2-dev (2025-09-10)
->>>>>>> ed42ddf0
 
 
 ### Improvements
 
-<<<<<<< HEAD
-- Added webhook support for the SCA and Containers
-
-
-## 0.2.1-dev (2025-09-08)
-=======
 - Added webhook support for the Scan and API-Security kinds
 - Added webhook support for the SCA and Containers
 
 
 ## 0.2.1-dev (2025-09-10)
->>>>>>> ed42ddf0
 
 
 ### Improvements
 
-<<<<<<< HEAD
-- Added webhook support for the Scan and API-Security kinds
-=======
 - Bumped ocean version to ^0.28.4
->>>>>>> ed42ddf0
 
 
 ## 0.2.0-dev (2025-09-08)
