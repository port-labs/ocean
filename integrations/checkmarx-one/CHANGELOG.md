# Changelog - Ocean - checkmarx_one

All notable changes to this project will be documented in this file.

The format is based on [Keep a Changelog](https://keepachangelog.com/en/1.0.0/),
and this project adheres to [Semantic Versioning](https://semver.org/spec/v2.0.0.html).

<!-- towncrier release notes start -->

<<<<<<< HEAD
## 0.2.1-dev (2025-09-08)


### Features

- Added webhook support for the SCA and Containers


## 0.2.0-dev (2025-09-08)


### Features

- Added webhook support for the Scan and API-Security kinds
=======
## 0.2.0-dev (2025-09-08)


### Improvements

- Refactor Integration To Encourage Explicit Kind and Blueprint Configuration For SAST Kind Over Dynamic Configuration
- Refactor Integration To Encourage Explicit Kind and Blueprint Configuration For KICS Kind Over Dynamic Configuration
>>>>>>> 4fc15a1c


## 0.1.9-dev (2025-09-08)


### Improvements

- Bumped ocean version to ^0.28.3


## 0.1.8-dev (2025-09-04)


### Improvements

- Refactor Integration To Encourage Explicit Blueprint Configuration Over Dynamic Blueprints


## 0.1.7-dev (2025-08-28)


### Improvements

- Bumped ocean version to ^0.28.2


## 0.1.6-dev (2025-08-27)


### Improvements

- Bumped ocean version to ^0.28.1


## 0.1.5-dev (2025-08-25)


### Improvements

- Bumped ocean version to ^0.28.0


## 0.1.4-dev (2025-08-25)


### Bug Fixes

- Fixed issue with API URL construction


## 0.1.3-dev (2025-08-25)


### Improvements

- Updated blueprint icons to Checkmarx



## 0.1.2-dev (2025-08-24)

### Improvements

- Bumped ocean version to ^0.27.10



## 0.1.1-dev (2025-08-20)

### Improvements

- Bumped ocean version to ^0.27.9



## 0.1.0-dev (2025-08-18)

### Features

- Added Checkmarx-One ocean integration with the Project, Scan, and Scan Result Kinds<|MERGE_RESOLUTION|>--- conflicted
+++ resolved
@@ -7,8 +7,7 @@
 
 <!-- towncrier release notes start -->
 
-<<<<<<< HEAD
-## 0.2.1-dev (2025-09-08)
+## 0.2.2-dev (2025-09-08)
 
 
 ### Features
@@ -16,13 +15,14 @@
 - Added webhook support for the SCA and Containers
 
 
-## 0.2.0-dev (2025-09-08)
+## 0.2.1-dev (2025-09-08)
 
 
 ### Features
 
 - Added webhook support for the Scan and API-Security kinds
-=======
+
+
 ## 0.2.0-dev (2025-09-08)
 
 
@@ -30,7 +30,6 @@
 
 - Refactor Integration To Encourage Explicit Kind and Blueprint Configuration For SAST Kind Over Dynamic Configuration
 - Refactor Integration To Encourage Explicit Kind and Blueprint Configuration For KICS Kind Over Dynamic Configuration
->>>>>>> 4fc15a1c
 
 
 ## 0.1.9-dev (2025-09-08)
