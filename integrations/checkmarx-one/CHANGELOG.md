# Changelog - Ocean - checkmarx_one

All notable changes to this project will be documented in this file.

The format is based on [Keep a Changelog](https://keepachangelog.com/en/1.0.0/),
and this project adheres to [Semantic Versioning](https://semver.org/spec/v2.0.0.html).

<!-- towncrier release notes start -->

<<<<<<< HEAD
## 0.1.0-beta (2025-09-26)


### Release

- Bumped integration version from dev to beta
=======
## 0.3.10-dev (2025-09-30)


### Improvements

- Bumped ocean version to ^0.28.12


## 0.3.9-dev (2025-09-28)


### Improvements

- Bumped ocean version to ^0.28.11
>>>>>>> 99beb37f


## 0.3.8-dev (2025-09-25)


### Improvements

- Bumped ocean version to ^0.28.9


## 0.3.7-dev (2025-09-25)


### Improvements

- Bumped ocean version to ^0.28.8


## 0.3.6-dev (2025-09-22)


### Improvements

- Update default blueprints and mapping


## 0.3.5-dev (2025-09-22)


### Improvements

- Added recommendedInstallationMethod: Saas to integration spec - enables showing a recommended option for the installation method in the dropdown on the frontend when installing a new data source


## 0.3.4-dev (2025-09-17)


### Improvements

- Add ResourceConfig to list of resource in integration config file


## 0.3.3-dev (2025-09-17)


### Improvements

- Bumped ocean version to ^0.28.7


## 0.3.2-dev (2025-09-16)


### Features

- Added webhook processor for project creation events


## 0.3.1-dev (2025-09-16)


### Improvements

- Bumped ocean version to ^0.28.5


## 0.3.0-dev (2025-09-10)


### Features

- Added webhook support for the KICS and SAST Scan Result


## 0.2.2-dev (2025-09-10)


### Improvements

- Added webhook support for the Scan and API-Security kinds
- Added webhook support for the SCA and Containers


## 0.2.1-dev (2025-09-10)


### Improvements

- Bumped ocean version to ^0.28.4


## 0.2.0-dev (2025-09-08)


### Improvements

- Refactor Integration To Encourage Explicit Kind and Blueprint Configuration For SAST Kind Over Dynamic Configuration
- Refactor Integration To Encourage Explicit Kind and Blueprint Configuration For KICS Kind Over Dynamic Configuration


## 0.1.9-dev (2025-09-08)


### Improvements

- Bumped ocean version to ^0.28.3


## 0.1.8-dev (2025-09-04)


### Improvements

- Refactor Integration To Encourage Explicit Blueprint Configuration Over Dynamic Blueprints


## 0.1.7-dev (2025-08-28)


### Improvements

- Bumped ocean version to ^0.28.2


## 0.1.6-dev (2025-08-27)


### Improvements

- Bumped ocean version to ^0.28.1


## 0.1.5-dev (2025-08-25)


### Improvements

- Bumped ocean version to ^0.28.0


## 0.1.4-dev (2025-08-25)


### Bug Fixes

- Fixed issue with API URL construction


## 0.1.3-dev (2025-08-25)


### Improvements

- Updated blueprint icons to Checkmarx



## 0.1.2-dev (2025-08-24)

### Improvements

- Bumped ocean version to ^0.27.10



## 0.1.1-dev (2025-08-20)

### Improvements

- Bumped ocean version to ^0.27.9



## 0.1.0-dev (2025-08-18)

### Features

- Added Checkmarx-One ocean integration with the Project, Scan, and Scan Result Kinds<|MERGE_RESOLUTION|>--- conflicted
+++ resolved
@@ -7,14 +7,14 @@
 
 <!-- towncrier release notes start -->
 
-<<<<<<< HEAD
-## 0.1.0-beta (2025-09-26)
+## 0.1.0-beta (2025-09-30)
 
 
 ### Release
 
 - Bumped integration version from dev to beta
-=======
+
+
 ## 0.3.10-dev (2025-09-30)
 
 
@@ -29,7 +29,6 @@
 ### Improvements
 
 - Bumped ocean version to ^0.28.11
->>>>>>> 99beb37f
 
 
 ## 0.3.8-dev (2025-09-25)
