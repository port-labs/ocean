--- conflicted
+++ resolved
@@ -7,21 +7,20 @@
 
 <!-- towncrier release notes start -->
 
-<<<<<<< HEAD
-## 0.3.5-dev (2025-09-17)
-=======
-## 0.3.5-dev (2025-09-22)
->>>>>>> 28864216
+## 0.3.6-dev (2025-09-22)
 
 
 ### Improvements
 
-<<<<<<< HEAD
 - Update default blueprints and mapping
-- Add checkmarx one ui base url to exported data
-=======
+
+
+## 0.3.5-dev (2025-09-22)
+
+
+### Improvements
+
 - Added recommendedInstallationMethod: Saas to integration spec - enables showing a recommended option for the installation method in the dropdown on the frontend when installing a new data source
->>>>>>> 28864216
 
 
 ## 0.3.4-dev (2025-09-17)
