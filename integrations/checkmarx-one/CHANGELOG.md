--- conflicted
+++ resolved
@@ -7,8 +7,7 @@
 
 <!-- towncrier release notes start -->
 
-<<<<<<< HEAD
-## 0.2.0-dev (2025-09-02)
+## 0.2.0-dev (2025-09-04)
 
 
 ### Features
@@ -16,11 +15,7 @@
 - Added webhook support for the Scan and API-Security kinds
 
 
-## 0.1.8-dev (2025-08-29)
-
-=======
 ## 0.1.8-dev (2025-09-04)
->>>>>>> f292c00e
 
 
 ### Improvements
