--- conflicted
+++ resolved
@@ -7,17 +7,21 @@
 
 <!-- towncrier release notes start -->
 
+## 0.2.2-dev (2025-09-10)
+
+
+### Improvements
+
+- Added webhook support for the Scan and API-Security kinds
+- Added webhook support for the SCA and Containers
+
+
 ## 0.2.1-dev (2025-09-10)
 
 
 ### Improvements
 
-<<<<<<< HEAD
-- Added webhook support for the Scan and API-Security kinds
-- Added webhook support for the SCA and Containers
-=======
 - Bumped ocean version to ^0.28.4
->>>>>>> 50332a96
 
 
 ## 0.2.0-dev (2025-09-08)
