# Changelog - Ocean - checkmarx_one

All notable changes to this project will be documented in this file.

The format is based on [Keep a Changelog](https://keepachangelog.com/en/1.0.0/),
and this project adheres to [Semantic Versioning](https://semver.org/spec/v2.0.0.html).

<!-- towncrier release notes start -->

## 0.1.9-dev (2025-09-03)
<<<<<<< HEAD


### Improvements
=======
>>>>>>> dccc1c91

- Added support for SAST results


## 0.1.8-dev (2025-08-29)

### Improvements

- Added support for KICS results


## 0.1.8-dev (2025-09-04)


### Improvements

- Refactor Integration To Encourage Explicit Blueprint Configuration Over Dynamic Blueprints


## 0.1.7-dev (2025-08-28)


### Improvements

- Bumped ocean version to ^0.28.2


## 0.1.6-dev (2025-08-27)


### Improvements

- Bumped ocean version to ^0.28.1


## 0.1.5-dev (2025-08-25)


### Improvements

- Bumped ocean version to ^0.28.0


## 0.1.4-dev (2025-08-25)


### Bug Fixes

- Fixed issue with API URL construction


## 0.1.3-dev (2025-08-25)


### Improvements

- Updated blueprint icons to Checkmarx



## 0.1.2-dev (2025-08-24)

### Improvements

- Bumped ocean version to ^0.27.10



## 0.1.1-dev (2025-08-20)

### Improvements

- Bumped ocean version to ^0.27.9



## 0.1.0-dev (2025-08-18)

### Features

- Added Checkmarx-One ocean integration with the Project, Scan, and Scan Result Kinds<|MERGE_RESOLUTION|>--- conflicted
+++ resolved
@@ -7,18 +7,15 @@
 
 <!-- towncrier release notes start -->
 
-## 0.1.9-dev (2025-09-03)
-<<<<<<< HEAD
-
+## 0.1.10-dev (2025-09-03)
 
 ### Improvements
-=======
->>>>>>> dccc1c91
 
 - Added support for SAST results
 
 
-## 0.1.8-dev (2025-08-29)
+## 0.1.9-dev (2025-08-29)
+
 
 ### Improvements
 
