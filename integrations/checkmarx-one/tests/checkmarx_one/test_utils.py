import pytest
from enum import StrEnum

from checkmarx_one.utils import ObjectKind


class TestObjectKind:
    def test_object_kind_is_str_enum(self) -> None:
        """Test that ObjectKind inherits from StrEnum."""
        assert issubclass(ObjectKind, StrEnum)
        assert isinstance(ObjectKind.PROJECT, str)
        assert isinstance(ObjectKind.SCAN, str)
        assert isinstance(ObjectKind.KICS, str)

    def test_project_kind_value(self) -> None:
        """Test PROJECT enum value."""
        assert ObjectKind.PROJECT == "project"
        assert str(ObjectKind.PROJECT) == "project"

    def test_scan_kind_value(self) -> None:
        """Test SCAN enum value."""
        assert ObjectKind.SCAN == "scan"
        assert str(ObjectKind.SCAN) == "scan"

    def test_enum_members(self) -> None:
        """Test that enum has expected members."""
        expected_members = {
            "PROJECT",
            "SCAN",
            "API_SEC",
<<<<<<< HEAD
            "KICS",
=======
>>>>>>> eef8e718
        }
        actual_members = set(ObjectKind.__members__.keys())
        assert actual_members == expected_members

    def test_enum_values(self) -> None:
        """Test that enum has expected values."""
        expected_values = {
            "project",
            "scan",
            "api-security",
<<<<<<< HEAD
            "kics",
=======
>>>>>>> eef8e718
        }
        actual_values = set(member.value for member in ObjectKind)
        assert actual_values == expected_values

    def test_string_comparison(self) -> None:
        """Test that enum members can be compared to strings."""
        assert ObjectKind.PROJECT == "project"
        assert ObjectKind.SCAN == "scan"
        assert ObjectKind.PROJECT != "scan"
        assert ObjectKind.SCAN != "project"

    def test_enum_iteration(self) -> None:
        """Test iterating over enum members."""
        members = list(ObjectKind)
        assert len(members) == 4
        assert ObjectKind.PROJECT in members
        assert ObjectKind.SCAN in members
        assert ObjectKind.API_SEC in members
<<<<<<< HEAD
        assert ObjectKind.KICS in members
=======
>>>>>>> eef8e718

    def test_enum_membership(self) -> None:
        """Test checking membership in enum."""
        assert "project" in ObjectKind._value2member_map_
        assert "scan" in ObjectKind._value2member_map_
        assert "api-security" in ObjectKind._value2member_map_
        assert "invalid" not in ObjectKind._value2member_map_

    def test_enum_from_value(self) -> None:
        """Test creating enum instances from values."""
        project_from_value = ObjectKind("project")
        scan_from_value = ObjectKind("scan")

        assert project_from_value == ObjectKind.PROJECT
        assert scan_from_value == ObjectKind.SCAN

    def test_enum_invalid_value_raises_error(self) -> None:
        """Test that invalid values raise ValueError."""
        with pytest.raises(ValueError):
            ObjectKind("invalid_kind")

    def test_enum_repr(self) -> None:
        """Test enum string representation."""
        assert repr(ObjectKind.PROJECT) == "<ObjectKind.PROJECT: 'project'>"
        assert repr(ObjectKind.SCAN) == "<ObjectKind.SCAN: 'scan'>"

    def test_enum_case_sensitivity(self) -> None:
        """Test that enum values are case sensitive."""
        assert ObjectKind.PROJECT != "PROJECT"
        assert ObjectKind.SCAN != "SCAN"

        with pytest.raises(ValueError):
            ObjectKind("PROJECT")

        with pytest.raises(ValueError):
            ObjectKind("SCAN")

    def test_enum_uniqueness(self) -> None:
        """Test that enum values are unique."""
        values = [member.value for member in ObjectKind]
        assert len(values) == len(set(values))

    def test_enum_docstring(self) -> None:
        """Test that enum has a docstring."""
        assert ObjectKind.__doc__ == "Enum for Checkmarx One resource kinds."

    def test_enum_immutability(self) -> None:
        """Test that enum members are immutable."""
        # Enum values are read-only
        project_enum = ObjectKind.PROJECT
        assert project_enum.value == "project"

        # Can't modify the enum value property
        try:
            project_enum.value = "modified"  # type: ignore[misc]
            assert False, "Should not be able to modify enum value"
        except AttributeError:
            pass  # Expected behavior

        # Original value unchanged
        assert project_enum.value == "project"<|MERGE_RESOLUTION|>--- conflicted
+++ resolved
@@ -28,10 +28,6 @@
             "PROJECT",
             "SCAN",
             "API_SEC",
-<<<<<<< HEAD
-            "KICS",
-=======
->>>>>>> eef8e718
         }
         actual_members = set(ObjectKind.__members__.keys())
         assert actual_members == expected_members
@@ -42,12 +38,9 @@
             "project",
             "scan",
             "api-security",
-<<<<<<< HEAD
             "kics",
-=======
->>>>>>> eef8e718
         }
-        actual_values = set(member.value for member in ObjectKind)
+        actual_values = {member.value for member in ObjectKind}
         assert actual_values == expected_values
 
     def test_string_comparison(self) -> None:
@@ -64,10 +57,7 @@
         assert ObjectKind.PROJECT in members
         assert ObjectKind.SCAN in members
         assert ObjectKind.API_SEC in members
-<<<<<<< HEAD
         assert ObjectKind.KICS in members
-=======
->>>>>>> eef8e718
 
     def test_enum_membership(self) -> None:
         """Test checking membership in enum."""
