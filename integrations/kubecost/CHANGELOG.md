--- conflicted
+++ resolved
@@ -7,25 +7,11 @@
 
 <!-- towncrier release notes start -->
 
-<<<<<<< HEAD
-# Port_Ocean 0.1.55 (2024-06-26)
-
-### Features
-
-- Added support for filter in 'cloud' and 'kubesystem' kind (#55)
-- Added separate resource config for 'allocation' v1 and v2 (#55)
-
-### Improvements
-
-- Added separate resource config for 'cloudCost' v1 and v2 (#55)
-- Separated 'kubesystem' resource config from 'cloud' (#55)
-=======
 # Port_Ocean 0.1.55 (2024-07-07)
 
 ### Improvements
 
 - Bumped ocean version to ^0.9.2 (#1)
->>>>>>> d78a8698
 
 
 # Port_Ocean 0.1.54 (2024-06-23)
