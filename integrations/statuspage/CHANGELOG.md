--- conflicted
+++ resolved
@@ -6,13 +6,12 @@
 and this project adheres to [Semantic Versioning](https://semver.org/spec/v2.0.0.html).
 
 <!-- towncrier release notes start -->
-<<<<<<< HEAD
-# Port_Ocean 0.1.2 (2024-07-08)
+# Port_Ocean 0.1.6 (2024-07-10)
 
-### Features
+### Improvements
 
 - Added the StatusPage icon to the integration and default blueprints
-=======
+
 # Port_Ocean 0.1.5 (2024-07-10)
 
 ### Improvements
@@ -38,7 +37,6 @@
 
 - Bumped ocean version to ^0.9.3 (#1)
 
->>>>>>> 21e4e3d6
 
 # Port_Ocean 0.1.1 (2024-07-07)
 
