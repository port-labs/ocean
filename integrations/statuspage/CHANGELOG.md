# Changelog

All notable changes to this project will be documented in this file.

The format is based on [Keep a Changelog](https://keepachangelog.com/en/1.0.0/),
and this project adheres to [Semantic Versioning](https://semver.org/spec/v2.0.0.html).

<!-- towncrier release notes start -->

# Port_Ocean 0.1.9 (2024-07-31)

### Improvements

<<<<<<< HEAD
- Added _target='blank' attribute to spec links to open a new browser tab instead of the current browser. (0.1.9)
=======
- Bumped ocean version to ^0.9.7 (#1)
>>>>>>> d3c8983a


# Port_Ocean 0.1.8 (2024-07-31)

### Improvements

- Bumped ocean version to ^0.9.6 (#1)


# Port_Ocean 0.1.7 (2024-07-24)

### Improvements

- Bumped ocean version to ^0.9.5


# Port_Ocean 0.1.6 (2024-07-10)

### Improvements

- Added the StatusPage icon to the integration and default blueprints

# Port_Ocean 0.1.5 (2024-07-10)

### Improvements

- Fix links in descriptions of integration configuration variables

# Port_Ocean 0.1.4 (2024-07-10)

### Improvements

- Bumped ocean version to ^0.9.4 (#1)


# Port_Ocean 0.1.3 (2024-07-09)

### Improvements

- Revised description to the integration configuration variables

# Port_Ocean 0.1.2 (2024-07-09)

### Improvements

- Bumped ocean version to ^0.9.3 (#1)


# Port_Ocean 0.1.1 (2024-07-07)

### Improvements

- Bumped ocean version to ^0.9.2 (#1)


# Port_Ocean 0.1.0 (2024-06-25)

### Features

- Atlassian Statuspage Integration (0.1.0) to ingest pages, components, and incidents<|MERGE_RESOLUTION|>--- conflicted
+++ resolved
@@ -11,11 +11,9 @@
 
 ### Improvements
 
-<<<<<<< HEAD
 - Added _target='blank' attribute to spec links to open a new browser tab instead of the current browser. (0.1.9)
-=======
 - Bumped ocean version to ^0.9.7 (#1)
->>>>>>> d3c8983a
+
 
 
 # Port_Ocean 0.1.8 (2024-07-31)
