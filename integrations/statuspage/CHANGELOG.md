--- conflicted
+++ resolved
@@ -7,18 +7,19 @@
 
 <!-- towncrier release notes start -->
 
-<<<<<<< HEAD
-## 0.1.112 (2025-06-10)
-=======
+## 0.1.114 (2025-06-11)
+
+
+### Improvements
+
+- Added a new `under_maintenance` option to the `status` property of Statuspage components blueprint
+
+
 ## 0.1.113 (2025-06-11)
->>>>>>> 4e5eae36
-
-
-### Improvements
-
-<<<<<<< HEAD
-- Added a new `under_maintenance` option to the `status` property of Statuspage components blueprint
-=======
+
+
+### Improvements
+
 - Bumped ocean version to ^0.24.8
 
 
@@ -28,7 +29,6 @@
 ### Improvements
 
 - Bumped ocean version to ^0.24.7
->>>>>>> 4e5eae36
 
 
 ## 0.1.111 (2025-06-09)
