--- conflicted
+++ resolved
@@ -1,20 +1,12 @@
 [tool.poetry]
 name = "octopus"
-<<<<<<< HEAD
 version = "0.1.4"
-=======
-version = "0.1.3"
->>>>>>> 25d13a86
 description = "This integration ingest data from octopus deploy"
 authors = ["Adebayo Iyanuoluwa <ioluwadunsinadebayo@gmail.com>"]
 
 [tool.poetry.dependencies]
 python = "^3.11"
-<<<<<<< HEAD
-port_ocean = {extras = ["cli"], version = "^0.10.3"}
-=======
 port_ocean = {version = "^0.10.3", extras = ["cli"]}
->>>>>>> 25d13a86
 
 [tool.poetry.group.dev.dependencies]
 pytest = "^7.2"
