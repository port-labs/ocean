--- conflicted
+++ resolved
@@ -1,10 +1,6 @@
 [tool.poetry]
 name = "octopus"
-<<<<<<< HEAD
 version = "0.2.0"
-=======
-version = "0.1.169"
->>>>>>> db563b0a
 description = "This integration ingest data from octopus deploy"
 authors = ["Adebayo Iyanuoluwa <ioluwadunsinadebayo@gmail.com>"]
 
