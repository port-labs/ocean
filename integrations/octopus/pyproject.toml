[tool.poetry]
name = "octopus"
<<<<<<< HEAD
version = "0.1.131"
=======
version = "0.1.133"
>>>>>>> 3a322a36
description = "This integration ingest data from octopus deploy"
authors = ["Adebayo Iyanuoluwa <ioluwadunsinadebayo@gmail.com>"]

[tool.poetry.dependencies]
python = "^3.12"
port_ocean = {version = "^0.28.7", extras = ["cli"]}

[tool.poetry.group.dev.dependencies]
# Uncomment this if you want to debug the ocean core together with your integration
# port_ocean = { path = '../../', develop = true, extras = ['all'] }
black = "^24.4.2"
mypy = "^1.3.0"
pylint = ">=2.17.4,<4.0.0"
pytest = ">=8.2,<9.0"
pytest-asyncio = ">=0.24.0"
pytest-httpx = ">=0.30.0"
pytest-xdist = "^3.6.1"
ruff = "^0.6.3"
towncrier = "^23.6.0"
cryptography = "^44.0.1"

[tool.towncrier]
directory = "changelog"
filename = "CHANGELOG.md"
package = "port_ocean"

  [[tool.towncrier.type]]
  directory = "breaking"
  name = "Breaking Changes"
  showcontent = true

  [[tool.towncrier.type]]
  directory = "deprecation"
  name = "Deprecations"
  showcontent = true

  [[tool.towncrier.type]]
  directory = "feature"
  name = "Features"
  showcontent = true

  [[tool.towncrier.type]]
  directory = "improvement"
  name = "Improvements"
  showcontent = true

  [[tool.towncrier.type]]
  directory = "bugfix"
  name = "Bug Fixes"
  showcontent = true

  [[tool.towncrier.type]]
  directory = "doc"
  name = "Improved Documentation"
  showcontent = true

[build-system]
requires = ["poetry>=0.12"]
build-backend = "poetry.masonry.api"

[tool.mypy]
exclude = [
    'venv',
    '.venv',
]
plugins = [
    "pydantic.mypy"
]

follow_imports = "silent"
warn_redundant_casts = true
warn_unused_ignores = true
disallow_any_generics = true
check_untyped_defs = true
no_implicit_reexport = true

# for strict mypy: (this is the tricky one :-))
disallow_untyped_defs = true


[tool.ruff]
# Never enforce `E501` (line length violations).
ignore = ["E501"]

[tool.pydantic-mypy]
init_forbid_extra = true
init_typed = true
warn_required_dynamic_aliases = true
warn_untyped_fields = true

[tool.black]
line-length = 88
target-version = ['py311']
include = '\.pyi?$'
exclude = '''
/(
  \scripts
  \.toml
  |\.sh
  |\.git
  |\.ini
  |Dockerfile
  |\.venv
)/
'''

[tool.pytest.ini_options]
asyncio_mode = "auto"
asyncio_default_fixture_loop_scope = "function"
addopts = "-vv -n auto ./tests"<|MERGE_RESOLUTION|>--- conflicted
+++ resolved
@@ -1,10 +1,6 @@
 [tool.poetry]
 name = "octopus"
-<<<<<<< HEAD
-version = "0.1.131"
-=======
-version = "0.1.133"
->>>>>>> 3a322a36
+version = "0.1.134"
 description = "This integration ingest data from octopus deploy"
 authors = ["Adebayo Iyanuoluwa <ioluwadunsinadebayo@gmail.com>"]
 
