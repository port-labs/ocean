--- conflicted
+++ resolved
@@ -1,10 +1,6 @@
 [tool.poetry]
 name = "octopus"
-<<<<<<< HEAD
-version = "0.1.77"
-=======
 version = "0.1.78"
->>>>>>> 95145edb
 description = "This integration ingest data from octopus deploy"
 authors = ["Adebayo Iyanuoluwa <ioluwadunsinadebayo@gmail.com>"]
 
