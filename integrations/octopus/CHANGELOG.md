# Changelog

All notable changes to this project will be documented in this file.

The format is based on [Keep a Changelog](https://keepachangelog.com/en/1.0.0/),
and this project adheres to [Semantic Versioning](https://semver.org/spec/v2.0.0.html).

<!-- towncrier release notes start -->

<<<<<<< HEAD

# Port_Ocean 0.1.9 (2024-09-10)

### Improvements

- Updated the integration to ingest resources from all spaces instead of the default space
=======
# Port_Ocean 0.1.9 (2024-09-12)

### Improvements

- Bumped ocean version to ^0.10.10 (#1)
>>>>>>> 8fbaeb31


# Port_Ocean 0.1.8 (2024-09-05)

### Improvements

- Bumped ocean version to ^0.10.9 (#1)


# Port_Ocean 0.1.7 (2024-09-04)

### Improvements

- Bumped ocean version to ^0.10.8 (#1)


# Port_Ocean 0.1.6 (2024-09-01)

### Improvements

- Bumped ocean version to ^0.10.7 (#1)


# Port_Ocean 0.1.5 (2024-08-30)

### Improvements

- Bumped ocean version to ^0.10.5 (#1)


# Port_Ocean 0.1.4 (2024-08-28)

### Improvements

- Bumped ocean version to ^0.10.4 (#1)


# Port_Ocean 0.1.3 (2024-08-28)

### Improvements

- Bumped ocean version to ^0.10.3 (#1)


# Port_Ocean 0.1.2 (2024-08-26)

### Improvements

- Bumped ocean version to ^0.10.2 (#1)


# Port_Ocean 0.1.1 (2024-08-26)

### Improvements

- Bumped ocean version to ^0.10.1 (#1)


## 0.1.0-beta (2024-08-24)

### Features

- Added Octopus integration with support for Space, Project, Release, Deployment and Machine (PORT-9398)

<|MERGE_RESOLUTION|>--- conflicted
+++ resolved
@@ -7,20 +7,18 @@
 
 <!-- towncrier release notes start -->
 
-<<<<<<< HEAD
-
-# Port_Ocean 0.1.9 (2024-09-10)
+# Port_Ocean 0.1.10 (2024-09-17)
 
 ### Improvements
 
 - Updated the integration to ingest resources from all spaces instead of the default space
-=======
+
+
 # Port_Ocean 0.1.9 (2024-09-12)
 
 ### Improvements
 
 - Bumped ocean version to ^0.10.10 (#1)
->>>>>>> 8fbaeb31
 
 
 # Port_Ocean 0.1.8 (2024-09-05)
