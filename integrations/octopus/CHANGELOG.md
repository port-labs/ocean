--- conflicted
+++ resolved
@@ -7,20 +7,19 @@
 
 <!-- towncrier release notes start -->
 
-<<<<<<< HEAD
 # Port_Ocean 0.2.0 (2025-11-19)
 
 ### Features
 
 - Added support for Runbook kind
 - Implemented live events for Runbook kind
-=======
+
+
 # Port_Ocean 0.1.154 (2025-11-19)
 
 ### Improvements
 
 - Bumped ocean version to ^0.29.8
->>>>>>> 7dcbd58a
 
 
 # Port_Ocean 0.1.153 (2025-11-18)
