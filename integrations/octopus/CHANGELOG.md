--- conflicted
+++ resolved
@@ -7,19 +7,18 @@
 
 <!-- towncrier release notes start -->
 
-<<<<<<< HEAD
-# Port_Ocean 0.1.7 (2024-08-28)
+# Port_Ocean 0.1.8 (2024-09-04)
 
 ### Improvements
 
 - Updated the integration to ingest resources from all spaces instead of the default space
-=======
+
+
 # Port_Ocean 0.1.7 (2024-09-04)
 
 ### Improvements
 
 - Bumped ocean version to ^0.10.8 (#1)
->>>>>>> fbcf4e74
 
 
 # Port_Ocean 0.1.6 (2024-09-01)
