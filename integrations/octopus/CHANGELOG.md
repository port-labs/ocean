# Changelog

All notable changes to this project will be documented in this file.

The format is based on [Keep a Changelog](https://keepachangelog.com/en/1.0.0/),
and this project adheres to [Semantic Versioning](https://semver.org/spec/v2.0.0.html).

<!-- towncrier release notes start -->

<<<<<<< HEAD
## 0.2.0 (2025-12-08)


### Improvements

- Enriched resources with `__url` field in the client and updated default mappings to use `.__url` instead of constructing URLs from environment variables


# 0.1.169 (2025-12-08)

=======
# Port_Ocean 0.1.170 (2025-12-09)

### Improvements

- Bumped ocean version to ^0.31.6


# Port_Ocean 0.1.169 (2025-12-08)
>>>>>>> 4b395d5b

### Improvements

- Bumped ocean version to ^0.31.4


# 0.1.168 (2025-12-08)


### Improvements

- Bumped ocean version to ^0.31.3


## 0.1.167 (2025-12-07)


### Improvements

- Bumped ocean version to ^0.31.2


## 0.1.166 (2025-12-04)


### Improvements

- Bumped ocean version to ^0.31.1


## 0.1.165 (2025-12-04)


### Improvements

- Bumped ocean version to ^0.31.0


## 0.1.164 (2025-12-03)


### Improvements

- Bumped ocean version to ^0.30.7


## 0.1.163 (2025-12-01)


### Improvements

- Bumped ocean version to ^0.30.6


## 0.1.162 (2025-11-27)


### Improvements

- Bumped ocean version to ^0.30.5


## 0.1.161 (2025-11-26)


### Improvements

- Bumped ocean version to ^0.30.4


## 0.1.160 (2025-11-25)


### Improvements

- Bumped ocean version to ^0.30.3


## 0.1.159 (2025-11-24)


### Improvements

- Bumped ocean version to ^0.30.2


## 0.1.158 (2025-11-23)


### Improvements

- Bumped ocean version to ^0.30.1


## 0.1.157 (2025-11-23)


### Improvements

- Bumped ocean version to ^0.30.0


## 0.1.156 (2025-11-23)


### Improvements

- Bumped ocean version to ^0.29.10


## 0.1.155 (2025-11-20)


### Improvements

- Bumped ocean version to ^0.29.9


## 0.1.154 (2025-11-19)


### Improvements

- Bumped ocean version to ^0.29.8


## 0.1.153 (2025-11-18)


### Improvements

- Bumped ocean version to ^0.29.7


## 0.1.152 (2025-11-17)


### Improvements

- Bumped ocean version to ^0.29.6


## 0.1.151 (2025-11-10)


### Improvements

- Bumped ocean version to ^0.29.5


## 0.1.150 (2025-11-10)


### Improvements

- Bumped ocean version to ^0.29.4


## 0.1.149 (2025-11-09)


### Improvements

- Bumped starlette version to 0.49.3

## 0.1.148 (2025-11-09)


### Improvements

- Bumped ocean version to ^0.29.3


## 0.1.147 (2025-11-09)


### Improvements

- Bumped ocean version to ^0.29.2


## 0.1.146 (2025-11-06)


### Improvements

- Bumped ocean version to ^0.29.1


## 0.1.145 (2025-11-04)


### Improvements

- Bumped ocean version to ^0.29.0


## 0.1.144 (2025-11-02)


### Improvements

- Bumped ocean version to ^0.28.19


## 0.1.143 (2025-10-27)


### Improvements

- Bumped ocean version to ^0.28.18


## 0.1.142 (2025-10-26)


### Improvements

- Bumped ocean version to ^0.28.17


## 0.1.141 (2025-10-21)


### Improvements

- Bumped ocean version to ^0.28.16


## 0.1.140 (2025-10-20)


### Improvements

- Bumped ocean version to ^0.28.15


## 0.1.139 (2025-10-15)


### Improvements

- Bumped ocean version to ^0.28.14


## 0.1.138 (2025-09-30)


### Improvements

- Bumped ocean version to ^0.28.12


## 0.1.137 (2025-09-28)


### Improvements

- Bumped ocean version to ^0.28.11


## 0.1.136 (2025-09-25)


### Improvements

- Bumped ocean version to ^0.28.9


## 0.1.135 (2025-09-25)


### Improvements

- Bumped ocean version to ^0.28.8


## 0.1.134 (2025-09-22)


### Improvements

- Added recommendedInstallationMethod: Saas to integration spec - enables showing a recommended option for the installation method in the dropdown on the frontend when installing a new data source


## 0.1.133 (2025-09-17)


### Improvements

- Bumped ocean version to ^0.28.7


## 0.1.132 (2025-09-16)


### Improvements

- Bumped ocean version to ^0.28.5


## 0.1.131 (2025-09-10)


### Improvements

- Bumped ocean version to ^0.28.4

## 0.1.130 (2025-09-08)


### Improvements

- Bumped ocean version to ^0.28.3


## 0.1.129 (2025-08-28)


### Improvements

- Bumped ocean version to ^0.28.2


## 0.1.128 (2025-08-27)


### Improvements

- Bumped ocean version to ^0.28.1


## 0.1.127 (2025-08-25)


### Improvements

- Bumped ocean version to ^0.28.0


## 0.1.126 (2025-08-24)


### Improvements

- Bumped ocean version to ^0.27.10


## 0.1.125 (2025-08-20)


### Improvements

- Bumped ocean version to ^0.27.9


## 0.1.124 (2025-08-18)


### Improvements

- Bumped ocean version to ^0.27.8


## 0.1.123 (2025-08-17)


### Improvements

- Bumped ocean version to ^0.27.7


## 0.1.122 (2025-08-13)


### Improvements

- Bumped ocean version to ^0.27.6


## 0.1.121 (2025-08-13)


### Improvements

- Bumped ocean version to ^0.27.5


## 0.1.120 (2025-08-11)


### Improvements

- Bumped ocean version to ^0.27.3


## 0.1.119 (2025-08-11)


### Improvements

- Bumped ocean version to ^0.27.2


## 0.1.118 (2025-08-07)


### Improvements

- Bumped ocean version to ^0.27.1


## 0.1.117 (2025-08-05)


### Improvements

- Bumped ocean version to ^0.27.0


## 0.1.116 (2025-08-04)


### Improvements

- Bumped ocean version to ^0.26.3


## 0.1.115 (2025-08-03)


### Improvements

- Bumped ocean version to ^0.26.2


## 0.1.114 (2025-07-20)


### Improvements

- Bumped ocean version to ^0.26.1


## 0.1.113 (2025-07-16)


### Improvements

- Bumped ocean version to ^0.25.5


## 0.1.112 (2025-07-07)


### Improvements

- Bumped ocean version to ^0.25.0


## 0.1.111 (2025-07-02)


### Improvements

- Bumped ocean version to ^0.24.22


## 0.1.110 (2025-06-30)


### Improvements

- Bumped ocean version to ^0.24.21


## 0.1.109 (2025-06-26)


### Improvements

- Bumped ocean version to ^0.24.20


## 0.1.108 (2025-06-25)


### Improvements

- Bumped ocean version to ^0.24.19


## 0.1.107 (2025-06-24)


### Improvements

- Bumped ocean version to ^0.24.18


## 0.1.106 (2025-06-23)


### Improvements

- Bumped ocean version to ^0.24.17


## 0.1.105 (2025-06-22)


### Improvements

- Bumped ocean version to ^0.24.16


## 0.1.104 (2025-06-22)


### Improvements

- Upgraded integration requests dependency (#1)


## 0.1.103 (2025-06-22)


### Improvements

- Bumped ocean version to ^0.24.15


## 0.1.102 (2025-06-22)


### Improvements

- Bumped ocean version to ^0.24.12


## 0.1.101 (2025-06-22)


### Improvements

- Bumped ocean version to ^0.24.12


## 0.1.100 (2025-06-16)


### Improvements

- Bumped ocean version to ^0.24.11


## 0.1.99 (2025-06-15)


### Improvements

- Bumped ocean version to ^0.24.10


## 0.1.98 (2025-06-11)


### Improvements

- Bumped ocean version to ^0.24.8


## 0.1.97 (2025-06-11)


### Improvements

- Bumped ocean version to ^0.24.7


## 0.1.96 (2025-06-09)


### Improvements

- Bumped ocean version to ^0.24.6


## 0.1.95 (2025-06-09)


### Improvements

- Bumped ocean version to ^0.24.5


## 0.1.94 (2025-06-09)


### Improvements

- Bumped ocean version to ^0.24.4


## 0.1.93 (2025-06-08)


### Improvements

- Bumped ocean version to ^0.24.3


## 0.1.92 (2025-06-04)


### Improvements

- Bumped ocean version to ^0.24.2


## 0.1.91 (2025-06-03)


### Improvements

- Bumped ocean version to ^0.24.1


## 0.1.90 (2025-06-03)


### Improvements

- Bumped ocean version to ^0.24.0


## 0.1.89 (2025-06-01)


### Improvements

- Bumped ocean version to ^0.23.5


## 0.1.88 (2025-05-29)


### Improvements

- Bumped ocean version to ^0.23.4


## 0.1.87 (2025-05-28)


### Improvements

- Bumped ocean version to ^0.23.3


## 0.1.86 (2025-05-28)


### Improvements

- Bumped ocean version to ^0.23.2


## 0.1.85 (2025-05-27)


### Improvements

- Bumped ocean version to ^0.23.1


## 0.1.84 (2025-05-27)


### Improvements

- Bumped ocean version to ^0.23.0


## 0.1.83 (2025-05-26)


### Improvements

- Bumped ocean version to ^0.22.12


## 0.1.82 (2025-05-26)


### Improvements

- Bumped ocean version to ^0.22.11


## 0.1.81 (2025-05-20)


### Improvements

- Bumped ocean version to ^0.22.10


## 0.1.80 (2025-05-19)


### Improvements

- Bumped ocean version to ^0.22.9


## 0.1.79 (2025-05-15)


### Improvements

- Bumped ocean version to ^0.22.8


## 0.1.78 (2025-05-12)


### Improvements

- Bumped ocean version to ^0.22.7


## 0.1.77 (2025-05-06)


### Improvements

- Bumped ocean version to ^0.22.6


## 0.1.76 (2025-04-27)


### Bug Fixes

- Resolved "h11 accepts some malformed Chunked-Encoding bodies" h11 vulnerability

### Improvements

- Bumped ocean version to ^0.22.5


## 0.1.75 (2025-04-15)


### Improvements

- Bumped ocean version to ^0.22.4


## 0.1.74 (2025-04-15)


### Improvements

- Bumped ocean version to ^0.22.3


## 0.1.73 (2025-04-07)


### Improvements

- Bumped ocean version to ^0.22.2


## 0.1.72 (2025-04-03)


### Improvements

- Bumped ocean version to ^0.22.1


## 0.1.71 (2025-03-24)


### Improvements

- Bumped ocean version to ^0.22.0


## 0.1.70 (2025-03-13)


### Improvements

- Bumped ocean version to ^0.21.5


## 0.1.69 (2025-03-12)


### Improvements

- Bumped ocean version to ^0.21.4


## 0.1.68 (2025-03-10)


### Improvements

- Bumped ocean version to ^0.21.3


## 0.1.67 (2025-03-09)


### Improvements

- Bumped ocean version to ^0.21.1


## 0.1.66 (2025-03-03)


### Improvements

- Bumped ocean version to ^0.21.0


## 0.1.65 (2025-02-26)


### Improvements

- Bumped ocean version to ^0.20.4


## 0.1.64 (2025-02-25)


### Improvements

- Bumped ocean version to ^0.20.4


## 0.1.63 (2025-02-24)


### Improvements

- Bumped ocean version to ^0.20.3


## 0.1.62 (2025-02-23)


### Improvements

- Bumped ocean version to ^0.20.2


## 0.1.61 (2025-02-23)


### Improvements

- Bumped ocean version to ^0.20.1


## 0.1.60 (2025-02-19)


### Improvements

- Bumped ocean version to ^0.20.0


## 0.1.59 (2025-02-19)


### Improvements

- Bumped ocean version to ^0.19.3


## 0.1.58 (2025-02-19)


### Improvements

- Bumped ocean version to ^0.19.2


## 0.1.57 (2025-02-19)


### Improvements

- Bumped ocean version to ^0.19.1


## 0.1.56 (2025-02-13)


### Improvements

- Bumped cryptography version to ^44.0.1


## 0.1.55 (2025-02-09)


### Improvements

- Bumped ocean version to ^0.18.9


## 0.1.54 (2025-02-04)


### Improvements

- Bumped ocean version to ^0.18.8


## 0.1.53 (2025-01-29)


### Improvements

- Bumped ocean version to ^0.18.6


## 0.1.52 (2025-01-28)


### Improvements

- Bumped ocean version to ^0.18.5


## 0.1.51 (2025-01-23)


### Improvements

- Bumped ocean version to ^0.18.4


## 0.1.50 (2025-01-22)


### Improvements

- Bumped ocean version to ^0.18.3


## 0.1.49 (2025-01-22)


### Improvements

- Bumped ocean version to ^0.18.2


## 0.1.48 (2025-01-21)


### Improvements

- Bumped ocean version to ^0.18.1


## 0.1.47 (2025-01-19)


### Improvements

- Bumped ocean version to ^0.18.0


## 0.1.46 (2025-01-16)


### Improvements

- Bumped ocean version to ^0.17.8


## 0.1.45 (2025-01-15)


### Improvements

- Bumped jinja version to 3.1.5


## 0.1.44 (2025-01-12)


### Improvements

- Bumped ocean version to ^0.17.7


## 0.1.43 (2025-01-08)


### Improvements

- Bumped ocean version to ^0.17.6


## 0.1.42 (2025-01-07)


### Improvements

- Bumped ocean version to ^0.17.5


## 0.1.41 (2025-01-02)


### Improvements

- Bumped ocean version to ^0.17.4


## 0.1.40 (2025-01-02)


### Improvements

- Bumped ocean version to ^0.17.3


## 0.1.39 (2024-12-31)


### Improvements

- Bumped ocean version to ^0.17.2


### 0.1.38 (2026-12-30)


### Improvements

- Added title to the configuration properties


## 0.1.37 (2024-12-26)


### Improvements

- Bumped ocean version to ^0.16.1


## 0.1.36 (2024-12-24)


### Improvements

- Bumped ocean version to ^0.16.0


## 0.1.35 (2024-12-22)


### Improvements

- Bumped ocean version to ^0.15.3


## 0.1.34 (2024-12-15)


### Improvements

- Bumped ocean version to ^0.15.2


## 0.1.33 (2024-12-15)


### Improvements

- Bumped ocean version to ^0.15.1


## 0.1.32 (2024-12-12)


### Improvements

- Bumped ocean version to ^0.15.0


## 0.1.31 (2024-12-10)


### Improvements

- Bumped ocean version to ^0.14.7


## 0.1.30 (2024-12-04)


### Improvements

- Bumped ocean version to ^0.14.6


## 0.1.29 (2024-12-04)


### Improvements

- Bumped ocean version to ^0.14.5


## 0.1.28 (2024-11-25)


### Improvements

- Bumped ocean version to ^0.14.3


## 0.1.27 (2024-11-25)


### Improvements

- Bumped ocean version to ^0.14.2


## 0.1.26 (2024-11-21)


### Improvements

- Bumped ocean version to ^0.14.1


## 0.1.25 (2024-11-12)


### Improvements

- Bumped ocean version to ^0.14.0


## 0.1.24 (2024-11-12)


### Improvements

- Bumped ocean version to ^0.13.1


## 0.1.23 (2024-11-11)


### Improvements

- Transitioned integration from beta to stable release (0.1.23)


## 0.1.22-beta (2024-11-10)


### Improvements

- Bumped ocean version to ^0.13.0


## 0.1.21-beta (2024-11-10)


### Improvements

- Bumped ocean version to ^0.12.9


## 0.1.20-beta (2024-11-06)


### Improvements

- Bumped ocean version to ^0.12.8


## 0.1.19-beta (2024-10-23)


### Improvements

- Bumped ocean version to ^0.12.7


## 0.1.18-beta (2024-10-22)


### Improvements

- Bumped ocean version to ^0.12.6


## 0.1.17-beta (2024-10-14)


### Improvements

- Bumped ocean version to ^0.12.4


## 0.1.16-beta (2024-10-10)


### Improvements

- Updated the integration to ingest resources from all spaces instead of the default space


## 0.1.15-beta (2024-10-09)


### Improvements

- Bumped ocean version to ^0.12.3


## 0.1.14-beta (2024-10-08)


### Improvements

- Bumped ocean version to ^0.12.2


## 0.1.13-beta (2024-10-01)


### Improvements

- Bumped ocean version to ^0.12.1


## 0.1.12-beta (2024-09-29)


### Improvements

- Bumped ocean version to ^0.11.0


## 0.1.11-beta (2024-09-22)


### Improvements

- Bumped ocean version to ^0.10.12


## 0.1.10 (2024-09-17)


### Improvements

- Bumped ocean version to ^0.10.11


## 0.1.9 (2024-09-12)


### Improvements

- Bumped ocean version to ^0.10.10 (#1)


## 0.1.8 (2024-09-05)


### Improvements

- Bumped ocean version to ^0.10.9 (#1)


## 0.1.7 (2024-09-04)


### Improvements

- Bumped ocean version to ^0.10.8 (#1)


## 0.1.6 (2024-09-01)


### Improvements

- Bumped ocean version to ^0.10.7 (#1)


## 0.1.5 (2024-08-30)


### Improvements

- Bumped ocean version to ^0.10.5 (#1)


## 0.1.4 (2024-08-28)


### Improvements

- Bumped ocean version to ^0.10.4 (#1)


## 0.1.3 (2024-08-28)


### Improvements

- Bumped ocean version to ^0.10.3 (#1)


## 0.1.2 (2024-08-26)


### Improvements

- Bumped ocean version to ^0.10.2 (#1)


## 0.1.1 (2024-08-26)


### Improvements

- Bumped ocean version to ^0.10.1 (#1)


## 0.1.0-beta (2024-08-24)


### Features

- Added Octopus integration with support for Space, Project, Release, Deployment and Machine (PORT-9398)<|MERGE_RESOLUTION|>--- conflicted
+++ resolved
@@ -7,7 +7,6 @@
 
 <!-- towncrier release notes start -->
 
-<<<<<<< HEAD
 ## 0.2.0 (2025-12-08)
 
 
@@ -16,18 +15,16 @@
 - Enriched resources with `__url` field in the client and updated default mappings to use `.__url` instead of constructing URLs from environment variables
 
 
+# 0.1.170 (2025-12-09)
+
+
+### Improvements
+
+- Bumped ocean version to ^0.31.6
+
+
 # 0.1.169 (2025-12-08)
 
-=======
-# Port_Ocean 0.1.170 (2025-12-09)
-
-### Improvements
-
-- Bumped ocean version to ^0.31.6
-
-
-# Port_Ocean 0.1.169 (2025-12-08)
->>>>>>> 4b395d5b
 
 ### Improvements
 
