--- conflicted
+++ resolved
@@ -7,13 +7,13 @@
 
 <!-- towncrier release notes start -->
 
-<<<<<<< HEAD
-# Port_Ocean 0.1.12-beta (2024-09-26)
+# Port_Ocean 0.1.15-beta (2024-10-09)
 
 ### Improvements
 
 - Updated the integration to ingest resources from all spaces instead of the default space
-=======
+
+
 # Port_Ocean 0.1.14-beta (2024-10-08)
 
 ### Improvements
@@ -33,7 +33,6 @@
 ### Improvements
 
 - Bumped ocean version to ^0.11.0
->>>>>>> d07916c9
 
 
 ## 0.1.11-beta (2024-09-22)
