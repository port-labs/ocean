--- conflicted
+++ resolved
@@ -7,18 +7,21 @@
 
 <!-- towncrier release notes start -->
 
+
+## 0.1.40-beta (2025-08-14)
+
+
+### Bug Fixes
+
+- Fixed pagination issue in bitbucket-server integration
+
+
 ## 0.1.39-beta (2025-08-13)
 
 
-<<<<<<< HEAD
-### Bug Fixes
-
-- Fixed pagination issue in bitbucket-server integration
-=======
 ### Improvements
 
 - Bumped ocean version to ^0.27.6
->>>>>>> 7ff892f6
 
 
 ## 0.1.38-beta (2025-08-13)
