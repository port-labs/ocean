# Changelog - Ocean - bitbucket-server

All notable changes to this project will be documented in this file.

The format is based on [Keep a Changelog](https://keepachangelog.com/en/1.0.0/),
and this project adheres to [Semantic Versioning](https://semver.org/spec/v2.0.0.html).

<!-- towncrier release notes start -->

<<<<<<< HEAD
## 0.1.73-beta (2025-11-18)

### Bug Fixes

- Fixed Integration takes a long time before completing resync
=======
## 0.1.78-beta (2025-11-24)


### Improvements

- Bumped ocean version to ^0.30.2


## 0.1.77-beta (2025-11-23)


### Improvements

- Bumped ocean version to ^0.30.1


## 0.1.76-beta (2025-11-23)


### Improvements

- Bumped ocean version to ^0.30.0


## 0.1.75-beta (2025-11-23)


### Improvements

- Bumped ocean version to ^0.29.10


## 0.1.74-beta (2025-11-20)


### Improvements

- Bumped ocean version to ^0.29.9


## 0.1.73-beta (2025-11-19)


### Improvements

- Bumped ocean version to ^0.29.8
>>>>>>> dcf2af10


## 0.1.72-beta (2025-11-18)


### Improvements

- Bumped ocean version to ^0.29.7


### Improvements

- Bumped ocean version to ^0.29.6


## 0.1.70-beta (2025-11-10)


### Improvements

- Bumped ocean version to ^0.29.5


## 0.1.69-beta (2025-11-10)


### Improvements

- Bumped ocean version to ^0.29.4


## 0.1.68-beta (2025-11-09)


### Improvements

- Bumped starlette version to 0.49.3

## 0.1.67-beta (2025-11-09)


### Improvements

- Bumped ocean version to ^0.29.3


## 0.1.66-beta (2025-11-09)


### Improvements

- Bumped ocean version to ^0.29.2


## 0.1.65-beta (2025-11-06)


### Improvements

- Bumped ocean version to ^0.29.1


## 0.1.64-beta (2025-11-04)


### Improvements

- Bumped ocean version to ^0.29.0


## 0.1.64-beta (2025-11-03)


### Bug fix

- Fixed bug Bitbucket-server integration causing unnecessary exceptions in deployment logs


## 0.1.63-beta (2025-11-02)


### Improvements

- Bumped ocean version to ^0.28.19



## 0.1.62-beta (2025-10-27)


### Improvements

- Bumped ocean version to ^0.28.18


## 0.1.61-beta (2025-10-26)


### Improvements

- Bumped ocean version to ^0.28.17


## 0.1.60-beta (2025-10-21)


### Improvements

- Bumped ocean version to ^0.28.16


## 0.1.59-beta (2025-10-20)


### Improvements

- Bumped ocean version to ^0.28.15


## 0.1.58-beta (2025-10-15)


### Improvements

- Bumped ocean version to ^0.28.14


## 0.1.57-beta (2025-10-06)


### Bug Fixes

- Fixed misconfigured config variable affecting webhook setup


## 0.1.56-beta (2025-09-30)


### Improvements

- Bumped ocean version to ^0.28.12


## 0.1.55-beta (2025-09-28)


### Improvements

- Bumped ocean version to ^0.28.11


## 0.1.54-beta (2025-09-25)


### Improvements

- Bumped ocean version to ^0.28.9


## 0.1.53-beta (2025-09-25)


### Improvements

- Bumped ocean version to ^0.28.8


## 0.1.52-beta (2025-09-17)


### Improvements

- Bumped ocean version to ^0.28.7


## 0.1.51-beta (2025-09-16)


### Improvements

- Bumped ocean version to ^0.28.5


## 0.1.50-beta (2025-09-10)


### Improvements

- Bumped ocean version to ^0.28.4


## 0.1.49-beta (2025-09-08)


### Improvements

- Bumped ocean version to ^0.28.3


## 0.1.48-beta (2025-08-28)


### Improvements

- Bumped ocean version to ^0.28.2


## 0.1.47-beta (2025-08-27)


### Improvements

- Bumped ocean version to ^0.28.1


## 0.1.46-beta (2025-08-25)


### Bug Fixes

- Fixed non-unique pull request handling across repositories


## 0.1.45-beta (2025-08-25)


### Improvements

- Bumped ocean version to ^0.28.0


## 0.1.44-beta (2025-08-24)


### Improvements

- Bumped ocean version to ^0.27.10


## 0.1.43-beta (2025-08-20)


### Improvements

- Bumped ocean version to ^0.27.9


## 0.1.42-beta (2025-08-18)


### Improvements

- Bumped ocean version to ^0.27.8


## 0.1.41-beta (2025-08-17)


### Improvements

- Bumped ocean version to ^0.27.7


## 0.1.40-beta (2025-08-14)


### Bug Fixes

- Fixed pagination issue in bitbucket-server integration


## 0.1.39-beta (2025-08-13)


### Improvements

- Bumped ocean version to ^0.27.6


## 0.1.38-beta (2025-08-13)


### Improvements

- Bumped ocean version to ^0.27.5


## 0.1.37-beta (2025-08-11)


### Improvements

- Bumped ocean version to ^0.27.3


## 0.1.36-beta (2025-08-11)


### Improvements

- Bumped ocean version to ^0.27.2


## 0.1.35-beta (2025-08-07)


### Improvements

- Bumped ocean version to ^0.27.1


## 0.1.34-beta (2025-08-05)


### Improvements

- Bumped ocean version to ^0.27.0


## 0.1.33-beta (2025-08-04)


### Improvements

- Bumped ocean version to ^0.26.3


## 0.1.32-beta (2025-08-03)


### Improvements

- Bumped ocean version to ^0.26.2


## 0.1.31-beta (2025-07-20)


### Improvements

- Bumped ocean version to ^0.26.1


## 0.1.30-beta (2025-07-16)


### Improvements

- Bumped ocean version to ^0.25.5


## 0.1.29-beta (2025-07-07)


### Improvements

- Fixed integration's title

## 0.1.28-beta (2025-07-07)


### Improvements

- Bumped ocean version to ^0.25.0


## 0.1.27-beta (2025-07-02)


### Improvements

- Bumped ocean version to ^0.24.22


## 0.1.26-beta (2025-06-30)


### Improvements

- Bumped ocean version to ^0.24.21


## 0.1.25-beta (2025-06-26)


### Improvements

- Added beta suffix to version number


## 0.1.25 (2025-06-26)


### Improvements

- Bumped ocean version to ^0.24.20


## 0.1.24 (2025-06-25)


### Improvements

- Bumped ocean version to ^0.24.19


## 0.1.23 (2025-06-24)


### Improvements

- Bumped ocean version to ^0.24.18


## 0.1.22 (2025-06-23)


### Improvements

- Bumped ocean version to ^0.24.17


## 0.1.21 (2025-06-22)


### Improvements

- Bumped ocean version to ^0.24.16


## 0.1.20 (2025-06-22)


### Improvements

- Upgraded integration requests dependency (#1)


## 0.1.19-beta (2025-06-22)


### Improvements

- Bumped ocean version to ^0.24.15


## 0.1.18-beta (2025-06-22)


### Improvements

- Bumped ocean version to ^0.24.12


## 0.1.17-beta (2025-06-22)


### Improvements

- Bumped ocean version to ^0.24.12


## 0.1.16-beta (2025-06-16)


### Improvements

- Bumped ocean version to ^0.24.11


## 0.1.15-beta (2025-06-15)


### Improvements

- Bumped ocean version to ^0.24.10


## 0.1.14-beta (2025-06-11)


### Improvements

- Bumped ocean version to ^0.24.8


## 0.1.13-beta (2025-06-11)


### Improvements

- Bumped ocean version to ^0.24.7


## 0.1.12-beta (2025-06-09)


### Improvements

- Bumped ocean version to ^0.24.6


## 0.1.11-beta (2025-06-09)


### Improvements

- Bumped ocean version to ^0.24.5


## 0.1.10-beta (2025-06-09)


### Improvements

- Bumped ocean version to ^0.24.4


## 0.1.9-beta (2025-06-08)


### Improvements

- Bumped ocean version to ^0.24.3


## 0.1.8-beta (2025-06-04)


### Improvements

- Bumped ocean version to ^0.24.2


## 0.1.7-beta (2025-06-03)


### Improvements

- Bumped ocean version to ^0.24.1


## 0.1.6-beta (2025-06-03)


### Improvements

- Bumped ocean version to ^0.24.0


## 0.1.5-beta (2025-06-01)


### Improvements

- Bumped ocean version to ^0.23.5


## 0.1.4-beta (2025-05-29)


### Improvements

- Bumped ocean version to ^0.23.4


## 0.1.3-beta (2025-05-28)


### Improvements

- Bumped ocean version to ^0.23.3


## 0.1.2-beta (2025-05-28)


### Improvements

- Bumped ocean version to ^0.23.2


## 0.1.1-beta (2025-05-28)


### Improvements

- Changed section type to GitProvider and added a deployment Method override


## 0.1.0-beta (2025-05-22)

### Features

- Implement Bitbucket Server integration with ability to sync users, projects, repositories and pull requests<|MERGE_RESOLUTION|>--- conflicted
+++ resolved
@@ -7,13 +7,13 @@
 
 <!-- towncrier release notes start -->
 
-<<<<<<< HEAD
-## 0.1.73-beta (2025-11-18)
+## 0.1.79-beta (2025-11-25)
 
 ### Bug Fixes
 
 - Fixed Integration takes a long time before completing resync
-=======
+
+
 ## 0.1.78-beta (2025-11-24)
 
 
@@ -60,7 +60,6 @@
 ### Improvements
 
 - Bumped ocean version to ^0.29.8
->>>>>>> dcf2af10
 
 
 ## 0.1.72-beta (2025-11-18)
