# Changelog - Ocean - bitbucket-server

All notable changes to this project will be documented in this file.

The format is based on [Keep a Changelog](https://keepachangelog.com/en/1.0.0/),
and this project adheres to [Semantic Versioning](https://semver.org/spec/v2.0.0.html).

<!-- towncrier release notes start -->

## 0.1.45-beta (2025-08-25)


<<<<<<< HEAD
### Bug Fixes

- Fixed non-unique pull request handling across repositories
=======
### Improvements

- Bumped ocean version to ^0.28.0
>>>>>>> d9f06b94


## 0.1.44-beta (2025-08-24)


### Improvements

- Bumped ocean version to ^0.27.10


## 0.1.43-beta (2025-08-20)


### Improvements

- Bumped ocean version to ^0.27.9


## 0.1.42-beta (2025-08-18)


### Improvements

- Bumped ocean version to ^0.27.8


## 0.1.41-beta (2025-08-17)


### Improvements

- Bumped ocean version to ^0.27.7


## 0.1.40-beta (2025-08-14)


### Bug Fixes

- Fixed pagination issue in bitbucket-server integration


## 0.1.39-beta (2025-08-13)


### Improvements

- Bumped ocean version to ^0.27.6


## 0.1.38-beta (2025-08-13)


### Improvements

- Bumped ocean version to ^0.27.5


## 0.1.37-beta (2025-08-11)


### Improvements

- Bumped ocean version to ^0.27.3


## 0.1.36-beta (2025-08-11)


### Improvements

- Bumped ocean version to ^0.27.2


## 0.1.35-beta (2025-08-07)


### Improvements

- Bumped ocean version to ^0.27.1


## 0.1.34-beta (2025-08-05)


### Improvements

- Bumped ocean version to ^0.27.0


## 0.1.33-beta (2025-08-04)


### Improvements

- Bumped ocean version to ^0.26.3


## 0.1.32-beta (2025-08-03)


### Improvements

- Bumped ocean version to ^0.26.2


## 0.1.31-beta (2025-07-20)


### Improvements

- Bumped ocean version to ^0.26.1


## 0.1.30-beta (2025-07-16)


### Improvements

- Bumped ocean version to ^0.25.5


## 0.1.29-beta (2025-07-07)


### Improvements

- Fixed integration's title

## 0.1.28-beta (2025-07-07)


### Improvements

- Bumped ocean version to ^0.25.0


## 0.1.27-beta (2025-07-02)


### Improvements

- Bumped ocean version to ^0.24.22


## 0.1.26-beta (2025-06-30)


### Improvements

- Bumped ocean version to ^0.24.21


## 0.1.25-beta (2025-06-26)


### Improvements

- Added beta suffix to version number


## 0.1.25 (2025-06-26)


### Improvements

- Bumped ocean version to ^0.24.20


## 0.1.24 (2025-06-25)


### Improvements

- Bumped ocean version to ^0.24.19


## 0.1.23 (2025-06-24)


### Improvements

- Bumped ocean version to ^0.24.18


## 0.1.22 (2025-06-23)


### Improvements

- Bumped ocean version to ^0.24.17


## 0.1.21 (2025-06-22)


### Improvements

- Bumped ocean version to ^0.24.16


## 0.1.20 (2025-06-22)


### Improvements

- Upgraded integration requests dependency (#1)


## 0.1.19-beta (2025-06-22)


### Improvements

- Bumped ocean version to ^0.24.15


## 0.1.18-beta (2025-06-22)


### Improvements

- Bumped ocean version to ^0.24.12


## 0.1.17-beta (2025-06-22)


### Improvements

- Bumped ocean version to ^0.24.12


## 0.1.16-beta (2025-06-16)


### Improvements

- Bumped ocean version to ^0.24.11


## 0.1.15-beta (2025-06-15)


### Improvements

- Bumped ocean version to ^0.24.10


## 0.1.14-beta (2025-06-11)


### Improvements

- Bumped ocean version to ^0.24.8


## 0.1.13-beta (2025-06-11)


### Improvements

- Bumped ocean version to ^0.24.7


## 0.1.12-beta (2025-06-09)


### Improvements

- Bumped ocean version to ^0.24.6


## 0.1.11-beta (2025-06-09)


### Improvements

- Bumped ocean version to ^0.24.5


## 0.1.10-beta (2025-06-09)


### Improvements

- Bumped ocean version to ^0.24.4


## 0.1.9-beta (2025-06-08)


### Improvements

- Bumped ocean version to ^0.24.3


## 0.1.8-beta (2025-06-04)


### Improvements

- Bumped ocean version to ^0.24.2


## 0.1.7-beta (2025-06-03)


### Improvements

- Bumped ocean version to ^0.24.1


## 0.1.6-beta (2025-06-03)


### Improvements

- Bumped ocean version to ^0.24.0


## 0.1.5-beta (2025-06-01)


### Improvements

- Bumped ocean version to ^0.23.5


## 0.1.4-beta (2025-05-29)


### Improvements

- Bumped ocean version to ^0.23.4


## 0.1.3-beta (2025-05-28)


### Improvements

- Bumped ocean version to ^0.23.3


## 0.1.2-beta (2025-05-28)


### Improvements

- Bumped ocean version to ^0.23.2


## 0.1.1-beta (2025-05-28)


### Improvements

- Changed section type to GitProvider and added a deployment Method override


## 0.1.0-beta (2025-05-22)

### Features

- Implement Bitbucket Server integration with ability to sync users, projects, repositories and pull requests<|MERGE_RESOLUTION|>--- conflicted
+++ resolved
@@ -7,57 +7,59 @@
 
 <!-- towncrier release notes start -->
 
+## 0.1.46-beta (2025-08-25)
+
+
+### Bug Fixes
+
+- Fixed non-unique pull request handling across repositories
+
+
 ## 0.1.45-beta (2025-08-25)
 
 
-<<<<<<< HEAD
+### Improvements
+
+- Bumped ocean version to ^0.28.0
+
+
+## 0.1.44-beta (2025-08-24)
+
+
+### Improvements
+
+- Bumped ocean version to ^0.27.10
+
+
+## 0.1.43-beta (2025-08-20)
+
+
+### Improvements
+
+- Bumped ocean version to ^0.27.9
+
+
+## 0.1.42-beta (2025-08-18)
+
+
+### Improvements
+
+- Bumped ocean version to ^0.27.8
+
+
+## 0.1.41-beta (2025-08-17)
+
+
+### Improvements
+
+- Bumped ocean version to ^0.27.7
+
+
+## 0.1.40-beta (2025-08-14)
+
+
 ### Bug Fixes
 
-- Fixed non-unique pull request handling across repositories
-=======
-### Improvements
-
-- Bumped ocean version to ^0.28.0
->>>>>>> d9f06b94
-
-
-## 0.1.44-beta (2025-08-24)
-
-
-### Improvements
-
-- Bumped ocean version to ^0.27.10
-
-
-## 0.1.43-beta (2025-08-20)
-
-
-### Improvements
-
-- Bumped ocean version to ^0.27.9
-
-
-## 0.1.42-beta (2025-08-18)
-
-
-### Improvements
-
-- Bumped ocean version to ^0.27.8
-
-
-## 0.1.41-beta (2025-08-17)
-
-
-### Improvements
-
-- Bumped ocean version to ^0.27.7
-
-
-## 0.1.40-beta (2025-08-14)
-
-
-### Bug Fixes
-
 - Fixed pagination issue in bitbucket-server integration
 
 
