--- conflicted
+++ resolved
@@ -7,352 +7,351 @@
 
 <!-- towncrier release notes start -->
 
-<<<<<<< HEAD
+## 0.1.82-beta (2025-12-01)
+
+### Bug Fixes
+
+- Fixed Integration takes a long time before completing resync
+
+
+## 0.1.81-beta (2025-11-27)
+
+
+### Improvements
+
+- Bumped ocean version to ^0.30.5
+
+
+## 0.1.80-beta (2025-11-26)
+
+
+### Improvements
+
+- Bumped ocean version to ^0.30.4
+
+
 ## 0.1.79-beta (2025-11-25)
 
+
+### Improvements
+
+- Bumped ocean version to ^0.30.3
+
+
+## 0.1.78-beta (2025-11-24)
+
+
+### Improvements
+
+- Bumped ocean version to ^0.30.2
+
+
+## 0.1.77-beta (2025-11-23)
+
+
+### Improvements
+
+- Bumped ocean version to ^0.30.1
+
+
+## 0.1.76-beta (2025-11-23)
+
+
+### Improvements
+
+- Bumped ocean version to ^0.30.0
+
+
+## 0.1.75-beta (2025-11-23)
+
+
+### Improvements
+
+- Bumped ocean version to ^0.29.10
+
+
+## 0.1.74-beta (2025-11-20)
+
+
+### Improvements
+
+- Bumped ocean version to ^0.29.9
+
+
+## 0.1.73-beta (2025-11-19)
+
+
+### Improvements
+
+- Bumped ocean version to ^0.29.8
+
+
+## 0.1.72-beta (2025-11-18)
+
+
+### Improvements
+
+- Bumped ocean version to ^0.29.7
+
+
+### Improvements
+
+- Bumped ocean version to ^0.29.6
+
+
+## 0.1.70-beta (2025-11-10)
+
+
+### Improvements
+
+- Bumped ocean version to ^0.29.5
+
+
+## 0.1.69-beta (2025-11-10)
+
+
+### Improvements
+
+- Bumped ocean version to ^0.29.4
+
+
+## 0.1.68-beta (2025-11-09)
+
+
+### Improvements
+
+- Bumped starlette version to 0.49.3
+
+## 0.1.67-beta (2025-11-09)
+
+
+### Improvements
+
+- Bumped ocean version to ^0.29.3
+
+
+## 0.1.66-beta (2025-11-09)
+
+
+### Improvements
+
+- Bumped ocean version to ^0.29.2
+
+
+## 0.1.65-beta (2025-11-06)
+
+
+### Improvements
+
+- Bumped ocean version to ^0.29.1
+
+
+## 0.1.64-beta (2025-11-04)
+
+
+### Improvements
+
+- Bumped ocean version to ^0.29.0
+
+
+## 0.1.64-beta (2025-11-03)
+
+
+### Bug fix
+
+- Fixed bug Bitbucket-server integration causing unnecessary exceptions in deployment logs
+
+
+## 0.1.63-beta (2025-11-02)
+
+
+### Improvements
+
+- Bumped ocean version to ^0.28.19
+
+
+
+## 0.1.62-beta (2025-10-27)
+
+
+### Improvements
+
+- Bumped ocean version to ^0.28.18
+
+
+## 0.1.61-beta (2025-10-26)
+
+
+### Improvements
+
+- Bumped ocean version to ^0.28.17
+
+
+## 0.1.60-beta (2025-10-21)
+
+
+### Improvements
+
+- Bumped ocean version to ^0.28.16
+
+
+## 0.1.59-beta (2025-10-20)
+
+
+### Improvements
+
+- Bumped ocean version to ^0.28.15
+
+
+## 0.1.58-beta (2025-10-15)
+
+
+### Improvements
+
+- Bumped ocean version to ^0.28.14
+
+
+## 0.1.57-beta (2025-10-06)
+
+
 ### Bug Fixes
 
-- Fixed Integration takes a long time before completing resync
-=======
-## 0.1.81-beta (2025-11-27)
-
-
-### Improvements
-
-- Bumped ocean version to ^0.30.5
-
-
-## 0.1.80-beta (2025-11-26)
-
-
-### Improvements
-
-- Bumped ocean version to ^0.30.4
-
-
-## 0.1.79-beta (2025-11-25)
-
-
-### Improvements
-
-- Bumped ocean version to ^0.30.3
->>>>>>> 16eeddf6
-
-
-## 0.1.78-beta (2025-11-24)
-
-
-### Improvements
-
-- Bumped ocean version to ^0.30.2
-
-
-## 0.1.77-beta (2025-11-23)
-
-
-### Improvements
-
-- Bumped ocean version to ^0.30.1
-
-
-## 0.1.76-beta (2025-11-23)
-
-
-### Improvements
-
-- Bumped ocean version to ^0.30.0
-
-
-## 0.1.75-beta (2025-11-23)
-
-
-### Improvements
-
-- Bumped ocean version to ^0.29.10
-
-
-## 0.1.74-beta (2025-11-20)
-
-
-### Improvements
-
-- Bumped ocean version to ^0.29.9
-
-
-## 0.1.73-beta (2025-11-19)
-
-
-### Improvements
-
-- Bumped ocean version to ^0.29.8
-
-
-## 0.1.72-beta (2025-11-18)
-
-
-### Improvements
-
-- Bumped ocean version to ^0.29.7
-
-
-### Improvements
-
-- Bumped ocean version to ^0.29.6
-
-
-## 0.1.70-beta (2025-11-10)
-
-
-### Improvements
-
-- Bumped ocean version to ^0.29.5
-
-
-## 0.1.69-beta (2025-11-10)
-
-
-### Improvements
-
-- Bumped ocean version to ^0.29.4
-
-
-## 0.1.68-beta (2025-11-09)
-
-
-### Improvements
-
-- Bumped starlette version to 0.49.3
-
-## 0.1.67-beta (2025-11-09)
-
-
-### Improvements
-
-- Bumped ocean version to ^0.29.3
-
-
-## 0.1.66-beta (2025-11-09)
-
-
-### Improvements
-
-- Bumped ocean version to ^0.29.2
-
-
-## 0.1.65-beta (2025-11-06)
-
-
-### Improvements
-
-- Bumped ocean version to ^0.29.1
-
-
-## 0.1.64-beta (2025-11-04)
-
-
-### Improvements
-
-- Bumped ocean version to ^0.29.0
-
-
-## 0.1.64-beta (2025-11-03)
-
-
-### Bug fix
-
-- Fixed bug Bitbucket-server integration causing unnecessary exceptions in deployment logs
-
-
-## 0.1.63-beta (2025-11-02)
-
-
-### Improvements
-
-- Bumped ocean version to ^0.28.19
-
-
-
-## 0.1.62-beta (2025-10-27)
-
-
-### Improvements
-
-- Bumped ocean version to ^0.28.18
-
-
-## 0.1.61-beta (2025-10-26)
-
-
-### Improvements
-
-- Bumped ocean version to ^0.28.17
-
-
-## 0.1.60-beta (2025-10-21)
-
-
-### Improvements
-
-- Bumped ocean version to ^0.28.16
-
-
-## 0.1.59-beta (2025-10-20)
-
-
-### Improvements
-
-- Bumped ocean version to ^0.28.15
-
-
-## 0.1.58-beta (2025-10-15)
-
-
-### Improvements
-
-- Bumped ocean version to ^0.28.14
-
-
-## 0.1.57-beta (2025-10-06)
+- Fixed misconfigured config variable affecting webhook setup
+
+
+## 0.1.56-beta (2025-09-30)
+
+
+### Improvements
+
+- Bumped ocean version to ^0.28.12
+
+
+## 0.1.55-beta (2025-09-28)
+
+
+### Improvements
+
+- Bumped ocean version to ^0.28.11
+
+
+## 0.1.54-beta (2025-09-25)
+
+
+### Improvements
+
+- Bumped ocean version to ^0.28.9
+
+
+## 0.1.53-beta (2025-09-25)
+
+
+### Improvements
+
+- Bumped ocean version to ^0.28.8
+
+
+## 0.1.52-beta (2025-09-17)
+
+
+### Improvements
+
+- Bumped ocean version to ^0.28.7
+
+
+## 0.1.51-beta (2025-09-16)
+
+
+### Improvements
+
+- Bumped ocean version to ^0.28.5
+
+
+## 0.1.50-beta (2025-09-10)
+
+
+### Improvements
+
+- Bumped ocean version to ^0.28.4
+
+
+## 0.1.49-beta (2025-09-08)
+
+
+### Improvements
+
+- Bumped ocean version to ^0.28.3
+
+
+## 0.1.48-beta (2025-08-28)
+
+
+### Improvements
+
+- Bumped ocean version to ^0.28.2
+
+
+## 0.1.47-beta (2025-08-27)
+
+
+### Improvements
+
+- Bumped ocean version to ^0.28.1
+
+
+## 0.1.46-beta (2025-08-25)
 
 
 ### Bug Fixes
 
-- Fixed misconfigured config variable affecting webhook setup
-
-
-## 0.1.56-beta (2025-09-30)
-
-
-### Improvements
-
-- Bumped ocean version to ^0.28.12
-
-
-## 0.1.55-beta (2025-09-28)
-
-
-### Improvements
-
-- Bumped ocean version to ^0.28.11
-
-
-## 0.1.54-beta (2025-09-25)
-
-
-### Improvements
-
-- Bumped ocean version to ^0.28.9
-
-
-## 0.1.53-beta (2025-09-25)
-
-
-### Improvements
-
-- Bumped ocean version to ^0.28.8
-
-
-## 0.1.52-beta (2025-09-17)
-
-
-### Improvements
-
-- Bumped ocean version to ^0.28.7
-
-
-## 0.1.51-beta (2025-09-16)
-
-
-### Improvements
-
-- Bumped ocean version to ^0.28.5
-
-
-## 0.1.50-beta (2025-09-10)
-
-
-### Improvements
-
-- Bumped ocean version to ^0.28.4
-
-
-## 0.1.49-beta (2025-09-08)
-
-
-### Improvements
-
-- Bumped ocean version to ^0.28.3
-
-
-## 0.1.48-beta (2025-08-28)
-
-
-### Improvements
-
-- Bumped ocean version to ^0.28.2
-
-
-## 0.1.47-beta (2025-08-27)
-
-
-### Improvements
-
-- Bumped ocean version to ^0.28.1
-
-
-## 0.1.46-beta (2025-08-25)
+- Fixed non-unique pull request handling across repositories
+
+
+## 0.1.45-beta (2025-08-25)
+
+
+### Improvements
+
+- Bumped ocean version to ^0.28.0
+
+
+## 0.1.44-beta (2025-08-24)
+
+
+### Improvements
+
+- Bumped ocean version to ^0.27.10
+
+
+## 0.1.43-beta (2025-08-20)
+
+
+### Improvements
+
+- Bumped ocean version to ^0.27.9
+
+
+## 0.1.42-beta (2025-08-18)
+
+
+### Improvements
+
+- Bumped ocean version to ^0.27.8
+
+
+## 0.1.41-beta (2025-08-17)
+
+
+### Improvements
+
+- Bumped ocean version to ^0.27.7
+
+
+## 0.1.40-beta (2025-08-14)
 
 
 ### Bug Fixes
 
-- Fixed non-unique pull request handling across repositories
-
-
-## 0.1.45-beta (2025-08-25)
-
-
-### Improvements
-
-- Bumped ocean version to ^0.28.0
-
-
-## 0.1.44-beta (2025-08-24)
-
-
-### Improvements
-
-- Bumped ocean version to ^0.27.10
-
-
-## 0.1.43-beta (2025-08-20)
-
-
-### Improvements
-
-- Bumped ocean version to ^0.27.9
-
-
-## 0.1.42-beta (2025-08-18)
-
-
-### Improvements
-
-- Bumped ocean version to ^0.27.8
-
-
-## 0.1.41-beta (2025-08-17)
-
-
-### Improvements
-
-- Bumped ocean version to ^0.27.7
-
-
-## 0.1.40-beta (2025-08-14)
-
-
-### Bug Fixes
-
 - Fixed pagination issue in bitbucket-server integration
 
 
