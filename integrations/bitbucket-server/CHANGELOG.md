--- conflicted
+++ resolved
@@ -7,21 +7,21 @@
 
 <!-- towncrier release notes start -->
 
-<<<<<<< HEAD
-## 0.1.63-beta (2025-10-30)
+
+## 0.1.64-beta (2025-11-03)
 
 
 ### Bug fix
 
 - Fixed bug Bitbucket-server integration causing unnecessary exceptions in deployment logs
-=======
+
+
 ## 0.1.63-beta (2025-11-02)
 
 
 ### Improvements
 
 - Bumped ocean version to ^0.28.19
->>>>>>> 2e1e216a
 
 
 ## 0.1.62-beta (2025-10-27)
