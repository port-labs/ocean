--- conflicted
+++ resolved
@@ -7,14 +7,13 @@
 
 <!-- towncrier release notes start -->
 
-<<<<<<< HEAD
-## 0.1.63-beta (2025-11-03)
+## 0.1.65-beta (2025-11-04)
 
 
 ### Bug Fixes
 
 - Fixed Integration takes a long time before completing resync
-=======
+
 
 ## 0.1.64-beta (2025-11-03)
 
@@ -22,7 +21,6 @@
 ### Bug fix
 
 - Fixed bug Bitbucket-server integration causing unnecessary exceptions in deployment logs
->>>>>>> c17374a5
 
 
 ## 0.1.63-beta (2025-11-02)
