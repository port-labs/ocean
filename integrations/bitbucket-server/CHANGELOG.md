--- conflicted
+++ resolved
@@ -7,443 +7,431 @@
 
 <!-- towncrier release notes start -->
 
-<<<<<<< HEAD
-## 0.1.49-beta (2025-09-01)
+## 0.1.52-beta (2025-09-17)
+
+
+### Improvements
+
+- Bumped ocean version to ^0.28.7
+
+
+## 0.1.51-beta (2025-09-16)
+
+
+### Improvements
+
+- Bumped ocean version to ^0.28.5
+
+
+## 0.1.50-beta (2025-09-10)
+
+
+### Improvements
+
+- Bumped ocean version to ^0.28.4
+
+
+## 0.1.49-beta (2025-09-08)
+
+
+### Improvements
+
+- Bumped ocean version to ^0.28.3
+
+
+## 0.1.48-beta (2025-08-28)
+
+
+### Improvements
+
+- Bumped ocean version to ^0.28.2
+
+
+## 0.1.47-beta (2025-08-27)
+
+
+### Improvements
+
+- Bumped ocean version to ^0.28.1
+
+
+## 0.1.46-beta (2025-08-25)
+
+
+### Bug Fixes
+
+- Fixed non-unique pull request handling across repositories
+
+
+## 0.1.45-beta (2025-08-25)
+
+
+### Improvements
+
+- Bumped ocean version to ^0.28.0
+
+
+## 0.1.44-beta (2025-08-24)
+
+
+### Improvements
+
+- Bumped ocean version to ^0.27.10
+
+
+## 0.1.43-beta (2025-08-20)
+
+
+### Improvements
+
+- Bumped ocean version to ^0.27.9
+
+
+## 0.1.42-beta (2025-08-18)
+
+
+### Improvements
+
+- Bumped ocean version to ^0.27.8
+
+
+## 0.1.41-beta (2025-08-17)
+
+
+### Improvements
+
+- Bumped ocean version to ^0.27.7
+
+
+## 0.1.40-beta (2025-08-14)
+
+
+### Bug Fixes
+
+- Fixed pagination issue in bitbucket-server integration
+
+
+## 0.1.39-beta (2025-08-13)
+
+
+### Improvements
+
+- Bumped ocean version to ^0.27.6
+
+
+## 0.1.38-beta (2025-08-13)
+
+
+### Improvements
+
+- Bumped ocean version to ^0.27.5
+
+
+## 0.1.37-beta (2025-08-11)
+
+
+### Improvements
+
+- Bumped ocean version to ^0.27.3
+
+
+## 0.1.36-beta (2025-08-11)
+
+
+### Improvements
+
+- Bumped ocean version to ^0.27.2
+
+
+## 0.1.35-beta (2025-08-07)
+
+
+### Improvements
+
+- Bumped ocean version to ^0.27.1
+
+
+## 0.1.34-beta (2025-08-05)
+
+
+### Improvements
+
+- Bumped ocean version to ^0.27.0
+
+
+## 0.1.33-beta (2025-08-04)
+
+
+### Improvements
+
+- Bumped ocean version to ^0.26.3
+
+
+## 0.1.32-beta (2025-08-03)
+
+
+### Improvements
+
+- Bumped ocean version to ^0.26.2
+
+
+## 0.1.31-beta (2025-07-20)
+
+
+### Improvements
+
+- Bumped ocean version to ^0.26.1
+
+
+## 0.1.30-beta (2025-07-16)
+
+
+### Improvements
+
+- Bumped ocean version to ^0.25.5
+
+
+## 0.1.29-beta (2025-07-07)
+
+
+### Improvements
+
+- Fixed integration's title
+
+## 0.1.28-beta (2025-07-07)
+
+
+### Improvements
+
+- Bumped ocean version to ^0.25.0
+
+
+## 0.1.27-beta (2025-07-02)
+
+
+### Improvements
+
+- Bumped ocean version to ^0.24.22
+
+
+## 0.1.26-beta (2025-06-30)
+
+
+### Improvements
+
+- Bumped ocean version to ^0.24.21
+
+
+## 0.1.25-beta (2025-06-26)
+
+
+### Improvements
+
+- Added beta suffix to version number
+
+
+## 0.1.25 (2025-06-26)
+
+
+### Improvements
+
+- Bumped ocean version to ^0.24.20
+
+
+## 0.1.24 (2025-06-25)
+
+
+### Improvements
+
+- Bumped ocean version to ^0.24.19
+
+
+## 0.1.23 (2025-06-24)
+
+
+### Improvements
+
+- Bumped ocean version to ^0.24.18
+
+
+## 0.1.22 (2025-06-23)
+
+
+### Improvements
+
+- Bumped ocean version to ^0.24.17
+
+
+## 0.1.21 (2025-06-22)
+
+
+### Improvements
+
+- Bumped ocean version to ^0.24.16
+
+
+## 0.1.20 (2025-06-22)
+
+
+### Improvements
+
+- Upgraded integration requests dependency (#1)
+
+
+## 0.1.19-beta (2025-06-22)
+
+
+### Improvements
+
+- Bumped ocean version to ^0.24.15
+
+
+## 0.1.18-beta (2025-06-22)
+
+
+### Improvements
+
+- Bumped ocean version to ^0.24.12
+
+
+## 0.1.17-beta (2025-06-22)
+
+
+### Improvements
+
+- Bumped ocean version to ^0.24.12
+
+
+## 0.1.16-beta (2025-06-16)
+
+
+### Improvements
+
+- Bumped ocean version to ^0.24.11
+
+
+## 0.1.15-beta (2025-06-15)
+
+
+### Improvements
+
+- Bumped ocean version to ^0.24.10
+
+
+## 0.1.14-beta (2025-06-11)
+
+
+### Improvements
+
+- Bumped ocean version to ^0.24.8
+
+
+## 0.1.13-beta (2025-06-11)
+
+
+### Improvements
+
+- Bumped ocean version to ^0.24.7
+
+
+## 0.1.12-beta (2025-06-09)
+
+
+### Improvements
+
+- Bumped ocean version to ^0.24.6
+
+
+## 0.1.11-beta (2025-06-09)
+
+
+### Improvements
+
+- Bumped ocean version to ^0.24.5
+
+
+## 0.1.10-beta (2025-06-09)
+
+
+### Improvements
+
+- Bumped ocean version to ^0.24.4
+
+
+## 0.1.9-beta (2025-06-08)
+
+
+### Improvements
+
+- Bumped ocean version to ^0.24.3
+
+
+## 0.1.8-beta (2025-06-04)
+
+
+### Improvements
+
+- Bumped ocean version to ^0.24.2
+
+
+## 0.1.7-beta (2025-06-03)
+
+
+### Improvements
+
+- Bumped ocean version to ^0.24.1
+
+
+## 0.1.6-beta (2025-06-03)
+
+
+### Improvements
+
+- Bumped ocean version to ^0.24.0
+
+
+## 0.1.5-beta (2025-06-01)
+
+
+### Improvements
+
+- Bumped ocean version to ^0.23.5
+
+
+## 0.1.4-beta (2025-05-29)
+
+
+### Improvements
+
+- Bumped ocean version to ^0.23.4
+
+
+## 0.1.3-beta (2025-05-28)
+
+
+### Improvements
+
+- Bumped ocean version to ^0.23.3
+
+
+## 0.1.2-beta (2025-05-28)
+
+
+### Improvements
+
+- Bumped ocean version to ^0.23.2
+
+
+## 0.1.1-beta (2025-05-28)
+
+
+### Improvements
+
+- Changed section type to GitProvider and added a deployment Method override
+
+
+## 0.1.0-beta (2025-05-22)
 
 ### Features
-- Added support for wildcard project keys and paths in folder and file patterns
-- Fixed handling of different API response formats for directory contents
-
-### Improvements
-- Enhanced error handling for file and folder operations
-- Better handling of file metadata for proper entity mapping
-=======
-## 0.1.52-beta (2025-09-17)
-
-
-### Improvements
-
-- Bumped ocean version to ^0.28.7
-
-
-## 0.1.51-beta (2025-09-16)
-
-
-### Improvements
-
-- Bumped ocean version to ^0.28.5
-
-
-## 0.1.50-beta (2025-09-10)
-
-
-### Improvements
-
-- Bumped ocean version to ^0.28.4
-
-
-## 0.1.49-beta (2025-09-08)
-
-
-### Improvements
-
-- Bumped ocean version to ^0.28.3
->>>>>>> 2d9e0026
-
-
-## 0.1.48-beta (2025-08-28)
-
-
-### Improvements
-
-- Bumped ocean version to ^0.28.2
-
-
-## 0.1.47-beta (2025-08-27)
-
-
-### Improvements
-
-- Bumped ocean version to ^0.28.1
-
-
-## 0.1.46-beta (2025-08-25)
-
-
-### Bug Fixes
-
-- Fixed non-unique pull request handling across repositories
-
-
-## 0.1.45-beta (2025-08-25)
-
-
-### Improvements
-
-- Bumped ocean version to ^0.28.0
-
-
-## 0.1.44-beta (2025-08-24)
-
-
-### Improvements
-
-- Bumped ocean version to ^0.27.10
-
-
-## 0.1.43-beta (2025-08-20)
-
-
-### Improvements
-
-- Bumped ocean version to ^0.27.9
-
-
-## 0.1.42-beta (2025-08-18)
-
-
-### Improvements
-
-- Bumped ocean version to ^0.27.8
-
-
-## 0.1.41-beta (2025-08-17)
-
-
-### Improvements
-
-- Bumped ocean version to ^0.27.7
-
-
-## 0.1.40-beta (2025-08-14)
-
-
-### Bug Fixes
-
-- Fixed pagination issue in bitbucket-server integration
-
-
-## 0.1.39-beta (2025-08-13)
-
-
-### Improvements
-
-- Bumped ocean version to ^0.27.6
-
-
-## 0.1.38-beta (2025-08-13)
-
-
-### Improvements
-
-- Bumped ocean version to ^0.27.5
-
-
-## 0.1.37-beta (2025-08-11)
-
-
-### Improvements
-
-- Bumped ocean version to ^0.27.3
-
-
-## 0.1.36-beta (2025-08-11)
-
-
-### Improvements
-
-- Bumped ocean version to ^0.27.2
-
-
-## 0.1.35-beta (2025-08-07)
-
-
-### Improvements
-
-- Bumped ocean version to ^0.27.1
-
-
-## 0.1.34-beta (2025-08-05)
-
-
-### Improvements
-
-- Bumped ocean version to ^0.27.0
-
-
-## 0.1.33-beta (2025-08-04)
-
-
-### Improvements
-
-- Bumped ocean version to ^0.26.3
-
-
-## 0.1.32-beta (2025-08-03)
-
-
-### Improvements
-
-- Bumped ocean version to ^0.26.2
-
-
-## 0.1.31-beta (2025-07-20)
-
-
-### Improvements
-
-- Bumped ocean version to ^0.26.1
-
-
-## 0.1.30-beta (2025-07-16)
-
-
-### Improvements
-
-- Bumped ocean version to ^0.25.5
-
-
-## 0.1.29-beta (2025-07-07)
-
-
-### Improvements
-
-- Fixed integration's title
-
-## 0.1.28-beta (2025-07-07)
-
-
-### Improvements
-
-- Bumped ocean version to ^0.25.0
-
-
-## 0.1.27-beta (2025-07-02)
-
-
-### Improvements
-
-- Bumped ocean version to ^0.24.22
-
-
-## 0.1.26-beta (2025-06-30)
-
-
-### Improvements
-
-- Bumped ocean version to ^0.24.21
-
-
-## 0.1.25-beta (2025-06-26)
-
-
-### Improvements
-
-- Added beta suffix to version number
-
-
-## 0.1.25 (2025-06-26)
-
-
-### Improvements
-
-- Bumped ocean version to ^0.24.20
-
-
-## 0.1.24 (2025-06-25)
-
-
-### Improvements
-
-- Bumped ocean version to ^0.24.19
-
-
-## 0.1.23 (2025-06-24)
-
-
-### Improvements
-
-- Bumped ocean version to ^0.24.18
-
-
-## 0.1.22 (2025-06-23)
-
-
-### Improvements
-
-- Bumped ocean version to ^0.24.17
-
-
-## 0.1.21 (2025-06-22)
-
-
-### Improvements
-
-- Bumped ocean version to ^0.24.16
-
-
-## 0.1.20 (2025-06-22)
-
-
-### Improvements
-
-- Upgraded integration requests dependency (#1)
-
-
-## 0.1.19-beta (2025-06-22)
-
-
-### Improvements
-
-- Bumped ocean version to ^0.24.15
-
-
-## 0.1.18-beta (2025-06-22)
-
-
-### Improvements
-
-- Bumped ocean version to ^0.24.12
-
-
-## 0.1.17-beta (2025-06-22)
-
-
-### Improvements
-
-- Bumped ocean version to ^0.24.12
-
-
-## 0.1.16-beta (2025-06-16)
-
-
-### Improvements
-
-- Bumped ocean version to ^0.24.11
-
-
-## 0.1.15-beta (2025-06-15)
-
-
-### Improvements
-
-- Bumped ocean version to ^0.24.10
-
-
-## 0.1.14-beta (2025-06-11)
-
-
-### Improvements
-
-- Bumped ocean version to ^0.24.8
-
-
-## 0.1.13-beta (2025-06-11)
-
-
-### Improvements
-
-- Bumped ocean version to ^0.24.7
-
-
-## 0.1.12-beta (2025-06-09)
-
-
-### Improvements
-
-- Bumped ocean version to ^0.24.6
-
-
-## 0.1.11-beta (2025-06-09)
-
-
-### Improvements
-
-- Bumped ocean version to ^0.24.5
-
-
-## 0.1.10-beta (2025-06-09)
-
-
-### Improvements
-
-- Bumped ocean version to ^0.24.4
-
-
-## 0.1.9-beta (2025-06-08)
-
-
-### Improvements
-
-- Bumped ocean version to ^0.24.3
-
-
-## 0.1.8-beta (2025-06-04)
-
-
-### Improvements
-
-- Bumped ocean version to ^0.24.2
-
-
-## 0.1.7-beta (2025-06-03)
-
-
-### Improvements
-
-- Bumped ocean version to ^0.24.1
-
-
-## 0.1.6-beta (2025-06-03)
-
-
-### Improvements
-
-- Bumped ocean version to ^0.24.0
-
-
-## 0.1.5-beta (2025-06-01)
-
-
-### Improvements
-
-- Bumped ocean version to ^0.23.5
-
-
-## 0.1.4-beta (2025-05-29)
-
-
-### Improvements
-
-- Bumped ocean version to ^0.23.4
-
-
-## 0.1.3-beta (2025-05-28)
-
-
-### Improvements
-
-- Bumped ocean version to ^0.23.3
-
-
-## 0.1.2-beta (2025-05-28)
-
-
-### Improvements
-
-- Bumped ocean version to ^0.23.2
-
-
-## 0.1.1-beta (2025-05-28)
-
-
-### Improvements
-
-- Changed section type to GitProvider and added a deployment Method override
-
-
-## 0.1.0-beta (2025-05-22)
-
-### Features
 
 - Implement Bitbucket Server integration with ability to sync users, projects, repositories and pull requests