--- conflicted
+++ resolved
@@ -1,11 +1,7 @@
 [tool.poetry]
 name = "bitbucket-server"
 
-<<<<<<< HEAD
-version = "0.1.49-beta"
-=======
 version = "0.1.52-beta"
->>>>>>> 2d9e0026
 
 description = "Bitbucket Server integration for Port"
 authors = ["Ayodeji Adeoti <ayodeji.adeoti@getport.io>"]
