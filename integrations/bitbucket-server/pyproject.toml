--- conflicted
+++ resolved
@@ -1,11 +1,6 @@
 [tool.poetry]
 name = "bitbucket-server"
-
-<<<<<<< HEAD
-version = "0.1.65-beta"
-=======
-version = "0.1.64-beta"
->>>>>>> 5b6472b1
+version = "0.1.66-beta"
 
 description = "Bitbucket Server integration for Port"
 authors = ["Ayodeji Adeoti <ayodeji.adeoti@getport.io>"]
