[tool.poetry]
name = "bitbucket-server"

<<<<<<< HEAD
version = "0.1.79-beta"
=======
version = "0.1.81-beta"
>>>>>>> 16eeddf6

description = "Bitbucket Server integration for Port"
authors = ["Ayodeji Adeoti <ayodeji.adeoti@getport.io>"]

[tool.poetry.dependencies]
python = "^3.12"
port_ocean = {version = "^0.30.5", extras = ["cli"]}
aiolimiter = "^1.2.1"

[tool.poetry.group.dev.dependencies]
# Uncomment this if you want to debug the ocean core together with your integration
# port_ocean = { path = '../../', develop = true, extras = ['all'] }
black = "^24.4.2"
mypy = "^1.3.0"
pylint = ">=2.17.4,<4.0.0"
pytest = ">=8.2,<9.0"
pytest-asyncio = ">=0.24.0"
pytest-httpx = ">=0.30.0"
pytest-xdist = "^3.6.1"
ruff = "^0.6.3"
towncrier = "^23.6.0"

[tool.towncrier]
directory = "changelog"
filename = "CHANGELOG.md"
title_format = "## {version} ({project_date})"
underlines = [""]

  [[tool.towncrier.type]]
  directory = "breaking"
  name = "Breaking Changes"
  showcontent = true

  [[tool.towncrier.type]]
  directory = "deprecation"
  name = "Deprecations"
  showcontent = true

  [[tool.towncrier.type]]
  directory = "feature"
  name = "Features"
  showcontent = true

  [[tool.towncrier.type]]
  directory = "improvement"
  name = "Improvements"
  showcontent = true

  [[tool.towncrier.type]]
  directory = "bugfix"
  name = "Bug Fixes"
  showcontent = true

  [[tool.towncrier.type]]
  directory = "doc"
  name = "Improved Documentation"
  showcontent = true

[build-system]
requires = ["poetry-core>=1.0.0"]
build-backend = "poetry.core.masonry.api"

[tool.mypy]
exclude = [
    'venv',
    '.venv',
]
plugins = [
    "pydantic.mypy"
]

follow_imports = "silent"
warn_redundant_casts = true
warn_unused_ignores = true
disallow_any_generics = true
check_untyped_defs = true
no_implicit_reexport = true

# for strict mypy: (this is the tricky one :-))
disallow_untyped_defs = true


[tool.ruff]
# Never enforce `E501` (line length violations).
ignore = ["E501"]

[tool.pydantic-mypy]
init_forbid_extra = true
init_typed = true
warn_required_dynamic_aliases = true
warn_untyped_fields = true

[tool.black]
line-length = 88
target-version = ['py311']
include = '\.pyi?$'
exclude = '''
/(
  \scripts
  \.toml
  |\.sh
  |\.git
  |\.ini
  |Dockerfile
  |\.venv
)/
'''

[tool.pytest.ini_options]
asyncio_mode = "auto"
asyncio_default_fixture_loop_scope = "function"
addopts = "-vv -n auto ./tests"<|MERGE_RESOLUTION|>--- conflicted
+++ resolved
@@ -1,11 +1,7 @@
 [tool.poetry]
 name = "bitbucket-server"
 
-<<<<<<< HEAD
-version = "0.1.79-beta"
-=======
-version = "0.1.81-beta"
->>>>>>> 16eeddf6
+version = "0.1.82-beta"
 
 description = "Bitbucket Server integration for Port"
 authors = ["Ayodeji Adeoti <ayodeji.adeoti@getport.io>"]
