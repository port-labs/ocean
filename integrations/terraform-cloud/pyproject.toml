--- conflicted
+++ resolved
@@ -1,10 +1,6 @@
 [tool.poetry]
 name = "terraform-cloud"
-<<<<<<< HEAD
-version = "0.1.92"
-=======
-version = "0.1.103"
->>>>>>> 6a62d813
+version = "0.1.104"
 description = "Terraform Cloud Integration for Port"
 authors = ["Michael Armah <michaelarmah@getport.io>"]
 
