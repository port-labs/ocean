[tool.poetry]
name = "terraform-cloud"
<<<<<<< HEAD
version = "0.1.202"
=======
version = "0.1.213"
>>>>>>> c21782cb
description = "Terraform Cloud Integration for Port"
authors = ["Michael Armah <michaelarmah@getport.io>"]

[tool.poetry.dependencies]
python = "^3.12"
port_ocean = {version = "^0.30.1", extras = ["cli"]}
aiolimiter = "^1.1.0"

[tool.poetry.group.dev.dependencies]
# uncomment this if you want to debug the ocean core together with your integration
# port_ocean = { path = '../../', develop = true, extras = ['all'] }
black = "^24.4.2"
mypy = "^1.3.0"
pylint = ">=2.17.4,<4.0.0"
pytest = ">=8.2,<9.0"
pytest-asyncio = ">=0.24.0"
pytest-httpx = ">=0.30.0"
pytest-xdist = "^3.6.1"
ruff = "^0.6.3"
towncrier = "^23.6.0"
cryptography = "^44.0.1"

[tool.towncrier]
directory = "changelog"
filename = "CHANGELOG.md"
title_format = "## {version} ({project_date})"
underlines = [""]

  [[tool.towncrier.type]]
  directory = "breaking"
  name = "Breaking Changes"
  showcontent = true

  [[tool.towncrier.type]]
  directory = "deprecation"
  name = "Deprecations"
  showcontent = true

  [[tool.towncrier.type]]
  directory = "feature"
  name = "Features"
  showcontent = true

  [[tool.towncrier.type]]
  directory = "improvement"
  name = "Improvements"
  showcontent = true

  [[tool.towncrier.type]]
  directory = "bugfix"
  name = "Bug Fixes"
  showcontent = true

  [[tool.towncrier.type]]
  directory = "doc"
  name = "Improved Documentation"
  showcontent = true

[build-system]
requires = ["poetry-core>=1.0.0"]
build-backend = "poetry.core.masonry.api"

[tool.mypy]
exclude = [
    'venv',
    '.venv',
]
plugins = [
    "pydantic.mypy"
]

follow_imports = "silent"
warn_redundant_casts = true
warn_unused_ignores = true
disallow_any_generics = true
check_untyped_defs = true
no_implicit_reexport = true

# for strict mypy: (this is the tricky one :-))
disallow_untyped_defs = true


[tool.ruff]
# Never enforce `E501` (line length violations).
ignore = ["E501"]

[tool.pydantic-mypy]
init_forbid_extra = true
init_typed = true
warn_required_dynamic_aliases = true
warn_untyped_fields = true

[tool.black]
line-length = 88
target-version = ['py311']
include = '\.pyi?$'
exclude = '''
/(
  \scripts
  \.toml
  |\.sh
  |\.git
  |\.ini
  |Dockerfile
  |\.venv
)/
'''

[tool.pytest.ini_options]
asyncio_mode = "auto"
asyncio_default_fixture_loop_scope = "function"
addopts = "-vv -n auto ./tests"<|MERGE_RESOLUTION|>--- conflicted
+++ resolved
@@ -1,10 +1,6 @@
 [tool.poetry]
 name = "terraform-cloud"
-<<<<<<< HEAD
-version = "0.1.202"
-=======
-version = "0.1.213"
->>>>>>> c21782cb
+version = "0.2.0"
 description = "Terraform Cloud Integration for Port"
 authors = ["Michael Armah <michaelarmah@getport.io>"]
 
