--- conflicted
+++ resolved
@@ -7,8 +7,13 @@
 
 <!-- towncrier release notes start -->
 
-<<<<<<< HEAD
-=======
+# Port_Ocean 0.1.65 (2024-08-01)
+
+### Improvements
+
+- Added support for service level indicators and objectives
+
+
 # Port_Ocean 0.1.64 (2024-07-31)
 
 ### Improvements
@@ -16,16 +21,11 @@
 - Upgraded integration dependencies (#1)
 
 
->>>>>>> 7fbb31cb
 # Port_Ocean 0.1.63 (2024-07-31)
 
 ### Improvements
 
-<<<<<<< HEAD
-- Added support for service level indicators and objectives
-=======
 - Bumped ocean version to ^0.9.7 (#1)
->>>>>>> 7fbb31cb
 
 
 # Port_Ocean 0.1.62 (2024-07-31)
