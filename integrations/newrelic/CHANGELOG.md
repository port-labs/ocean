# Changelog

All notable changes to this project will be documented in this file.

The format is based on [Keep a Changelog](https://keepachangelog.com/en/1.0.0/),
and this project adheres to [Semantic Versioning](https://semver.org/spec/v2.0.0.html).

<!-- towncrier release notes start -->

<<<<<<< HEAD
## 0.1.96 (2024-11-20)
=======
## 0.1.96 (2024-11-21)
>>>>>>> a0ef85ed


### Improvements

<<<<<<< HEAD
- Improved error handling and type safety in NewRelic's extract_entities function, including null-checking for responses.
=======
- Bumped ocean version to ^0.14.1
>>>>>>> a0ef85ed


## 0.1.95 (2024-11-12)


### Improvements

- Bumped ocean version to ^0.14.0


## 0.1.94 (2024-11-12)


### Improvements

- Bumped ocean version to ^0.13.1


## 0.1.93 (2024-11-10)


### Improvements

- Bumped ocean version to ^0.13.0


## 0.1.92 (2024-11-10)


### Improvements

- Bumped ocean version to ^0.12.9


## 0.1.91 (2024-11-06)


### Improvements

- Bumped ocean version to ^0.12.8


## 0.1.90 (2024-10-23)


### Improvements

- Bumped ocean version to ^0.12.7


## 0.1.89 (2024-10-22)


### Improvements

- Bumped ocean version to ^0.12.6


## 0.1.88 (2024-10-14)


### Improvements

- Bumped ocean version to ^0.12.4


## 0.1.87 (2024-10-09)


### Improvements

- Bumped ocean version to ^0.12.3


## 0.1.86 (2024-10-08)


### Improvements

- Bumped ocean version to ^0.12.2


## 0.1.85 (2024-10-01)


### Improvements

- Bumped ocean version to ^0.12.1


## 0.1.84 (2024-09-29)


### Improvements

- Bumped ocean version to ^0.11.0


## 0.1.83 (2024-09-22)


### Improvements

- Bumped ocean version to ^0.10.12


## 0.1.82 (2024-09-17)


### Improvements

- Bumped ocean version to ^0.10.11


## 0.1.81 (2024-09-12)


### Improvements

- Bumped ocean version to ^0.10.10 (#1)


## 0.1.80 (2024-09-05)


### Improvements

- Bumped ocean version to ^0.10.9 (#1)


## 0.1.79 (2024-09-04)


### Improvements

- Bumped ocean version to ^0.10.8 (#1)


## 0.1.78 (2024-09-01)


### Improvements

- Bumped ocean version to ^0.10.7 (#1)


## 0.1.77 (2024-08-30)


### Improvements

- Bumped ocean version to ^0.10.5 (#1)


## 0.1.76 (2024-08-28)


### Improvements

- Bumped ocean version to ^0.10.4 (#1)


## 0.1.75 (2024-08-28)


### Improvements

- Bumped ocean version to ^0.10.3 (#1)


## 0.1.74 (2024-08-26)


### Improvements

- Bumped ocean version to ^0.10.2 (#1)


## 0.1.73 (2024-08-26)


### Improvements

- Bumped ocean version to ^0.10.1 (#1)


## 0.1.72 (2024-08-22)


### Improvements

- Bumped ocean version to ^0.10.0 (#1)


## 0.1.71 (2024-08-20)


### Improvements

- Bumped ocean version to ^0.9.14 (#1)


## 0.1.70 (2024-08-15)


### Improvements

- Added support for service level indicators and objectives


## 0.1.69 (2024-08-13)


### Improvements

- Bumped ocean version to ^0.9.13 (#1)


## 0.1.68 (2024-08-11)


### Improvements

- Bumped ocean version to ^0.9.12 (#1)


## 0.1.67 (2024-08-05)


### Improvements

- Bumped ocean version to ^0.9.11 (#1)


## 0.1.66 (2024-08-04)


### Improvements

- Bumped ocean version to ^0.9.10 (#1)


## 0.1.65 (2024-08-01)

### Improvements

- Added _target='blank' attribute to html links in the spec.yaml file to open a new browser tab instead of the current browser


## 0.1.64 (2024-07-31)

### Improvements

- Upgraded integration dependencies (#1)


## 0.1.63 (2024-07-31)

### Improvements

- Bumped ocean version to ^0.9.7 (#1)


## 0.1.62 (2024-07-31)

### Improvements

- Bumped ocean version to ^0.9.6 (#1)


## 0.1.61 (2024-07-24)

### Improvements

- Bumped ocean version to ^0.9.5


## 0.1.60 (2024-07-10)

### Improvements

- Updated the descriptions of integration variables to have a call to action, with links leading the user on how to get them


## 0.1.59 (2024-07-10)

### Improvements

- Bumped ocean version to ^0.9.4 (#1)


## 0.1.58 (2024-07-09)

### Improvements

- Added description to the integration configuration variables


## 0.1.57 (2024-07-09)

### Improvements

- Bumped ocean version to ^0.9.3 (#1)


## 0.1.56 (2024-07-07)

### Improvements

- Bumped ocean version to ^0.9.2 (#1)


## 0.1.55 (2024-06-23)

### Improvements

- Bumped ocean version to ^0.9.1 (#1)


## 0.1.54 (2024-06-19)

### Improvements

- Bumped ocean version to ^0.9.0 (#1)


## 0.1.53 (2024-06-16)

### Improvements

- Bumped ocean version to ^0.8.0 (#1)


## 0.1.52 (2024-06-13)

### Improvements

- Bumped ocean version to ^0.7.1 (#1)


## 0.1.51 (2024-06-13)

### Improvements

- Bumped ocean version to ^0.7.0 (#1)


## 0.1.50 (2024-06-10)

### Improvements

- Bumped ocean version to ^0.6.0 (#1)


## 0.1.49 (2024-06-05)

### Improvements

- Bumped ocean version to ^0.5.27 (#1)


## 0.1.48 (2024-06-03)

### Improvements

- Bumped ocean version to ^0.5.25 (#1)


## 0.1.47 (2024-06-02)

### Improvements

- Bumped ocean version to ^0.5.24 (#1)


## 0.1.46 (2024-05-30)

### Improvements

- Bumped ocean version to ^0.5.23 (#1)
- Updated the base image used in the Dockerfile that is created during integration scaffolding from `python:3.11-slim-buster` to `python:3.11-slim-bookworm`


## 0.1.45 (2024-05-29)

### Improvements

- Bumped ocean version to ^0.5.22 (#1)


## 0.1.44 (2024-05-26)

### Improvements

- Bumped ocean version to ^0.5.21 (#1)


## 0.1.43 (2024-05-26)

### Improvements

- Bumped ocean version to ^0.5.20 (#1)
- Removed the config.yaml file due to unused overrides


## 0.1.42 (2024-05-16)

### Improvements

- Bumped ocean version to ^0.5.19 (#1)


## 0.1.41 (2024-05-12)

### Improvements

- Bumped ocean version to ^0.5.18 (#1)


## 0.1.40 (2024-05-01)

### Improvements

- Bumped ocean version to ^0.5.17 (#1)


## 0.1.39 (2024-05-01)

### Improvements

- Bumped ocean version to ^0.5.16 (#1)


## 0.1.38 (2024-04-30)

### Improvements

- Bumped ocean version to ^0.5.15 (#1)


## 0.1.37 (2024-04-24)

### Improvements

- Bumped ocean version to ^0.5.14 (#1)


## 0.1.36 (2024-04-17)

### Improvements

- Bumped ocean version to ^0.5.12 (#1)


## 0.1.35 (2024-04-11)

### Improvements

- Bumped ocean version to ^0.5.11 (#1)


## 0.1.34 (2024-04-10)

### Improvements

- Bumped ocean version to ^0.5.10 (#1)


## 0.1.33 (2024-04-01)

### Improvements

- Bumped ocean version to ^0.5.9 (#1)


## 0.1.32 (2024-03-28)

### Improvements

- Bumped ocean version to ^0.5.8 (#1)


## 0.1.31 (2024-03-20)

### Improvements

- Bumped ocean version to ^0.5.7 (#1)


## 0.1.30 (2024-03-17)

### Improvements

- Bumped ocean version to ^0.5.6 (#1)


## 0.1.29 (2024-03-06)

### Improvements

- Bumped ocean version to ^0.5.5 (#1)


## 0.1.28 (2024-03-03)

### Improvements

- Bumped ocean version to ^0.5.4 (#1)


## 0.1.27 (2024-03-03)

### Improvements

- Bumped ocean version to ^0.5.3 (#1)


## 0.1.26 (2024-02-21)

### Improvements

- Bumped ocean version to ^0.5.2 (#1)


## 0.1.25 (2024-02-20)

### Improvements

- Bumped ocean version to ^0.5.1 (#1)


## 0.1.24 (2024-02-18)

### Improvements

- Bumped ocean version to ^0.5.0 (#1)


## 0.1.23 (2024-01-23)

### Improvements

- Bumped ocean version to ^0.4.17 (#1)


## 0.1.22 (2024-01-11)

### Improvements

- Bumped ocean version to ^0.4.16 (#1)


## 0.1.21 (2024-01-07)

### Improvements

- Bumped ocean version to ^0.4.15 (#1)


## 0.1.20 (2024-01-07)

### Improvements

- Bumped ocean version to ^0.4.14 (#1)


## 0.1.19 (2024-01-01)

### Improvements

- Bumped ocean version to ^0.4.13 (#1)


## 0.1.18 (2023-12-24)

### Improvements

- Bumped ocean version to ^0.4.12 (#1)


## 0.1.17 (2023-12-21)

### Improvements

- Bumped ocean version to ^0.4.11 (#1)


## 0.1.16 (2023-12-21)

### Improvements

- Bumped ocean version to ^0.4.10 (#1)


## 0.1.15 (2023-12-14)

### Improvements

- Bumped ocean version to ^0.4.8 (#1)


## 0.1.14 (2023-12-05)

### Improvements

- Bumped ocean version to ^0.4.7 (#1)


## 0.1.13 (2023-12-04)

### Improvements

- Bumped ocean version to ^0.4.6 (#1)


## 0.1.12 (2023-11-30)

### Improvements

- Bumped ocean version to ^0.4.5 (#1)


## 0.1.11 (2023-11-29)

### Improvements

- Bumped ocean version to ^0.4.4 (#1)


## 0.1.10 (2023-11-21)

### Improvements

- Bumped ocean version to ^0.4.3 (#1)


## 0.1.9 (2023-11-08)

### Improvements

- Bumped ocean version to ^0.4.2 (#1)


## 0.1.8 (2023-11-03)

### Improvements

- Bumped ocean version to ^0.4.1 (#1)


## 0.1.7 (2023-11-01)

### Improvements

- Bumped ocean version to ^0.4.0 (#1)


## 0.1.6 (2023-10-29)

### Improvements

- Bumped ocean version to 0.3.2 (#1)


#  0.1.5 (2023-10-05)

## Bug Fixes

- Fixed unhandled exception when no entity is returned for a given entity guid found in an newRelic Alert (#1)

#  0.1.4 (2023-09-27)

### Improvements

- Bumped ocean to version 0.3.1 (#1)

#  0.1.3 (2023-09-13)

### Features

- Changed returned entities to ocean with a generator of a list to support ocean 0.3.0

## 0.1.2 (2023-08-11)

### Improvements

- Optimized dockerfile to produce smaller images (PORT-4485)

#  0.1.1 (2023-08-03)

### Bug Fixes

- Add README.md (#1)
- Support specifying whether to count open issues per new relic entity (#1)

#  0.1.0 (2023-08-02)

### Features

- Add NewRelic ocean integration [PORT-4382]<|MERGE_RESOLUTION|>--- conflicted
+++ resolved
@@ -7,20 +7,20 @@
 
 <!-- towncrier release notes start -->
 
-<<<<<<< HEAD
 ## 0.1.96 (2024-11-20)
-=======
+
+
+### Improvements
+
+- Improved error handling and type safety in NewRelic's extract_entities function, including null-checking for responses.
+
+
 ## 0.1.96 (2024-11-21)
->>>>>>> a0ef85ed
-
-
-### Improvements
-
-<<<<<<< HEAD
-- Improved error handling and type safety in NewRelic's extract_entities function, including null-checking for responses.
-=======
+
+
+### Improvements
+
 - Bumped ocean version to ^0.14.1
->>>>>>> a0ef85ed
 
 
 ## 0.1.95 (2024-11-12)
