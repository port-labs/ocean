--- conflicted
+++ resolved
@@ -1,10 +1,6 @@
 [tool.poetry]
 name = "newrelic"
-<<<<<<< HEAD
-version = "0.1.110"
-=======
-version = "0.1.121"
->>>>>>> 6a62d813
+version = "0.1.122"
 description = "New Relic Integration"
 authors = ["Tom Tankilevitch <tomtankilevitch@gmail.com>"]
 
