--- conflicted
+++ resolved
@@ -1,10 +1,6 @@
 [tool.poetry]
 name = "newrelic"
-<<<<<<< HEAD
-version = "0.1.65"
-=======
-version = "0.1.69"
->>>>>>> f9327ab6
+version = "0.1.70"
 description = "New Relic Integration"
 authors = ["Tom Tankilevitch <tomtankilevitch@gmail.com>"]
 
