# Changelog

All notable changes to this project will be documented in this file.

The format is based on [Keep a Changelog](https://keepachangelog.com/en/1.0.0/),
and this project adheres to [Semantic Versioning](https://semver.org/spec/v2.0.0.html).

<!-- towncrier release notes start -->

<<<<<<< HEAD
## 0.2.162 (2025-08-04)
=======
## 0.2.180 (2025-09-28)
>>>>>>> ea87060c


### Improvements

<<<<<<< HEAD
- Enhanced permission denied error handling for resource synchronization
  - Resource functions now yield empty list instead of silently skipping when access is denied
  - Improved logging with detailed error information and account context
=======
- Bumped ocean version to ^0.28.11


## 0.2.179 (2025-09-25)


### Improvements

- Bumped ocean version to ^0.28.9


## 0.2.178 (2025-09-25)


### Improvements

- Bumped ocean version to ^0.28.8


## 0.2.177 (2025-09-17)


### Improvements

- Bumped ocean version to ^0.28.7


## 0.2.176 (2025-09-16)


### Improvements

- Bumped ocean version to ^0.28.5


## 0.2.175 (2025-09-10)


### Improvements

- Bumped ocean version to ^0.28.4


## 0.2.174 (2025-09-08)


### Improvements

- Bumped ocean version to ^0.28.3


## 0.2.173 (2025-08-28)


### Improvements

- Bumped ocean version to ^0.28.2


## 0.2.172 (2025-08-27)


### Improvements

- Bumped ocean version to ^0.28.1


## 0.2.171 (2025-08-25)


### Improvements

- Bumped ocean version to ^0.28.0


## 0.2.170 (2025-08-24)


### Improvements

- Bumped ocean version to ^0.27.10


## 0.2.169 (2025-08-20)


### Improvements

- Bumped ocean version to ^0.27.9


## 0.2.168 (2025-08-18)


### Improvements

- Bumped ocean version to ^0.27.8


## 0.2.167 (2025-08-17)


### Improvements

- Bumped ocean version to ^0.27.7


## 0.2.166 (2025-08-13)


### Improvements

- Bumped ocean version to ^0.27.6


## 0.2.165 (2025-08-13)


### Improvements

- Bumped ocean version to ^0.27.5


## 0.2.164 (2025-08-11)


### Improvements

- Bumped ocean version to ^0.27.3


## 0.2.163 (2025-08-11)


### Improvements

- Bumped ocean version to ^0.27.2


## 0.2.162 (2025-08-07)


### Improvements

- Bumped ocean version to ^0.27.1
>>>>>>> ea87060c


## 0.2.161 (2025-08-05)


### Improvements

- Bumped ocean version to ^0.27.0


## 0.2.160 (2025-08-04)


### Improvements

- Bumped ocean version to ^0.26.3


## 0.2.159 (2025-08-03)


### Improvements

- Bumped ocean version to ^0.26.2


## 0.2.158 (2025-07-20)


### Improvements

- Bumped ocean version to ^0.26.1


## 0.2.157 (2025-07-16)


### Improvements

- Bumped ocean version to ^0.25.5


## 0.2.156 (2025-07-07)


### Improvements

- Bumped ocean version to ^0.25.0


## 0.2.155 (2025-07-02)


### Improvements

- Bumped ocean version to ^0.24.22


## 0.2.154 (2025-06-30)


### Improvements

- Bumped ocean version to ^0.24.21


## 0.2.153 (2025-06-26)


### Improvements

- Bumped ocean version to ^0.24.20


## 0.2.152 (2025-06-25)


### Improvements

- Bumped ocean version to ^0.24.19


## 0.2.151 (2025-06-24)


### Improvements

- Bumped ocean version to ^0.24.18


## 0.2.150 (2025-06-23)


### Improvements

- Bumped ocean version to ^0.24.17


## 0.2.149 (2025-06-22)


### Improvements

- Bumped ocean version to ^0.24.16


## 0.2.148 (2025-06-22)


### Improvements

- Upgraded integration requests dependency (#1)


## 0.2.147 (2025-06-22)


### Improvements

- Bumped ocean version to ^0.24.15


## 0.2.146 (2025-06-22)


### Improvements

- Bumped ocean version to ^0.24.12


## 0.2.145 (2025-06-22)


### Improvements

- Bumped ocean version to ^0.24.12


## 0.2.144 (2025-06-16)


### Improvements

- Bumped ocean version to ^0.24.11


## 0.2.143 (2025-06-15)


### Improvements

- Bumped ocean version to ^0.24.10


## 0.2.142 (2025-06-11)


### Improvements

- Bumped ocean version to ^0.24.8


## 0.2.141 (2025-06-11)


### Improvements

- Bumped ocean version to ^0.24.7


## 0.2.140 (2025-06-09)


### Improvements

- Bumped ocean version to ^0.24.6


## 0.2.139 (2025-06-09)


### Improvements

- Bumped ocean version to ^0.24.5


## 0.2.138 (2025-06-09)


### Improvements

- Bumped ocean version to ^0.24.4


## 0.2.137 (2025-06-08)


### Improvements

- Bumped ocean version to ^0.24.3


## 0.2.136 (2025-06-04)


### Improvements

- Bumped ocean version to ^0.24.2


## 0.2.135 (2025-06-03)


### Improvements

- Bumped ocean version to ^0.24.1


## 0.2.134 (2025-06-03)


### Improvements

- Bumped ocean version to ^0.24.0


## 0.2.133 (2025-06-01)


### Improvements

- Bumped ocean version to ^0.23.5


## 0.2.132 (2025-05-29)


### Improvements

- Bumped ocean version to ^0.23.4


## 0.2.131 (2025-05-28)


### Improvements

- Bumped ocean version to ^0.23.3


## 0.2.130 (2025-05-28)


### Improvements

- Bumped ocean version to ^0.23.2


## 0.2.129 (2025-05-27)


### Improvements

- Bumped ocean version to ^0.23.1


## 0.2.128 (2025-05-27)


### Improvements

- Bumped ocean version to ^0.23.0


## 0.2.127 (2025-05-26)


### Improvements

- Bumped ocean version to ^0.22.12


## 0.2.126 (2025-05-26)


### Improvements

- Bumped ocean version to ^0.22.11


## 0.2.125 (2025-05-20)


### Improvements

- Bumped ocean version to ^0.22.10


## 0.2.124 (2025-05-19)


### Improvements

- Bumped ocean version to ^0.22.9


## 0.2.123 (2025-05-15)


### Improvements

- Bumped ocean version to ^0.22.8


## 0.2.122 (2025-05-12)


### Improvements

- Bumped ocean version to ^0.22.7


## 0.2.121 (2025-05-06)


### Improvements

- Bumped ocean version to ^0.22.6


## 0.2.120 (2025-04-28)


### Improvements

- Added support for handling `AWS::ResourceGroups::Group` as a special kind, allowing optional resyncing of associated group resources. This improvement facilitates the relationship between individual resources and their respective resource groups.


## 0.2.119 (2025-04-28)


### Improvements

- Enhanced memory efficiency and processing speed across the integration
- Added region filtering optimization to prevent unnecessary region iteration
- Improved logging clarity by only showing relevant region information for active regions


## 0.2.118 (2025-04-27)


### Bug Fixes

- Resolved "h11 accepts some malformed Chunked-Encoding bodies" h11 vulnerability

### Improvements

- Bumped ocean version to ^0.22.5


## 0.2.117 (2025-04-15)


### Improvements

- Bumped ocean version to ^0.22.4


## 0.2.116 (2025-04-15)


### Improvements

- Bumped ocean version to ^0.22.3


## 0.2.115 (2025-04-07)


### Improvements

- Bumped ocean version to ^0.22.2


## 0.2.114 (2025-04-03)


### Improvements

- Bumped ocean version to ^0.22.1


## 0.2.113 (2025-03-24)


### Improvements

- Bumped ocean version to ^0.22.0


## 0.2.112 (2025-03-13)


### Improvements

- Bumped ocean version to ^0.21.5


## 0.2.111 (2025-03-12)


### Improvements

- Bumped ocean version to ^0.21.4


## 0.2.110 (2025-03-10)


### Improvements

- Bumped ocean version to ^0.21.3


## 0.2.109 (2025-03-09)


### Improvements

- Bumped ocean version to ^0.21.1


## 0.2.108 (2025-03-05)


### Bug Fixes

- Introduced a custom pagination utility `AsyncPaginator` to resolve issue where paginated requests return an uncontrollable large number resources
- Detached SQS from cloudcontrol API to resolve bug where the cloudcontrol fails to return `NextToken` to facilitate pagination for the SQS kind

### Improvements

- Introduced resource buffering to improve performance and reduce latency when using `use_get_resource_api`
- Improved logs for better visibility


## 0.2.107 (2025-03-03)


### Improvements

- Bumped ocean version to ^0.21.0


## 0.2.106 (2025-02-26)


### Improvements

- Bumped ocean version to ^0.20.4


## 0.2.105 (2025-02-25)


### Improvements

- Bumped ocean version to ^0.20.4


## 0.2.104 (2025-02-24)


### Improvements

- Bumped ocean version to ^0.20.3


## 0.2.103 (2025-02-23)


### Improvements

- Bumped ocean version to ^0.20.2


## 0.2.102 (2025-02-23)


### Improvements

- Bumped ocean version to ^0.20.1


## 0.2.101 (2025-02-19)


### Improvements

- Bumped ocean version to ^0.20.0


## 0.2.100 (2025-02-19)


### Improvements

- Bumped ocean version to ^0.19.3


## 0.2.99 (2025-02-19)


### Improvements

- Bumped ocean version to ^0.19.2


## 0.2.98 (2025-02-19)


### Improvements

- Bumped ocean version to ^0.19.1


## 0.2.97 (2025-02-13)


### Improvements

- Bumped cryptography version to ^44.0.1


## 0.2.96 (2025-02-09)


### Improvements

- Bumped ocean version to ^0.18.9


## 0.2.95 (2025-01-24)


### Bug Fixes

- Fixed invalid token errors by implementing an auto-retry strategy using botocore's AioRefreshable Credentials


## 0.2.94 (2025-02-04)


### Improvements

- Bumped ocean version to ^0.18.8


## 0.2.93 (2025-01-29)


### Improvements

- Bumped ocean version to ^0.18.6


## 0.2.92 (2025-01-28)


### Improvements

- Bumped ocean version to ^0.18.5


## 0.2.91 (2025-01-24)


### Bug Fixes

- Handled the `AWSOrganizationsNotInUseException` properly to avoid breaking the sync process when using accounts that does not belong to an organization.


## 0.2.90 (2025-01-23)


### Improvements

- Bumped ocean version to ^0.18.4


## 0.2.89 (2025-01-22)


### Improvements

- Bumped ocean version to ^0.18.3


## 0.2.88 (2025-01-22)


### Improvements

- Bumped ocean version to ^0.18.2


## 0.2.87 (2025-01-21)


### Improvements

- Bumped ocean version to ^0.18.1


## 0.2.86 (2025-01-19)


### Improvements

- Bumped ocean version to ^0.18.0


## 0.2.85 (2025-01-16)


### Improvements

- Bumped ocean version to ^0.17.8


## 0.2.84 (2025-01-15)


### Improvements

- Bumped jinja version to 3.1.5


## 0.2.83 (2025-01-12)


### Improvements

- Bumped ocean version to ^0.17.7


## 0.2.82 (2025-01-10)


### Improvements

- Added rate limiting and concurrency management in resync_cloudcontrol function to handle AWS throttling more effectively.
- Improved memory issues by reducing calls to create new boto3 clients.


## 0.2.81 (2025-01-08)


### Bug Fixes

- Updated the serialized response to include valid custom property json key by accessing the StrEnum value properly.


## 0.2.80 (2025-01-08)


### Improvements

- Bumped ocean version to ^0.17.6


## 0.2.79 (2025-01-07)


### Improvements

- Bumped ocean version to ^0.17.5


## 0.2.78 (2025-01-02)


### Improvements

- Bumped ocean version to ^0.17.4


## 0.2.77 (2025-01-02)


### Improvements

- Bumped ocean version to ^0.17.3


## 0.2.76 (2024-12-31)


### Improvements

- Bumped ocean version to ^0.17.2


## 0.2.75 (2024-12-30)


### Improvements

- Added title to the configuration properties


## 0.2.74 (2024-12-26)


### Improvements

- Bumped ocean version to ^0.16.1


## 0.2.73 (2024-12-24)


### Improvements

- Bumped ocean version to ^0.16.0


## 0.2.72 (2024-12-22)


### Improvements

- Bumped ocean version to ^0.15.3


## 0.2.71 (2024-12-16)


### Improvements

- Updated the aiohttp dependency to version 3.11.10, resolving known vulnerability issues with medium severity


## 0.2.70 (2024-12-15)


### Improvements

- Bumped ocean version to ^0.15.2


## 0.2.69 (2024-12-15)


### Improvements

- Bumped ocean version to ^0.15.1


## 0.2.68 (2024-12-12)


### Improvements

- Bumped ocean version to ^0.15.0


## 0.2.67 (2024-12-10)


### Improvements

- Bumped ocean version to ^0.14.7


## 0.2.66 (2024-12-04)


### Improvements

- Bumped ocean version to ^0.14.6


## 0.2.65 (2024-12-04)


### Improvements

- Bumped ocean version to ^0.14.5


## 0.2.64 (2024-11-27)


### Bug Fixes

- Fixed an issue where the region policy was not properly handled for global resources. Now, when a region policy is specified, it strictly adheres to the allowed regions only.


## 0.2.63 (2024-11-25)


### Bug Fixes

- Do not break delete entities when a region is not accessible


## 0.2.62 (2024-11-25)


### Improvements

- Bumped ocean version to ^0.14.3


## 0.2.61 (2024-11-25)


### Improvements

- Bumped ocean version to ^0.14.2


## 0.2.60 (2024-11-21)


### Bug Fixes

- Fix an issue where the integration enters an endless loop on permission error when querying resources in a region without permission


## 0.2.59 (2024-11-21)


### Improvements

- Bumped ocean version to ^0.14.1


## 0.2.58 (2024-11-12)


### Improvements

- Bumped ocean version to ^0.14.0


## 0.2.57 (2024-11-12)


### Improvements

- Bumped ocean version to ^0.13.1


## 0.2.56 (2024-11-10)


### Improvements

- Bumped ocean version to ^0.13.0


## 0.2.55 (2024-11-10)


### Improvements

- Bumped ocean version to ^0.12.9


## 0.2.54 (2024-11-06)


### Improvements

- Bumped ocean version to ^0.12.8


## 0.2.53 (2024-10-31)


### Improvements

- Added the option to query resources from specific regions, configurable via the regionPolicy in the selector field of the mapping.
- Introduced `maximumConcurrentAccount` parameter to control the maximum number of accounts synced concurrently.

### Bug Fixes

- Skip missing resources in a region without interrupting sync across other regions.


## 0.2.52 (2024-10-30)


### Bug Fixes

-  Updated `joined_timestamp` mapping in AWS Organizations to comply with RFC3339 timestamp format by replacing the space delimiter with 'T' in the `JoinedTimestamp` field.


## 0.2.51 (2024-10-23)


### Improvements

- Bumped ocean version to ^0.12.7


## 0.2.50 (2024-10-22)


### Improvements

- Bumped ocean version to ^0.12.6


## 0.2.49 (2024-10-14)


### Improvements

- Removed iterative calls to the cache for tracking expiry, reducing the likelihood of a thundering herd problem.
- Enhanced semaphore implementation to properly limit concurrency across tasks, rather than within tasks, improving performance and resource utilization.


## 0.2.48 (2024-10-14)


### Improvements

- Bumped ocean version to ^0.12.4


## 0.2.47 (2024-10-09)


### Improvements

- Bumped ocean version to ^0.12.3


## 0.2.46 (2024-10-08)


### Improvements

- Bumped ocean version to ^0.12.2


## 0.2.45 (2024-10-01)


### Improvements

- Bumped ocean version to ^0.12.1


## 0.2.44 (2024-09-29)


### Improvements

- Bumped ocean version to ^0.11.0


## 0.2.43 (2024-09-18)


### Improvements

- Improved support for parralel fetching of aws account resources
- Fixed ExpiredTokenException by replacing event-based caching with a time-dependent caching mechanism. The new approach reassumes the role and refreshes session credentials when 80% of the session duration has been used, ensuring credentials are refreshed before expiry.


## 0.2.42 (2024-09-24)


### Bug Fixes

- Fixes an issue where `is_access_denied_exception` could raise an `AttributeError` if `e.response` is `None`.


## 0.2.41 (2024-09-22)


### Improvements

- Bumped ocean version to ^0.10.12


## 0.2.40 (2024-09-17)


### Improvements

- Bumped ocean version to ^0.10.11


## 0.2.39 (2024-09-12)


### Improvements

- Bumped ocean version to ^0.10.10 (#1)


## 0.2.38 (2024-09-05)


### Improvements

- Bumped ocean version to ^0.10.9 (#1)


## 0.2.37 (2024-09-04)


### Improvements

- Bumped ocean version to ^0.10.8 (#1)


## 0.2.36 (2024-09-01)


### Improvements

- Bumped ocean version to ^0.10.7 (#1)


## 0.2.35 (2024-08-30)


### Improvements

- Bumped ocean version to ^0.10.5 (#1)


## 0.2.34 (2024-08-28)


### Improvements

- Bumped ocean version to ^0.10.4 (#1)


## 0.2.33 (2024-08-28)


### Improvements

- Bumped ocean version to ^0.10.3 (#1)


## 0.2.32 (2024-08-28)


### Improvements

- Fix typo in integrations/aws/integration.py


## 0.2.31 (2024-08-26)


### Improvements

- Bumped ocean version to ^0.10.2 (#1)


## 0.2.30 (2024-08-26)


### Improvements

- Bumped ocean version to ^0.10.1 (#1)


## 0.2.29 (2024-08-22)


### Improvements

- Bumped ocean version to ^0.10.0 (#1)


## 0.2.28 (2024-08-20)


### Improvements

- Bumped ocean version to ^0.9.14 (#1)


## 0.2.27 (2024-08-13)


### Improvements

- Bumped ocean version to ^0.9.13 (#1)


## 0.2.26 (2024-08-11)


### Improvements

- Bumped ocean version to ^0.9.12 (#1)


# Port_Ocean 0.2.25 (2024-08-05)

### Improvements

- Add live events error handling

# Port_Ocean 0.2.24 (2024-08-05)

### Improvements

- Fix global resources not reading through all accounts


## 0.2.23 (2024-08-05)


### Improvements

- Bumped ocean version to ^0.9.11 (#1)


## 0.2.22 (2024-08-04)


### Improvements

- Bumped ocean version to ^0.9.10 (#1)


## 0.2.21 (2024-08-01)


###  Improvements

- Added _target='blank' attribute to spec links to open a new browser tab instead of the current browser


## 0.2.20 (2024-07-31)


###  Improvements

- Upgraded integration dependencies (#1)


## 0.2.19 (2024-07-31)


###  Improvements

- Bumped ocean version to ^0.9.7 (#1)


## 0.2.18 (2024-07-31)


### Improvements

- Bumped ocean version to ^0.9.6 (#1)


## 0.2.17 (2024-07-24)


### Improvements

- Bumped ocean version to ^0.9.5


## 0.2.16 (2024-07-16)


### Bug Fixes

- Add auto-discover for available regions in case global resources do not have permissions in default region
- Add access denied handler to STS:AssumeRole
- Add access denied handler to custom kind resync


## 0.2.15 (2024-07-12)


### Improvements

- Add logs to indicate the size of batches being fetched in each resync


## 0.2.14 (2024-07-11)


### Improvements

- Add access denied exception support (#1)

## 0.2.13 (2024-07-10)


### Improvements

- Bumped ocean version to ^0.9.4 (#1)


## 0.2.12 (2024-07-09)


### Improvements

- Fix default useGetResourceAPI property name (#1)
- Use by default the actual S3 Bucket region instead of default region used to fetch it (#2)

## 0.2.11 (2024-07-09)


### Improvements

- Bumped ocean version to ^0.9.3 (#1)


## 0.2.10 (2024-07-07)


### Improvements

- Bumped ocean version to ^0.9.2 (#1)


## 0.2.9 (2024-07-02)


### Bugfix

- Ensure default region for global resources (#1)


## 0.2.8 (2024-06-23)


### Improvements

- Added support for default installation methods ( Helm, docker, githubworkflow and gitlabCI ) to improve ease of use (#1)


## 0.2.7 (2024-06-23)


### Improvements

- Bumped ocean version to ^0.9.1 (#1)


## 0.2.6 (2024-06-19)


### Improvements

- Bumped ocean version to ^0.9.0 (#1)


## 0.2.5 (2024-06-17)


### Improvements

- Changed default mapping to include describeResources for resources which doesn't include tags by default from cloud control (#1)

## 0.2.4 (2024-06-17)


### Improvements

- Fix _aws_credentials overflow bug (#1)

## 0.2.3 (2024-06-17)


### Improvements

- Add missing backwards compatible kinds (#1)
- Fix NextToken is not valid bug (#2)
- Fix AWS rate-limit issues (#3)


## 0.2.2 (2024-06-16)


### Improvements

- Run all single describe in parallel (#1)

## 0.2.1 (2024-06-16)


### Improvements

- Updated spec.yaml indication that saas installation is not supported


## 0.2.0 (2024-06-16)


### Improvements

- Added support for "describeResource" mapping option (#1)


## 0.1.8 (2024-06-16)


### Improvements

- Bumped ocean version to ^0.8.0 (#1)



## 0.1.7 (2024-06-13)


### Improvements

- Bumped ocean version to ^0.7.1 (#1)


## 0.1.6 (2024-06-13)


### Improvements

- Add support for syncing ACM certificates, AMI images and Cloudformation Stacks


## 0.1.5 (2024-06-13)


### Improvements

- Bumped ocean version to ^0.7.0 (#1)


## 0.1.4 (2024-06-10)


### Improvements

- Bumped ocean version to ^0.6.0 (#1)


## 0.1.3 (2024-06-05)


### Improvements

- Bumped ocean version to ^0.5.27 (#1)


## 0.1.2 (2024-06-03)


### Improvements

- Bumped ocean version to ^0.5.25 (#1)


## 0.1.1 (2024-06-02)


### Improvements

- Bumped ocean version to ^0.5.24 (#1)


## 0.1.0 (2024-05-30)


### Features

- Added AWS ocean integration [PORT-7056] (#0)<|MERGE_RESOLUTION|>--- conflicted
+++ resolved
@@ -7,20 +7,21 @@
 
 <!-- towncrier release notes start -->
 
-<<<<<<< HEAD
-## 0.2.162 (2025-08-04)
-=======
-## 0.2.180 (2025-09-28)
->>>>>>> ea87060c
-
-
-### Improvements
-
-<<<<<<< HEAD
+## 0.2.181 (2025-09-29)
+
+
+### Improvements
+
 - Enhanced permission denied error handling for resource synchronization
   - Resource functions now yield empty list instead of silently skipping when access is denied
   - Improved logging with detailed error information and account context
-=======
+
+
+## 0.2.180 (2025-09-28)
+
+
+### Improvements
+
 - Bumped ocean version to ^0.28.11
 
 
@@ -166,7 +167,6 @@
 ### Improvements
 
 - Bumped ocean version to ^0.27.1
->>>>>>> ea87060c
 
 
 ## 0.2.161 (2025-08-05)
