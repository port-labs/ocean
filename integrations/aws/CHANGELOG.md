# Changelog

All notable changes to this project will be documented in this file.

The format is based on [Keep a Changelog](https://keepachangelog.com/en/1.0.0/),
and this project adheres to [Semantic Versioning](https://semver.org/spec/v2.0.0.html).

<!-- towncrier release notes start -->

<<<<<<< HEAD
## 0.2.68 (2024-12-11)


### Bug Fixes

- Fixed a bug where token refresh fails because its triggered while an active session was still using the old token.
=======
## 0.2.72 (2024-12-22)


### Improvements

- Bumped ocean version to ^0.15.3


## 0.2.71 (2024-12-16)


### Improvements

- Updated the aiohttp dependency to version 3.11.10, resolving known vulnerability issues with medium severity


## 0.2.70 (2024-12-15)


### Improvements

- Bumped ocean version to ^0.15.2


## 0.2.69 (2024-12-15)


### Improvements

- Bumped ocean version to ^0.15.1


## 0.2.68 (2024-12-12)


### Improvements

- Bumped ocean version to ^0.15.0
>>>>>>> 0ac08ec0


## 0.2.67 (2024-12-10)


### Improvements

- Bumped ocean version to ^0.14.7


## 0.2.66 (2024-12-04)


### Improvements

- Bumped ocean version to ^0.14.6


## 0.2.65 (2024-12-04)


### Improvements

- Bumped ocean version to ^0.14.5


## 0.2.64 (2024-11-27)


### Bug Fixes

- Fixed an issue where the region policy was not properly handled for global resources. Now, when a region policy is specified, it strictly adheres to the allowed regions only.


## 0.2.63 (2024-11-25)


### Bug Fixes

- Do not break delete entities when a region is not accessible


## 0.2.62 (2024-11-25)


### Improvements

- Bumped ocean version to ^0.14.3


## 0.2.61 (2024-11-25)


### Improvements

- Bumped ocean version to ^0.14.2


## 0.2.60 (2024-11-21)


### Bug Fixes

- Fix an issue where the integration enters an endless loop on permission error when querying resources in a region without permission


## 0.2.59 (2024-11-21)


### Improvements

- Bumped ocean version to ^0.14.1


## 0.2.58 (2024-11-12)


### Improvements

- Bumped ocean version to ^0.14.0


## 0.2.57 (2024-11-12)


### Improvements

- Bumped ocean version to ^0.13.1


## 0.2.56 (2024-11-10)


### Improvements

- Bumped ocean version to ^0.13.0


## 0.2.55 (2024-11-10)


### Improvements

- Bumped ocean version to ^0.12.9


## 0.2.54 (2024-11-06)


### Improvements

- Bumped ocean version to ^0.12.8


## 0.2.53 (2024-10-31)


### Improvements

- Added the option to query resources from specific regions, configurable via the regionPolicy in the selector field of the mapping.
- Introduced `maximumConcurrentAccount` parameter to control the maximum number of accounts synced concurrently.

### Bug Fixes

- Skip missing resources in a region without interrupting sync across other regions.


## 0.2.52 (2024-10-30)


### Bug Fixes

-  Updated `joined_timestamp` mapping in AWS Organizations to comply with RFC3339 timestamp format by replacing the space delimiter with 'T' in the `JoinedTimestamp` field.


## 0.2.51 (2024-10-23)


### Improvements

- Bumped ocean version to ^0.12.7


## 0.2.50 (2024-10-22)


### Improvements

- Bumped ocean version to ^0.12.6


## 0.2.49 (2024-10-14)


### Improvements

- Removed iterative calls to the cache for tracking expiry, reducing the likelihood of a thundering herd problem.
- Enhanced semaphore implementation to properly limit concurrency across tasks, rather than within tasks, improving performance and resource utilization.


## 0.2.48 (2024-10-14)


### Improvements

- Bumped ocean version to ^0.12.4


## 0.2.47 (2024-10-09)


### Improvements

- Bumped ocean version to ^0.12.3


## 0.2.46 (2024-10-08)


### Improvements

- Bumped ocean version to ^0.12.2


## 0.2.45 (2024-10-01)


### Improvements

- Bumped ocean version to ^0.12.1


## 0.2.44 (2024-09-29)


### Improvements

- Bumped ocean version to ^0.11.0


## 0.2.43 (2024-09-18)


### Improvements

- Improved support for parralel fetching of aws account resources
- Fixed ExpiredTokenException by replacing event-based caching with a time-dependent caching mechanism. The new approach reassumes the role and refreshes session credentials when 80% of the session duration has been used, ensuring credentials are refreshed before expiry.


## 0.2.42 (2024-09-24)


### Bug Fixes

- Fixes an issue where `is_access_denied_exception` could raise an `AttributeError` if `e.response` is `None`.


## 0.2.41 (2024-09-22)


### Improvements

- Bumped ocean version to ^0.10.12


## 0.2.40 (2024-09-17)


### Improvements

- Bumped ocean version to ^0.10.11


## 0.2.39 (2024-09-12)


### Improvements

- Bumped ocean version to ^0.10.10 (#1)


## 0.2.38 (2024-09-05)


### Improvements

- Bumped ocean version to ^0.10.9 (#1)


## 0.2.37 (2024-09-04)


### Improvements

- Bumped ocean version to ^0.10.8 (#1)


## 0.2.36 (2024-09-01)


### Improvements

- Bumped ocean version to ^0.10.7 (#1)


## 0.2.35 (2024-08-30)


### Improvements

- Bumped ocean version to ^0.10.5 (#1)


## 0.2.34 (2024-08-28)


### Improvements

- Bumped ocean version to ^0.10.4 (#1)


## 0.2.33 (2024-08-28)


### Improvements

- Bumped ocean version to ^0.10.3 (#1)


## 0.2.32 (2024-08-28)


### Improvements

- Fix typo in integrations/aws/integration.py


## 0.2.31 (2024-08-26)


### Improvements

- Bumped ocean version to ^0.10.2 (#1)


## 0.2.30 (2024-08-26)


### Improvements

- Bumped ocean version to ^0.10.1 (#1)


## 0.2.29 (2024-08-22)


### Improvements

- Bumped ocean version to ^0.10.0 (#1)


## 0.2.28 (2024-08-20)


### Improvements

- Bumped ocean version to ^0.9.14 (#1)


## 0.2.27 (2024-08-13)


### Improvements

- Bumped ocean version to ^0.9.13 (#1)


## 0.2.26 (2024-08-11)


### Improvements

- Bumped ocean version to ^0.9.12 (#1)


# Port_Ocean 0.2.25 (2024-08-05)

### Improvements

- Add live events error handling

# Port_Ocean 0.2.24 (2024-08-05)

### Improvements

- Fix global resources not reading through all accounts


## 0.2.23 (2024-08-05)


### Improvements

- Bumped ocean version to ^0.9.11 (#1)


## 0.2.22 (2024-08-04)


### Improvements

- Bumped ocean version to ^0.9.10 (#1)


## 0.2.21 (2024-08-01)


###  Improvements

- Added _target='blank' attribute to spec links to open a new browser tab instead of the current browser


## 0.2.20 (2024-07-31)


###  Improvements

- Upgraded integration dependencies (#1)


## 0.2.19 (2024-07-31)


###  Improvements

- Bumped ocean version to ^0.9.7 (#1)


## 0.2.18 (2024-07-31)


### Improvements

- Bumped ocean version to ^0.9.6 (#1)


## 0.2.17 (2024-07-24)


### Improvements

- Bumped ocean version to ^0.9.5


## 0.2.16 (2024-07-16)


### Bug Fixes

- Add auto-discover for available regions in case global resources do not have permissions in default region
- Add access denied handler to STS:AssumeRole
- Add access denied handler to custom kind resync


## 0.2.15 (2024-07-12)


### Improvements

- Add logs to indicate the size of batches being fetched in each resync


## 0.2.14 (2024-07-11)


### Improvements

- Add access denied exception support (#1)

## 0.2.13 (2024-07-10)


### Improvements

- Bumped ocean version to ^0.9.4 (#1)


## 0.2.12 (2024-07-09)


### Improvements

- Fix default useGetResourceAPI property name (#1)
- Use by default the actual S3 Bucket region instead of default region used to fetch it (#2)

## 0.2.11 (2024-07-09)


### Improvements

- Bumped ocean version to ^0.9.3 (#1)


## 0.2.10 (2024-07-07)


### Improvements

- Bumped ocean version to ^0.9.2 (#1)


## 0.2.9 (2024-07-02)


### Bugfix

- Ensure default region for global resources (#1)


## 0.2.8 (2024-06-23)


### Improvements

- Added support for default installation methods ( Helm, docker, githubworkflow and gitlabCI ) to improve ease of use (#1)


## 0.2.7 (2024-06-23)


### Improvements

- Bumped ocean version to ^0.9.1 (#1)


## 0.2.6 (2024-06-19)


### Improvements

- Bumped ocean version to ^0.9.0 (#1)


## 0.2.5 (2024-06-17)


### Improvements

- Changed default mapping to include describeResources for resources which doesn't include tags by default from cloud control (#1)

## 0.2.4 (2024-06-17)


### Improvements

- Fix _aws_credentials overflow bug (#1)

## 0.2.3 (2024-06-17)


### Improvements

- Add missing backwards compatible kinds (#1)
- Fix NextToken is not valid bug (#2)
- Fix AWS rate-limit issues (#3)


## 0.2.2 (2024-06-16)


### Improvements

- Run all single describe in parallel (#1)

## 0.2.1 (2024-06-16)


### Improvements

- Updated spec.yaml indication that saas installation is not supported


## 0.2.0 (2024-06-16)


### Improvements

- Added support for "describeResource" mapping option (#1)


## 0.1.8 (2024-06-16)


### Improvements

- Bumped ocean version to ^0.8.0 (#1)



## 0.1.7 (2024-06-13)


### Improvements

- Bumped ocean version to ^0.7.1 (#1)


## 0.1.6 (2024-06-13)


### Improvements

- Add support for syncing ACM certificates, AMI images and Cloudformation Stacks


## 0.1.5 (2024-06-13)


### Improvements

- Bumped ocean version to ^0.7.0 (#1)


## 0.1.4 (2024-06-10)


### Improvements

- Bumped ocean version to ^0.6.0 (#1)


## 0.1.3 (2024-06-05)


### Improvements

- Bumped ocean version to ^0.5.27 (#1)


## 0.1.2 (2024-06-03)


### Improvements

- Bumped ocean version to ^0.5.25 (#1)


## 0.1.1 (2024-06-02)


### Improvements

- Bumped ocean version to ^0.5.24 (#1)


## 0.1.0 (2024-05-30)


### Features

- Added AWS ocean integration [PORT-7056] (#0)<|MERGE_RESOLUTION|>--- conflicted
+++ resolved
@@ -7,14 +7,13 @@
 
 <!-- towncrier release notes start -->
 
-<<<<<<< HEAD
-## 0.2.68 (2024-12-11)
+## 0.2.73 (2024-12-24)
 
 
 ### Bug Fixes
 
 - Fixed a bug where token refresh fails because its triggered while an active session was still using the old token.
-=======
+
 ## 0.2.72 (2024-12-22)
 
 
@@ -53,7 +52,6 @@
 ### Improvements
 
 - Bumped ocean version to ^0.15.0
->>>>>>> 0ac08ec0
 
 
 ## 0.2.67 (2024-12-10)
