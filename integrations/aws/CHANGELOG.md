# Changelog

All notable changes to this project will be documented in this file.

The format is based on [Keep a Changelog](https://keepachangelog.com/en/1.0.0/),
and this project adheres to [Semantic Versioning](https://semver.org/spec/v2.0.0.html).

<!-- towncrier release notes start -->

<<<<<<< HEAD
# Port_Ocean 0.1.8 (2024-06-13)

### Improvements

- Updated spec.yaml indication that saas installation is not supported

=======
# Port_Ocean 0.8.0 (2024-06-16)

### Improvements

- Added support for "describeResource" mapping option (#1)

# Port_Ocean 0.8.0 (2024-06-16)

### Improvements

- Bumped ocean version to ^0.8.0 (#1)
>>>>>>> 4e244ca2

# Port_Ocean 0.1.7 (2024-06-13)

### Improvements

- Bumped ocean version to ^0.7.1 (#1)

# Port_Ocean 0.1.6 (2024-06-13)

### Improvements

- Add support for syncing ACM certificates, AMI images and Cloudformation Stacks

# Port_Ocean 0.1.5 (2024-06-13)

### Improvements

- Bumped ocean version to ^0.7.0 (#1)

# Port_Ocean 0.1.4 (2024-06-10)

### Improvements

- Bumped ocean version to ^0.6.0 (#1)


# Port_Ocean 0.1.3 (2024-06-05)

### Improvements

- Bumped ocean version to ^0.5.27 (#1)


# Port_Ocean 0.1.2 (2024-06-03)

### Improvements

- Bumped ocean version to ^0.5.25 (#1)


# Port_Ocean 0.1.1 (2024-06-02)

### Improvements

- Bumped ocean version to ^0.5.24 (#1)


# Port_Ocean 0.1.0 (2024-05-30)

### Features

- Added AWS ocean integration [PORT-7056] (#0)<|MERGE_RESOLUTION|>--- conflicted
+++ resolved
@@ -7,26 +7,27 @@
 
 <!-- towncrier release notes start -->
 
-<<<<<<< HEAD
-# Port_Ocean 0.1.8 (2024-06-13)
+# Port_Ocean 0.1.10 (2024-06-16)
 
 ### Improvements
 
 - Updated spec.yaml indication that saas installation is not supported
 
-=======
-# Port_Ocean 0.8.0 (2024-06-16)
+
+# Port_Ocean 0.1.9 (2024-06-16)
 
 ### Improvements
 
 - Added support for "describeResource" mapping option (#1)
 
-# Port_Ocean 0.8.0 (2024-06-16)
+
+# Port_Ocean 0.1.8 (2024-06-16)
 
 ### Improvements
 
 - Bumped ocean version to ^0.8.0 (#1)
->>>>>>> 4e244ca2
+
+
 
 # Port_Ocean 0.1.7 (2024-06-13)
 
@@ -34,17 +35,20 @@
 
 - Bumped ocean version to ^0.7.1 (#1)
 
+
 # Port_Ocean 0.1.6 (2024-06-13)
 
 ### Improvements
 
 - Add support for syncing ACM certificates, AMI images and Cloudformation Stacks
 
+
 # Port_Ocean 0.1.5 (2024-06-13)
 
 ### Improvements
 
 - Bumped ocean version to ^0.7.0 (#1)
+
 
 # Port_Ocean 0.1.4 (2024-06-10)
 
