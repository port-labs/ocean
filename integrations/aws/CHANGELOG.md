--- conflicted
+++ resolved
@@ -7,37 +7,36 @@
 
 <!-- towncrier release notes start -->
 
-<<<<<<< HEAD
+## 0.2.79 (2025-01-06)
+
+
+### Bug Fixes
+
+- Updated the serialized response to include valid custom property json key by accessing the StrEnum value properly. 
+
+
+## 0.2.78 (2025-01-02)
+
+
+### Improvements
+
+- Bumped ocean version to ^0.17.4
+
+
+## 0.2.77 (2025-01-02)
+
+
+### Improvements
+
+- Bumped ocean version to ^0.17.3
+
+
 ## 0.2.76 (2024-12-31)
 
 
-### Bug Fixes
-
-- Updated the serialized response to include valid custom property json key by accessing the StrEnum value properly. 
-=======
-## 0.2.78 (2025-01-02)
-
-
-### Improvements
-
-- Bumped ocean version to ^0.17.4
-
-
-## 0.2.77 (2025-01-02)
-
-
-### Improvements
-
-- Bumped ocean version to ^0.17.3
-
-
-## 0.2.76 (2024-12-31)
-
-
 ### Improvements
 
 - Bumped ocean version to ^0.17.2
->>>>>>> ae1abcd7
 
 
 ## 0.2.75 (2024-12-30)
