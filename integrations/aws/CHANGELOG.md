# Changelog

All notable changes to this project will be documented in this file.

The format is based on [Keep a Changelog](https://keepachangelog.com/en/1.0.0/),
and this project adheres to [Semantic Versioning](https://semver.org/spec/v2.0.0.html).

<!-- towncrier release notes start -->

<<<<<<< HEAD
## 0.2.214 (2025-12-14)

### Bug Fixes

- Move account discovery to resync start. AWS account list is now refreshed before each resync cycle, fixing an issue where changes in AWS Organizations (e.g., added/removed accounts) weren't detected unless the integration was restarted. (Fixes PORT-16916)

=======
## 0.2.214 (2025-12-08)


### Improvements

- Bumped ocean version to ^0.31.3
>>>>>>> 8b5e10e0


## 0.2.213 (2025-12-07)


### Improvements

- Bumped ocean version to ^0.31.2


## 0.2.212 (2025-12-04)


### Improvements

- Bumped ocean version to ^0.31.1


## 0.2.211 (2025-12-04)


### Improvements

- Bumped ocean version to ^0.31.0


## 0.2.210 (2025-12-03)


### Improvements

- Bumped ocean version to ^0.30.7


## 0.2.209 (2025-12-01)


### Improvements

- Bumped ocean version to ^0.30.6


## 0.2.208 (2025-11-27)


### Improvements

- Bumped ocean version to ^0.30.5


## 0.2.207 (2025-11-26)


### Improvements

- Bumped ocean version to ^0.30.4


## 0.2.206 (2025-11-25)


### Improvements

- Bumped ocean version to ^0.30.3


## 0.2.205 (2025-11-24)


### Improvements

- Bumped ocean version to ^0.30.2


## 0.2.204 (2025-11-23)


### Improvements

- Bumped ocean version to ^0.30.1


## 0.2.203 (2025-11-23)


### Improvements

- Bumped ocean version to ^0.30.0


## 0.2.202 (2025-11-23)


### Improvements

- Bumped ocean version to ^0.29.10


## 0.2.201 (2025-11-20)


### Improvements

- Bumped ocean version to ^0.29.9


## 0.2.200 (2025-11-19)


### Improvements

- Bumped ocean version to ^0.29.8


## 0.2.199 (2025-11-18)


### Improvements

- Bumped ocean version to ^0.29.7


## 0.2.198 (2025-11-17)


### Improvements

- Bumped ocean version to ^0.29.6


## 0.2.197 (2025-11-10)


### Improvements

- Bumped ocean version to ^0.29.5


## 0.2.196 (2025-11-10)


### Improvements

- Bumped ocean version to ^0.29.4


## 0.2.195 (2025-11-09)


### Improvements

- Bumped starlette version to 0.49.3
- Bumped aiohttp version to 3.13.2

## 0.2.194 (2025-11-09)


### Improvements

- Bumped ocean version to ^0.29.3


## 0.2.193 (2025-11-09)


### Improvements

- Bumped ocean version to ^0.29.2


## 0.2.192 (2025-11-06)


### Improvements

- Bumped ocean version to ^0.29.1


## 0.2.191 (2025-11-04)


### Improvements

- Bumped ocean version to ^0.29.0


## 0.2.190 (2025-11-02)


### Improvements

- Renaming from on-premise to self hosted

## 0.2.189 (2025-11-02)


### Improvements

- Bumped ocean version to ^0.28.19


## 0.2.188 (2025-10-27)


### Improvements

- Bumped ocean version to ^0.28.18


## 0.2.187 (2025-10-26)


### Improvements

- Bumped ocean version to ^0.28.17


## 0.2.186 (2025-10-22)


### Bug Fixes

- Fix resync failures caused by known GeneralServiceException errors from CloudControl API that wrap underlying ResourceNotFoundException or AccessDenied errors in error messages.


## 0.2.185-post (2025-10-21)


### Improvements

- Bumped ocean version to ^0.28.16


## 0.2.184-post (2025-10-21)

### Improvements

- Deprecate aws v2 integration


## 0.2.184 (2025-10-20)


### Improvements

- Bumped ocean version to ^0.28.15


## 0.2.183 (2025-10-16)

### Improvements

- Added missing docs url on spec


## 0.2.182 (2025-10-15)


### Improvements

- Bumped ocean version to ^0.28.14


## 0.2.181 (2025-09-30)


### Improvements

- Bumped ocean version to ^0.28.12


## 0.2.180 (2025-09-28)


### Improvements

- Bumped ocean version to ^0.28.11


## 0.2.179 (2025-09-25)


### Improvements

- Bumped ocean version to ^0.28.9


## 0.2.178 (2025-09-25)


### Improvements

- Bumped ocean version to ^0.28.8


## 0.2.177 (2025-09-17)


### Improvements

- Bumped ocean version to ^0.28.7


## 0.2.176 (2025-09-16)


### Improvements

- Bumped ocean version to ^0.28.5


## 0.2.175 (2025-09-10)


### Improvements

- Bumped ocean version to ^0.28.4


## 0.2.174 (2025-09-08)


### Improvements

- Bumped ocean version to ^0.28.3


## 0.2.173 (2025-08-28)


### Improvements

- Bumped ocean version to ^0.28.2


## 0.2.172 (2025-08-27)


### Improvements

- Bumped ocean version to ^0.28.1


## 0.2.171 (2025-08-25)


### Improvements

- Bumped ocean version to ^0.28.0


## 0.2.170 (2025-08-24)


### Improvements

- Bumped ocean version to ^0.27.10


## 0.2.169 (2025-08-20)


### Improvements

- Bumped ocean version to ^0.27.9


## 0.2.168 (2025-08-18)


### Improvements

- Bumped ocean version to ^0.27.8


## 0.2.167 (2025-08-17)


### Improvements

- Bumped ocean version to ^0.27.7


## 0.2.166 (2025-08-13)


### Improvements

- Bumped ocean version to ^0.27.6


## 0.2.165 (2025-08-13)


### Improvements

- Bumped ocean version to ^0.27.5


## 0.2.164 (2025-08-11)


### Improvements

- Bumped ocean version to ^0.27.3


## 0.2.163 (2025-08-11)


### Improvements

- Bumped ocean version to ^0.27.2


## 0.2.162 (2025-08-07)


### Improvements

- Bumped ocean version to ^0.27.1


## 0.2.161 (2025-08-05)


### Improvements

- Bumped ocean version to ^0.27.0


## 0.2.160 (2025-08-04)


### Improvements

- Bumped ocean version to ^0.26.3


## 0.2.159 (2025-08-03)


### Improvements

- Bumped ocean version to ^0.26.2


## 0.2.158 (2025-07-20)


### Improvements

- Bumped ocean version to ^0.26.1


## 0.2.157 (2025-07-16)


### Improvements

- Bumped ocean version to ^0.25.5


## 0.2.156 (2025-07-07)


### Improvements

- Bumped ocean version to ^0.25.0


## 0.2.155 (2025-07-02)


### Improvements

- Bumped ocean version to ^0.24.22


## 0.2.154 (2025-06-30)


### Improvements

- Bumped ocean version to ^0.24.21


## 0.2.153 (2025-06-26)


### Improvements

- Bumped ocean version to ^0.24.20


## 0.2.152 (2025-06-25)


### Improvements

- Bumped ocean version to ^0.24.19


## 0.2.151 (2025-06-24)


### Improvements

- Bumped ocean version to ^0.24.18


## 0.2.150 (2025-06-23)


### Improvements

- Bumped ocean version to ^0.24.17


## 0.2.149 (2025-06-22)


### Improvements

- Bumped ocean version to ^0.24.16


## 0.2.148 (2025-06-22)


### Improvements

- Upgraded integration requests dependency (#1)


## 0.2.147 (2025-06-22)


### Improvements

- Bumped ocean version to ^0.24.15


## 0.2.146 (2025-06-22)


### Improvements

- Bumped ocean version to ^0.24.12


## 0.2.145 (2025-06-22)


### Improvements

- Bumped ocean version to ^0.24.12


## 0.2.144 (2025-06-16)


### Improvements

- Bumped ocean version to ^0.24.11


## 0.2.143 (2025-06-15)


### Improvements

- Bumped ocean version to ^0.24.10


## 0.2.142 (2025-06-11)


### Improvements

- Bumped ocean version to ^0.24.8


## 0.2.141 (2025-06-11)


### Improvements

- Bumped ocean version to ^0.24.7


## 0.2.140 (2025-06-09)


### Improvements

- Bumped ocean version to ^0.24.6


## 0.2.139 (2025-06-09)


### Improvements

- Bumped ocean version to ^0.24.5


## 0.2.138 (2025-06-09)


### Improvements

- Bumped ocean version to ^0.24.4


## 0.2.137 (2025-06-08)


### Improvements

- Bumped ocean version to ^0.24.3


## 0.2.136 (2025-06-04)


### Improvements

- Bumped ocean version to ^0.24.2


## 0.2.135 (2025-06-03)


### Improvements

- Bumped ocean version to ^0.24.1


## 0.2.134 (2025-06-03)


### Improvements

- Bumped ocean version to ^0.24.0


## 0.2.133 (2025-06-01)


### Improvements

- Bumped ocean version to ^0.23.5


## 0.2.132 (2025-05-29)


### Improvements

- Bumped ocean version to ^0.23.4


## 0.2.131 (2025-05-28)


### Improvements

- Bumped ocean version to ^0.23.3


## 0.2.130 (2025-05-28)


### Improvements

- Bumped ocean version to ^0.23.2


## 0.2.129 (2025-05-27)


### Improvements

- Bumped ocean version to ^0.23.1


## 0.2.128 (2025-05-27)


### Improvements

- Bumped ocean version to ^0.23.0


## 0.2.127 (2025-05-26)


### Improvements

- Bumped ocean version to ^0.22.12


## 0.2.126 (2025-05-26)


### Improvements

- Bumped ocean version to ^0.22.11


## 0.2.125 (2025-05-20)


### Improvements

- Bumped ocean version to ^0.22.10


## 0.2.124 (2025-05-19)


### Improvements

- Bumped ocean version to ^0.22.9


## 0.2.123 (2025-05-15)


### Improvements

- Bumped ocean version to ^0.22.8


## 0.2.122 (2025-05-12)


### Improvements

- Bumped ocean version to ^0.22.7


## 0.2.121 (2025-05-06)


### Improvements

- Bumped ocean version to ^0.22.6


## 0.2.120 (2025-04-28)


### Improvements

- Added support for handling `AWS::ResourceGroups::Group` as a special kind, allowing optional resyncing of associated group resources. This improvement facilitates the relationship between individual resources and their respective resource groups.


## 0.2.119 (2025-04-28)


### Improvements

- Enhanced memory efficiency and processing speed across the integration
- Added region filtering optimization to prevent unnecessary region iteration
- Improved logging clarity by only showing relevant region information for active regions


## 0.2.118 (2025-04-27)


### Bug Fixes

- Resolved "h11 accepts some malformed Chunked-Encoding bodies" h11 vulnerability

### Improvements

- Bumped ocean version to ^0.22.5


## 0.2.117 (2025-04-15)


### Improvements

- Bumped ocean version to ^0.22.4


## 0.2.116 (2025-04-15)


### Improvements

- Bumped ocean version to ^0.22.3


## 0.2.115 (2025-04-07)


### Improvements

- Bumped ocean version to ^0.22.2


## 0.2.114 (2025-04-03)


### Improvements

- Bumped ocean version to ^0.22.1


## 0.2.113 (2025-03-24)


### Improvements

- Bumped ocean version to ^0.22.0


## 0.2.112 (2025-03-13)


### Improvements

- Bumped ocean version to ^0.21.5


## 0.2.111 (2025-03-12)


### Improvements

- Bumped ocean version to ^0.21.4


## 0.2.110 (2025-03-10)


### Improvements

- Bumped ocean version to ^0.21.3


## 0.2.109 (2025-03-09)


### Improvements

- Bumped ocean version to ^0.21.1


## 0.2.108 (2025-03-05)


### Bug Fixes

- Introduced a custom pagination utility `AsyncPaginator` to resolve issue where paginated requests return an uncontrollable large number resources
- Detached SQS from cloudcontrol API to resolve bug where the cloudcontrol fails to return `NextToken` to facilitate pagination for the SQS kind

### Improvements

- Introduced resource buffering to improve performance and reduce latency when using `use_get_resource_api`
- Improved logs for better visibility


## 0.2.107 (2025-03-03)


### Improvements

- Bumped ocean version to ^0.21.0


## 0.2.106 (2025-02-26)


### Improvements

- Bumped ocean version to ^0.20.4


## 0.2.105 (2025-02-25)


### Improvements

- Bumped ocean version to ^0.20.4


## 0.2.104 (2025-02-24)


### Improvements

- Bumped ocean version to ^0.20.3


## 0.2.103 (2025-02-23)


### Improvements

- Bumped ocean version to ^0.20.2


## 0.2.102 (2025-02-23)


### Improvements

- Bumped ocean version to ^0.20.1


## 0.2.101 (2025-02-19)


### Improvements

- Bumped ocean version to ^0.20.0


## 0.2.100 (2025-02-19)


### Improvements

- Bumped ocean version to ^0.19.3


## 0.2.99 (2025-02-19)


### Improvements

- Bumped ocean version to ^0.19.2


## 0.2.98 (2025-02-19)


### Improvements

- Bumped ocean version to ^0.19.1


## 0.2.97 (2025-02-13)


### Improvements

- Bumped cryptography version to ^44.0.1


## 0.2.96 (2025-02-09)


### Improvements

- Bumped ocean version to ^0.18.9


## 0.2.95 (2025-01-24)


### Bug Fixes

- Fixed invalid token errors by implementing an auto-retry strategy using botocore's AioRefreshable Credentials


## 0.2.94 (2025-02-04)


### Improvements

- Bumped ocean version to ^0.18.8


## 0.2.93 (2025-01-29)


### Improvements

- Bumped ocean version to ^0.18.6


## 0.2.92 (2025-01-28)


### Improvements

- Bumped ocean version to ^0.18.5


## 0.2.91 (2025-01-24)


### Bug Fixes

- Handled the `AWSOrganizationsNotInUseException` properly to avoid breaking the sync process when using accounts that does not belong to an organization.


## 0.2.90 (2025-01-23)


### Improvements

- Bumped ocean version to ^0.18.4


## 0.2.89 (2025-01-22)


### Improvements

- Bumped ocean version to ^0.18.3


## 0.2.88 (2025-01-22)


### Improvements

- Bumped ocean version to ^0.18.2


## 0.2.87 (2025-01-21)


### Improvements

- Bumped ocean version to ^0.18.1


## 0.2.86 (2025-01-19)


### Improvements

- Bumped ocean version to ^0.18.0


## 0.2.85 (2025-01-16)


### Improvements

- Bumped ocean version to ^0.17.8


## 0.2.84 (2025-01-15)


### Improvements

- Bumped jinja version to 3.1.5


## 0.2.83 (2025-01-12)


### Improvements

- Bumped ocean version to ^0.17.7


## 0.2.82 (2025-01-10)


### Improvements

- Added rate limiting and concurrency management in resync_cloudcontrol function to handle AWS throttling more effectively.
- Improved memory issues by reducing calls to create new boto3 clients.


## 0.2.81 (2025-01-08)


### Bug Fixes

- Updated the serialized response to include valid custom property json key by accessing the StrEnum value properly.


## 0.2.80 (2025-01-08)


### Improvements

- Bumped ocean version to ^0.17.6


## 0.2.79 (2025-01-07)


### Improvements

- Bumped ocean version to ^0.17.5


## 0.2.78 (2025-01-02)


### Improvements

- Bumped ocean version to ^0.17.4


## 0.2.77 (2025-01-02)


### Improvements

- Bumped ocean version to ^0.17.3


## 0.2.76 (2024-12-31)


### Improvements

- Bumped ocean version to ^0.17.2


## 0.2.75 (2024-12-30)


### Improvements

- Added title to the configuration properties


## 0.2.74 (2024-12-26)


### Improvements

- Bumped ocean version to ^0.16.1


## 0.2.73 (2024-12-24)


### Improvements

- Bumped ocean version to ^0.16.0


## 0.2.72 (2024-12-22)


### Improvements

- Bumped ocean version to ^0.15.3


## 0.2.71 (2024-12-16)


### Improvements

- Updated the aiohttp dependency to version 3.11.10, resolving known vulnerability issues with medium severity


## 0.2.70 (2024-12-15)


### Improvements

- Bumped ocean version to ^0.15.2


## 0.2.69 (2024-12-15)


### Improvements

- Bumped ocean version to ^0.15.1


## 0.2.68 (2024-12-12)


### Improvements

- Bumped ocean version to ^0.15.0


## 0.2.67 (2024-12-10)


### Improvements

- Bumped ocean version to ^0.14.7


## 0.2.66 (2024-12-04)


### Improvements

- Bumped ocean version to ^0.14.6


## 0.2.65 (2024-12-04)


### Improvements

- Bumped ocean version to ^0.14.5


## 0.2.64 (2024-11-27)


### Bug Fixes

- Fixed an issue where the region policy was not properly handled for global resources. Now, when a region policy is specified, it strictly adheres to the allowed regions only.


## 0.2.63 (2024-11-25)


### Bug Fixes

- Do not break delete entities when a region is not accessible


## 0.2.62 (2024-11-25)


### Improvements

- Bumped ocean version to ^0.14.3


## 0.2.61 (2024-11-25)


### Improvements

- Bumped ocean version to ^0.14.2


## 0.2.60 (2024-11-21)


### Bug Fixes

- Fix an issue where the integration enters an endless loop on permission error when querying resources in a region without permission


## 0.2.59 (2024-11-21)


### Improvements

- Bumped ocean version to ^0.14.1


## 0.2.58 (2024-11-12)


### Improvements

- Bumped ocean version to ^0.14.0


## 0.2.57 (2024-11-12)


### Improvements

- Bumped ocean version to ^0.13.1


## 0.2.56 (2024-11-10)


### Improvements

- Bumped ocean version to ^0.13.0


## 0.2.55 (2024-11-10)


### Improvements

- Bumped ocean version to ^0.12.9


## 0.2.54 (2024-11-06)


### Improvements

- Bumped ocean version to ^0.12.8


## 0.2.53 (2024-10-31)


### Improvements

- Added the option to query resources from specific regions, configurable via the regionPolicy in the selector field of the mapping.
- Introduced `maximumConcurrentAccount` parameter to control the maximum number of accounts synced concurrently.

### Bug Fixes

- Skip missing resources in a region without interrupting sync across other regions.


## 0.2.52 (2024-10-30)


### Bug Fixes

-  Updated `joined_timestamp` mapping in AWS Organizations to comply with RFC3339 timestamp format by replacing the space delimiter with 'T' in the `JoinedTimestamp` field.


## 0.2.51 (2024-10-23)


### Improvements

- Bumped ocean version to ^0.12.7


## 0.2.50 (2024-10-22)


### Improvements

- Bumped ocean version to ^0.12.6


## 0.2.49 (2024-10-14)


### Improvements

- Removed iterative calls to the cache for tracking expiry, reducing the likelihood of a thundering herd problem.
- Enhanced semaphore implementation to properly limit concurrency across tasks, rather than within tasks, improving performance and resource utilization.


## 0.2.48 (2024-10-14)


### Improvements

- Bumped ocean version to ^0.12.4


## 0.2.47 (2024-10-09)


### Improvements

- Bumped ocean version to ^0.12.3


## 0.2.46 (2024-10-08)


### Improvements

- Bumped ocean version to ^0.12.2


## 0.2.45 (2024-10-01)


### Improvements

- Bumped ocean version to ^0.12.1


## 0.2.44 (2024-09-29)


### Improvements

- Bumped ocean version to ^0.11.0


## 0.2.43 (2024-09-18)


### Improvements

- Improved support for parralel fetching of aws account resources
- Fixed ExpiredTokenException by replacing event-based caching with a time-dependent caching mechanism. The new approach reassumes the role and refreshes session credentials when 80% of the session duration has been used, ensuring credentials are refreshed before expiry.


## 0.2.42 (2024-09-24)


### Bug Fixes

- Fixes an issue where `is_access_denied_exception` could raise an `AttributeError` if `e.response` is `None`.


## 0.2.41 (2024-09-22)


### Improvements

- Bumped ocean version to ^0.10.12


## 0.2.40 (2024-09-17)


### Improvements

- Bumped ocean version to ^0.10.11


## 0.2.39 (2024-09-12)


### Improvements

- Bumped ocean version to ^0.10.10 (#1)


## 0.2.38 (2024-09-05)


### Improvements

- Bumped ocean version to ^0.10.9 (#1)


## 0.2.37 (2024-09-04)


### Improvements

- Bumped ocean version to ^0.10.8 (#1)


## 0.2.36 (2024-09-01)


### Improvements

- Bumped ocean version to ^0.10.7 (#1)


## 0.2.35 (2024-08-30)


### Improvements

- Bumped ocean version to ^0.10.5 (#1)


## 0.2.34 (2024-08-28)


### Improvements

- Bumped ocean version to ^0.10.4 (#1)


## 0.2.33 (2024-08-28)


### Improvements

- Bumped ocean version to ^0.10.3 (#1)


## 0.2.32 (2024-08-28)


### Improvements

- Fix typo in integrations/aws/integration.py


## 0.2.31 (2024-08-26)


### Improvements

- Bumped ocean version to ^0.10.2 (#1)


## 0.2.30 (2024-08-26)


### Improvements

- Bumped ocean version to ^0.10.1 (#1)


## 0.2.29 (2024-08-22)


### Improvements

- Bumped ocean version to ^0.10.0 (#1)


## 0.2.28 (2024-08-20)


### Improvements

- Bumped ocean version to ^0.9.14 (#1)


## 0.2.27 (2024-08-13)


### Improvements

- Bumped ocean version to ^0.9.13 (#1)


## 0.2.26 (2024-08-11)


### Improvements

- Bumped ocean version to ^0.9.12 (#1)


# Port_Ocean 0.2.25 (2024-08-05)

### Improvements

- Add live events error handling

# Port_Ocean 0.2.24 (2024-08-05)

### Improvements

- Fix global resources not reading through all accounts


## 0.2.23 (2024-08-05)


### Improvements

- Bumped ocean version to ^0.9.11 (#1)


## 0.2.22 (2024-08-04)


### Improvements

- Bumped ocean version to ^0.9.10 (#1)


## 0.2.21 (2024-08-01)


###  Improvements

- Added _target='blank' attribute to spec links to open a new browser tab instead of the current browser


## 0.2.20 (2024-07-31)


###  Improvements

- Upgraded integration dependencies (#1)


## 0.2.19 (2024-07-31)


###  Improvements

- Bumped ocean version to ^0.9.7 (#1)


## 0.2.18 (2024-07-31)


### Improvements

- Bumped ocean version to ^0.9.6 (#1)


## 0.2.17 (2024-07-24)


### Improvements

- Bumped ocean version to ^0.9.5


## 0.2.16 (2024-07-16)


### Bug Fixes

- Add auto-discover for available regions in case global resources do not have permissions in default region
- Add access denied handler to STS:AssumeRole
- Add access denied handler to custom kind resync


## 0.2.15 (2024-07-12)


### Improvements

- Add logs to indicate the size of batches being fetched in each resync


## 0.2.14 (2024-07-11)


### Improvements

- Add access denied exception support (#1)

## 0.2.13 (2024-07-10)


### Improvements

- Bumped ocean version to ^0.9.4 (#1)


## 0.2.12 (2024-07-09)


### Improvements

- Fix default useGetResourceAPI property name (#1)
- Use by default the actual S3 Bucket region instead of default region used to fetch it (#2)

## 0.2.11 (2024-07-09)


### Improvements

- Bumped ocean version to ^0.9.3 (#1)


## 0.2.10 (2024-07-07)


### Improvements

- Bumped ocean version to ^0.9.2 (#1)


## 0.2.9 (2024-07-02)


### Bugfix

- Ensure default region for global resources (#1)


## 0.2.8 (2024-06-23)


### Improvements

- Added support for default installation methods ( Helm, docker, githubworkflow and gitlabCI ) to improve ease of use (#1)


## 0.2.7 (2024-06-23)


### Improvements

- Bumped ocean version to ^0.9.1 (#1)


## 0.2.6 (2024-06-19)


### Improvements

- Bumped ocean version to ^0.9.0 (#1)


## 0.2.5 (2024-06-17)


### Improvements

- Changed default mapping to include describeResources for resources which doesn't include tags by default from cloud control (#1)

## 0.2.4 (2024-06-17)


### Improvements

- Fix _aws_credentials overflow bug (#1)

## 0.2.3 (2024-06-17)


### Improvements

- Add missing backwards compatible kinds (#1)
- Fix NextToken is not valid bug (#2)
- Fix AWS rate-limit issues (#3)


## 0.2.2 (2024-06-16)


### Improvements

- Run all single describe in parallel (#1)

## 0.2.1 (2024-06-16)


### Improvements

- Updated spec.yaml indication that saas installation is not supported


## 0.2.0 (2024-06-16)


### Improvements

- Added support for "describeResource" mapping option (#1)


## 0.1.8 (2024-06-16)


### Improvements

- Bumped ocean version to ^0.8.0 (#1)



## 0.1.7 (2024-06-13)


### Improvements

- Bumped ocean version to ^0.7.1 (#1)


## 0.1.6 (2024-06-13)


### Improvements

- Add support for syncing ACM certificates, AMI images and Cloudformation Stacks


## 0.1.5 (2024-06-13)


### Improvements

- Bumped ocean version to ^0.7.0 (#1)


## 0.1.4 (2024-06-10)


### Improvements

- Bumped ocean version to ^0.6.0 (#1)


## 0.1.3 (2024-06-05)


### Improvements

- Bumped ocean version to ^0.5.27 (#1)


## 0.1.2 (2024-06-03)


### Improvements

- Bumped ocean version to ^0.5.25 (#1)


## 0.1.1 (2024-06-02)


### Improvements

- Bumped ocean version to ^0.5.24 (#1)


## 0.1.0 (2024-05-30)


### Features

- Added AWS ocean integration [PORT-7056] (#0)<|MERGE_RESOLUTION|>--- conflicted
+++ resolved
@@ -7,21 +7,20 @@
 
 <!-- towncrier release notes start -->
 
-<<<<<<< HEAD
-## 0.2.214 (2025-12-14)
+## 0.2.215 (2025-12-08)
 
 ### Bug Fixes
 
 - Move account discovery to resync start. AWS account list is now refreshed before each resync cycle, fixing an issue where changes in AWS Organizations (e.g., added/removed accounts) weren't detected unless the integration was restarted. (Fixes PORT-16916)
 
-=======
+
+
 ## 0.2.214 (2025-12-08)
 
 
 ### Improvements
 
 - Bumped ocean version to ^0.31.3
->>>>>>> 8b5e10e0
 
 
 ## 0.2.213 (2025-12-07)
