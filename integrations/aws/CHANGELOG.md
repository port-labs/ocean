--- conflicted
+++ resolved
@@ -7,20 +7,20 @@
 
 <!-- towncrier release notes start -->
 
-<<<<<<< HEAD
-## 0.2.116 (2025-04-09)
-=======
+## 0.2.117 (2025-04-15)
+
+
+### Improvements
+
+- Added support for handling `AWS::ResourceGroups::Group` as a special kind, allowing optional resyncing of associated group resources. This improvement facilitates the relationship between individual resources and their respective resource groups.
+
+
 ## 0.2.116 (2025-04-15)
->>>>>>> e8fc1693
-
-
-### Improvements
-
-<<<<<<< HEAD
-- Added support for handling `AWS::ResourceGroups::Group` as a special kind, allowing optional resyncing of associated group resources. This improvement facilitates the relationship between individual resources and their respective resource groups.
-=======
+
+
+### Improvements
+
 - Bumped ocean version to ^0.22.3
->>>>>>> e8fc1693
 
 
 ## 0.2.115 (2025-04-07)
