# Changelog

All notable changes to this project will be documented in this file.

The format is based on [Keep a Changelog](https://keepachangelog.com/en/1.0.0/),
and this project adheres to [Semantic Versioning](https://semver.org/spec/v2.0.0.html).

<!-- towncrier release notes start -->

<<<<<<< HEAD
=======
## 0.2.161 (2025-08-05)


### Improvements

- Bumped ocean version to ^0.27.0


>>>>>>> dc029b27
## 0.2.160 (2025-08-04)


### Improvements

<<<<<<< HEAD
- Enhanced permission denied error handling for resource synchronization
  - Resource functions now yield empty list instead of silently skipping when access is denied
  - Improved logging with detailed error information and account context
=======
- Bumped ocean version to ^0.26.3
>>>>>>> dc029b27


## 0.2.159 (2025-08-03)


### Improvements

- Bumped ocean version to ^0.26.2


## 0.2.158 (2025-07-20)


### Improvements

- Bumped ocean version to ^0.26.1


## 0.2.157 (2025-07-16)


### Improvements

- Bumped ocean version to ^0.25.5


## 0.2.156 (2025-07-07)


### Improvements

- Bumped ocean version to ^0.25.0


## 0.2.155 (2025-07-02)


### Improvements

- Bumped ocean version to ^0.24.22


## 0.2.154 (2025-06-30)


### Improvements

- Bumped ocean version to ^0.24.21


## 0.2.153 (2025-06-26)


### Improvements

- Bumped ocean version to ^0.24.20


## 0.2.152 (2025-06-25)


### Improvements

- Bumped ocean version to ^0.24.19


## 0.2.151 (2025-06-24)


### Improvements

- Bumped ocean version to ^0.24.18


## 0.2.150 (2025-06-23)


### Improvements

- Bumped ocean version to ^0.24.17


## 0.2.149 (2025-06-22)


### Improvements

- Bumped ocean version to ^0.24.16


## 0.2.148 (2025-06-22)


### Improvements

- Upgraded integration requests dependency (#1)


## 0.2.147 (2025-06-22)


### Improvements

- Bumped ocean version to ^0.24.15


## 0.2.146 (2025-06-22)


### Improvements

- Bumped ocean version to ^0.24.12


## 0.2.145 (2025-06-22)


### Improvements

- Bumped ocean version to ^0.24.12


## 0.2.144 (2025-06-16)


### Improvements

- Bumped ocean version to ^0.24.11


## 0.2.143 (2025-06-15)


### Improvements

- Bumped ocean version to ^0.24.10


## 0.2.142 (2025-06-11)


### Improvements

- Bumped ocean version to ^0.24.8


## 0.2.141 (2025-06-11)


### Improvements

- Bumped ocean version to ^0.24.7


## 0.2.140 (2025-06-09)


### Improvements

- Bumped ocean version to ^0.24.6


## 0.2.139 (2025-06-09)


### Improvements

- Bumped ocean version to ^0.24.5


## 0.2.138 (2025-06-09)


### Improvements

- Bumped ocean version to ^0.24.4


## 0.2.137 (2025-06-08)


### Improvements

- Bumped ocean version to ^0.24.3


## 0.2.136 (2025-06-04)


### Improvements

- Bumped ocean version to ^0.24.2


## 0.2.135 (2025-06-03)


### Improvements

- Bumped ocean version to ^0.24.1


## 0.2.134 (2025-06-03)


### Improvements

- Bumped ocean version to ^0.24.0


## 0.2.133 (2025-06-01)


### Improvements

- Bumped ocean version to ^0.23.5


## 0.2.132 (2025-05-29)


### Improvements

- Bumped ocean version to ^0.23.4


## 0.2.131 (2025-05-28)


### Improvements

- Bumped ocean version to ^0.23.3


## 0.2.130 (2025-05-28)


### Improvements

- Bumped ocean version to ^0.23.2


## 0.2.129 (2025-05-27)


### Improvements

- Bumped ocean version to ^0.23.1


## 0.2.128 (2025-05-27)


### Improvements

- Bumped ocean version to ^0.23.0


## 0.2.127 (2025-05-26)


### Improvements

- Bumped ocean version to ^0.22.12


## 0.2.126 (2025-05-26)


### Improvements

- Bumped ocean version to ^0.22.11


## 0.2.125 (2025-05-20)


### Improvements

- Bumped ocean version to ^0.22.10


## 0.2.124 (2025-05-19)


### Improvements

- Bumped ocean version to ^0.22.9


## 0.2.123 (2025-05-15)


### Improvements

- Bumped ocean version to ^0.22.8


## 0.2.122 (2025-05-12)


### Improvements

- Bumped ocean version to ^0.22.7


## 0.2.121 (2025-05-06)


### Improvements

- Bumped ocean version to ^0.22.6


## 0.2.120 (2025-04-28)


### Improvements

- Added support for handling `AWS::ResourceGroups::Group` as a special kind, allowing optional resyncing of associated group resources. This improvement facilitates the relationship between individual resources and their respective resource groups.


## 0.2.119 (2025-04-28)


### Improvements

- Enhanced memory efficiency and processing speed across the integration
- Added region filtering optimization to prevent unnecessary region iteration
- Improved logging clarity by only showing relevant region information for active regions


## 0.2.118 (2025-04-27)


### Bug Fixes

- Resolved "h11 accepts some malformed Chunked-Encoding bodies" h11 vulnerability

### Improvements

- Bumped ocean version to ^0.22.5


## 0.2.117 (2025-04-15)


### Improvements

- Bumped ocean version to ^0.22.4


## 0.2.116 (2025-04-15)


### Improvements

- Bumped ocean version to ^0.22.3


## 0.2.115 (2025-04-07)


### Improvements

- Bumped ocean version to ^0.22.2


## 0.2.114 (2025-04-03)


### Improvements

- Bumped ocean version to ^0.22.1


## 0.2.113 (2025-03-24)


### Improvements

- Bumped ocean version to ^0.22.0


## 0.2.112 (2025-03-13)


### Improvements

- Bumped ocean version to ^0.21.5


## 0.2.111 (2025-03-12)


### Improvements

- Bumped ocean version to ^0.21.4


## 0.2.110 (2025-03-10)


### Improvements

- Bumped ocean version to ^0.21.3


## 0.2.109 (2025-03-09)


### Improvements

- Bumped ocean version to ^0.21.1


## 0.2.108 (2025-03-05)


### Bug Fixes

- Introduced a custom pagination utility `AsyncPaginator` to resolve issue where paginated requests return an uncontrollable large number resources
- Detached SQS from cloudcontrol API to resolve bug where the cloudcontrol fails to return `NextToken` to facilitate pagination for the SQS kind

### Improvements

- Introduced resource buffering to improve performance and reduce latency when using `use_get_resource_api`
- Improved logs for better visibility


## 0.2.107 (2025-03-03)


### Improvements

- Bumped ocean version to ^0.21.0


## 0.2.106 (2025-02-26)


### Improvements

- Bumped ocean version to ^0.20.4


## 0.2.105 (2025-02-25)


### Improvements

- Bumped ocean version to ^0.20.4


## 0.2.104 (2025-02-24)


### Improvements

- Bumped ocean version to ^0.20.3


## 0.2.103 (2025-02-23)


### Improvements

- Bumped ocean version to ^0.20.2


## 0.2.102 (2025-02-23)


### Improvements

- Bumped ocean version to ^0.20.1


## 0.2.101 (2025-02-19)


### Improvements

- Bumped ocean version to ^0.20.0


## 0.2.100 (2025-02-19)


### Improvements

- Bumped ocean version to ^0.19.3


## 0.2.99 (2025-02-19)


### Improvements

- Bumped ocean version to ^0.19.2


## 0.2.98 (2025-02-19)


### Improvements

- Bumped ocean version to ^0.19.1


## 0.2.97 (2025-02-13)


### Improvements

- Bumped cryptography version to ^44.0.1


## 0.2.96 (2025-02-09)


### Improvements

- Bumped ocean version to ^0.18.9


## 0.2.95 (2025-01-24)


### Bug Fixes

- Fixed invalid token errors by implementing an auto-retry strategy using botocore's AioRefreshable Credentials


## 0.2.94 (2025-02-04)


### Improvements

- Bumped ocean version to ^0.18.8


## 0.2.93 (2025-01-29)


### Improvements

- Bumped ocean version to ^0.18.6


## 0.2.92 (2025-01-28)


### Improvements

- Bumped ocean version to ^0.18.5


## 0.2.91 (2025-01-24)


### Bug Fixes

- Handled the `AWSOrganizationsNotInUseException` properly to avoid breaking the sync process when using accounts that does not belong to an organization.


## 0.2.90 (2025-01-23)


### Improvements

- Bumped ocean version to ^0.18.4


## 0.2.89 (2025-01-22)


### Improvements

- Bumped ocean version to ^0.18.3


## 0.2.88 (2025-01-22)


### Improvements

- Bumped ocean version to ^0.18.2


## 0.2.87 (2025-01-21)


### Improvements

- Bumped ocean version to ^0.18.1


## 0.2.86 (2025-01-19)


### Improvements

- Bumped ocean version to ^0.18.0


## 0.2.85 (2025-01-16)


### Improvements

- Bumped ocean version to ^0.17.8


## 0.2.84 (2025-01-15)


### Improvements

- Bumped jinja version to 3.1.5


## 0.2.83 (2025-01-12)


### Improvements

- Bumped ocean version to ^0.17.7


## 0.2.82 (2025-01-10)


### Improvements

- Added rate limiting and concurrency management in resync_cloudcontrol function to handle AWS throttling more effectively.
- Improved memory issues by reducing calls to create new boto3 clients.


## 0.2.81 (2025-01-08)


### Bug Fixes

- Updated the serialized response to include valid custom property json key by accessing the StrEnum value properly.


## 0.2.80 (2025-01-08)


### Improvements

- Bumped ocean version to ^0.17.6


## 0.2.79 (2025-01-07)


### Improvements

- Bumped ocean version to ^0.17.5


## 0.2.78 (2025-01-02)


### Improvements

- Bumped ocean version to ^0.17.4


## 0.2.77 (2025-01-02)


### Improvements

- Bumped ocean version to ^0.17.3


## 0.2.76 (2024-12-31)


### Improvements

- Bumped ocean version to ^0.17.2


## 0.2.75 (2024-12-30)


### Improvements

- Added title to the configuration properties


## 0.2.74 (2024-12-26)


### Improvements

- Bumped ocean version to ^0.16.1


## 0.2.73 (2024-12-24)


### Improvements

- Bumped ocean version to ^0.16.0


## 0.2.72 (2024-12-22)


### Improvements

- Bumped ocean version to ^0.15.3


## 0.2.71 (2024-12-16)


### Improvements

- Updated the aiohttp dependency to version 3.11.10, resolving known vulnerability issues with medium severity


## 0.2.70 (2024-12-15)


### Improvements

- Bumped ocean version to ^0.15.2


## 0.2.69 (2024-12-15)


### Improvements

- Bumped ocean version to ^0.15.1


## 0.2.68 (2024-12-12)


### Improvements

- Bumped ocean version to ^0.15.0


## 0.2.67 (2024-12-10)


### Improvements

- Bumped ocean version to ^0.14.7


## 0.2.66 (2024-12-04)


### Improvements

- Bumped ocean version to ^0.14.6


## 0.2.65 (2024-12-04)


### Improvements

- Bumped ocean version to ^0.14.5


## 0.2.64 (2024-11-27)


### Bug Fixes

- Fixed an issue where the region policy was not properly handled for global resources. Now, when a region policy is specified, it strictly adheres to the allowed regions only.


## 0.2.63 (2024-11-25)


### Bug Fixes

- Do not break delete entities when a region is not accessible


## 0.2.62 (2024-11-25)


### Improvements

- Bumped ocean version to ^0.14.3


## 0.2.61 (2024-11-25)


### Improvements

- Bumped ocean version to ^0.14.2


## 0.2.60 (2024-11-21)


### Bug Fixes

- Fix an issue where the integration enters an endless loop on permission error when querying resources in a region without permission


## 0.2.59 (2024-11-21)


### Improvements

- Bumped ocean version to ^0.14.1


## 0.2.58 (2024-11-12)


### Improvements

- Bumped ocean version to ^0.14.0


## 0.2.57 (2024-11-12)


### Improvements

- Bumped ocean version to ^0.13.1


## 0.2.56 (2024-11-10)


### Improvements

- Bumped ocean version to ^0.13.0


## 0.2.55 (2024-11-10)


### Improvements

- Bumped ocean version to ^0.12.9


## 0.2.54 (2024-11-06)


### Improvements

- Bumped ocean version to ^0.12.8


## 0.2.53 (2024-10-31)


### Improvements

- Added the option to query resources from specific regions, configurable via the regionPolicy in the selector field of the mapping.
- Introduced `maximumConcurrentAccount` parameter to control the maximum number of accounts synced concurrently.

### Bug Fixes

- Skip missing resources in a region without interrupting sync across other regions.


## 0.2.52 (2024-10-30)


### Bug Fixes

-  Updated `joined_timestamp` mapping in AWS Organizations to comply with RFC3339 timestamp format by replacing the space delimiter with 'T' in the `JoinedTimestamp` field.


## 0.2.51 (2024-10-23)


### Improvements

- Bumped ocean version to ^0.12.7


## 0.2.50 (2024-10-22)


### Improvements

- Bumped ocean version to ^0.12.6


## 0.2.49 (2024-10-14)


### Improvements

- Removed iterative calls to the cache for tracking expiry, reducing the likelihood of a thundering herd problem.
- Enhanced semaphore implementation to properly limit concurrency across tasks, rather than within tasks, improving performance and resource utilization.


## 0.2.48 (2024-10-14)


### Improvements

- Bumped ocean version to ^0.12.4


## 0.2.47 (2024-10-09)


### Improvements

- Bumped ocean version to ^0.12.3


## 0.2.46 (2024-10-08)


### Improvements

- Bumped ocean version to ^0.12.2


## 0.2.45 (2024-10-01)


### Improvements

- Bumped ocean version to ^0.12.1


## 0.2.44 (2024-09-29)


### Improvements

- Bumped ocean version to ^0.11.0


## 0.2.43 (2024-09-18)


### Improvements

- Improved support for parralel fetching of aws account resources
- Fixed ExpiredTokenException by replacing event-based caching with a time-dependent caching mechanism. The new approach reassumes the role and refreshes session credentials when 80% of the session duration has been used, ensuring credentials are refreshed before expiry.


## 0.2.42 (2024-09-24)


### Bug Fixes

- Fixes an issue where `is_access_denied_exception` could raise an `AttributeError` if `e.response` is `None`.


## 0.2.41 (2024-09-22)


### Improvements

- Bumped ocean version to ^0.10.12


## 0.2.40 (2024-09-17)


### Improvements

- Bumped ocean version to ^0.10.11


## 0.2.39 (2024-09-12)


### Improvements

- Bumped ocean version to ^0.10.10 (#1)


## 0.2.38 (2024-09-05)


### Improvements

- Bumped ocean version to ^0.10.9 (#1)


## 0.2.37 (2024-09-04)


### Improvements

- Bumped ocean version to ^0.10.8 (#1)


## 0.2.36 (2024-09-01)


### Improvements

- Bumped ocean version to ^0.10.7 (#1)


## 0.2.35 (2024-08-30)


### Improvements

- Bumped ocean version to ^0.10.5 (#1)


## 0.2.34 (2024-08-28)


### Improvements

- Bumped ocean version to ^0.10.4 (#1)


## 0.2.33 (2024-08-28)


### Improvements

- Bumped ocean version to ^0.10.3 (#1)


## 0.2.32 (2024-08-28)


### Improvements

- Fix typo in integrations/aws/integration.py


## 0.2.31 (2024-08-26)


### Improvements

- Bumped ocean version to ^0.10.2 (#1)


## 0.2.30 (2024-08-26)


### Improvements

- Bumped ocean version to ^0.10.1 (#1)


## 0.2.29 (2024-08-22)


### Improvements

- Bumped ocean version to ^0.10.0 (#1)


## 0.2.28 (2024-08-20)


### Improvements

- Bumped ocean version to ^0.9.14 (#1)


## 0.2.27 (2024-08-13)


### Improvements

- Bumped ocean version to ^0.9.13 (#1)


## 0.2.26 (2024-08-11)


### Improvements

- Bumped ocean version to ^0.9.12 (#1)


# Port_Ocean 0.2.25 (2024-08-05)

### Improvements

- Add live events error handling

# Port_Ocean 0.2.24 (2024-08-05)

### Improvements

- Fix global resources not reading through all accounts


## 0.2.23 (2024-08-05)


### Improvements

- Bumped ocean version to ^0.9.11 (#1)


## 0.2.22 (2024-08-04)


### Improvements

- Bumped ocean version to ^0.9.10 (#1)


## 0.2.21 (2024-08-01)


###  Improvements

- Added _target='blank' attribute to spec links to open a new browser tab instead of the current browser


## 0.2.20 (2024-07-31)


###  Improvements

- Upgraded integration dependencies (#1)


## 0.2.19 (2024-07-31)


###  Improvements

- Bumped ocean version to ^0.9.7 (#1)


## 0.2.18 (2024-07-31)


### Improvements

- Bumped ocean version to ^0.9.6 (#1)


## 0.2.17 (2024-07-24)


### Improvements

- Bumped ocean version to ^0.9.5


## 0.2.16 (2024-07-16)


### Bug Fixes

- Add auto-discover for available regions in case global resources do not have permissions in default region
- Add access denied handler to STS:AssumeRole
- Add access denied handler to custom kind resync


## 0.2.15 (2024-07-12)


### Improvements

- Add logs to indicate the size of batches being fetched in each resync


## 0.2.14 (2024-07-11)


### Improvements

- Add access denied exception support (#1)

## 0.2.13 (2024-07-10)


### Improvements

- Bumped ocean version to ^0.9.4 (#1)


## 0.2.12 (2024-07-09)


### Improvements

- Fix default useGetResourceAPI property name (#1)
- Use by default the actual S3 Bucket region instead of default region used to fetch it (#2)

## 0.2.11 (2024-07-09)


### Improvements

- Bumped ocean version to ^0.9.3 (#1)


## 0.2.10 (2024-07-07)


### Improvements

- Bumped ocean version to ^0.9.2 (#1)


## 0.2.9 (2024-07-02)


### Bugfix

- Ensure default region for global resources (#1)


## 0.2.8 (2024-06-23)


### Improvements

- Added support for default installation methods ( Helm, docker, githubworkflow and gitlabCI ) to improve ease of use (#1)


## 0.2.7 (2024-06-23)


### Improvements

- Bumped ocean version to ^0.9.1 (#1)


## 0.2.6 (2024-06-19)


### Improvements

- Bumped ocean version to ^0.9.0 (#1)


## 0.2.5 (2024-06-17)


### Improvements

- Changed default mapping to include describeResources for resources which doesn't include tags by default from cloud control (#1)

## 0.2.4 (2024-06-17)


### Improvements

- Fix _aws_credentials overflow bug (#1)

## 0.2.3 (2024-06-17)


### Improvements

- Add missing backwards compatible kinds (#1)
- Fix NextToken is not valid bug (#2)
- Fix AWS rate-limit issues (#3)


## 0.2.2 (2024-06-16)


### Improvements

- Run all single describe in parallel (#1)

## 0.2.1 (2024-06-16)


### Improvements

- Updated spec.yaml indication that saas installation is not supported


## 0.2.0 (2024-06-16)


### Improvements

- Added support for "describeResource" mapping option (#1)


## 0.1.8 (2024-06-16)


### Improvements

- Bumped ocean version to ^0.8.0 (#1)



## 0.1.7 (2024-06-13)


### Improvements

- Bumped ocean version to ^0.7.1 (#1)


## 0.1.6 (2024-06-13)


### Improvements

- Add support for syncing ACM certificates, AMI images and Cloudformation Stacks


## 0.1.5 (2024-06-13)


### Improvements

- Bumped ocean version to ^0.7.0 (#1)


## 0.1.4 (2024-06-10)


### Improvements

- Bumped ocean version to ^0.6.0 (#1)


## 0.1.3 (2024-06-05)


### Improvements

- Bumped ocean version to ^0.5.27 (#1)


## 0.1.2 (2024-06-03)


### Improvements

- Bumped ocean version to ^0.5.25 (#1)


## 0.1.1 (2024-06-02)


### Improvements

- Bumped ocean version to ^0.5.24 (#1)


## 0.1.0 (2024-05-30)


### Features

- Added AWS ocean integration [PORT-7056] (#0)<|MERGE_RESOLUTION|>--- conflicted
+++ resolved
@@ -7,29 +7,30 @@
 
 <!-- towncrier release notes start -->
 
-<<<<<<< HEAD
-=======
-## 0.2.161 (2025-08-05)
-
-
-### Improvements
-
-- Bumped ocean version to ^0.27.0
-
-
->>>>>>> dc029b27
 ## 0.2.160 (2025-08-04)
 
 
 ### Improvements
 
-<<<<<<< HEAD
 - Enhanced permission denied error handling for resource synchronization
   - Resource functions now yield empty list instead of silently skipping when access is denied
   - Improved logging with detailed error information and account context
-=======
+
+
+## 0.2.161 (2025-08-05)
+
+
+### Improvements
+
+- Bumped ocean version to ^0.27.0
+
+
+## 0.2.160 (2025-08-04)
+
+
+### Improvements
+
 - Bumped ocean version to ^0.26.3
->>>>>>> dc029b27
 
 
 ## 0.2.159 (2025-08-03)
