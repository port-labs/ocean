# Changelog

All notable changes to this project will be documented in this file.

The format is based on [Keep a Changelog](https://keepachangelog.com/en/1.0.0/),
and this project adheres to [Semantic Versioning](https://semver.org/spec/v2.0.0.html).

<!-- towncrier release notes start -->

<<<<<<< HEAD
## 0.2.185 (2025-10-21)


### Improvements

- Bumped ocean version to ^0.28.15
=======
## 0.2.184-post (2025-10-21)

### Improvements

- Deprecate aws v2 integration
>>>>>>> 2e035a67


## 0.2.184 (2025-10-20)


### Improvements

- Bumped ocean version to ^0.28.15


## 0.2.183 (2025-10-16)

### Improvements

- Added missing docs url on spec


## 0.2.182 (2025-10-15)


### Improvements

- Bumped ocean version to ^0.28.14


## 0.2.181 (2025-09-30)


### Improvements

- Bumped ocean version to ^0.28.12


## 0.2.180 (2025-09-28)


### Improvements

- Bumped ocean version to ^0.28.11


## 0.2.179 (2025-09-25)


### Improvements

- Bumped ocean version to ^0.28.9


## 0.2.178 (2025-09-25)


### Improvements

- Bumped ocean version to ^0.28.8


## 0.2.177 (2025-09-17)


### Improvements

- Bumped ocean version to ^0.28.7


## 0.2.176 (2025-09-16)


### Improvements

- Bumped ocean version to ^0.28.5


## 0.2.175 (2025-09-10)


### Improvements

- Bumped ocean version to ^0.28.4


## 0.2.174 (2025-09-08)


### Improvements

- Bumped ocean version to ^0.28.3


## 0.2.173 (2025-08-28)


### Improvements

- Bumped ocean version to ^0.28.2


## 0.2.172 (2025-08-27)


### Improvements

- Bumped ocean version to ^0.28.1


## 0.2.171 (2025-08-25)


### Improvements

- Bumped ocean version to ^0.28.0


## 0.2.170 (2025-08-24)


### Improvements

- Bumped ocean version to ^0.27.10


## 0.2.169 (2025-08-20)


### Improvements

- Bumped ocean version to ^0.27.9


## 0.2.168 (2025-08-18)


### Improvements

- Bumped ocean version to ^0.27.8


## 0.2.167 (2025-08-17)


### Improvements

- Bumped ocean version to ^0.27.7


## 0.2.166 (2025-08-13)


### Improvements

- Bumped ocean version to ^0.27.6


## 0.2.165 (2025-08-13)


### Improvements

- Bumped ocean version to ^0.27.5


## 0.2.164 (2025-08-11)


### Improvements

- Bumped ocean version to ^0.27.3


## 0.2.163 (2025-08-11)


### Improvements

- Bumped ocean version to ^0.27.2


## 0.2.162 (2025-08-07)


### Improvements

- Bumped ocean version to ^0.27.1


## 0.2.161 (2025-08-05)


### Improvements

- Bumped ocean version to ^0.27.0


## 0.2.160 (2025-08-04)


### Improvements

- Bumped ocean version to ^0.26.3


## 0.2.159 (2025-08-03)


### Improvements

- Bumped ocean version to ^0.26.2


## 0.2.158 (2025-07-20)


### Improvements

- Bumped ocean version to ^0.26.1


## 0.2.157 (2025-07-16)


### Improvements

- Bumped ocean version to ^0.25.5


## 0.2.156 (2025-07-07)


### Improvements

- Bumped ocean version to ^0.25.0


## 0.2.155 (2025-07-02)


### Improvements

- Bumped ocean version to ^0.24.22


## 0.2.154 (2025-06-30)


### Improvements

- Bumped ocean version to ^0.24.21


## 0.2.153 (2025-06-26)


### Improvements

- Bumped ocean version to ^0.24.20


## 0.2.152 (2025-06-25)


### Improvements

- Bumped ocean version to ^0.24.19


## 0.2.151 (2025-06-24)


### Improvements

- Bumped ocean version to ^0.24.18


## 0.2.150 (2025-06-23)


### Improvements

- Bumped ocean version to ^0.24.17


## 0.2.149 (2025-06-22)


### Improvements

- Bumped ocean version to ^0.24.16


## 0.2.148 (2025-06-22)


### Improvements

- Upgraded integration requests dependency (#1)


## 0.2.147 (2025-06-22)


### Improvements

- Bumped ocean version to ^0.24.15


## 0.2.146 (2025-06-22)


### Improvements

- Bumped ocean version to ^0.24.12


## 0.2.145 (2025-06-22)


### Improvements

- Bumped ocean version to ^0.24.12


## 0.2.144 (2025-06-16)


### Improvements

- Bumped ocean version to ^0.24.11


## 0.2.143 (2025-06-15)


### Improvements

- Bumped ocean version to ^0.24.10


## 0.2.142 (2025-06-11)


### Improvements

- Bumped ocean version to ^0.24.8


## 0.2.141 (2025-06-11)


### Improvements

- Bumped ocean version to ^0.24.7


## 0.2.140 (2025-06-09)


### Improvements

- Bumped ocean version to ^0.24.6


## 0.2.139 (2025-06-09)


### Improvements

- Bumped ocean version to ^0.24.5


## 0.2.138 (2025-06-09)


### Improvements

- Bumped ocean version to ^0.24.4


## 0.2.137 (2025-06-08)


### Improvements

- Bumped ocean version to ^0.24.3


## 0.2.136 (2025-06-04)


### Improvements

- Bumped ocean version to ^0.24.2


## 0.2.135 (2025-06-03)


### Improvements

- Bumped ocean version to ^0.24.1


## 0.2.134 (2025-06-03)


### Improvements

- Bumped ocean version to ^0.24.0


## 0.2.133 (2025-06-01)


### Improvements

- Bumped ocean version to ^0.23.5


## 0.2.132 (2025-05-29)


### Improvements

- Bumped ocean version to ^0.23.4


## 0.2.131 (2025-05-28)


### Improvements

- Bumped ocean version to ^0.23.3


## 0.2.130 (2025-05-28)


### Improvements

- Bumped ocean version to ^0.23.2


## 0.2.129 (2025-05-27)


### Improvements

- Bumped ocean version to ^0.23.1


## 0.2.128 (2025-05-27)


### Improvements

- Bumped ocean version to ^0.23.0


## 0.2.127 (2025-05-26)


### Improvements

- Bumped ocean version to ^0.22.12


## 0.2.126 (2025-05-26)


### Improvements

- Bumped ocean version to ^0.22.11


## 0.2.125 (2025-05-20)


### Improvements

- Bumped ocean version to ^0.22.10


## 0.2.124 (2025-05-19)


### Improvements

- Bumped ocean version to ^0.22.9


## 0.2.123 (2025-05-15)


### Improvements

- Bumped ocean version to ^0.22.8


## 0.2.122 (2025-05-12)


### Improvements

- Bumped ocean version to ^0.22.7


## 0.2.121 (2025-05-06)


### Improvements

- Bumped ocean version to ^0.22.6


## 0.2.120 (2025-04-28)


### Improvements

- Added support for handling `AWS::ResourceGroups::Group` as a special kind, allowing optional resyncing of associated group resources. This improvement facilitates the relationship between individual resources and their respective resource groups.


## 0.2.119 (2025-04-28)


### Improvements

- Enhanced memory efficiency and processing speed across the integration
- Added region filtering optimization to prevent unnecessary region iteration
- Improved logging clarity by only showing relevant region information for active regions


## 0.2.118 (2025-04-27)


### Bug Fixes

- Resolved "h11 accepts some malformed Chunked-Encoding bodies" h11 vulnerability

### Improvements

- Bumped ocean version to ^0.22.5


## 0.2.117 (2025-04-15)


### Improvements

- Bumped ocean version to ^0.22.4


## 0.2.116 (2025-04-15)


### Improvements

- Bumped ocean version to ^0.22.3


## 0.2.115 (2025-04-07)


### Improvements

- Bumped ocean version to ^0.22.2


## 0.2.114 (2025-04-03)


### Improvements

- Bumped ocean version to ^0.22.1


## 0.2.113 (2025-03-24)


### Improvements

- Bumped ocean version to ^0.22.0


## 0.2.112 (2025-03-13)


### Improvements

- Bumped ocean version to ^0.21.5


## 0.2.111 (2025-03-12)


### Improvements

- Bumped ocean version to ^0.21.4


## 0.2.110 (2025-03-10)


### Improvements

- Bumped ocean version to ^0.21.3


## 0.2.109 (2025-03-09)


### Improvements

- Bumped ocean version to ^0.21.1


## 0.2.108 (2025-03-05)


### Bug Fixes

- Introduced a custom pagination utility `AsyncPaginator` to resolve issue where paginated requests return an uncontrollable large number resources
- Detached SQS from cloudcontrol API to resolve bug where the cloudcontrol fails to return `NextToken` to facilitate pagination for the SQS kind

### Improvements

- Introduced resource buffering to improve performance and reduce latency when using `use_get_resource_api`
- Improved logs for better visibility


## 0.2.107 (2025-03-03)


### Improvements

- Bumped ocean version to ^0.21.0


## 0.2.106 (2025-02-26)


### Improvements

- Bumped ocean version to ^0.20.4


## 0.2.105 (2025-02-25)


### Improvements

- Bumped ocean version to ^0.20.4


## 0.2.104 (2025-02-24)


### Improvements

- Bumped ocean version to ^0.20.3


## 0.2.103 (2025-02-23)


### Improvements

- Bumped ocean version to ^0.20.2


## 0.2.102 (2025-02-23)


### Improvements

- Bumped ocean version to ^0.20.1


## 0.2.101 (2025-02-19)


### Improvements

- Bumped ocean version to ^0.20.0


## 0.2.100 (2025-02-19)


### Improvements

- Bumped ocean version to ^0.19.3


## 0.2.99 (2025-02-19)


### Improvements

- Bumped ocean version to ^0.19.2


## 0.2.98 (2025-02-19)


### Improvements

- Bumped ocean version to ^0.19.1


## 0.2.97 (2025-02-13)


### Improvements

- Bumped cryptography version to ^44.0.1


## 0.2.96 (2025-02-09)


### Improvements

- Bumped ocean version to ^0.18.9


## 0.2.95 (2025-01-24)


### Bug Fixes

- Fixed invalid token errors by implementing an auto-retry strategy using botocore's AioRefreshable Credentials


## 0.2.94 (2025-02-04)


### Improvements

- Bumped ocean version to ^0.18.8


## 0.2.93 (2025-01-29)


### Improvements

- Bumped ocean version to ^0.18.6


## 0.2.92 (2025-01-28)


### Improvements

- Bumped ocean version to ^0.18.5


## 0.2.91 (2025-01-24)


### Bug Fixes

- Handled the `AWSOrganizationsNotInUseException` properly to avoid breaking the sync process when using accounts that does not belong to an organization.


## 0.2.90 (2025-01-23)


### Improvements

- Bumped ocean version to ^0.18.4


## 0.2.89 (2025-01-22)


### Improvements

- Bumped ocean version to ^0.18.3


## 0.2.88 (2025-01-22)


### Improvements

- Bumped ocean version to ^0.18.2


## 0.2.87 (2025-01-21)


### Improvements

- Bumped ocean version to ^0.18.1


## 0.2.86 (2025-01-19)


### Improvements

- Bumped ocean version to ^0.18.0


## 0.2.85 (2025-01-16)


### Improvements

- Bumped ocean version to ^0.17.8


## 0.2.84 (2025-01-15)


### Improvements

- Bumped jinja version to 3.1.5


## 0.2.83 (2025-01-12)


### Improvements

- Bumped ocean version to ^0.17.7


## 0.2.82 (2025-01-10)


### Improvements

- Added rate limiting and concurrency management in resync_cloudcontrol function to handle AWS throttling more effectively.
- Improved memory issues by reducing calls to create new boto3 clients.


## 0.2.81 (2025-01-08)


### Bug Fixes

- Updated the serialized response to include valid custom property json key by accessing the StrEnum value properly.


## 0.2.80 (2025-01-08)


### Improvements

- Bumped ocean version to ^0.17.6


## 0.2.79 (2025-01-07)


### Improvements

- Bumped ocean version to ^0.17.5


## 0.2.78 (2025-01-02)


### Improvements

- Bumped ocean version to ^0.17.4


## 0.2.77 (2025-01-02)


### Improvements

- Bumped ocean version to ^0.17.3


## 0.2.76 (2024-12-31)


### Improvements

- Bumped ocean version to ^0.17.2


## 0.2.75 (2024-12-30)


### Improvements

- Added title to the configuration properties


## 0.2.74 (2024-12-26)


### Improvements

- Bumped ocean version to ^0.16.1


## 0.2.73 (2024-12-24)


### Improvements

- Bumped ocean version to ^0.16.0


## 0.2.72 (2024-12-22)


### Improvements

- Bumped ocean version to ^0.15.3


## 0.2.71 (2024-12-16)


### Improvements

- Updated the aiohttp dependency to version 3.11.10, resolving known vulnerability issues with medium severity


## 0.2.70 (2024-12-15)


### Improvements

- Bumped ocean version to ^0.15.2


## 0.2.69 (2024-12-15)


### Improvements

- Bumped ocean version to ^0.15.1


## 0.2.68 (2024-12-12)


### Improvements

- Bumped ocean version to ^0.15.0


## 0.2.67 (2024-12-10)


### Improvements

- Bumped ocean version to ^0.14.7


## 0.2.66 (2024-12-04)


### Improvements

- Bumped ocean version to ^0.14.6


## 0.2.65 (2024-12-04)


### Improvements

- Bumped ocean version to ^0.14.5


## 0.2.64 (2024-11-27)


### Bug Fixes

- Fixed an issue where the region policy was not properly handled for global resources. Now, when a region policy is specified, it strictly adheres to the allowed regions only.


## 0.2.63 (2024-11-25)


### Bug Fixes

- Do not break delete entities when a region is not accessible


## 0.2.62 (2024-11-25)


### Improvements

- Bumped ocean version to ^0.14.3


## 0.2.61 (2024-11-25)


### Improvements

- Bumped ocean version to ^0.14.2


## 0.2.60 (2024-11-21)


### Bug Fixes

- Fix an issue where the integration enters an endless loop on permission error when querying resources in a region without permission


## 0.2.59 (2024-11-21)


### Improvements

- Bumped ocean version to ^0.14.1


## 0.2.58 (2024-11-12)


### Improvements

- Bumped ocean version to ^0.14.0


## 0.2.57 (2024-11-12)


### Improvements

- Bumped ocean version to ^0.13.1


## 0.2.56 (2024-11-10)


### Improvements

- Bumped ocean version to ^0.13.0


## 0.2.55 (2024-11-10)


### Improvements

- Bumped ocean version to ^0.12.9


## 0.2.54 (2024-11-06)


### Improvements

- Bumped ocean version to ^0.12.8


## 0.2.53 (2024-10-31)


### Improvements

- Added the option to query resources from specific regions, configurable via the regionPolicy in the selector field of the mapping.
- Introduced `maximumConcurrentAccount` parameter to control the maximum number of accounts synced concurrently.

### Bug Fixes

- Skip missing resources in a region without interrupting sync across other regions.


## 0.2.52 (2024-10-30)


### Bug Fixes

-  Updated `joined_timestamp` mapping in AWS Organizations to comply with RFC3339 timestamp format by replacing the space delimiter with 'T' in the `JoinedTimestamp` field.


## 0.2.51 (2024-10-23)


### Improvements

- Bumped ocean version to ^0.12.7


## 0.2.50 (2024-10-22)


### Improvements

- Bumped ocean version to ^0.12.6


## 0.2.49 (2024-10-14)


### Improvements

- Removed iterative calls to the cache for tracking expiry, reducing the likelihood of a thundering herd problem.
- Enhanced semaphore implementation to properly limit concurrency across tasks, rather than within tasks, improving performance and resource utilization.


## 0.2.48 (2024-10-14)


### Improvements

- Bumped ocean version to ^0.12.4


## 0.2.47 (2024-10-09)


### Improvements

- Bumped ocean version to ^0.12.3


## 0.2.46 (2024-10-08)


### Improvements

- Bumped ocean version to ^0.12.2


## 0.2.45 (2024-10-01)


### Improvements

- Bumped ocean version to ^0.12.1


## 0.2.44 (2024-09-29)


### Improvements

- Bumped ocean version to ^0.11.0


## 0.2.43 (2024-09-18)


### Improvements

- Improved support for parralel fetching of aws account resources
- Fixed ExpiredTokenException by replacing event-based caching with a time-dependent caching mechanism. The new approach reassumes the role and refreshes session credentials when 80% of the session duration has been used, ensuring credentials are refreshed before expiry.


## 0.2.42 (2024-09-24)


### Bug Fixes

- Fixes an issue where `is_access_denied_exception` could raise an `AttributeError` if `e.response` is `None`.


## 0.2.41 (2024-09-22)


### Improvements

- Bumped ocean version to ^0.10.12


## 0.2.40 (2024-09-17)


### Improvements

- Bumped ocean version to ^0.10.11


## 0.2.39 (2024-09-12)


### Improvements

- Bumped ocean version to ^0.10.10 (#1)


## 0.2.38 (2024-09-05)


### Improvements

- Bumped ocean version to ^0.10.9 (#1)


## 0.2.37 (2024-09-04)


### Improvements

- Bumped ocean version to ^0.10.8 (#1)


## 0.2.36 (2024-09-01)


### Improvements

- Bumped ocean version to ^0.10.7 (#1)


## 0.2.35 (2024-08-30)


### Improvements

- Bumped ocean version to ^0.10.5 (#1)


## 0.2.34 (2024-08-28)


### Improvements

- Bumped ocean version to ^0.10.4 (#1)


## 0.2.33 (2024-08-28)


### Improvements

- Bumped ocean version to ^0.10.3 (#1)


## 0.2.32 (2024-08-28)


### Improvements

- Fix typo in integrations/aws/integration.py


## 0.2.31 (2024-08-26)


### Improvements

- Bumped ocean version to ^0.10.2 (#1)


## 0.2.30 (2024-08-26)


### Improvements

- Bumped ocean version to ^0.10.1 (#1)


## 0.2.29 (2024-08-22)


### Improvements

- Bumped ocean version to ^0.10.0 (#1)


## 0.2.28 (2024-08-20)


### Improvements

- Bumped ocean version to ^0.9.14 (#1)


## 0.2.27 (2024-08-13)


### Improvements

- Bumped ocean version to ^0.9.13 (#1)


## 0.2.26 (2024-08-11)


### Improvements

- Bumped ocean version to ^0.9.12 (#1)


# Port_Ocean 0.2.25 (2024-08-05)

### Improvements

- Add live events error handling

# Port_Ocean 0.2.24 (2024-08-05)

### Improvements

- Fix global resources not reading through all accounts


## 0.2.23 (2024-08-05)


### Improvements

- Bumped ocean version to ^0.9.11 (#1)


## 0.2.22 (2024-08-04)


### Improvements

- Bumped ocean version to ^0.9.10 (#1)


## 0.2.21 (2024-08-01)


###  Improvements

- Added _target='blank' attribute to spec links to open a new browser tab instead of the current browser


## 0.2.20 (2024-07-31)


###  Improvements

- Upgraded integration dependencies (#1)


## 0.2.19 (2024-07-31)


###  Improvements

- Bumped ocean version to ^0.9.7 (#1)


## 0.2.18 (2024-07-31)


### Improvements

- Bumped ocean version to ^0.9.6 (#1)


## 0.2.17 (2024-07-24)


### Improvements

- Bumped ocean version to ^0.9.5


## 0.2.16 (2024-07-16)


### Bug Fixes

- Add auto-discover for available regions in case global resources do not have permissions in default region
- Add access denied handler to STS:AssumeRole
- Add access denied handler to custom kind resync


## 0.2.15 (2024-07-12)


### Improvements

- Add logs to indicate the size of batches being fetched in each resync


## 0.2.14 (2024-07-11)


### Improvements

- Add access denied exception support (#1)

## 0.2.13 (2024-07-10)


### Improvements

- Bumped ocean version to ^0.9.4 (#1)


## 0.2.12 (2024-07-09)


### Improvements

- Fix default useGetResourceAPI property name (#1)
- Use by default the actual S3 Bucket region instead of default region used to fetch it (#2)

## 0.2.11 (2024-07-09)


### Improvements

- Bumped ocean version to ^0.9.3 (#1)


## 0.2.10 (2024-07-07)


### Improvements

- Bumped ocean version to ^0.9.2 (#1)


## 0.2.9 (2024-07-02)


### Bugfix

- Ensure default region for global resources (#1)


## 0.2.8 (2024-06-23)


### Improvements

- Added support for default installation methods ( Helm, docker, githubworkflow and gitlabCI ) to improve ease of use (#1)


## 0.2.7 (2024-06-23)


### Improvements

- Bumped ocean version to ^0.9.1 (#1)


## 0.2.6 (2024-06-19)


### Improvements

- Bumped ocean version to ^0.9.0 (#1)


## 0.2.5 (2024-06-17)


### Improvements

- Changed default mapping to include describeResources for resources which doesn't include tags by default from cloud control (#1)

## 0.2.4 (2024-06-17)


### Improvements

- Fix _aws_credentials overflow bug (#1)

## 0.2.3 (2024-06-17)


### Improvements

- Add missing backwards compatible kinds (#1)
- Fix NextToken is not valid bug (#2)
- Fix AWS rate-limit issues (#3)


## 0.2.2 (2024-06-16)


### Improvements

- Run all single describe in parallel (#1)

## 0.2.1 (2024-06-16)


### Improvements

- Updated spec.yaml indication that saas installation is not supported


## 0.2.0 (2024-06-16)


### Improvements

- Added support for "describeResource" mapping option (#1)


## 0.1.8 (2024-06-16)


### Improvements

- Bumped ocean version to ^0.8.0 (#1)



## 0.1.7 (2024-06-13)


### Improvements

- Bumped ocean version to ^0.7.1 (#1)


## 0.1.6 (2024-06-13)


### Improvements

- Add support for syncing ACM certificates, AMI images and Cloudformation Stacks


## 0.1.5 (2024-06-13)


### Improvements

- Bumped ocean version to ^0.7.0 (#1)


## 0.1.4 (2024-06-10)


### Improvements

- Bumped ocean version to ^0.6.0 (#1)


## 0.1.3 (2024-06-05)


### Improvements

- Bumped ocean version to ^0.5.27 (#1)


## 0.1.2 (2024-06-03)


### Improvements

- Bumped ocean version to ^0.5.25 (#1)


## 0.1.1 (2024-06-02)


### Improvements

- Bumped ocean version to ^0.5.24 (#1)


## 0.1.0 (2024-05-30)


### Features

- Added AWS ocean integration [PORT-7056] (#0)<|MERGE_RESOLUTION|>--- conflicted
+++ resolved
@@ -7,20 +7,20 @@
 
 <!-- towncrier release notes start -->
 
-<<<<<<< HEAD
 ## 0.2.185 (2025-10-21)
 
 
 ### Improvements
 
 - Bumped ocean version to ^0.28.15
-=======
+
+
 ## 0.2.184-post (2025-10-21)
 
+
 ### Improvements
 
 - Deprecate aws v2 integration
->>>>>>> 2e035a67
 
 
 ## 0.2.184 (2025-10-20)
