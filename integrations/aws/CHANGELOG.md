--- conflicted
+++ resolved
@@ -7,37 +7,36 @@
 
 <!-- towncrier release notes start -->
 
-<<<<<<< HEAD
+## 0.2.218 (2025-12-08)
+
+### Bug Fixes
+
+- Move account discovery to resync start. AWS account list is now refreshed before each resync cycle, fixing an issue where changes in AWS Organizations (e.g., added/removed accounts) weren't detected unless the integration was restarted. (Fixes PORT-16916)
+
+
+
+## 0.2.217 (2025-12-09)
+
+
+### Improvements
+
+- Bumped ocean version to ^0.31.7
+
+
+## 0.2.216 (2025-12-09)
+
+
+### Improvements
+
+- Bumped ocean version to ^0.31.6
+
+
 ## 0.2.215 (2025-12-08)
 
-### Bug Fixes
-
-- Move account discovery to resync start. AWS account list is now refreshed before each resync cycle, fixing an issue where changes in AWS Organizations (e.g., added/removed accounts) weren't detected unless the integration was restarted. (Fixes PORT-16916)
-
-=======
-## 0.2.217 (2025-12-09)
-
-
-### Improvements
-
-- Bumped ocean version to ^0.31.7
-
-
-## 0.2.216 (2025-12-09)
-
-
-### Improvements
-
-- Bumped ocean version to ^0.31.6
-
-
-## 0.2.215 (2025-12-08)
-
 
 ### Improvements
 
 - Bumped ocean version to ^0.31.4
->>>>>>> b18e766c
 
 
 ## 0.2.214 (2025-12-08)
