--- conflicted
+++ resolved
@@ -7,20 +7,22 @@
 
 <!-- towncrier release notes start -->
 
-<<<<<<< HEAD
 ## 0.2.59 (2024-11-27)
-=======
+
+
+### Bug Fixes
+
+- Fixed an issue where the region policy was not properly handled for global resources. Now, when a region policy is specified, it strictly adheres to the allowed regions only.
+
+
 ## 0.2.63 (2024-11-25)
->>>>>>> 84db27c8
 
 
 ### Bug Fixes
 
-<<<<<<< HEAD
-- Fixed an issue where the region policy was not properly handled for global resources. Now, when a region policy is specified, it strictly adheres to the allowed regions only.
-=======
 - Do not break delete entities when a region is not accessible
 
+
 ## 0.2.62 (2024-11-25)
 
 
@@ -51,7 +53,6 @@
 ### Improvements
 
 - Bumped ocean version to ^0.14.1
->>>>>>> 84db27c8
 
 
 ## 0.2.58 (2024-11-12)
