--- conflicted
+++ resolved
@@ -7,16 +7,20 @@
 
 <!-- towncrier release notes start -->
 
+## 0.2.118 (2025-04-15)
+
+
+### Improvements
+
+- Added support for handling `AWS::ResourceGroups::Group` as a special kind, allowing optional resyncing of associated group resources. This improvement facilitates the relationship between individual resources and their respective resource groups.
+
+
 ## 0.2.117 (2025-04-15)
 
 
 ### Improvements
 
-<<<<<<< HEAD
-- Added support for handling `AWS::ResourceGroups::Group` as a special kind, allowing optional resyncing of associated group resources. This improvement facilitates the relationship between individual resources and their respective resource groups.
-=======
 - Bumped ocean version to ^0.22.4
->>>>>>> b07414eb
 
 
 ## 0.2.116 (2025-04-15)
