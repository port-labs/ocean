# Changelog

All notable changes to this project will be documented in this file.

The format is based on [Keep a Changelog](https://keepachangelog.com/en/1.0.0/),
and this project adheres to [Semantic Versioning](https://semver.org/spec/v2.0.0.html).

<!-- towncrier release notes start -->

<<<<<<< HEAD
## 0.2.227 (2025-12-25)


## Bug Fixes

- Fixed spec.yaml conventions
=======
## 0.2.227 (2025-12-24)


### Improvements

- Bumped ocean version to ^0.32.9
>>>>>>> a40cd082


## 0.2.226 (2025-12-23)


### Improvements

- Bumped ocean version to ^0.32.8


## 0.2.225 (2025-12-22)


### Improvements

- Bumped ocean version to ^0.32.7


## 0.2.224 (2025-12-18)


### Improvements

- Bumped ocean version to ^0.32.5


## 0.2.223 (2025-12-08)

### Bug Fixes

- Move account discovery to resync start. AWS account list is now refreshed before each resync cycle, fixing an issue where changes in AWS Organizations (e.g., added/removed accounts) weren't detected unless the integration was restarted. (Fixes PORT-16916)



## 0.2.222 (2025-12-16)


### Improvements

- Bumped ocean version to ^0.32.4


## 0.2.221 (2025-12-15)


### Improvements

- Bumped ocean version to ^0.32.3


## 0.2.220 (2025-12-14)


### Improvements

- Bumped ocean version to ^0.32.2


## 0.2.219 (2025-12-10)


### Improvements

- Bumped ocean version to ^0.32.1


## 0.2.218 (2025-12-09)


### Improvements

- Bumped ocean version to ^0.32.0


## 0.2.217 (2025-12-09)


### Improvements

- Bumped ocean version to ^0.31.7


## 0.2.216 (2025-12-09)


### Improvements

- Bumped ocean version to ^0.31.6


## 0.2.215 (2025-12-08)


### Improvements

- Bumped ocean version to ^0.31.4


## 0.2.214 (2025-12-08)


### Improvements

- Bumped ocean version to ^0.31.3


## 0.2.213 (2025-12-07)


### Improvements

- Bumped ocean version to ^0.31.2


## 0.2.212 (2025-12-04)


### Improvements

- Bumped ocean version to ^0.31.1


## 0.2.211 (2025-12-04)


### Improvements

- Bumped ocean version to ^0.31.0


## 0.2.210 (2025-12-03)


### Improvements

- Bumped ocean version to ^0.30.7


## 0.2.209 (2025-12-01)


### Improvements

- Bumped ocean version to ^0.30.6


## 0.2.208 (2025-11-27)


### Improvements

- Bumped ocean version to ^0.30.5


## 0.2.207 (2025-11-26)


### Improvements

- Bumped ocean version to ^0.30.4


## 0.2.206 (2025-11-25)


### Improvements

- Bumped ocean version to ^0.30.3


## 0.2.205 (2025-11-24)


### Improvements

- Bumped ocean version to ^0.30.2


## 0.2.204 (2025-11-23)


### Improvements

- Bumped ocean version to ^0.30.1


## 0.2.203 (2025-11-23)


### Improvements

- Bumped ocean version to ^0.30.0


## 0.2.202 (2025-11-23)


### Improvements

- Bumped ocean version to ^0.29.10


## 0.2.201 (2025-11-20)


### Improvements

- Bumped ocean version to ^0.29.9


## 0.2.200 (2025-11-19)


### Improvements

- Bumped ocean version to ^0.29.8


## 0.2.199 (2025-11-18)


### Improvements

- Bumped ocean version to ^0.29.7


## 0.2.198 (2025-11-17)


### Improvements

- Bumped ocean version to ^0.29.6


## 0.2.197 (2025-11-10)


### Improvements

- Bumped ocean version to ^0.29.5


## 0.2.196 (2025-11-10)


### Improvements

- Bumped ocean version to ^0.29.4


## 0.2.195 (2025-11-09)


### Improvements

- Bumped starlette version to 0.49.3
- Bumped aiohttp version to 3.13.2

## 0.2.194 (2025-11-09)


### Improvements

- Bumped ocean version to ^0.29.3


## 0.2.193 (2025-11-09)


### Improvements

- Bumped ocean version to ^0.29.2


## 0.2.192 (2025-11-06)


### Improvements

- Bumped ocean version to ^0.29.1


## 0.2.191 (2025-11-04)


### Improvements

- Bumped ocean version to ^0.29.0


## 0.2.190 (2025-11-02)


### Improvements

- Renaming from on-premise to self hosted

## 0.2.189 (2025-11-02)


### Improvements

- Bumped ocean version to ^0.28.19


## 0.2.188 (2025-10-27)


### Improvements

- Bumped ocean version to ^0.28.18


## 0.2.187 (2025-10-26)


### Improvements

- Bumped ocean version to ^0.28.17


## 0.2.186 (2025-10-22)


### Bug Fixes

- Fix resync failures caused by known GeneralServiceException errors from CloudControl API that wrap underlying ResourceNotFoundException or AccessDenied errors in error messages.


## 0.2.185-post (2025-10-21)


### Improvements

- Bumped ocean version to ^0.28.16


## 0.2.184-post (2025-10-21)

### Improvements

- Deprecate aws v2 integration


## 0.2.184 (2025-10-20)


### Improvements

- Bumped ocean version to ^0.28.15


## 0.2.183 (2025-10-16)

### Improvements

- Added missing docs url on spec


## 0.2.182 (2025-10-15)


### Improvements

- Bumped ocean version to ^0.28.14


## 0.2.181 (2025-09-30)


### Improvements

- Bumped ocean version to ^0.28.12


## 0.2.180 (2025-09-28)


### Improvements

- Bumped ocean version to ^0.28.11


## 0.2.179 (2025-09-25)


### Improvements

- Bumped ocean version to ^0.28.9


## 0.2.178 (2025-09-25)


### Improvements

- Bumped ocean version to ^0.28.8


## 0.2.177 (2025-09-17)


### Improvements

- Bumped ocean version to ^0.28.7


## 0.2.176 (2025-09-16)


### Improvements

- Bumped ocean version to ^0.28.5


## 0.2.175 (2025-09-10)


### Improvements

- Bumped ocean version to ^0.28.4


## 0.2.174 (2025-09-08)


### Improvements

- Bumped ocean version to ^0.28.3


## 0.2.173 (2025-08-28)


### Improvements

- Bumped ocean version to ^0.28.2


## 0.2.172 (2025-08-27)


### Improvements

- Bumped ocean version to ^0.28.1


## 0.2.171 (2025-08-25)


### Improvements

- Bumped ocean version to ^0.28.0


## 0.2.170 (2025-08-24)


### Improvements

- Bumped ocean version to ^0.27.10


## 0.2.169 (2025-08-20)


### Improvements

- Bumped ocean version to ^0.27.9


## 0.2.168 (2025-08-18)


### Improvements

- Bumped ocean version to ^0.27.8


## 0.2.167 (2025-08-17)


### Improvements

- Bumped ocean version to ^0.27.7


## 0.2.166 (2025-08-13)


### Improvements

- Bumped ocean version to ^0.27.6


## 0.2.165 (2025-08-13)


### Improvements

- Bumped ocean version to ^0.27.5


## 0.2.164 (2025-08-11)


### Improvements

- Bumped ocean version to ^0.27.3


## 0.2.163 (2025-08-11)


### Improvements

- Bumped ocean version to ^0.27.2


## 0.2.162 (2025-08-07)


### Improvements

- Bumped ocean version to ^0.27.1


## 0.2.161 (2025-08-05)


### Improvements

- Bumped ocean version to ^0.27.0


## 0.2.160 (2025-08-04)


### Improvements

- Bumped ocean version to ^0.26.3


## 0.2.159 (2025-08-03)


### Improvements

- Bumped ocean version to ^0.26.2


## 0.2.158 (2025-07-20)


### Improvements

- Bumped ocean version to ^0.26.1


## 0.2.157 (2025-07-16)


### Improvements

- Bumped ocean version to ^0.25.5


## 0.2.156 (2025-07-07)


### Improvements

- Bumped ocean version to ^0.25.0


## 0.2.155 (2025-07-02)


### Improvements

- Bumped ocean version to ^0.24.22


## 0.2.154 (2025-06-30)


### Improvements

- Bumped ocean version to ^0.24.21


## 0.2.153 (2025-06-26)


### Improvements

- Bumped ocean version to ^0.24.20


## 0.2.152 (2025-06-25)


### Improvements

- Bumped ocean version to ^0.24.19


## 0.2.151 (2025-06-24)


### Improvements

- Bumped ocean version to ^0.24.18


## 0.2.150 (2025-06-23)


### Improvements

- Bumped ocean version to ^0.24.17


## 0.2.149 (2025-06-22)


### Improvements

- Bumped ocean version to ^0.24.16


## 0.2.148 (2025-06-22)


### Improvements

- Upgraded integration requests dependency (#1)


## 0.2.147 (2025-06-22)


### Improvements

- Bumped ocean version to ^0.24.15


## 0.2.146 (2025-06-22)


### Improvements

- Bumped ocean version to ^0.24.12


## 0.2.145 (2025-06-22)


### Improvements

- Bumped ocean version to ^0.24.12


## 0.2.144 (2025-06-16)


### Improvements

- Bumped ocean version to ^0.24.11


## 0.2.143 (2025-06-15)


### Improvements

- Bumped ocean version to ^0.24.10


## 0.2.142 (2025-06-11)


### Improvements

- Bumped ocean version to ^0.24.8


## 0.2.141 (2025-06-11)


### Improvements

- Bumped ocean version to ^0.24.7


## 0.2.140 (2025-06-09)


### Improvements

- Bumped ocean version to ^0.24.6


## 0.2.139 (2025-06-09)


### Improvements

- Bumped ocean version to ^0.24.5


## 0.2.138 (2025-06-09)


### Improvements

- Bumped ocean version to ^0.24.4


## 0.2.137 (2025-06-08)


### Improvements

- Bumped ocean version to ^0.24.3


## 0.2.136 (2025-06-04)


### Improvements

- Bumped ocean version to ^0.24.2


## 0.2.135 (2025-06-03)


### Improvements

- Bumped ocean version to ^0.24.1


## 0.2.134 (2025-06-03)


### Improvements

- Bumped ocean version to ^0.24.0


## 0.2.133 (2025-06-01)


### Improvements

- Bumped ocean version to ^0.23.5


## 0.2.132 (2025-05-29)


### Improvements

- Bumped ocean version to ^0.23.4


## 0.2.131 (2025-05-28)


### Improvements

- Bumped ocean version to ^0.23.3


## 0.2.130 (2025-05-28)


### Improvements

- Bumped ocean version to ^0.23.2


## 0.2.129 (2025-05-27)


### Improvements

- Bumped ocean version to ^0.23.1


## 0.2.128 (2025-05-27)


### Improvements

- Bumped ocean version to ^0.23.0


## 0.2.127 (2025-05-26)


### Improvements

- Bumped ocean version to ^0.22.12


## 0.2.126 (2025-05-26)


### Improvements

- Bumped ocean version to ^0.22.11


## 0.2.125 (2025-05-20)


### Improvements

- Bumped ocean version to ^0.22.10


## 0.2.124 (2025-05-19)


### Improvements

- Bumped ocean version to ^0.22.9


## 0.2.123 (2025-05-15)


### Improvements

- Bumped ocean version to ^0.22.8


## 0.2.122 (2025-05-12)


### Improvements

- Bumped ocean version to ^0.22.7


## 0.2.121 (2025-05-06)


### Improvements

- Bumped ocean version to ^0.22.6


## 0.2.120 (2025-04-28)


### Improvements

- Added support for handling `AWS::ResourceGroups::Group` as a special kind, allowing optional resyncing of associated group resources. This improvement facilitates the relationship between individual resources and their respective resource groups.


## 0.2.119 (2025-04-28)


### Improvements

- Enhanced memory efficiency and processing speed across the integration
- Added region filtering optimization to prevent unnecessary region iteration
- Improved logging clarity by only showing relevant region information for active regions


## 0.2.118 (2025-04-27)


### Bug Fixes

- Resolved "h11 accepts some malformed Chunked-Encoding bodies" h11 vulnerability

### Improvements

- Bumped ocean version to ^0.22.5


## 0.2.117 (2025-04-15)


### Improvements

- Bumped ocean version to ^0.22.4


## 0.2.116 (2025-04-15)


### Improvements

- Bumped ocean version to ^0.22.3


## 0.2.115 (2025-04-07)


### Improvements

- Bumped ocean version to ^0.22.2


## 0.2.114 (2025-04-03)


### Improvements

- Bumped ocean version to ^0.22.1


## 0.2.113 (2025-03-24)


### Improvements

- Bumped ocean version to ^0.22.0


## 0.2.112 (2025-03-13)


### Improvements

- Bumped ocean version to ^0.21.5


## 0.2.111 (2025-03-12)


### Improvements

- Bumped ocean version to ^0.21.4


## 0.2.110 (2025-03-10)


### Improvements

- Bumped ocean version to ^0.21.3


## 0.2.109 (2025-03-09)


### Improvements

- Bumped ocean version to ^0.21.1


## 0.2.108 (2025-03-05)


### Bug Fixes

- Introduced a custom pagination utility `AsyncPaginator` to resolve issue where paginated requests return an uncontrollable large number resources
- Detached SQS from cloudcontrol API to resolve bug where the cloudcontrol fails to return `NextToken` to facilitate pagination for the SQS kind

### Improvements

- Introduced resource buffering to improve performance and reduce latency when using `use_get_resource_api`
- Improved logs for better visibility


## 0.2.107 (2025-03-03)


### Improvements

- Bumped ocean version to ^0.21.0


## 0.2.106 (2025-02-26)


### Improvements

- Bumped ocean version to ^0.20.4


## 0.2.105 (2025-02-25)


### Improvements

- Bumped ocean version to ^0.20.4


## 0.2.104 (2025-02-24)


### Improvements

- Bumped ocean version to ^0.20.3


## 0.2.103 (2025-02-23)


### Improvements

- Bumped ocean version to ^0.20.2


## 0.2.102 (2025-02-23)


### Improvements

- Bumped ocean version to ^0.20.1


## 0.2.101 (2025-02-19)


### Improvements

- Bumped ocean version to ^0.20.0


## 0.2.100 (2025-02-19)


### Improvements

- Bumped ocean version to ^0.19.3


## 0.2.99 (2025-02-19)


### Improvements

- Bumped ocean version to ^0.19.2


## 0.2.98 (2025-02-19)


### Improvements

- Bumped ocean version to ^0.19.1


## 0.2.97 (2025-02-13)


### Improvements

- Bumped cryptography version to ^44.0.1


## 0.2.96 (2025-02-09)


### Improvements

- Bumped ocean version to ^0.18.9


## 0.2.95 (2025-01-24)


### Bug Fixes

- Fixed invalid token errors by implementing an auto-retry strategy using botocore's AioRefreshable Credentials


## 0.2.94 (2025-02-04)


### Improvements

- Bumped ocean version to ^0.18.8


## 0.2.93 (2025-01-29)


### Improvements

- Bumped ocean version to ^0.18.6


## 0.2.92 (2025-01-28)


### Improvements

- Bumped ocean version to ^0.18.5


## 0.2.91 (2025-01-24)


### Bug Fixes

- Handled the `AWSOrganizationsNotInUseException` properly to avoid breaking the sync process when using accounts that does not belong to an organization.


## 0.2.90 (2025-01-23)


### Improvements

- Bumped ocean version to ^0.18.4


## 0.2.89 (2025-01-22)


### Improvements

- Bumped ocean version to ^0.18.3


## 0.2.88 (2025-01-22)


### Improvements

- Bumped ocean version to ^0.18.2


## 0.2.87 (2025-01-21)


### Improvements

- Bumped ocean version to ^0.18.1


## 0.2.86 (2025-01-19)


### Improvements

- Bumped ocean version to ^0.18.0


## 0.2.85 (2025-01-16)


### Improvements

- Bumped ocean version to ^0.17.8


## 0.2.84 (2025-01-15)


### Improvements

- Bumped jinja version to 3.1.5


## 0.2.83 (2025-01-12)


### Improvements

- Bumped ocean version to ^0.17.7


## 0.2.82 (2025-01-10)


### Improvements

- Added rate limiting and concurrency management in resync_cloudcontrol function to handle AWS throttling more effectively.
- Improved memory issues by reducing calls to create new boto3 clients.


## 0.2.81 (2025-01-08)


### Bug Fixes

- Updated the serialized response to include valid custom property json key by accessing the StrEnum value properly.


## 0.2.80 (2025-01-08)


### Improvements

- Bumped ocean version to ^0.17.6


## 0.2.79 (2025-01-07)


### Improvements

- Bumped ocean version to ^0.17.5


## 0.2.78 (2025-01-02)


### Improvements

- Bumped ocean version to ^0.17.4


## 0.2.77 (2025-01-02)


### Improvements

- Bumped ocean version to ^0.17.3


## 0.2.76 (2024-12-31)


### Improvements

- Bumped ocean version to ^0.17.2


## 0.2.75 (2024-12-30)


### Improvements

- Added title to the configuration properties


## 0.2.74 (2024-12-26)


### Improvements

- Bumped ocean version to ^0.16.1


## 0.2.73 (2024-12-24)


### Improvements

- Bumped ocean version to ^0.16.0


## 0.2.72 (2024-12-22)


### Improvements

- Bumped ocean version to ^0.15.3


## 0.2.71 (2024-12-16)


### Improvements

- Updated the aiohttp dependency to version 3.11.10, resolving known vulnerability issues with medium severity


## 0.2.70 (2024-12-15)


### Improvements

- Bumped ocean version to ^0.15.2


## 0.2.69 (2024-12-15)


### Improvements

- Bumped ocean version to ^0.15.1


## 0.2.68 (2024-12-12)


### Improvements

- Bumped ocean version to ^0.15.0


## 0.2.67 (2024-12-10)


### Improvements

- Bumped ocean version to ^0.14.7


## 0.2.66 (2024-12-04)


### Improvements

- Bumped ocean version to ^0.14.6


## 0.2.65 (2024-12-04)


### Improvements

- Bumped ocean version to ^0.14.5


## 0.2.64 (2024-11-27)


### Bug Fixes

- Fixed an issue where the region policy was not properly handled for global resources. Now, when a region policy is specified, it strictly adheres to the allowed regions only.


## 0.2.63 (2024-11-25)


### Bug Fixes

- Do not break delete entities when a region is not accessible


## 0.2.62 (2024-11-25)


### Improvements

- Bumped ocean version to ^0.14.3


## 0.2.61 (2024-11-25)


### Improvements

- Bumped ocean version to ^0.14.2


## 0.2.60 (2024-11-21)


### Bug Fixes

- Fix an issue where the integration enters an endless loop on permission error when querying resources in a region without permission


## 0.2.59 (2024-11-21)


### Improvements

- Bumped ocean version to ^0.14.1


## 0.2.58 (2024-11-12)


### Improvements

- Bumped ocean version to ^0.14.0


## 0.2.57 (2024-11-12)


### Improvements

- Bumped ocean version to ^0.13.1


## 0.2.56 (2024-11-10)


### Improvements

- Bumped ocean version to ^0.13.0


## 0.2.55 (2024-11-10)


### Improvements

- Bumped ocean version to ^0.12.9


## 0.2.54 (2024-11-06)


### Improvements

- Bumped ocean version to ^0.12.8


## 0.2.53 (2024-10-31)


### Improvements

- Added the option to query resources from specific regions, configurable via the regionPolicy in the selector field of the mapping.
- Introduced `maximumConcurrentAccount` parameter to control the maximum number of accounts synced concurrently.

### Bug Fixes

- Skip missing resources in a region without interrupting sync across other regions.


## 0.2.52 (2024-10-30)


### Bug Fixes

-  Updated `joined_timestamp` mapping in AWS Organizations to comply with RFC3339 timestamp format by replacing the space delimiter with 'T' in the `JoinedTimestamp` field.


## 0.2.51 (2024-10-23)


### Improvements

- Bumped ocean version to ^0.12.7


## 0.2.50 (2024-10-22)


### Improvements

- Bumped ocean version to ^0.12.6


## 0.2.49 (2024-10-14)


### Improvements

- Removed iterative calls to the cache for tracking expiry, reducing the likelihood of a thundering herd problem.
- Enhanced semaphore implementation to properly limit concurrency across tasks, rather than within tasks, improving performance and resource utilization.


## 0.2.48 (2024-10-14)


### Improvements

- Bumped ocean version to ^0.12.4


## 0.2.47 (2024-10-09)


### Improvements

- Bumped ocean version to ^0.12.3


## 0.2.46 (2024-10-08)


### Improvements

- Bumped ocean version to ^0.12.2


## 0.2.45 (2024-10-01)


### Improvements

- Bumped ocean version to ^0.12.1


## 0.2.44 (2024-09-29)


### Improvements

- Bumped ocean version to ^0.11.0


## 0.2.43 (2024-09-18)


### Improvements

- Improved support for parralel fetching of aws account resources
- Fixed ExpiredTokenException by replacing event-based caching with a time-dependent caching mechanism. The new approach reassumes the role and refreshes session credentials when 80% of the session duration has been used, ensuring credentials are refreshed before expiry.


## 0.2.42 (2024-09-24)


### Bug Fixes

- Fixes an issue where `is_access_denied_exception` could raise an `AttributeError` if `e.response` is `None`.


## 0.2.41 (2024-09-22)


### Improvements

- Bumped ocean version to ^0.10.12


## 0.2.40 (2024-09-17)


### Improvements

- Bumped ocean version to ^0.10.11


## 0.2.39 (2024-09-12)


### Improvements

- Bumped ocean version to ^0.10.10 (#1)


## 0.2.38 (2024-09-05)


### Improvements

- Bumped ocean version to ^0.10.9 (#1)


## 0.2.37 (2024-09-04)


### Improvements

- Bumped ocean version to ^0.10.8 (#1)


## 0.2.36 (2024-09-01)


### Improvements

- Bumped ocean version to ^0.10.7 (#1)


## 0.2.35 (2024-08-30)


### Improvements

- Bumped ocean version to ^0.10.5 (#1)


## 0.2.34 (2024-08-28)


### Improvements

- Bumped ocean version to ^0.10.4 (#1)


## 0.2.33 (2024-08-28)


### Improvements

- Bumped ocean version to ^0.10.3 (#1)


## 0.2.32 (2024-08-28)


### Improvements

- Fix typo in integrations/aws/integration.py


## 0.2.31 (2024-08-26)


### Improvements

- Bumped ocean version to ^0.10.2 (#1)


## 0.2.30 (2024-08-26)


### Improvements

- Bumped ocean version to ^0.10.1 (#1)


## 0.2.29 (2024-08-22)


### Improvements

- Bumped ocean version to ^0.10.0 (#1)


## 0.2.28 (2024-08-20)


### Improvements

- Bumped ocean version to ^0.9.14 (#1)


## 0.2.27 (2024-08-13)


### Improvements

- Bumped ocean version to ^0.9.13 (#1)


## 0.2.26 (2024-08-11)


### Improvements

- Bumped ocean version to ^0.9.12 (#1)


# Port_Ocean 0.2.25 (2024-08-05)

### Improvements

- Add live events error handling

# Port_Ocean 0.2.24 (2024-08-05)

### Improvements

- Fix global resources not reading through all accounts


## 0.2.23 (2024-08-05)


### Improvements

- Bumped ocean version to ^0.9.11 (#1)


## 0.2.22 (2024-08-04)


### Improvements

- Bumped ocean version to ^0.9.10 (#1)


## 0.2.21 (2024-08-01)


###  Improvements

- Added _target='blank' attribute to spec links to open a new browser tab instead of the current browser


## 0.2.20 (2024-07-31)


###  Improvements

- Upgraded integration dependencies (#1)


## 0.2.19 (2024-07-31)


###  Improvements

- Bumped ocean version to ^0.9.7 (#1)


## 0.2.18 (2024-07-31)


### Improvements

- Bumped ocean version to ^0.9.6 (#1)


## 0.2.17 (2024-07-24)


### Improvements

- Bumped ocean version to ^0.9.5


## 0.2.16 (2024-07-16)


### Bug Fixes

- Add auto-discover for available regions in case global resources do not have permissions in default region
- Add access denied handler to STS:AssumeRole
- Add access denied handler to custom kind resync


## 0.2.15 (2024-07-12)


### Improvements

- Add logs to indicate the size of batches being fetched in each resync


## 0.2.14 (2024-07-11)


### Improvements

- Add access denied exception support (#1)

## 0.2.13 (2024-07-10)


### Improvements

- Bumped ocean version to ^0.9.4 (#1)


## 0.2.12 (2024-07-09)


### Improvements

- Fix default useGetResourceAPI property name (#1)
- Use by default the actual S3 Bucket region instead of default region used to fetch it (#2)

## 0.2.11 (2024-07-09)


### Improvements

- Bumped ocean version to ^0.9.3 (#1)


## 0.2.10 (2024-07-07)


### Improvements

- Bumped ocean version to ^0.9.2 (#1)


## 0.2.9 (2024-07-02)


### Bugfix

- Ensure default region for global resources (#1)


## 0.2.8 (2024-06-23)


### Improvements

- Added support for default installation methods ( Helm, docker, githubworkflow and gitlabCI ) to improve ease of use (#1)


## 0.2.7 (2024-06-23)


### Improvements

- Bumped ocean version to ^0.9.1 (#1)


## 0.2.6 (2024-06-19)


### Improvements

- Bumped ocean version to ^0.9.0 (#1)


## 0.2.5 (2024-06-17)


### Improvements

- Changed default mapping to include describeResources for resources which doesn't include tags by default from cloud control (#1)

## 0.2.4 (2024-06-17)


### Improvements

- Fix _aws_credentials overflow bug (#1)

## 0.2.3 (2024-06-17)


### Improvements

- Add missing backwards compatible kinds (#1)
- Fix NextToken is not valid bug (#2)
- Fix AWS rate-limit issues (#3)


## 0.2.2 (2024-06-16)


### Improvements

- Run all single describe in parallel (#1)

## 0.2.1 (2024-06-16)


### Improvements

- Updated spec.yaml indication that saas installation is not supported


## 0.2.0 (2024-06-16)


### Improvements

- Added support for "describeResource" mapping option (#1)


## 0.1.8 (2024-06-16)


### Improvements

- Bumped ocean version to ^0.8.0 (#1)



## 0.1.7 (2024-06-13)


### Improvements

- Bumped ocean version to ^0.7.1 (#1)


## 0.1.6 (2024-06-13)


### Improvements

- Add support for syncing ACM certificates, AMI images and Cloudformation Stacks


## 0.1.5 (2024-06-13)


### Improvements

- Bumped ocean version to ^0.7.0 (#1)


## 0.1.4 (2024-06-10)


### Improvements

- Bumped ocean version to ^0.6.0 (#1)


## 0.1.3 (2024-06-05)


### Improvements

- Bumped ocean version to ^0.5.27 (#1)


## 0.1.2 (2024-06-03)


### Improvements

- Bumped ocean version to ^0.5.25 (#1)


## 0.1.1 (2024-06-02)


### Improvements

- Bumped ocean version to ^0.5.24 (#1)


## 0.1.0 (2024-05-30)


### Features

- Added AWS ocean integration [PORT-7056] (#0)<|MERGE_RESOLUTION|>--- conflicted
+++ resolved
@@ -7,21 +7,20 @@
 
 <!-- towncrier release notes start -->
 
-<<<<<<< HEAD
-## 0.2.227 (2025-12-25)
+## 0.2.228 (2025-12-25)
 
 
 ## Bug Fixes
 
 - Fixed spec.yaml conventions
-=======
+
+
 ## 0.2.227 (2025-12-24)
 
 
 ### Improvements
 
 - Bumped ocean version to ^0.32.9
->>>>>>> a40cd082
 
 
 ## 0.2.226 (2025-12-23)
