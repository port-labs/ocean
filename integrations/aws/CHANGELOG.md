--- conflicted
+++ resolved
@@ -7,36 +7,36 @@
 
 <!-- towncrier release notes start -->
 
-<<<<<<< HEAD
+## 0.2.82 (2025-01-9)
+
+
+### Bug Fixes
+
+- Fixed a bug where token refresh fails because its triggered while an active session was still using the old token.
+
+
+## 0.2.81 (2025-01-08)
+
+
+### Bug Fixes
+
+- Updated the serialized response to include valid custom property json key by accessing the StrEnum value properly. 
+
+
+## 0.2.80 (2025-01-08)
+
+
+### Improvements
+
+- Bumped ocean version to ^0.17.6
+
+
 ## 0.2.79 (2025-01-07)
-=======
-## 0.2.81 (2025-01-08)
->>>>>>> 895fa7e3
-
-
-### Bug Fixes
-
-<<<<<<< HEAD
-- Fixed a bug where token refresh fails because its triggered while an active session was still using the old token.
-=======
-- Updated the serialized response to include valid custom property json key by accessing the StrEnum value properly. 
-
-
-## 0.2.80 (2025-01-08)
-
-
-### Improvements
-
-- Bumped ocean version to ^0.17.6
-
-
-## 0.2.79 (2025-01-07)
 
 
 ### Improvements
 
 - Bumped ocean version to ^0.17.5
->>>>>>> 895fa7e3
 
 
 ## 0.2.78 (2025-01-02)
