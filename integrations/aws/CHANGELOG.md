# Changelog

All notable changes to this project will be documented in this file.

The format is based on [Keep a Changelog](https://keepachangelog.com/en/1.0.0/),
and this project adheres to [Semantic Versioning](https://semver.org/spec/v2.0.0.html).

<!-- towncrier release notes start -->

<<<<<<< HEAD
## 0.2.47 (2024-10-08)
=======
## 0.2.47 (2024-10-09)
>>>>>>> c4be90ef


### Improvements

<<<<<<< HEAD
- Removed iterative calls to the cache for tracking expiry, reducing the likelihood of a thundering herd problem.
- Enhanced semaphore implementation to properly limit concurrency across tasks, rather than within tasks, improving performance and resource utilization.
=======
- Bumped ocean version to ^0.12.3
>>>>>>> c4be90ef


## 0.2.46 (2024-10-08)


### Improvements

- Bumped ocean version to ^0.12.2


## 0.2.45 (2024-10-01)


### Improvements

- Bumped ocean version to ^0.12.1


## 0.2.44 (2024-09-29)


### Improvements

- Bumped ocean version to ^0.11.0


## 0.2.43 (2024-09-18)


### Improvements

- Improved support for parralel fetching of aws account resources
- Fixed ExpiredTokenException by replacing event-based caching with a time-dependent caching mechanism. The new approach reassumes the role and refreshes session credentials when 80% of the session duration has been used, ensuring credentials are refreshed before expiry.


## 0.2.42 (2024-09-24)


### Bug Fixes

- Fixes an issue where `is_access_denied_exception` could raise an `AttributeError` if `e.response` is `None`.


## 0.2.41 (2024-09-22)


### Improvements

- Bumped ocean version to ^0.10.12


## 0.2.40 (2024-09-17)


### Improvements

- Bumped ocean version to ^0.10.11


## 0.2.39 (2024-09-12)


### Improvements

- Bumped ocean version to ^0.10.10 (#1)


## 0.2.38 (2024-09-05)


### Improvements

- Bumped ocean version to ^0.10.9 (#1)


## 0.2.37 (2024-09-04)


### Improvements

- Bumped ocean version to ^0.10.8 (#1)


## 0.2.36 (2024-09-01)


### Improvements

- Bumped ocean version to ^0.10.7 (#1)


## 0.2.35 (2024-08-30)


### Improvements

- Bumped ocean version to ^0.10.5 (#1)


## 0.2.34 (2024-08-28)


### Improvements

- Bumped ocean version to ^0.10.4 (#1)


## 0.2.33 (2024-08-28)


### Improvements

- Bumped ocean version to ^0.10.3 (#1)


## 0.2.32 (2024-08-28)


### Improvements

- Fix typo in integrations/aws/integration.py


## 0.2.31 (2024-08-26)


### Improvements

- Bumped ocean version to ^0.10.2 (#1)


## 0.2.30 (2024-08-26)


### Improvements

- Bumped ocean version to ^0.10.1 (#1)


## 0.2.29 (2024-08-22)


### Improvements

- Bumped ocean version to ^0.10.0 (#1)


## 0.2.28 (2024-08-20)


### Improvements

- Bumped ocean version to ^0.9.14 (#1)


## 0.2.27 (2024-08-13)


### Improvements

- Bumped ocean version to ^0.9.13 (#1)


## 0.2.26 (2024-08-11)


### Improvements

- Bumped ocean version to ^0.9.12 (#1)


# Port_Ocean 0.2.25 (2024-08-05)

### Improvements

- Add live events error handling

# Port_Ocean 0.2.24 (2024-08-05)

### Improvements

- Fix global resources not reading through all accounts


## 0.2.23 (2024-08-05)


### Improvements

- Bumped ocean version to ^0.9.11 (#1)


## 0.2.22 (2024-08-04)


### Improvements

- Bumped ocean version to ^0.9.10 (#1)


## 0.2.21 (2024-08-01)


###  Improvements

- Added _target='blank' attribute to spec links to open a new browser tab instead of the current browser


## 0.2.20 (2024-07-31)


###  Improvements

- Upgraded integration dependencies (#1)


## 0.2.19 (2024-07-31)


###  Improvements

- Bumped ocean version to ^0.9.7 (#1)


## 0.2.18 (2024-07-31)


### Improvements

- Bumped ocean version to ^0.9.6 (#1)


## 0.2.17 (2024-07-24)


### Improvements

- Bumped ocean version to ^0.9.5


## 0.2.16 (2024-07-16)


### Bug Fixes

- Add auto-discover for available regions in case global resources do not have permissions in default region
- Add access denied handler to STS:AssumeRole 
- Add access denied handler to custom kind resync


## 0.2.15 (2024-07-12)


### Improvements

- Add logs to indicate the size of batches being fetched in each resync


## 0.2.14 (2024-07-11)


### Improvements

- Add access denied exception support (#1)

## 0.2.13 (2024-07-10)


### Improvements

- Bumped ocean version to ^0.9.4 (#1)


## 0.2.12 (2024-07-09)


### Improvements

- Fix default useGetResourceAPI property name (#1)
- Use by default the actual S3 Bucket region instead of default region used to fetch it (#2)

## 0.2.11 (2024-07-09)


### Improvements

- Bumped ocean version to ^0.9.3 (#1)


## 0.2.10 (2024-07-07)


### Improvements

- Bumped ocean version to ^0.9.2 (#1)


## 0.2.9 (2024-07-02)


### Bugfix

- Ensure default region for global resources (#1)


## 0.2.8 (2024-06-23)


### Improvements

- Added support for default installation methods ( Helm, docker, githubworkflow and gitlabCI ) to improve ease of use (#1)


## 0.2.7 (2024-06-23)


### Improvements

- Bumped ocean version to ^0.9.1 (#1)


## 0.2.6 (2024-06-19)


### Improvements

- Bumped ocean version to ^0.9.0 (#1)


## 0.2.5 (2024-06-17)


### Improvements

- Changed default mapping to include describeResources for resources which doesn't include tags by default from cloud control (#1)

## 0.2.4 (2024-06-17)


### Improvements

- Fix _aws_credentials overflow bug (#1)

## 0.2.3 (2024-06-17)


### Improvements

- Add missing backwards compatible kinds (#1)
- Fix NextToken is not valid bug (#2)
- Fix AWS rate-limit issues (#3)


## 0.2.2 (2024-06-16)


### Improvements

- Run all single describe in parallel (#1)

## 0.2.1 (2024-06-16)


### Improvements

- Updated spec.yaml indication that saas installation is not supported


## 0.2.0 (2024-06-16)


### Improvements

- Added support for "describeResource" mapping option (#1)


## 0.1.8 (2024-06-16)


### Improvements

- Bumped ocean version to ^0.8.0 (#1)



## 0.1.7 (2024-06-13)


### Improvements

- Bumped ocean version to ^0.7.1 (#1)


## 0.1.6 (2024-06-13)


### Improvements

- Add support for syncing ACM certificates, AMI images and Cloudformation Stacks


## 0.1.5 (2024-06-13)


### Improvements

- Bumped ocean version to ^0.7.0 (#1)


## 0.1.4 (2024-06-10)


### Improvements

- Bumped ocean version to ^0.6.0 (#1)


## 0.1.3 (2024-06-05)


### Improvements

- Bumped ocean version to ^0.5.27 (#1)


## 0.1.2 (2024-06-03)


### Improvements

- Bumped ocean version to ^0.5.25 (#1)


## 0.1.1 (2024-06-02)


### Improvements

- Bumped ocean version to ^0.5.24 (#1)


## 0.1.0 (2024-05-30)


### Features

- Added AWS ocean integration [PORT-7056] (#0)<|MERGE_RESOLUTION|>--- conflicted
+++ resolved
@@ -7,21 +7,21 @@
 
 <!-- towncrier release notes start -->
 
-<<<<<<< HEAD
-## 0.2.47 (2024-10-08)
-=======
-## 0.2.47 (2024-10-09)
->>>>>>> c4be90ef
-
-
-### Improvements
-
-<<<<<<< HEAD
+## 0.2.48 (2024-10-11)
+
+
+### Improvements
+
 - Removed iterative calls to the cache for tracking expiry, reducing the likelihood of a thundering herd problem.
 - Enhanced semaphore implementation to properly limit concurrency across tasks, rather than within tasks, improving performance and resource utilization.
-=======
+
+
+## 0.2.47 (2024-10-09)
+
+
+### Improvements
+
 - Bumped ocean version to ^0.12.3
->>>>>>> c4be90ef
 
 
 ## 0.2.46 (2024-10-08)
