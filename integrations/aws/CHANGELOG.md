--- conflicted
+++ resolved
@@ -7,9 +7,14 @@
 
 <!-- towncrier release notes start -->
 
-<<<<<<< HEAD
-## 0.2.84 (2025-01-13)
-=======
+## 0.2.95 (2025-01-24)
+
+
+### Bug Fixes
+
+- Fixed a bug where token refresh fails because its triggered while an active session was still using the old token.
+
+
 ## 0.2.94 (2025-02-04)
 
 
@@ -35,14 +40,10 @@
 
 
 ## 0.2.91 (2025-01-24)
->>>>>>> 6040199a
-
-
-### Bug Fixes
-
-<<<<<<< HEAD
-- Fixed a bug where token refresh fails because its triggered while an active session was still using the old token.
-=======
+
+
+### Bug Fixes
+
 - Handled the `AWSOrganizationsNotInUseException` properly to avoid breaking the sync process when using accounts that does not belong to an organization.
 
 
@@ -100,7 +101,6 @@
 ### Improvements
 
 - Bumped jinja version to 3.1.5
->>>>>>> 6040199a
 
 
 ## 0.2.83 (2025-01-12)
