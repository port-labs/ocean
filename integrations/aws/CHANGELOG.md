--- conflicted
+++ resolved
@@ -7,21 +7,21 @@
 
 <!-- towncrier release notes start -->
 
-<<<<<<< HEAD
-## 0.2.46 (2024-10-06)
-=======
-## 0.2.46 (2024-10-08)
->>>>>>> 6fbfcd32
-
-
-### Improvements
-
-<<<<<<< HEAD
+## 0.2.47 (2024-10-08)
+
+
+### Improvements
+
 - Removed iterative calls to the cache for tracking expiry, reducing the likelihood of a thundering herd problem.
 - Enhanced semaphore implementation to properly limit concurrency across tasks, rather than within tasks, improving performance and resource utilization.
-=======
+
+
+## 0.2.46 (2024-10-08)
+
+
+### Improvements
+
 - Bumped ocean version to ^0.12.2
->>>>>>> 6fbfcd32
 
 
 ## 0.2.45 (2024-10-01)
