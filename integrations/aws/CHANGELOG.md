# Changelog

All notable changes to this project will be documented in this file.

The format is based on [Keep a Changelog](https://keepachangelog.com/en/1.0.0/),
and this project adheres to [Semantic Versioning](https://semver.org/spec/v2.0.0.html).

<!-- towncrier release notes start -->

<<<<<<< HEAD
## 0.2.118 (2025-04-15)
=======
## 0.2.119 (2025-04-28)
>>>>>>> fa38606d


### Improvements

<<<<<<< HEAD
- Added support for handling `AWS::ResourceGroups::Group` as a special kind, allowing optional resyncing of associated group resources. This improvement facilitates the relationship between individual resources and their respective resource groups.
=======
- Enhanced memory efficiency and processing speed across the integration
- Added region filtering optimization to prevent unnecessary region iteration
- Improved logging clarity by only showing relevant region information for active regions


## 0.2.118 (2025-04-27)


### Bug Fixes

- Resolved "h11 accepts some malformed Chunked-Encoding bodies" h11 vulnerability

### Improvements

- Bumped ocean version to ^0.22.5
>>>>>>> fa38606d


## 0.2.117 (2025-04-15)


### Improvements

- Bumped ocean version to ^0.22.4


## 0.2.116 (2025-04-15)


### Improvements

- Bumped ocean version to ^0.22.3


## 0.2.115 (2025-04-07)


### Improvements

- Bumped ocean version to ^0.22.2


## 0.2.114 (2025-04-03)


### Improvements

- Bumped ocean version to ^0.22.1


## 0.2.113 (2025-03-24)


### Improvements

- Bumped ocean version to ^0.22.0


## 0.2.112 (2025-03-13)


### Improvements

- Bumped ocean version to ^0.21.5


## 0.2.111 (2025-03-12)


### Improvements

- Bumped ocean version to ^0.21.4


## 0.2.110 (2025-03-10)


### Improvements

- Bumped ocean version to ^0.21.3


## 0.2.109 (2025-03-09)


### Improvements

- Bumped ocean version to ^0.21.1


## 0.2.108 (2025-03-05)


### Bug Fixes

- Introduced a custom pagination utility `AsyncPaginator` to resolve issue where paginated requests return an uncontrollable large number resources
- Detached SQS from cloudcontrol API to resolve bug where the cloudcontrol fails to return `NextToken` to facilitate pagination for the SQS kind

### Improvements

- Introduced resource buffering to improve performance and reduce latency when using `use_get_resource_api`
- Improved logs for better visibility


## 0.2.107 (2025-03-03)


### Improvements

- Bumped ocean version to ^0.21.0


## 0.2.106 (2025-02-26)


### Improvements

- Bumped ocean version to ^0.20.4


## 0.2.105 (2025-02-25)


### Improvements

- Bumped ocean version to ^0.20.4


## 0.2.104 (2025-02-24)


### Improvements

- Bumped ocean version to ^0.20.3


## 0.2.103 (2025-02-23)


### Improvements

- Bumped ocean version to ^0.20.2


## 0.2.102 (2025-02-23)


### Improvements

- Bumped ocean version to ^0.20.1


## 0.2.101 (2025-02-19)


### Improvements

- Bumped ocean version to ^0.20.0


## 0.2.100 (2025-02-19)


### Improvements

- Bumped ocean version to ^0.19.3


## 0.2.99 (2025-02-19)


### Improvements

- Bumped ocean version to ^0.19.2


## 0.2.98 (2025-02-19)


### Improvements

- Bumped ocean version to ^0.19.1


## 0.2.97 (2025-02-13)


### Improvements

- Bumped cryptography version to ^44.0.1


## 0.2.96 (2025-02-09)


### Improvements

- Bumped ocean version to ^0.18.9


## 0.2.95 (2025-01-24)


### Bug Fixes

- Fixed invalid token errors by implementing an auto-retry strategy using botocore's AioRefreshable Credentials


## 0.2.94 (2025-02-04)


### Improvements

- Bumped ocean version to ^0.18.8


## 0.2.93 (2025-01-29)


### Improvements

- Bumped ocean version to ^0.18.6


## 0.2.92 (2025-01-28)


### Improvements

- Bumped ocean version to ^0.18.5


## 0.2.91 (2025-01-24)


### Bug Fixes

- Handled the `AWSOrganizationsNotInUseException` properly to avoid breaking the sync process when using accounts that does not belong to an organization.


## 0.2.90 (2025-01-23)


### Improvements

- Bumped ocean version to ^0.18.4


## 0.2.89 (2025-01-22)


### Improvements

- Bumped ocean version to ^0.18.3


## 0.2.88 (2025-01-22)


### Improvements

- Bumped ocean version to ^0.18.2


## 0.2.87 (2025-01-21)


### Improvements

- Bumped ocean version to ^0.18.1


## 0.2.86 (2025-01-19)


### Improvements

- Bumped ocean version to ^0.18.0


## 0.2.85 (2025-01-16)


### Improvements

- Bumped ocean version to ^0.17.8


## 0.2.84 (2025-01-15)


### Improvements

- Bumped jinja version to 3.1.5


## 0.2.83 (2025-01-12)


### Improvements

- Bumped ocean version to ^0.17.7


## 0.2.82 (2025-01-10)


### Improvements

- Added rate limiting and concurrency management in resync_cloudcontrol function to handle AWS throttling more effectively.
- Improved memory issues by reducing calls to create new boto3 clients.


## 0.2.81 (2025-01-08)


### Bug Fixes

- Updated the serialized response to include valid custom property json key by accessing the StrEnum value properly.


## 0.2.80 (2025-01-08)


### Improvements

- Bumped ocean version to ^0.17.6


## 0.2.79 (2025-01-07)


### Improvements

- Bumped ocean version to ^0.17.5


## 0.2.78 (2025-01-02)


### Improvements

- Bumped ocean version to ^0.17.4


## 0.2.77 (2025-01-02)


### Improvements

- Bumped ocean version to ^0.17.3


## 0.2.76 (2024-12-31)


### Improvements

- Bumped ocean version to ^0.17.2


## 0.2.75 (2024-12-30)


### Improvements

- Added title to the configuration properties


## 0.2.74 (2024-12-26)


### Improvements

- Bumped ocean version to ^0.16.1


## 0.2.73 (2024-12-24)


### Improvements

- Bumped ocean version to ^0.16.0


## 0.2.72 (2024-12-22)


### Improvements

- Bumped ocean version to ^0.15.3


## 0.2.71 (2024-12-16)


### Improvements

- Updated the aiohttp dependency to version 3.11.10, resolving known vulnerability issues with medium severity


## 0.2.70 (2024-12-15)


### Improvements

- Bumped ocean version to ^0.15.2


## 0.2.69 (2024-12-15)


### Improvements

- Bumped ocean version to ^0.15.1


## 0.2.68 (2024-12-12)


### Improvements

- Bumped ocean version to ^0.15.0


## 0.2.67 (2024-12-10)


### Improvements

- Bumped ocean version to ^0.14.7


## 0.2.66 (2024-12-04)


### Improvements

- Bumped ocean version to ^0.14.6


## 0.2.65 (2024-12-04)


### Improvements

- Bumped ocean version to ^0.14.5


## 0.2.64 (2024-11-27)


### Bug Fixes

- Fixed an issue where the region policy was not properly handled for global resources. Now, when a region policy is specified, it strictly adheres to the allowed regions only.


## 0.2.63 (2024-11-25)


### Bug Fixes

- Do not break delete entities when a region is not accessible


## 0.2.62 (2024-11-25)


### Improvements

- Bumped ocean version to ^0.14.3


## 0.2.61 (2024-11-25)


### Improvements

- Bumped ocean version to ^0.14.2


## 0.2.60 (2024-11-21)


### Bug Fixes

- Fix an issue where the integration enters an endless loop on permission error when querying resources in a region without permission


## 0.2.59 (2024-11-21)


### Improvements

- Bumped ocean version to ^0.14.1


## 0.2.58 (2024-11-12)


### Improvements

- Bumped ocean version to ^0.14.0


## 0.2.57 (2024-11-12)


### Improvements

- Bumped ocean version to ^0.13.1


## 0.2.56 (2024-11-10)


### Improvements

- Bumped ocean version to ^0.13.0


## 0.2.55 (2024-11-10)


### Improvements

- Bumped ocean version to ^0.12.9


## 0.2.54 (2024-11-06)


### Improvements

- Bumped ocean version to ^0.12.8


## 0.2.53 (2024-10-31)


### Improvements

- Added the option to query resources from specific regions, configurable via the regionPolicy in the selector field of the mapping.
- Introduced `maximumConcurrentAccount` parameter to control the maximum number of accounts synced concurrently.

### Bug Fixes

- Skip missing resources in a region without interrupting sync across other regions.


## 0.2.52 (2024-10-30)


### Bug Fixes

-  Updated `joined_timestamp` mapping in AWS Organizations to comply with RFC3339 timestamp format by replacing the space delimiter with 'T' in the `JoinedTimestamp` field.


## 0.2.51 (2024-10-23)


### Improvements

- Bumped ocean version to ^0.12.7


## 0.2.50 (2024-10-22)


### Improvements

- Bumped ocean version to ^0.12.6


## 0.2.49 (2024-10-14)


### Improvements

- Removed iterative calls to the cache for tracking expiry, reducing the likelihood of a thundering herd problem.
- Enhanced semaphore implementation to properly limit concurrency across tasks, rather than within tasks, improving performance and resource utilization.


## 0.2.48 (2024-10-14)


### Improvements

- Bumped ocean version to ^0.12.4


## 0.2.47 (2024-10-09)


### Improvements

- Bumped ocean version to ^0.12.3


## 0.2.46 (2024-10-08)


### Improvements

- Bumped ocean version to ^0.12.2


## 0.2.45 (2024-10-01)


### Improvements

- Bumped ocean version to ^0.12.1


## 0.2.44 (2024-09-29)


### Improvements

- Bumped ocean version to ^0.11.0


## 0.2.43 (2024-09-18)


### Improvements

- Improved support for parralel fetching of aws account resources
- Fixed ExpiredTokenException by replacing event-based caching with a time-dependent caching mechanism. The new approach reassumes the role and refreshes session credentials when 80% of the session duration has been used, ensuring credentials are refreshed before expiry.


## 0.2.42 (2024-09-24)


### Bug Fixes

- Fixes an issue where `is_access_denied_exception` could raise an `AttributeError` if `e.response` is `None`.


## 0.2.41 (2024-09-22)


### Improvements

- Bumped ocean version to ^0.10.12


## 0.2.40 (2024-09-17)


### Improvements

- Bumped ocean version to ^0.10.11


## 0.2.39 (2024-09-12)


### Improvements

- Bumped ocean version to ^0.10.10 (#1)


## 0.2.38 (2024-09-05)


### Improvements

- Bumped ocean version to ^0.10.9 (#1)


## 0.2.37 (2024-09-04)


### Improvements

- Bumped ocean version to ^0.10.8 (#1)


## 0.2.36 (2024-09-01)


### Improvements

- Bumped ocean version to ^0.10.7 (#1)


## 0.2.35 (2024-08-30)


### Improvements

- Bumped ocean version to ^0.10.5 (#1)


## 0.2.34 (2024-08-28)


### Improvements

- Bumped ocean version to ^0.10.4 (#1)


## 0.2.33 (2024-08-28)


### Improvements

- Bumped ocean version to ^0.10.3 (#1)


## 0.2.32 (2024-08-28)


### Improvements

- Fix typo in integrations/aws/integration.py


## 0.2.31 (2024-08-26)


### Improvements

- Bumped ocean version to ^0.10.2 (#1)


## 0.2.30 (2024-08-26)


### Improvements

- Bumped ocean version to ^0.10.1 (#1)


## 0.2.29 (2024-08-22)


### Improvements

- Bumped ocean version to ^0.10.0 (#1)


## 0.2.28 (2024-08-20)


### Improvements

- Bumped ocean version to ^0.9.14 (#1)


## 0.2.27 (2024-08-13)


### Improvements

- Bumped ocean version to ^0.9.13 (#1)


## 0.2.26 (2024-08-11)


### Improvements

- Bumped ocean version to ^0.9.12 (#1)


# Port_Ocean 0.2.25 (2024-08-05)

### Improvements

- Add live events error handling

# Port_Ocean 0.2.24 (2024-08-05)

### Improvements

- Fix global resources not reading through all accounts


## 0.2.23 (2024-08-05)


### Improvements

- Bumped ocean version to ^0.9.11 (#1)


## 0.2.22 (2024-08-04)


### Improvements

- Bumped ocean version to ^0.9.10 (#1)


## 0.2.21 (2024-08-01)


###  Improvements

- Added _target='blank' attribute to spec links to open a new browser tab instead of the current browser


## 0.2.20 (2024-07-31)


###  Improvements

- Upgraded integration dependencies (#1)


## 0.2.19 (2024-07-31)


###  Improvements

- Bumped ocean version to ^0.9.7 (#1)


## 0.2.18 (2024-07-31)


### Improvements

- Bumped ocean version to ^0.9.6 (#1)


## 0.2.17 (2024-07-24)


### Improvements

- Bumped ocean version to ^0.9.5


## 0.2.16 (2024-07-16)


### Bug Fixes

- Add auto-discover for available regions in case global resources do not have permissions in default region
- Add access denied handler to STS:AssumeRole
- Add access denied handler to custom kind resync


## 0.2.15 (2024-07-12)


### Improvements

- Add logs to indicate the size of batches being fetched in each resync


## 0.2.14 (2024-07-11)


### Improvements

- Add access denied exception support (#1)

## 0.2.13 (2024-07-10)


### Improvements

- Bumped ocean version to ^0.9.4 (#1)


## 0.2.12 (2024-07-09)


### Improvements

- Fix default useGetResourceAPI property name (#1)
- Use by default the actual S3 Bucket region instead of default region used to fetch it (#2)

## 0.2.11 (2024-07-09)


### Improvements

- Bumped ocean version to ^0.9.3 (#1)


## 0.2.10 (2024-07-07)


### Improvements

- Bumped ocean version to ^0.9.2 (#1)


## 0.2.9 (2024-07-02)


### Bugfix

- Ensure default region for global resources (#1)


## 0.2.8 (2024-06-23)


### Improvements

- Added support for default installation methods ( Helm, docker, githubworkflow and gitlabCI ) to improve ease of use (#1)


## 0.2.7 (2024-06-23)


### Improvements

- Bumped ocean version to ^0.9.1 (#1)


## 0.2.6 (2024-06-19)


### Improvements

- Bumped ocean version to ^0.9.0 (#1)


## 0.2.5 (2024-06-17)


### Improvements

- Changed default mapping to include describeResources for resources which doesn't include tags by default from cloud control (#1)

## 0.2.4 (2024-06-17)


### Improvements

- Fix _aws_credentials overflow bug (#1)

## 0.2.3 (2024-06-17)


### Improvements

- Add missing backwards compatible kinds (#1)
- Fix NextToken is not valid bug (#2)
- Fix AWS rate-limit issues (#3)


## 0.2.2 (2024-06-16)


### Improvements

- Run all single describe in parallel (#1)

## 0.2.1 (2024-06-16)


### Improvements

- Updated spec.yaml indication that saas installation is not supported


## 0.2.0 (2024-06-16)


### Improvements

- Added support for "describeResource" mapping option (#1)


## 0.1.8 (2024-06-16)


### Improvements

- Bumped ocean version to ^0.8.0 (#1)



## 0.1.7 (2024-06-13)


### Improvements

- Bumped ocean version to ^0.7.1 (#1)


## 0.1.6 (2024-06-13)


### Improvements

- Add support for syncing ACM certificates, AMI images and Cloudformation Stacks


## 0.1.5 (2024-06-13)


### Improvements

- Bumped ocean version to ^0.7.0 (#1)


## 0.1.4 (2024-06-10)


### Improvements

- Bumped ocean version to ^0.6.0 (#1)


## 0.1.3 (2024-06-05)


### Improvements

- Bumped ocean version to ^0.5.27 (#1)


## 0.1.2 (2024-06-03)


### Improvements

- Bumped ocean version to ^0.5.25 (#1)


## 0.1.1 (2024-06-02)


### Improvements

- Bumped ocean version to ^0.5.24 (#1)


## 0.1.0 (2024-05-30)


### Features

- Added AWS ocean integration [PORT-7056] (#0)<|MERGE_RESOLUTION|>--- conflicted
+++ resolved
@@ -7,18 +7,19 @@
 
 <!-- towncrier release notes start -->
 
-<<<<<<< HEAD
-## 0.2.118 (2025-04-15)
-=======
+## 0.2.120 (2025-04-28)
+
+
+### Improvements
+
+- Added support for handling `AWS::ResourceGroups::Group` as a special kind, allowing optional resyncing of associated group resources. This improvement facilitates the relationship between individual resources and their respective resource groups.
+
+
 ## 0.2.119 (2025-04-28)
->>>>>>> fa38606d
-
-
-### Improvements
-
-<<<<<<< HEAD
-- Added support for handling `AWS::ResourceGroups::Group` as a special kind, allowing optional resyncing of associated group resources. This improvement facilitates the relationship between individual resources and their respective resource groups.
-=======
+
+
+### Improvements
+
 - Enhanced memory efficiency and processing speed across the integration
 - Added region filtering optimization to prevent unnecessary region iteration
 - Improved logging clarity by only showing relevant region information for active regions
@@ -34,7 +35,6 @@
 ### Improvements
 
 - Bumped ocean version to ^0.22.5
->>>>>>> fa38606d
 
 
 ## 0.2.117 (2025-04-15)
