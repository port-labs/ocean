--- conflicted
+++ resolved
@@ -7,8 +7,7 @@
 
 <!-- towncrier release notes start -->
 
-<<<<<<< HEAD
-## 0.2.118 (2025-04-15)
+## 0.2.119 (2025-04-28)
 
 
 ### Improvements
@@ -16,9 +15,11 @@
 - Enhanced memory efficiency and processing speed across the integration
 - Added region filtering optimization to prevent unnecessary region iteration
 - Improved logging clarity by only showing relevant region information for active regions
-=======
+
+
 ## 0.2.118 (2025-04-27)
 
+
 ### Bug Fixes
 
 - Resolved "h11 accepts some malformed Chunked-Encoding bodies" h11 vulnerability
@@ -26,7 +27,6 @@
 ### Improvements
 
 - Bumped ocean version to ^0.22.5
->>>>>>> 3db4de10
 
 
 ## 0.2.117 (2025-04-15)
