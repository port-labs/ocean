--- conflicted
+++ resolved
@@ -1,10 +1,6 @@
 [tool.poetry]
 name = "aws"
-<<<<<<< HEAD
-version = "0.2.68-rc1"
-=======
-version = "0.2.72"
->>>>>>> 0ac08ec0
+version = "0.2.73"
 description = "This integration will map all your resources in all the available accounts to your Port entities"
 authors = ["Shalev Avhar <shalev@getport.io>", "Erik Zaadi <erik@getport.io>"]
 
