[tool.poetry]
name = "aws"
<<<<<<< HEAD
version = "0.2.215"
=======
version = "0.2.217"
>>>>>>> b18e766c
description = "This integration will map all your resources in all the available accounts to your Port entities"
authors = ["Shalev Avhar <shalev@getport.io>", "Erik Zaadi <erik@getport.io>"]

[tool.poetry.dependencies]
python = "^3.12"
port_ocean = {version = "^0.31.7", extras = ["cli"]}
python-dotenv = "^1.0.1"
aioboto3 = "^12.4.0"
boto3-stubs = {version = "1.34.76", extras = ["acm", "apigateway", "appconfig", "athena", "cloudcontrol", "cloudformation", "cloudwatch", "dynamodb", "ec2", "ec2-instance-connect", "ecr", "ecs", "elasticache", "elb", "elbv2", "events", "iam", "lambda", "logs", "organizations", "rds", "route53", "s3", "sagemaker", "secretsmanager", "sns", "sqs", "ssm", "sts"]}
types-aioboto3 = "^12.4.0"
types-aiobotocore = {extras = ["sts"], version = "^2.12.3"}
aiocache = "^0.12.2"
aiolimiter = "^1.2.1"

[tool.poetry.group.dev.dependencies]
# Uncomment this if you want to debug the ocean core together with your integration
# port_ocean = { path = '../../', develop = true, extras = ['all'] }
black = "^24.4.2"
mypy = "^1.3.0"
pylint = ">=2.17.4,<4.0.0"
pytest = ">=8.2,<9.0"
pytest-asyncio = ">=0.24.0"
pytest-httpx = ">=0.30.0"
pytest-xdist = "^3.6.1"
ruff = "^0.6.3"
towncrier = "^23.6.0"
cryptography = "^44.0.1"

[tool.towncrier]
directory = "changelog"
filename = "CHANGELOG.md"
title_format = "## {version} ({project_date})"
underlines = [""]

  [[tool.towncrier.type]]
  directory = "breaking"
  name = "Breaking Changes"
  showcontent = true

  [[tool.towncrier.type]]
  directory = "deprecation"
  name = "Deprecations"
  showcontent = true

  [[tool.towncrier.type]]
  directory = "feature"
  name = "Features"
  showcontent = true

  [[tool.towncrier.type]]
  directory = "improvement"
  name = "Improvements"
  showcontent = true

  [[tool.towncrier.type]]
  directory = "bugfix"
  name = "Bug Fixes"
  showcontent = true

  [[tool.towncrier.type]]
  directory = "doc"
  name = "Improved Documentation"
  showcontent = true

[build-system]
requires = ["poetry-core>=1.0.0"]
build-backend = "poetry.core.masonry.api"

[tool.mypy]
exclude = [
    'venv',
    '.venv',
]
plugins = [
    "pydantic.mypy"
]

follow_imports = "silent"
warn_redundant_casts = true
warn_unused_ignores = true
disallow_any_generics = true
check_untyped_defs = true
no_implicit_reexport = true

# for strict mypy: (this is the tricky one :-))
disallow_untyped_defs = true


[tool.ruff]
# Never enforce `E501` (line length violations).
ignore = ["E501"]
target-version = "py311"

[tool.pydantic-mypy]
init_forbid_extra = true
init_typed = true
warn_required_dynamic_aliases = true
warn_untyped_fields = true

[tool.black]
line-length = 88
target-version = ['py311']
include = '\.pyi?$'
exclude = '''
/(
  \scripts
  \.toml
  |\.sh
  |\.git
  |\.ini
  |Dockerfile
  |\.venv
)/
'''

[tool.pytest.ini_options]
asyncio_mode = "auto"
asyncio_default_fixture_loop_scope = "function"
addopts = "-vv -n auto ./tests"<|MERGE_RESOLUTION|>--- conflicted
+++ resolved
@@ -1,10 +1,6 @@
 [tool.poetry]
 name = "aws"
-<<<<<<< HEAD
-version = "0.2.215"
-=======
-version = "0.2.217"
->>>>>>> b18e766c
+version = "0.2.218"
 description = "This integration will map all your resources in all the available accounts to your Port entities"
 authors = ["Shalev Avhar <shalev@getport.io>", "Erik Zaadi <erik@getport.io>"]
 
