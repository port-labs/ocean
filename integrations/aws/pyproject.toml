[tool.poetry]
name = "aws"
version = "0.2.19"
description = "This integration will map all your resources in all the available accounts to your Port entities"
authors = ["Shalev Avhar <shalev@getport.io>", "Erik Zaadi <erik@getport.io>"]

[tool.poetry.dependencies]
python = "^3.11"
<<<<<<< HEAD
port_ocean = {extras = ["cli"], version = "^0.9.7"}
=======
port_ocean = {version = "^0.9.7", extras = ["cli"]}
>>>>>>> d3c8983a
python-dotenv = "^1.0.1"
aioboto3 = "^12.4.0"
boto3-stubs = {version = "1.34.76", extras = ["acm", "apigateway", "appconfig", "athena", "cloudcontrol", "cloudformation", "cloudwatch", "dynamodb", "ec2", "ec2-instance-connect", "ecr", "ecs", "elasticache", "elb", "elbv2", "events", "iam", "lambda", "logs", "organizations", "rds", "route53", "s3", "sagemaker", "secretsmanager", "sns", "sqs", "ssm", "sts"]}
types-aioboto3 = "^12.4.0"
types-aiobotocore = {extras = ["sts"], version = "^2.12.3"}

[tool.poetry.group.dev.dependencies]
pytest = "^7.2"
black = "^23.3.0"
mypy = "^1.3.0"
ruff = "^0.0.278"
pylint = "^2.17.4"
towncrier = "^23.6.0"

[tool.towncrier]
directory = "changelog"
filename = "CHANGELOG.md"
package = "port_ocean"

  [[tool.towncrier.type]]
  directory = "breaking"
  name = "Breaking Changes"
  showcontent = true

  [[tool.towncrier.type]]
  directory = "deprecation"
  name = "Deprecations"
  showcontent = true

  [[tool.towncrier.type]]
  directory = "feature"
  name = "Features"
  showcontent = true

  [[tool.towncrier.type]]
  directory = "improvement"
  name = "Improvements"
  showcontent = true

  [[tool.towncrier.type]]
  directory = "bugfix"
  name = "Bug Fixes"
  showcontent = true

  [[tool.towncrier.type]]
  directory = "doc"
  name = "Improved Documentation"
  showcontent = true

[build-system]
requires = ["poetry>=0.12"]
build-backend = "poetry.masonry.api"

[tool.mypy]
exclude = [
    'venv',
    '.venv',
]
plugins = [
    "pydantic.mypy"
]

follow_imports = "silent"
warn_redundant_casts = true
warn_unused_ignores = true
disallow_any_generics = true
check_untyped_defs = true
no_implicit_reexport = true

# for strict mypy: (this is the tricky one :-))
disallow_untyped_defs = true


[tool.ruff]
# Never enforce `E501` (line length violations).
ignore = ["E501"]

[tool.pydantic-mypy]
init_forbid_extra = true
init_typed = true
warn_required_dynamic_aliases = true
warn_untyped_fields = true

[tool.black]
line-length = 88
target-version = ['py311']
include = '\.pyi?$'
exclude = '''
/(
  \scripts
  \.toml
  |\.sh
  |\.git
  |\.ini
  |Dockerfile
  |\.venv
)/
'''<|MERGE_RESOLUTION|>--- conflicted
+++ resolved
@@ -6,11 +6,8 @@
 
 [tool.poetry.dependencies]
 python = "^3.11"
-<<<<<<< HEAD
 port_ocean = {extras = ["cli"], version = "^0.9.7"}
-=======
-port_ocean = {version = "^0.9.7", extras = ["cli"]}
->>>>>>> d3c8983a
+
 python-dotenv = "^1.0.1"
 aioboto3 = "^12.4.0"
 boto3-stubs = {version = "1.34.76", extras = ["acm", "apigateway", "appconfig", "athena", "cloudcontrol", "cloudformation", "cloudwatch", "dynamodb", "ec2", "ec2-instance-connect", "ecr", "ecs", "elasticache", "elb", "elbv2", "events", "iam", "lambda", "logs", "organizations", "rds", "route53", "s3", "sagemaker", "secretsmanager", "sns", "sqs", "ssm", "sts"]}
