import json
import typing

from fastapi import Response, status
import fastapi
from starlette import responses
from pydantic import BaseModel

from aws.aws_credentials import AwsCredentials
from port_ocean.core.models import Entity

from utils.resources import (
    is_global_resource,
    resync_custom_kind,
    describe_single_resource,
    fix_unserializable_date_properties,
    resync_cloudcontrol,
)

from utils.aws import (
    describe_accessible_accounts,
    get_accounts,
    get_sessions,
    initialize_access_credentials,
    validate_request,
)
from port_ocean.context.ocean import ocean
from loguru import logger
from port_ocean.core.ocean_types import ASYNC_GENERATOR_RESYNC_TYPE
from port_ocean.context.event import event
from utils.overrides import AWSPortAppConfig, AWSResourceConfig
from utils.misc import (
    get_matching_kinds_and_blueprints_from_config,
    CustomProperties,
    ResourceKindsWithSpecialHandling,
    is_access_denied_exception,
    is_server_error,
    get_semaphore,
)
from port_ocean.utils.async_iterators import (
    stream_async_iterators_tasks,
    semaphore_async_iterator,
)
import functools

semaphore = get_semaphore()


async def _handle_global_resource_resync(
    kind: str,
    credentials: AwsCredentials,
    aws_resource_config: AWSResourceConfig,
) -> ASYNC_GENERATOR_RESYNC_TYPE:
<<<<<<< HEAD
    aws_resource_config = typing.cast(AWSResourceConfig, event.resource_config)

    allowed_regions = filter(
        aws_resource_config.selector.is_region_allowed, credentials.enabled_regions
    )
    async for session in credentials.create_refreshable_session_for_each_region(
        allowed_regions
    ):
        try:
            async for batch in resync_cloudcontrol(kind, session, aws_resource_config):
                yield batch
            return
        except Exception as e:
            if is_access_denied_exception(e):
                continue
            else:
                raise e
=======
    denied_access_to_default_region = False
    default_region = get_default_region_from_credentials(credentials)
    default_session = await credentials.create_refreshable_session(default_region)
    try:
        async for batch in resync_cloudcontrol(
            kind, default_session, aws_resource_config
        ):
            yield batch
    except Exception as e:
        if is_access_denied_exception(e):
            denied_access_to_default_region = True
        else:
            raise e

    if denied_access_to_default_region:
        logger.info(f"Trying to resync {kind} in all regions until success")
        async for session in credentials.create_refreshable_session_for_each_region():
            try:
                async for batch in resync_cloudcontrol(
                    kind, session, aws_resource_config
                ):
                    yield batch
                break
            except Exception as e:
                if not is_access_denied_exception(e):
                    raise e
>>>>>>> 17c9cdf4


async def resync_resources_for_account(
    credentials: AwsCredentials, kind: str
) -> ASYNC_GENERATOR_RESYNC_TYPE:
    """Function to handle fetching resources for a single account."""
    errors, regions = [], []

    aws_resource_config = typing.cast(AWSResourceConfig, event.resource_config)

    if is_global_resource(kind):
        logger.info(
            f"Handling global resource {kind} for account {credentials.account_id}"
        )
        async for batch in _handle_global_resource_resync(
            kind, credentials, aws_resource_config
        ):
            yield batch
    else:
        async for session in credentials.create_refreshable_session_for_each_region():
            try:
                async for batch in resync_cloudcontrol(
                    kind, session, aws_resource_config
                ):
                    yield batch
            except Exception as exc:
                if is_access_denied_exception(
                    exc
                ):  # skip access denied errors since we do not want to skip deleting resources from port
                    continue
                regions.append(session.region_name)
                errors.append(exc)
                continue
    if errors:
        message = f"Failed to fetch {kind} for these regions {regions} with {len(errors)} errors in account {credentials.account_id}"
        raise ExceptionGroup(message, errors)


@ocean.on_resync()
async def resync_all(kind: str) -> ASYNC_GENERATOR_RESYNC_TYPE:
    if kind in iter(ResourceKindsWithSpecialHandling):
        return

<<<<<<< HEAD
=======
    await update_available_access_credentials()

>>>>>>> 17c9cdf4
    tasks = [
        semaphore_async_iterator(
            semaphore,
            functools.partial(resync_resources_for_account, credentials, kind),
        )
        async for credentials in get_accounts()
    ]
    if tasks:
        async for batch in stream_async_iterators_tasks(*tasks):
            yield batch


@ocean.on_resync(kind=ResourceKindsWithSpecialHandling.ACCOUNT)
async def resync_account(kind: str) -> ASYNC_GENERATOR_RESYNC_TYPE:
    for account in describe_accessible_accounts():
        yield [fix_unserializable_date_properties(account)]


@ocean.on_resync(kind=ResourceKindsWithSpecialHandling.ELASTICACHE_CLUSTER)
async def resync_elasticache(kind: str) -> ASYNC_GENERATOR_RESYNC_TYPE:
    aws_resource_config = typing.cast(AWSResourceConfig, event.resource_config)

    tasks = [
        semaphore_async_iterator(
            semaphore,
            functools.partial(
                resync_custom_kind,
                kind,
                session,
                "elasticache",
                "describe_cache_clusters",
                "CacheClusters",
                "Marker",
                aws_resource_config,
            ),
        )
        async for session in get_sessions()
    ]
    if tasks:
        async for batch in stream_async_iterators_tasks(*tasks):
            yield batch


@ocean.on_resync(kind=ResourceKindsWithSpecialHandling.ELBV2_LOAD_BALANCER)
async def resync_elv2_load_balancer(kind: str) -> ASYNC_GENERATOR_RESYNC_TYPE:

    aws_resource_config = typing.cast(AWSResourceConfig, event.resource_config)
    tasks = [
        semaphore_async_iterator(
            semaphore,
            functools.partial(
                resync_custom_kind,
                kind,
                session,
                "elbv2",
                "describe_load_balancers",
                "LoadBalancers",
                "Marker",
                aws_resource_config,
            ),
        )
        async for session in get_sessions()
    ]

    if tasks:
        async for batch in stream_async_iterators_tasks(*tasks):
            yield batch


@ocean.on_resync(kind=ResourceKindsWithSpecialHandling.ACM_CERTIFICATE)
async def resync_acm(kind: str) -> ASYNC_GENERATOR_RESYNC_TYPE:

    aws_resource_config = typing.cast(AWSResourceConfig, event.resource_config)
    tasks = [
        semaphore_async_iterator(
            semaphore,
            functools.partial(
                resync_custom_kind,
                kind,
                session,
                "acm",
                "list_certificates",
                "CertificateSummaryList",
                "NextToken",
                aws_resource_config,
            ),
        )
        async for session in get_sessions()
    ]

    if tasks:
        async for batch in stream_async_iterators_tasks(*tasks):
            yield batch


@ocean.on_resync(kind=ResourceKindsWithSpecialHandling.AMI_IMAGE)
async def resync_ami(kind: str) -> ASYNC_GENERATOR_RESYNC_TYPE:

    aws_resource_config = typing.cast(AWSResourceConfig, event.resource_config)
    tasks = [
        semaphore_async_iterator(
            semaphore,
            functools.partial(
                resync_custom_kind,
                kind,
                session,
                "ec2",
                "describe_images",
                "Images",
                "NextToken",
                aws_resource_config,
                {"Owners": ["self"]},
            ),
        )
        async for session in get_sessions()
    ]
    if tasks:
        async for batch in stream_async_iterators_tasks(*tasks):
            yield batch


@ocean.on_resync(kind=ResourceKindsWithSpecialHandling.CLOUDFORMATION_STACK)
async def resync_cloudformation(kind: str) -> ASYNC_GENERATOR_RESYNC_TYPE:

    aws_resource_config = typing.cast(AWSResourceConfig, event.resource_config)
    tasks = [
        semaphore_async_iterator(
            semaphore,
            functools.partial(
                resync_custom_kind,
                kind,
                session,
                "cloudformation",
                "describe_stacks",
                "Stacks",
                "NextToken",
                aws_resource_config,
            ),
        )
        async for session in get_sessions()
    ]

    if tasks:
        async for batch in stream_async_iterators_tasks(*tasks):
            yield batch


@ocean.app.fast_api_app.middleware("aws_cloud_event")
async def cloud_event_validation_middleware_handler(
    request: fastapi.Request,
    call_next: typing.Callable[[fastapi.Request], typing.Awaitable[responses.Response]],
) -> responses.Response:
    if request.url.path.startswith("/integration"):
        if request.method == "OPTIONS":
            logger.info("Detected cloud event validation request")
            headers = {
                "WebHook-Allowed-Rate": "100",
                "WebHook-Allowed-Origin": "*",
            }
            response = fastapi.Response(status_code=200, headers=headers)
            return response

        validation = validate_request(request)
        validation_status = validation[0]
        message = validation[1]
        if validation_status is False:
            return fastapi.Response(
                status_code=status.HTTP_401_UNAUTHORIZED, content=message
            )

    return await call_next(request)


class ResourceUpdate(BaseModel):
    resource_type: str
    identifier: str
    accountId: str
    awsRegion: str


@ocean.router.post("/webhook")
async def webhook(update: ResourceUpdate, response: Response) -> fastapi.Response:
    try:
        logger.info(f"Received AWS Webhook request body: {update}")
        resource_type = update.resource_type
        identifier = update.identifier
        account_id = update.accountId
        region = update.awsRegion

        with logger.contextualize(
            account_id=account_id, resource_type=resource_type, identifier=identifier
        ):
            aws_port_app_config = typing.cast(AWSPortAppConfig, event.port_app_config)
            if not isinstance(aws_port_app_config, AWSPortAppConfig):
                logger.info("No resources configured in the port app config")
                return fastapi.Response(status_code=status.HTTP_200_OK)

            allowed_configs, disallowed_configs = (
                get_matching_kinds_and_blueprints_from_config(
                    resource_type, region, aws_port_app_config.resources
                )
            )

            if disallowed_configs:
                logger.info(
                    f"Unregistering resource {identifier} of type {resource_type} in region {region} and account {account_id} for blueprint {disallowed_configs.values()} because it is not allowed"
                )
                await ocean.unregister(
                    [
                        Entity(blueprint=blueprint, identifier=identifier)
                        for blueprints in disallowed_configs.values()
                        for blueprint in blueprints
                    ]
                )

            if not allowed_configs:
                logger.info(
                    f"{resource_type} not found or disabled for region {region} in account {account_id}"
                )
                return fastapi.Response(status_code=status.HTTP_200_OK)

            logger.debug(
                "Querying full resource on AWS before registering change in port"
            )

            try:
                resource = await describe_single_resource(
                    resource_type, identifier, account_id, region
                )
            except Exception as e:
                if is_access_denied_exception(e):
                    logger.error(
                        f"Cannot sync {resource_type} in region {region} in account {account_id} due to missing access permissions {e}"
                    )
                    return fastapi.Response(status_code=status.HTTP_200_OK)
                if is_server_error(e):
                    logger.error(
                        f"Cannot sync {resource_type} in region {region} in account {account_id} due to server error {e}"
                    )
                    return fastapi.Response(status_code=status.HTTP_200_OK)

                logger.error(
                    f"Failed to retrieve '{resource_type}' resource with ID '{identifier}' in region '{region}' for account '{account_id}'. "
                    f"Verify that the resource exists and that the necessary permissions are granted."
                )

                resource = None

            for kind, blueprints in allowed_configs.items():
                if not resource:  # Resource probably deleted
                    logger.info("Resource not found in AWS, un-registering from port")
                    await ocean.unregister(
                        [
                            Entity(blueprint=blueprint, identifier=identifier)
                            for blueprint in blueprints
                        ]
                    )
                else:  # Resource found in AWS, update port
                    logger.info("Resource found in AWS, registering change in port")
                    resource.update(
                        {
                            CustomProperties.KIND: resource_type,
                            CustomProperties.ACCOUNT_ID: account_id,
                            CustomProperties.REGION: region,
                        }
                    )
                    await ocean.register_raw(
                        kind, [fix_unserializable_date_properties(resource)]
                    )

            logger.info("Webhook processed successfully")
            return fastapi.Response(
                status_code=status.HTTP_200_OK, content=json.dumps({"ok": True})
            )

    except Exception as e:
        logger.exception("Failed to process event from aws")
        return fastapi.Response(
            status_code=status.HTTP_500_INTERNAL_SERVER_ERROR,
            content=json.dumps({"ok": False, "error": str(e)}),
        )


@ocean.on_start()
async def on_start() -> None:
    logger.info("Starting Port Ocean AWS integration")

    if not ocean.integration_config.get("live_events_api_key"):
        logger.warning(
            "No live events api key provided"
            "Without setting up the webhook, the integration will not export live changes from AWS"
        )

    await initialize_access_credentials()<|MERGE_RESOLUTION|>--- conflicted
+++ resolved
@@ -51,7 +51,6 @@
     credentials: AwsCredentials,
     aws_resource_config: AWSResourceConfig,
 ) -> ASYNC_GENERATOR_RESYNC_TYPE:
-<<<<<<< HEAD
     aws_resource_config = typing.cast(AWSResourceConfig, event.resource_config)
 
     allowed_regions = filter(
@@ -69,34 +68,6 @@
                 continue
             else:
                 raise e
-=======
-    denied_access_to_default_region = False
-    default_region = get_default_region_from_credentials(credentials)
-    default_session = await credentials.create_refreshable_session(default_region)
-    try:
-        async for batch in resync_cloudcontrol(
-            kind, default_session, aws_resource_config
-        ):
-            yield batch
-    except Exception as e:
-        if is_access_denied_exception(e):
-            denied_access_to_default_region = True
-        else:
-            raise e
-
-    if denied_access_to_default_region:
-        logger.info(f"Trying to resync {kind} in all regions until success")
-        async for session in credentials.create_refreshable_session_for_each_region():
-            try:
-                async for batch in resync_cloudcontrol(
-                    kind, session, aws_resource_config
-                ):
-                    yield batch
-                break
-            except Exception as e:
-                if not is_access_denied_exception(e):
-                    raise e
->>>>>>> 17c9cdf4
 
 
 async def resync_resources_for_account(
@@ -140,11 +111,6 @@
     if kind in iter(ResourceKindsWithSpecialHandling):
         return
 
-<<<<<<< HEAD
-=======
-    await update_available_access_credentials()
-
->>>>>>> 17c9cdf4
     tasks = [
         semaphore_async_iterator(
             semaphore,
