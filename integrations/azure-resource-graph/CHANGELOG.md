# Changelog - Ocean - azure-ms

All notable changes to this project will be documented in this file.

The format is based on [Keep a Changelog](https://keepachangelog.com/en/1.0.0/),
and this project adheres to [Semantic Versioning](https://semver.org/spec/v2.0.0.html).

<!-- towncrier release notes start -->

<<<<<<< HEAD
## 0.2.0-beta (2025-10-23)
=======
## 0.1.7-beta (2025-11-04)
>>>>>>> 5b6472b1


### Improvements

<<<<<<< HEAD
- Added an Adaptive Token Bucket Rate Limiter, which intelligently adjusts its refill rate and request limiting in real time based on feedback from Azure API responses. This improvement enhances performance and more gracefully handles Azure rate limiting.
- Refactored API request handling to use Port's httpx client instead of the Azure SDK. This reduces resource usage and eliminates the overhead of managing multiple client contexts concurrently.
- Azure typically returns around 1,000 entities per Resource Graph request. This release implementes a buffering mechanism to yield results in batches of 100, reducing the processing load on Ocean Core.

## Breaking Changes

- The `resource` and `resourceContainer` Kinds have been revamped, enabling users to perform advanced queries through `graphQuery` selector thereby fully leveraging all features of the Azure Resource Graph API.

## Bug Fixes

- Fixed mapping to follow standard conventions
=======
- Bumped ocean version to ^0.29.0


## 0.1.6-beta (2025-11-02)


### Improvements

- Bumped ocean version to ^0.28.19


## 0.1.5-beta (2025-10-27)


### Improvements

- Bumped ocean version to ^0.28.18


## 0.1.4-beta (2025-10-26)


### Improvements

- Bumped ocean version to ^0.28.17
>>>>>>> 5b6472b1


## 0.1.3-beta (2025-10-21)


### Improvements

- Bumped ocean version to ^0.28.16


## 0.1.2-beta (2025-10-20)


### Improvements

- Bumped ocean version to ^0.28.15


## 0.1.1-beta (2025-10-15)


### Improvements

- Bumped ocean version to ^0.28.14


## 0.1.0-beta (2025-10-14)

### Improvements

- Upgrade integration to Beta


## 0.1.0-dev (2025-04-15)

### Features

- Implemented the Azure multi subscription ocean integration (0.1.0)<|MERGE_RESOLUTION|>--- conflicted
+++ resolved
@@ -7,16 +7,11 @@
 
 <!-- towncrier release notes start -->
 
-<<<<<<< HEAD
 ## 0.2.0-beta (2025-10-23)
-=======
-## 0.1.7-beta (2025-11-04)
->>>>>>> 5b6472b1
 
 
 ### Improvements
 
-<<<<<<< HEAD
 - Added an Adaptive Token Bucket Rate Limiter, which intelligently adjusts its refill rate and request limiting in real time based on feedback from Azure API responses. This improvement enhances performance and more gracefully handles Azure rate limiting.
 - Refactored API request handling to use Port's httpx client instead of the Azure SDK. This reduces resource usage and eliminates the overhead of managing multiple client contexts concurrently.
 - Azure typically returns around 1,000 entities per Resource Graph request. This release implementes a buffering mechanism to yield results in batches of 100, reducing the processing load on Ocean Core.
@@ -28,7 +23,13 @@
 ## Bug Fixes
 
 - Fixed mapping to follow standard conventions
-=======
+
+
+## 0.1.7-beta (2025-11-04)
+
+
+### Improvements
+
 - Bumped ocean version to ^0.29.0
 
 
@@ -54,7 +55,6 @@
 ### Improvements
 
 - Bumped ocean version to ^0.28.17
->>>>>>> 5b6472b1
 
 
 ## 0.1.3-beta (2025-10-21)
