--- conflicted
+++ resolved
@@ -7,13 +7,6 @@
 
 <!-- towncrier release notes start -->
 
-<<<<<<< HEAD
-# 0.1.1 (2023-10-31)
-
-### Improvements
-
-- Update documentation content (#1)
-=======
 # Port_Ocean 0.1.2 (2023-11-03)
 
 ### Improvements
@@ -26,7 +19,6 @@
 ### Improvements
 
 - Bumped ocean version to ^0.4.0 (#1)
->>>>>>> e01a84ac
 
 
 # 0.1.0 (2023-08-21)
