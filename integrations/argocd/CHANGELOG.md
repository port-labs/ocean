# Changelog

All notable changes to this project will be documented in this file.

The format is based on [Keep a Changelog](https://keepachangelog.com/en/1.0.0/),
and this project adheres to [Semantic Versioning](https://semver.org/spec/v2.0.0.html).

<!-- towncrier release notes start -->

<<<<<<< HEAD
## 0.1.132 (2025-02-18)


### Bug Fixes

- Fixed an issue where `get_resources` returned `None` for empty items, causing iterations over its results to fail.
=======
## 0.1.133 (2025-02-13)


### Improvements

- Bumped cryptography version to ^44.0.1


## 0.1.132 (2025-02-09)


### Improvements

- Bumped ocean version to ^0.18.9
>>>>>>> 6e82cea7


## 0.1.131 (2025-02-04)


### Improvements

- Bumped ocean version to ^0.18.8


## 0.1.130 (2025-01-29)


### Improvements

- Bumped ocean version to ^0.18.6


## 0.1.129 (2025-01-28)


### Improvements

- Bumped ocean version to ^0.18.5


## 0.1.128 (2025-01-23)


### Improvements

- Bumped ocean version to ^0.18.4


## 0.1.127 (2025-01-22)


### Improvements

- Bumped ocean version to ^0.18.3


## 0.1.126 (2025-01-22)


### Improvements

- Bumped ocean version to ^0.18.2


## 0.1.125 (2025-01-21)


### Improvements

- Bumped ocean version to ^0.18.1


## 0.1.124 (2025-01-19)


### Improvements

- Bumped ocean version to ^0.18.0


## 0.1.123 (2025-01-16)


### Improvements

- Bumped ocean version to ^0.17.8


## 0.1.122 (2025-01-15)


### Improvements

- Bumped jinja version to 3.1.5


## 0.1.121 (2025-01-12)


### Improvements

- Bumped ocean version to ^0.17.7


## 0.1.120 (2025-01-08)


### Improvements

- Bumped ocean version to ^0.17.6


## 0.1.119 (2025-01-07)


### Improvements

- Bumped ocean version to ^0.17.5


## 0.1.118 (2025-01-02)


### Improvements

- Bumped ocean version to ^0.17.4


## 0.1.117 (2025-01-02)


### Improvements

- Bumped ocean version to ^0.17.3


## 0.1.116 (2024-12-31)


### Improvements

- Bumped ocean version to ^0.17.2


## 0.1.115 (2024-12-30)


### Improvements

- Added title to the configuration properties


## 0.1.114 (2024-12-26)


### Improvements

- Bumped ocean version to ^0.16.1


## 0.1.113 (2024-12-24)


### Improvements

- Bumped ocean version to ^0.16.0


## 0.1.112 (2024-12-22)


### Improvements

- Bumped ocean version to ^0.15.3


## 0.1.111 (2024-12-15)


### Improvements

- Bumped ocean version to ^0.15.2


## 0.1.110 (2024-12-15)


### Improvements

- Bumped ocean version to ^0.15.1


## 0.1.109 (2024-12-12)


### Improvements

- Bumped ocean version to ^0.15.0


## 0.1.108 (2024-12-10)


### Improvements

- Bumped ocean version to ^0.14.7


## 0.1.107 (2024-12-04)


### Improvements

- Bumped ocean version to ^0.14.6


## 0.1.106 (2024-12-04)


### Improvements

- Bumped ocean version to ^0.14.5


## 0.1.105 (2024-11-25)


### Improvements

- Bumped ocean version to ^0.14.3


## 0.1.104 (2024-11-25)


### Improvements

- Bumped ocean version to ^0.14.2


## 0.1.103 (2024-11-21)


### Improvements

- Bumped ocean version to ^0.14.1


## 0.1.102 (2024-11-12)


### Improvements

- Bumped ocean version to ^0.14.0


## 0.1.101 (2024-11-12)


### Improvements

- Bumped ocean version to ^0.13.1


## 0.1.100 (2024-11-10)


### Improvements

- Bumped ocean version to ^0.13.0


## 0.1.99 (2024-11-10)


### Improvements

- Bumped ocean version to ^0.12.9


## 0.1.98 (2024-11-06)


### Improvements

- Bumped ocean version to ^0.12.8


## 0.1.97 (2024-10-23)


### Improvements

- Bumped ocean version to ^0.12.7


## 0.1.96 (2024-10-22)


### Improvements

- Bumped ocean version to ^0.12.6


## 0.1.95 (2024-10-18)


### Improvements

- Added support for optional insecure connections to Argocd with SSL verification disabled when allow_insecure is set to True (0.1.95)


## 0.1.94 (2024-10-14)


### Improvements

- Bumped ocean version to ^0.12.4


# 0.1.93 (2024-10-10)


### Bug Fixes

- Updated the error handling mechanims by allowing users to specify how they want to handle ArgoCD server error using the `ignoreServerError` flag (0.1.93)


## 0.1.92 (2024-10-09)


### Improvements

- Bumped ocean version to ^0.12.3


## 0.1.91 (2024-10-08)


### Improvements

- Bumped ocean version to ^0.12.2


## 0.1.90 (2024-10-01)


### Improvements

- Bumped ocean version to ^0.12.1


## 0.1.89 (2024-09-29)


### Improvements

- Bumped ocean version to ^0.11.0


## 0.1.88 (2024-09-22)


### Improvements

- Bumped ocean version to ^0.10.12


## 0.1.87 (2024-09-17)


### Improvements

- Bumped ocean version to ^0.10.11


## 0.1.86 (2024-09-12)


### Improvements

- Bumped ocean version to ^0.10.10 (#1)


## 0.1.85 (2024-09-05)


### Improvements

- Bumped ocean version to ^0.10.9 (#1)


## 0.1.84 (2024-09-04)


### Improvements

- Bumped ocean version to ^0.10.8 (#1)


## 0.1.83 (2024-09-01)


### Improvements

- Bumped ocean version to ^0.10.7 (#1)


## 0.1.82 (2024-08-30)


### Improvements

- Bumped ocean version to ^0.10.5 (#1)


## 0.1.81 (2024-08-28)


### Improvements

- Bumped ocean version to ^0.10.4 (#1)


## 0.1.80 (2024-08-28)


### Improvements

- Bumped ocean version to ^0.10.3 (#1)


## 0.1.79 (2024-08-26)


### Improvements

- Bumped ocean version to ^0.10.2 (#1)


## 0.1.78 (2024-08-26)


### Improvements

- Bumped ocean version to ^0.10.1 (#1)


## 0.1.77 (2024-08-22)


### Improvements

- Bumped ocean version to ^0.10.0 (#1)


## 0.1.76 (2024-08-20)


### Improvements

- Bumped ocean version to ^0.9.14 (#1)


## 0.1.75 (2024-08-13)


### Improvements

- Bumped ocean version to ^0.9.13 (#1)


## 0.1.74 (2024-08-11)


### Improvements

- Bumped ocean version to ^0.9.12 (#1)


## 0.1.73 (2024-08-05)


### Improvements

- Bumped ocean version to ^0.9.11 (#1)


## 0.1.72 (2024-08-04)


### Improvements

- Bumped ocean version to ^0.9.10 (#1)


## 0.1.71 (2024-08-01)


###  Improvements

- Added _target='blank' attribute to html links in the spec.yaml file to open a new browser tab instead of the current browser


## 0.1.70 (2024-07-31)


###  Improvements

- Upgraded integration dependencies (#1)


## 0.1.69 (2024-07-31)


###  Improvements

- Bumped ocean version to ^0.9.7 (#1)


## 0.1.68 (2024-07-31)


###  Improvements

- Bumped ocean version to ^0.9.6 (#1)


## 0.1.67 (2024-07-24)

### Improvements

- Bumped ocean version to ^0.9.5


## 0.1.66 (2024-07-10)

### Improvements

- Added description to configuration properties in spec.yaml (PORT-9118)


## 0.1.65 (2024-07-10)

### Improvements

- Bumped ocean version to ^0.9.4 (#1)


## 0.1.64 (2024-07-09)

### Improvements

- Bumped ocean version to ^0.9.3 (#1)


## 0.1.63 (2024-07-07)

### Improvements

- Bumped ocean version to ^0.9.2 (#1)


## 0.1.62 (2024-06-23)

### Improvements

- Bumped ocean version to ^0.9.1 (#1)


## 0.1.61 (2024-06-19)

### Improvements

- Bumped ocean version to ^0.9.0 (#1)


## 0.1.60 (2024-06-16)

### Improvements

- Updated spec.yaml indication that saas installation is not supported


## 0.1.59 (2024-06-16)

### Improvements

- Bumped ocean version to ^0.8.0 (#1)


## 0.1.58 (2024-06-13)

### Improvements

- Bumped ocean version to ^0.7.1 (#1)


## 0.1.57 (2024-06-13)

### Improvements

- Bumped ocean version to ^0.7.0 (#1)


## 0.1.56 (2024-06-10)

### Improvements

- Bumped ocean version to ^0.6.0 (#1)


## 0.1.55 (2024-06-05)

### Improvements

- Bumped ocean version to ^0.5.27 (#1)


## 0.1.54 (2024-06-03)

### Improvements

- Bumped ocean version to ^0.5.25 (#1)


## 0.1.53 (2024-06-02)

### Improvements

- Bumped ocean version to ^0.5.24 (#1)


## 0.1.52 (2024-05-30)

### Improvements

- Bumped ocean version to ^0.5.23 (#1)
- Updated the base image used in the Dockerfile that is created during integration scaffolding from `python:3.11-slim-buster` to `python:3.11-slim-bookworm`


## 0.1.51 (2024-05-29)

### Improvements

- Bumped ocean version to ^0.5.22 (#1)


## 0.1.50 (2024-05-26)

### Improvements

- Bumped ocean version to ^0.5.21 (#1)


## 0.1.49 (2024-05-26)

### Improvements

- Bumped ocean version to ^0.5.20 (#1)
- Update the config.yaml file to have only the overridden configuration


## 0.1.48 (2024-05-16)

### Improvements

- Updated the icon on the image blueprint from AWS to Docker


## 0.1.47 (2024-05-16)

### Improvements

- Bumped ocean version to ^0.5.19 (#1)


## 0.1.46 (2024-05-12)

### Improvements

- Bumped ocean version to ^0.5.18 (#1)


## 0.1.45 (2024-05-06)

### Improvements

- Updated the relationship between images and k8s resource from many to one
- Deleted all the properties from the image blueprint since none of the properties can be extracted from the k8s resource


## 0.1.44 (2024-05-01)

### Improvements

- Bumped ocean version to ^0.5.17 (#1)


## 0.1.43 (2024-05-01)

### Improvements

- Bumped ocean version to ^0.5.16 (#1)


## 0.1.42 (2024-04-30)

### Improvements

- Updated the default mapping to ingest all images used by deployments and establish a relationship between them


## 0.1.41 (2024-04-30)

### Improvements

- Bumped ocean version to ^0.5.15 (#1)


## 0.1.40 (2024-04-25)

### Bug Fixes

- Fixed a bug in the managed-resources kind that caused the integration to throw a KeyError

### Improvements

- Added a default empty array to the deployment history mapping to stop spamming the logs with JQ NoneType error


## 0.1.39 (2024-04-24)

### Improvements

- Bumped ocean version to ^0.5.14 (#1)


## 0.1.38 (2024-04-17)

### Improvements

- Bumped ocean version to ^0.5.12 (#1)


## 0.1.37 (2024-04-11)

### Deprecations
- Added deprecation warnings to the deployment-history and kubernetes-resource kind, urging users to utilize the itemsToParse functionality instead

### Improvements

- Reveresed the relation between cluster and namespace, and other general enhancements on blueprints (PORT-7550)
- Updated the default mapping for deployment-history and kubernetes-resource kind to reuse the application kind's response and parse items using the itemsToParse functionality for improved efficiency


## 0.1.36 (2024-04-11)

### Improvements

- Bumped ocean version to ^0.5.11 (#1)


## 0.1.35 (2024-04-10)

### Improvements

- Bumped ocean version to ^0.5.10 (#1)


## 0.1.34 (2024-04-01)

### Improvements

- Bumped ocean version to ^0.5.9 (#1)


## 0.1.33 (2024-03-28)

### Improvements

- Bumped ocean version to ^0.5.8 (#1)


## 0.1.32 (2024-03-21)

### Improvements

- Added support for ArgoCD kubernetes resources (PORT-6911)


## 0.1.31 (2024-03-20)

### Improvements

- Bumped ocean version to ^0.5.7 (#1)


## 0.1.30 (2024-03-18)

### Improvements

- Added support for Application managed resources kind


## 0.1.29 (2024-03-18)

### Improvements

- Enhanced the application blueprint by adding relation to the cluster and two revision properties (actual and target) (PORT-6528)
- Updated the deployment history revision property from string to url, linking the user the specific revision (PORT-6854)
- Added namespace blueprint and created relevant relations(PORT-7187)

## 0.1.28 (2024-03-17)

### Improvements

- Bumped ocean version to ^0.5.6 (#1)


## 0.1.27 (2024-03-06)

### Improvements

- Bumped ocean version to ^0.5.5 (#1)


## 0.1.26 (2024-03-03)

### Improvements

- Bumped ocean version to ^0.5.4 (#1)


## 0.1.25 (2024-03-03)

### Improvements

- Bumped ocean version to ^0.5.3 (#1)


## 0.1.24 (2024-02-21)

### Improvements

- Bumped ocean version to ^0.5.2 (#1)


## 0.1.23 (2024-02-20)

### Improvements

- Bumped ocean version to ^0.5.1 (#1)


## 0.1.22 (2024-02-18)

### Improvements

- Bumped ocean version to ^0.5.0 (#1)


## 0.1.21 (2024-01-25)

### Bug Fixes

- Fixed a bug in the pages templates where the page weren't inside a list, causing the parsing of the integration to fail (#1)


## 0.1.20 (2024-01-23)

### Improvements

- Bumped ocean version to ^0.4.17 (#1)


## 0.1.19 (2024-01-21)

### Improvements

- Added default page for ArgoCD (PORT-5959)


## 0.1.18 (2024-01-12)

### Features

- Added support for ArgoCD deployments history (#5704)


## 0.1.17 (2024-01-11)

### Improvements

- Bumped ocean version to ^0.4.16 (#1)


## 0.1.16 (2024-01-07)

### Improvements

- Bumped ocean version to ^0.4.15 (#1)


## 0.1.15 (2024-01-07)

### Improvements

- Bumped ocean version to ^0.4.14 (#1)


## 0.1.14 (2024-01-01)

### Improvements

- Bumped ocean version to ^0.4.13 (#1)


## 0.1.13 (2023-12-24)

### Improvements

- Bumped ocean version to ^0.4.12 (#1)


## 0.1.12 (2023-12-21)

### Improvements

- Bumped ocean version to ^0.4.11 (#1)


## 0.1.11 (2023-12-21)

### Improvements

- Bumped ocean version to ^0.4.10 (#1)


## 0.1.10 (2023-12-14)

### Improvements

- Bumped ocean version to ^0.4.8 (#1)


## 0.1.9 (2023-12-05)

### Improvements

- Bumped ocean version to ^0.4.7 (#1)


## 0.1.8 (2023-12-04)

### Bug Fixes

- Updated ArgoCD application gitRepo property format from URL to string, allowing for various formats and resolving sync errors with private repositories (#8)


## 0.1.7 (2023-12-04)

### Improvements

- Bumped ocean version to ^0.4.6 (#1)


## 0.1.6 (2023-11-30)

### Improvements

- Bumped ocean version to ^0.4.5 (#1)


## 0.1.5 (2023-11-29)

### Improvements

- Bumped ocean version to ^0.4.4 (#1)
- Changed the httpx client to be the ocean's client for better connection error handling and request retries


## 0.1.4 (2023-11-21)

### Improvements

- Bumped ocean version to ^0.4.3 (#1)


## 0.1.3 (2023-11-08)

### Improvements

- Bumped ocean version to ^0.4.2 (#1)


## 0.1.2 (2023-11-03)

### Improvements

- Bumped ocean version to ^0.4.1 (#1)


## 0.1.1 (2023-11-01)

### Improvements

- Bumped ocean version to ^0.4.0 (#1)


## 0.1.0 (2023-08-21)

### Features

- Implemented ArgoCD integration<|MERGE_RESOLUTION|>--- conflicted
+++ resolved
@@ -7,14 +7,14 @@
 
 <!-- towncrier release notes start -->
 
-<<<<<<< HEAD
-## 0.1.132 (2025-02-18)
+## 0.1.134 (2025-02-18)
 
 
 ### Bug Fixes
 
 - Fixed an issue where `get_resources` returned `None` for empty items, causing iterations over its results to fail.
-=======
+
+
 ## 0.1.133 (2025-02-13)
 
 
@@ -29,7 +29,6 @@
 ### Improvements
 
 - Bumped ocean version to ^0.18.9
->>>>>>> 6e82cea7
 
 
 ## 0.1.131 (2025-02-04)
