# Changelog

All notable changes to this project will be documented in this file.

The format is based on [Keep a Changelog](https://keepachangelog.com/en/1.0.0/),
and this project adheres to [Semantic Versioning](https://semver.org/spec/v2.0.0.html).

<!-- towncrier release notes start -->

<<<<<<< HEAD

## 0.2.0 (2025-09-16)


### Bug Fix

- Enhanced cluster unreachability handling in get_clusters() method to gracefully handle connection failures and return empty list instead of raising exceptions
=======
## 0.1.219 (2025-09-17)


### Improvements

- Bumped ocean version to ^0.28.7
>>>>>>> 03ab2a12


## 0.1.218 (2025-09-16)


### Improvements

- Bumped ocean version to ^0.28.5


## 0.1.217 (2025-09-10)


### Improvements

- Bumped ocean version to ^0.28.4


## 0.1.216 (2025-09-08)


### Improvements

- Bumped ocean version to ^0.28.3


## 0.1.215 (2025-08-28)


### Improvements

- Bumped ocean version to ^0.28.2


## 0.1.214 (2025-08-27)


### Improvements

- Bumped ocean version to ^0.28.1


## 0.1.213 (2025-08-25)


### Improvements

- Bumped ocean version to ^0.28.0


## 0.1.212 (2025-08-24)


### Improvements

- Bumped ocean version to ^0.27.10


## 0.1.211 (2025-08-20)


### Improvements

- Bumped ocean version to ^0.27.9


## 0.1.210 (2025-08-18)


### Improvements

- Bumped ocean version to ^0.27.8


## 0.1.209 (2025-08-17)


### Improvements

- Bumped ocean version to ^0.27.7


## 0.1.208 (2025-08-13)


### Improvements

- Bumped ocean version to ^0.27.6


## 0.1.207 (2025-08-13)


### Improvements

- Bumped ocean version to ^0.27.5


## 0.1.206 (2025-08-13)


### Improvements

- fixed the description in the spec.yaml

## 0.1.205 (2025-08-11)


### Improvements

- Bumped ocean version to ^0.27.3


## 0.1.204 (2025-08-11)


### Fix

- Optimized resource aggregation and deployment history ingestion to avoid OOMs by replacing nested loops with efficient extend() usage


## 0.1.203 (2025-08-11)


### Improvements

- Bumped ocean version to ^0.27.2


## 0.1.202 (2025-08-07)


### Improvements

- Bumped ocean version to ^0.27.1


## 0.1.201 (2025-08-05)


### Improvements

- Bumped ocean version to ^0.27.0


## 0.1.200 (2025-08-04)


### Improvements

- Bumped ocean version to ^0.26.3


## 0.1.199 (2025-08-03)

### Improvements

- Added explicit query params for tabs selection on intallationDocs



## 0.1.198 (2025-08-03)


### Improvements

- Bumped ocean version to ^0.26.2


## 0.1.197 (2025-08-03)
- Aligned installationDocs param with convensions


## 0.1.196 (2025-07-31)


## Fix

- Iteration over null values breaking resyncs


## 0.1.195 (2025-07-27)


### Fix

- Restructured changed specs installationDocs param


## 0.1.194 (2025-07-27)


### Improvements

- Added support for installationDocs param for feature embed docs in installation


## 0.1.194 (2025-07-28)


- Added null checks for resources yielded from `managed_resources` and `get_deployment_history`


## 0.1.193 (2025-07-20)


### Improvements

- Bumped ocean version to ^0.26.1


## 0.1.192 (2025-07-16)


### Improvements

- Bumped ocean version to ^0.25.5


## 0.1.191 (2025-07-07)


### Improvements

- Bumped ocean version to ^0.25.0


## 0.1.190 (2025-07-02)


### Improvements

- Bumped ocean version to ^0.24.22


## 0.1.189 (2025-06-30)


### Improvements

- Bumped ocean version to ^0.24.21


## 0.1.188 (2025-06-26)


### Improvements

- Bumped ocean version to ^0.24.20


## 0.1.187 (2025-06-25)


### Improvements

- Bumped ocean version to ^0.24.19


## 0.1.186 (2025-06-24)


### Improvements

- Bumped ocean version to ^0.24.18


## 0.1.185 (2025-06-23)


### Improvements

- Bumped ocean version to ^0.24.17


## 0.1.184 (2025-06-22)


### Improvements

- Bumped ocean version to ^0.24.16


## 0.1.183 (2025-06-22)


### Improvements

- Upgraded integration requests dependency (#1)


## 0.1.182 (2025-06-22)


### Improvements

- Bumped ocean version to ^0.24.15


## 0.1.181 (2025-06-22)


### Improvements

- Bumped ocean version to ^0.24.12


## 0.1.180 (2025-06-22)


### Improvements

- Bumped ocean version to ^0.24.12


## 0.1.179 (2025-06-16)


### Improvements

- Bumped ocean version to ^0.24.11


## 0.1.178 (2025-06-15)


### Improvements

- Bumped ocean version to ^0.24.10


## 0.1.177 (2025-06-11)


### Improvements

- Bumped ocean version to ^0.24.8


## 0.1.176 (2025-06-11)


### Improvements

- Bumped ocean version to ^0.24.7


## 0.1.175 (2025-06-09)


### Improvements

- Bumped ocean version to ^0.24.6


## 0.1.174 (2025-06-09)


### Improvements

- Bumped ocean version to ^0.24.5


## 0.1.173 (2025-06-09)


### Improvements

- Bumped ocean version to ^0.24.4


## 0.1.172 (2025-06-08)


### Improvements

- Bumped ocean version to ^0.24.3


## 0.1.171 (2025-06-04)


### Improvements

- Bumped ocean version to ^0.24.2


## 0.1.170 (2025-06-03)


### Improvements

- Bumped ocean version to ^0.24.1


## 0.1.169 (2025-06-03)


### Improvements

- Bumped ocean version to ^0.24.0


## 0.1.168 (2025-06-01)


### Improvements

- Bumped ocean version to ^0.23.5


## 0.1.167 (2025-05-29)


### Improvements

- Bumped ocean version to ^0.23.4


## 0.1.166 (2025-05-28)


### Improvements

- Bumped ocean version to ^0.23.3


## 0.1.165 (2025-05-28)


### Improvements

- Bumped ocean version to ^0.23.2


## 0.1.164 (2025-05-27)


### Improvements

- Bumped ocean version to ^0.23.1


## 0.1.163 (2025-05-27)


### Improvements

- Bumped ocean version to ^0.23.0


## 0.1.162 (2025-05-26)


### Improvements

- Bumped ocean version to ^0.22.12


## 0.1.161 (2025-05-26)


### Improvements

- Bumped ocean version to ^0.22.11


## 0.1.160 (2025-05-20)


### Improvements

- Bumped ocean version to ^0.22.10


## 0.1.159 (2025-05-19)


### Improvements

- Removed deprecated `config.yaml`

## 0.1.158 (2025-05-19)


### Improvements

- Bumped ocean version to ^0.22.9


## 0.1.157 (2025-05-15)


### Improvements

- Bumped ocean version to ^0.22.8


## 0.1.156 (2025-05-12)


### Improvements

- Bumped ocean version to ^0.22.7


## 0.1.155 (2025-05-06)


### Improvements

- Bumped ocean version to ^0.22.6


## 0.1.154 (2025-04-27)

### Bug Fixes

- Resolved "h11 accepts some malformed Chunked-Encoding bodies" h11 vulnerability

### Improvements

- Bumped ocean version to ^0.22.5


## 0.1.153 (2025-04-15)


### Improvements

- Bumped ocean version to ^0.22.4


## 0.1.152 (2025-04-15)


### Improvements

- Bumped ocean version to ^0.22.3


## 0.1.151 (2025-04-07)


### Improvements

- Bumped ocean version to ^0.22.2


## 0.1.150 (2025-04-03)


### Improvements

- Bumped ocean version to ^0.22.1


## 0.1.149 (2025-03-24)


### Improvements

- Bumped ocean version to ^0.22.0


## 0.1.148 (2025-03-13)


### Improvements

- Bumped ocean version to ^0.21.5


## 0.1.147 (2025-03-12)


### Improvements

- Bumped ocean version to ^0.21.4


## 0.1.146 (2025-03-10)


### Improvements

- Bumped ocean version to ^0.21.3


## 0.1.145 (2025-03-09)


### Improvements

- Bumped ocean version to ^0.21.1


## 0.1.144 (2025-03-03)


### Improvements

- Bumped ocean version to ^0.21.0


## 0.1.143 (2025-02-26)


### Improvements

- Bumped ocean version to ^0.20.4


## 0.1.142 (2025-02-25)


### Improvements

- Bumped ocean version to ^0.20.4


## 0.1.141 (2025-02-24)


### Improvements

- Bumped ocean version to ^0.20.3


## 0.1.140 (2025-02-23)


### Improvements

- Bumped ocean version to ^0.20.2


## 0.1.139 (2025-02-23)


### Improvements

- Bumped ocean version to ^0.20.1


## 0.1.138 (2025-02-19)


### Improvements

- Bumped ocean version to ^0.20.0


## 0.1.137 (2025-02-19)


### Improvements

- Bumped ocean version to ^0.19.3


## 0.1.136 (2025-02-19)


### Improvements

- Bumped ocean version to ^0.19.2


## 0.1.135 (2025-02-19)


### Improvements

- Bumped ocean version to ^0.19.1


## 0.1.134 (2025-02-18)


### Bug Fixes

- Fixed an issue where `get_resources` returned `None` for empty items, causing iterations over its results to fail.


## 0.1.133 (2025-02-13)


### Improvements

- Bumped cryptography version to ^44.0.1


## 0.1.132 (2025-02-09)


### Improvements

- Bumped ocean version to ^0.18.9


## 0.1.131 (2025-02-04)


### Improvements

- Bumped ocean version to ^0.18.8


## 0.1.130 (2025-01-29)


### Improvements

- Bumped ocean version to ^0.18.6


## 0.1.129 (2025-01-28)


### Improvements

- Bumped ocean version to ^0.18.5


## 0.1.128 (2025-01-23)


### Improvements

- Bumped ocean version to ^0.18.4


## 0.1.127 (2025-01-22)


### Improvements

- Bumped ocean version to ^0.18.3


## 0.1.126 (2025-01-22)


### Improvements

- Bumped ocean version to ^0.18.2


## 0.1.125 (2025-01-21)


### Improvements

- Bumped ocean version to ^0.18.1


## 0.1.124 (2025-01-19)


### Improvements

- Bumped ocean version to ^0.18.0


## 0.1.123 (2025-01-16)


### Improvements

- Bumped ocean version to ^0.17.8


## 0.1.122 (2025-01-15)


### Improvements

- Bumped jinja version to 3.1.5


## 0.1.121 (2025-01-12)


### Improvements

- Bumped ocean version to ^0.17.7


## 0.1.120 (2025-01-08)


### Improvements

- Bumped ocean version to ^0.17.6


## 0.1.119 (2025-01-07)


### Improvements

- Bumped ocean version to ^0.17.5


## 0.1.118 (2025-01-02)


### Improvements

- Bumped ocean version to ^0.17.4


## 0.1.117 (2025-01-02)


### Improvements

- Bumped ocean version to ^0.17.3


## 0.1.116 (2024-12-31)


### Improvements

- Bumped ocean version to ^0.17.2


## 0.1.115 (2024-12-30)


### Improvements

- Added title to the configuration properties


## 0.1.114 (2024-12-26)


### Improvements

- Bumped ocean version to ^0.16.1


## 0.1.113 (2024-12-24)


### Improvements

- Bumped ocean version to ^0.16.0


## 0.1.112 (2024-12-22)


### Improvements

- Bumped ocean version to ^0.15.3


## 0.1.111 (2024-12-15)


### Improvements

- Bumped ocean version to ^0.15.2


## 0.1.110 (2024-12-15)


### Improvements

- Bumped ocean version to ^0.15.1


## 0.1.109 (2024-12-12)


### Improvements

- Bumped ocean version to ^0.15.0


## 0.1.108 (2024-12-10)


### Improvements

- Bumped ocean version to ^0.14.7


## 0.1.107 (2024-12-04)


### Improvements

- Bumped ocean version to ^0.14.6


## 0.1.106 (2024-12-04)


### Improvements

- Bumped ocean version to ^0.14.5


## 0.1.105 (2024-11-25)


### Improvements

- Bumped ocean version to ^0.14.3


## 0.1.104 (2024-11-25)


### Improvements

- Bumped ocean version to ^0.14.2


## 0.1.103 (2024-11-21)


### Improvements

- Bumped ocean version to ^0.14.1


## 0.1.102 (2024-11-12)


### Improvements

- Bumped ocean version to ^0.14.0


## 0.1.101 (2024-11-12)


### Improvements

- Bumped ocean version to ^0.13.1


## 0.1.100 (2024-11-10)


### Improvements

- Bumped ocean version to ^0.13.0


## 0.1.99 (2024-11-10)


### Improvements

- Bumped ocean version to ^0.12.9


## 0.1.98 (2024-11-06)


### Improvements

- Bumped ocean version to ^0.12.8


## 0.1.97 (2024-10-23)


### Improvements

- Bumped ocean version to ^0.12.7


## 0.1.96 (2024-10-22)


### Improvements

- Bumped ocean version to ^0.12.6


## 0.1.95 (2024-10-18)


### Improvements

- Added support for optional insecure connections to Argocd with SSL verification disabled when allow_insecure is set to True (0.1.95)


## 0.1.94 (2024-10-14)


### Improvements

- Bumped ocean version to ^0.12.4


# 0.1.93 (2024-10-10)


### Bug Fixes

- Updated the error handling mechanims by allowing users to specify how they want to handle ArgoCD server error using the `ignoreServerError` flag (0.1.93)


## 0.1.92 (2024-10-09)


### Improvements

- Bumped ocean version to ^0.12.3


## 0.1.91 (2024-10-08)


### Improvements

- Bumped ocean version to ^0.12.2


## 0.1.90 (2024-10-01)


### Improvements

- Bumped ocean version to ^0.12.1


## 0.1.89 (2024-09-29)


### Improvements

- Bumped ocean version to ^0.11.0


## 0.1.88 (2024-09-22)


### Improvements

- Bumped ocean version to ^0.10.12


## 0.1.87 (2024-09-17)


### Improvements

- Bumped ocean version to ^0.10.11


## 0.1.86 (2024-09-12)


### Improvements

- Bumped ocean version to ^0.10.10 (#1)


## 0.1.85 (2024-09-05)


### Improvements

- Bumped ocean version to ^0.10.9 (#1)


## 0.1.84 (2024-09-04)


### Improvements

- Bumped ocean version to ^0.10.8 (#1)


## 0.1.83 (2024-09-01)


### Improvements

- Bumped ocean version to ^0.10.7 (#1)


## 0.1.82 (2024-08-30)


### Improvements

- Bumped ocean version to ^0.10.5 (#1)


## 0.1.81 (2024-08-28)


### Improvements

- Bumped ocean version to ^0.10.4 (#1)


## 0.1.80 (2024-08-28)


### Improvements

- Bumped ocean version to ^0.10.3 (#1)


## 0.1.79 (2024-08-26)


### Improvements

- Bumped ocean version to ^0.10.2 (#1)


## 0.1.78 (2024-08-26)


### Improvements

- Bumped ocean version to ^0.10.1 (#1)


## 0.1.77 (2024-08-22)


### Improvements

- Bumped ocean version to ^0.10.0 (#1)


## 0.1.76 (2024-08-20)


### Improvements

- Bumped ocean version to ^0.9.14 (#1)


## 0.1.75 (2024-08-13)


### Improvements

- Bumped ocean version to ^0.9.13 (#1)


## 0.1.74 (2024-08-11)


### Improvements

- Bumped ocean version to ^0.9.12 (#1)


## 0.1.73 (2024-08-05)


### Improvements

- Bumped ocean version to ^0.9.11 (#1)


## 0.1.72 (2024-08-04)


### Improvements

- Bumped ocean version to ^0.9.10 (#1)


## 0.1.71 (2024-08-01)


###  Improvements

- Added _target='blank' attribute to html links in the spec.yaml file to open a new browser tab instead of the current browser


## 0.1.70 (2024-07-31)


###  Improvements

- Upgraded integration dependencies (#1)


## 0.1.69 (2024-07-31)


###  Improvements

- Bumped ocean version to ^0.9.7 (#1)


## 0.1.68 (2024-07-31)


###  Improvements

- Bumped ocean version to ^0.9.6 (#1)


## 0.1.67 (2024-07-24)

### Improvements

- Bumped ocean version to ^0.9.5


## 0.1.66 (2024-07-10)

### Improvements

- Added description to configuration properties in spec.yaml (PORT-9118)


## 0.1.65 (2024-07-10)

### Improvements

- Bumped ocean version to ^0.9.4 (#1)


## 0.1.64 (2024-07-09)

### Improvements

- Bumped ocean version to ^0.9.3 (#1)


## 0.1.63 (2024-07-07)

### Improvements

- Bumped ocean version to ^0.9.2 (#1)


## 0.1.62 (2024-06-23)

### Improvements

- Bumped ocean version to ^0.9.1 (#1)


## 0.1.61 (2024-06-19)

### Improvements

- Bumped ocean version to ^0.9.0 (#1)


## 0.1.60 (2024-06-16)

### Improvements

- Updated spec.yaml indication that saas installation is not supported


## 0.1.59 (2024-06-16)

### Improvements

- Bumped ocean version to ^0.8.0 (#1)


## 0.1.58 (2024-06-13)

### Improvements

- Bumped ocean version to ^0.7.1 (#1)


## 0.1.57 (2024-06-13)

### Improvements

- Bumped ocean version to ^0.7.0 (#1)


## 0.1.56 (2024-06-10)

### Improvements

- Bumped ocean version to ^0.6.0 (#1)


## 0.1.55 (2024-06-05)

### Improvements

- Bumped ocean version to ^0.5.27 (#1)


## 0.1.54 (2024-06-03)

### Improvements

- Bumped ocean version to ^0.5.25 (#1)


## 0.1.53 (2024-06-02)

### Improvements

- Bumped ocean version to ^0.5.24 (#1)


## 0.1.52 (2024-05-30)

### Improvements

- Bumped ocean version to ^0.5.23 (#1)
- Updated the base image used in the Dockerfile that is created during integration scaffolding from `python:3.11-slim-buster` to `python:3.11-slim-bookworm`


## 0.1.51 (2024-05-29)

### Improvements

- Bumped ocean version to ^0.5.22 (#1)


## 0.1.50 (2024-05-26)

### Improvements

- Bumped ocean version to ^0.5.21 (#1)


## 0.1.49 (2024-05-26)

### Improvements

- Bumped ocean version to ^0.5.20 (#1)
- Update the config.yaml file to have only the overridden configuration


## 0.1.48 (2024-05-16)

### Improvements

- Updated the icon on the image blueprint from AWS to Docker


## 0.1.47 (2024-05-16)

### Improvements

- Bumped ocean version to ^0.5.19 (#1)


## 0.1.46 (2024-05-12)

### Improvements

- Bumped ocean version to ^0.5.18 (#1)


## 0.1.45 (2024-05-06)

### Improvements

- Updated the relationship between images and k8s resource from many to one
- Deleted all the properties from the image blueprint since none of the properties can be extracted from the k8s resource


## 0.1.44 (2024-05-01)

### Improvements

- Bumped ocean version to ^0.5.17 (#1)


## 0.1.43 (2024-05-01)

### Improvements

- Bumped ocean version to ^0.5.16 (#1)


## 0.1.42 (2024-04-30)

### Improvements

- Updated the default mapping to ingest all images used by deployments and establish a relationship between them


## 0.1.41 (2024-04-30)

### Improvements

- Bumped ocean version to ^0.5.15 (#1)


## 0.1.40 (2024-04-25)

### Bug Fixes

- Fixed a bug in the managed-resources kind that caused the integration to throw a KeyError

### Improvements

- Added a default empty array to the deployment history mapping to stop spamming the logs with JQ NoneType error


## 0.1.39 (2024-04-24)

### Improvements

- Bumped ocean version to ^0.5.14 (#1)


## 0.1.38 (2024-04-17)

### Improvements

- Bumped ocean version to ^0.5.12 (#1)


## 0.1.37 (2024-04-11)

### Deprecations
- Added deprecation warnings to the deployment-history and kubernetes-resource kind, urging users to utilize the itemsToParse functionality instead

### Improvements

- Reveresed the relation between cluster and namespace, and other general enhancements on blueprints (PORT-7550)
- Updated the default mapping for deployment-history and kubernetes-resource kind to reuse the application kind's response and parse items using the itemsToParse functionality for improved efficiency


## 0.1.36 (2024-04-11)

### Improvements

- Bumped ocean version to ^0.5.11 (#1)


## 0.1.35 (2024-04-10)

### Improvements

- Bumped ocean version to ^0.5.10 (#1)


## 0.1.34 (2024-04-01)

### Improvements

- Bumped ocean version to ^0.5.9 (#1)


## 0.1.33 (2024-03-28)

### Improvements

- Bumped ocean version to ^0.5.8 (#1)


## 0.1.32 (2024-03-21)

### Improvements

- Added support for ArgoCD kubernetes resources (PORT-6911)


## 0.1.31 (2024-03-20)

### Improvements

- Bumped ocean version to ^0.5.7 (#1)


## 0.1.30 (2024-03-18)

### Improvements

- Added support for Application managed resources kind


## 0.1.29 (2024-03-18)

### Improvements

- Enhanced the application blueprint by adding relation to the cluster and two revision properties (actual and target) (PORT-6528)
- Updated the deployment history revision property from string to url, linking the user the specific revision (PORT-6854)
- Added namespace blueprint and created relevant relations(PORT-7187)

## 0.1.28 (2024-03-17)

### Improvements

- Bumped ocean version to ^0.5.6 (#1)


## 0.1.27 (2024-03-06)

### Improvements

- Bumped ocean version to ^0.5.5 (#1)


## 0.1.26 (2024-03-03)

### Improvements

- Bumped ocean version to ^0.5.4 (#1)


## 0.1.25 (2024-03-03)

### Improvements

- Bumped ocean version to ^0.5.3 (#1)


## 0.1.24 (2024-02-21)

### Improvements

- Bumped ocean version to ^0.5.2 (#1)


## 0.1.23 (2024-02-20)

### Improvements

- Bumped ocean version to ^0.5.1 (#1)


## 0.1.22 (2024-02-18)

### Improvements

- Bumped ocean version to ^0.5.0 (#1)


## 0.1.21 (2024-01-25)

### Bug Fixes

- Fixed a bug in the pages templates where the page weren't inside a list, causing the parsing of the integration to fail (#1)


## 0.1.20 (2024-01-23)

### Improvements

- Bumped ocean version to ^0.4.17 (#1)


## 0.1.19 (2024-01-21)

### Improvements

- Added default page for ArgoCD (PORT-5959)


## 0.1.18 (2024-01-12)

### Features

- Added support for ArgoCD deployments history (#5704)


## 0.1.17 (2024-01-11)

### Improvements

- Bumped ocean version to ^0.4.16 (#1)


## 0.1.16 (2024-01-07)

### Improvements

- Bumped ocean version to ^0.4.15 (#1)


## 0.1.15 (2024-01-07)

### Improvements

- Bumped ocean version to ^0.4.14 (#1)


## 0.1.14 (2024-01-01)

### Improvements

- Bumped ocean version to ^0.4.13 (#1)


## 0.1.13 (2023-12-24)

### Improvements

- Bumped ocean version to ^0.4.12 (#1)


## 0.1.12 (2023-12-21)

### Improvements

- Bumped ocean version to ^0.4.11 (#1)


## 0.1.11 (2023-12-21)

### Improvements

- Bumped ocean version to ^0.4.10 (#1)


## 0.1.10 (2023-12-14)

### Improvements

- Bumped ocean version to ^0.4.8 (#1)


## 0.1.9 (2023-12-05)

### Improvements

- Bumped ocean version to ^0.4.7 (#1)


## 0.1.8 (2023-12-04)

### Bug Fixes

- Updated ArgoCD application gitRepo property format from URL to string, allowing for various formats and resolving sync errors with private repositories (#8)


## 0.1.7 (2023-12-04)

### Improvements

- Bumped ocean version to ^0.4.6 (#1)


## 0.1.6 (2023-11-30)

### Improvements

- Bumped ocean version to ^0.4.5 (#1)


## 0.1.5 (2023-11-29)

### Improvements

- Bumped ocean version to ^0.4.4 (#1)
- Changed the httpx client to be the ocean's client for better connection error handling and request retries


## 0.1.4 (2023-11-21)

### Improvements

- Bumped ocean version to ^0.4.3 (#1)


## 0.1.3 (2023-11-08)

### Improvements

- Bumped ocean version to ^0.4.2 (#1)


## 0.1.2 (2023-11-03)

### Improvements

- Bumped ocean version to ^0.4.1 (#1)


## 0.1.1 (2023-11-01)

### Improvements

- Bumped ocean version to ^0.4.0 (#1)


## 0.1.0 (2023-08-21)

### Features

- Implemented ArgoCD integration<|MERGE_RESOLUTION|>--- conflicted
+++ resolved
@@ -7,22 +7,20 @@
 
 <!-- towncrier release notes start -->
 
-<<<<<<< HEAD
-
 ## 0.2.0 (2025-09-16)
 
 
 ### Bug Fix
 
 - Enhanced cluster unreachability handling in get_clusters() method to gracefully handle connection failures and return empty list instead of raising exceptions
-=======
+
+
 ## 0.1.219 (2025-09-17)
 
 
 ### Improvements
 
 - Bumped ocean version to ^0.28.7
->>>>>>> 03ab2a12
 
 
 ## 0.1.218 (2025-09-16)
