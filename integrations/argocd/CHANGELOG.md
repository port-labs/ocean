# Changelog

All notable changes to this project will be documented in this file.

The format is based on [Keep a Changelog](https://keepachangelog.com/en/1.0.0/),
and this project adheres to [Semantic Versioning](https://semver.org/spec/v2.0.0.html).

<!-- towncrier release notes start -->

<<<<<<< HEAD
## 0.1.224 (2025-10-02)


### Bug Fixes

- Made `managed-resource` JQ mappings more robust by handling null `liveState` and falling back to `targetState`.
=======
## 0.1.226 (2025-10-20)


### Improvements

- Bumped ocean version to ^0.28.15


## 0.1.225 (2025-10-15)


### Improvements

- Bumped ocean version to ^0.28.14


## 0.1.224 (2025-10-14)

### Improvements

- Added cluster availability filtering to exclude unavailable clusters from resource fetching
>>>>>>> aa769e27


## 0.1.223 (2025-09-30)


### Improvements

- Bumped ocean version to ^0.28.12


## 0.1.222 (2025-09-28)


### Improvements

- Bumped ocean version to ^0.28.11


## 0.1.221 (2025-09-25)


### Improvements

- Bumped ocean version to ^0.28.9


## 0.1.220 (2025-09-25)


### Improvements

- Bumped ocean version to ^0.28.8


## 0.1.219 (2025-09-17)


### Improvements

- Bumped ocean version to ^0.28.7


## 0.1.218 (2025-09-16)


### Improvements

- Bumped ocean version to ^0.28.5


## 0.1.217 (2025-09-10)


### Improvements

- Bumped ocean version to ^0.28.4


## 0.1.216 (2025-09-08)


### Improvements

- Bumped ocean version to ^0.28.3


## 0.1.215 (2025-08-28)


### Improvements

- Bumped ocean version to ^0.28.2


## 0.1.214 (2025-08-27)


### Improvements

- Bumped ocean version to ^0.28.1


## 0.1.213 (2025-08-25)


### Improvements

- Bumped ocean version to ^0.28.0


## 0.1.212 (2025-08-24)


### Improvements

- Bumped ocean version to ^0.27.10


## 0.1.211 (2025-08-20)


### Improvements

- Bumped ocean version to ^0.27.9


## 0.1.210 (2025-08-18)


### Improvements

- Bumped ocean version to ^0.27.8


## 0.1.209 (2025-08-17)


### Improvements

- Bumped ocean version to ^0.27.7


## 0.1.208 (2025-08-13)


### Improvements

- Bumped ocean version to ^0.27.6


## 0.1.207 (2025-08-13)


### Improvements

- Bumped ocean version to ^0.27.5


## 0.1.206 (2025-08-13)


### Improvements

- fixed the description in the spec.yaml

## 0.1.205 (2025-08-11)


### Improvements

- Bumped ocean version to ^0.27.3


## 0.1.204 (2025-08-11)


### Fix

- Optimized resource aggregation and deployment history ingestion to avoid OOMs by replacing nested loops with efficient extend() usage


## 0.1.203 (2025-08-11)


### Improvements

- Bumped ocean version to ^0.27.2


## 0.1.202 (2025-08-07)


### Improvements

- Bumped ocean version to ^0.27.1


## 0.1.201 (2025-08-05)


### Improvements

- Bumped ocean version to ^0.27.0


## 0.1.200 (2025-08-04)


### Improvements

- Bumped ocean version to ^0.26.3


## 0.1.199 (2025-08-03)

### Improvements

- Added explicit query params for tabs selection on intallationDocs



## 0.1.198 (2025-08-03)


### Improvements

- Bumped ocean version to ^0.26.2


## 0.1.197 (2025-08-03)
- Aligned installationDocs param with convensions


## 0.1.196 (2025-07-31)


## Fix

- Iteration over null values breaking resyncs


## 0.1.195 (2025-07-27)


### Fix

- Restructured changed specs installationDocs param


## 0.1.194 (2025-07-27)


### Improvements

- Added support for installationDocs param for feature embed docs in installation


## 0.1.194 (2025-07-28)


- Added null checks for resources yielded from `managed_resources` and `get_deployment_history`


## 0.1.193 (2025-07-20)


### Improvements

- Bumped ocean version to ^0.26.1


## 0.1.192 (2025-07-16)


### Improvements

- Bumped ocean version to ^0.25.5


## 0.1.191 (2025-07-07)


### Improvements

- Bumped ocean version to ^0.25.0


## 0.1.190 (2025-07-02)


### Improvements

- Bumped ocean version to ^0.24.22


## 0.1.189 (2025-06-30)


### Improvements

- Bumped ocean version to ^0.24.21


## 0.1.188 (2025-06-26)


### Improvements

- Bumped ocean version to ^0.24.20


## 0.1.187 (2025-06-25)


### Improvements

- Bumped ocean version to ^0.24.19


## 0.1.186 (2025-06-24)


### Improvements

- Bumped ocean version to ^0.24.18


## 0.1.185 (2025-06-23)


### Improvements

- Bumped ocean version to ^0.24.17


## 0.1.184 (2025-06-22)


### Improvements

- Bumped ocean version to ^0.24.16


## 0.1.183 (2025-06-22)


### Improvements

- Upgraded integration requests dependency (#1)


## 0.1.182 (2025-06-22)


### Improvements

- Bumped ocean version to ^0.24.15


## 0.1.181 (2025-06-22)


### Improvements

- Bumped ocean version to ^0.24.12


## 0.1.180 (2025-06-22)


### Improvements

- Bumped ocean version to ^0.24.12


## 0.1.179 (2025-06-16)


### Improvements

- Bumped ocean version to ^0.24.11


## 0.1.178 (2025-06-15)


### Improvements

- Bumped ocean version to ^0.24.10


## 0.1.177 (2025-06-11)


### Improvements

- Bumped ocean version to ^0.24.8


## 0.1.176 (2025-06-11)


### Improvements

- Bumped ocean version to ^0.24.7


## 0.1.175 (2025-06-09)


### Improvements

- Bumped ocean version to ^0.24.6


## 0.1.174 (2025-06-09)


### Improvements

- Bumped ocean version to ^0.24.5


## 0.1.173 (2025-06-09)


### Improvements

- Bumped ocean version to ^0.24.4


## 0.1.172 (2025-06-08)


### Improvements

- Bumped ocean version to ^0.24.3


## 0.1.171 (2025-06-04)


### Improvements

- Bumped ocean version to ^0.24.2


## 0.1.170 (2025-06-03)


### Improvements

- Bumped ocean version to ^0.24.1


## 0.1.169 (2025-06-03)


### Improvements

- Bumped ocean version to ^0.24.0


## 0.1.168 (2025-06-01)


### Improvements

- Bumped ocean version to ^0.23.5


## 0.1.167 (2025-05-29)


### Improvements

- Bumped ocean version to ^0.23.4


## 0.1.166 (2025-05-28)


### Improvements

- Bumped ocean version to ^0.23.3


## 0.1.165 (2025-05-28)


### Improvements

- Bumped ocean version to ^0.23.2


## 0.1.164 (2025-05-27)


### Improvements

- Bumped ocean version to ^0.23.1


## 0.1.163 (2025-05-27)


### Improvements

- Bumped ocean version to ^0.23.0


## 0.1.162 (2025-05-26)


### Improvements

- Bumped ocean version to ^0.22.12


## 0.1.161 (2025-05-26)


### Improvements

- Bumped ocean version to ^0.22.11


## 0.1.160 (2025-05-20)


### Improvements

- Bumped ocean version to ^0.22.10


## 0.1.159 (2025-05-19)


### Improvements

- Removed deprecated `config.yaml`

## 0.1.158 (2025-05-19)


### Improvements

- Bumped ocean version to ^0.22.9


## 0.1.157 (2025-05-15)


### Improvements

- Bumped ocean version to ^0.22.8


## 0.1.156 (2025-05-12)


### Improvements

- Bumped ocean version to ^0.22.7


## 0.1.155 (2025-05-06)


### Improvements

- Bumped ocean version to ^0.22.6


## 0.1.154 (2025-04-27)

### Bug Fixes

- Resolved "h11 accepts some malformed Chunked-Encoding bodies" h11 vulnerability

### Improvements

- Bumped ocean version to ^0.22.5


## 0.1.153 (2025-04-15)


### Improvements

- Bumped ocean version to ^0.22.4


## 0.1.152 (2025-04-15)


### Improvements

- Bumped ocean version to ^0.22.3


## 0.1.151 (2025-04-07)


### Improvements

- Bumped ocean version to ^0.22.2


## 0.1.150 (2025-04-03)


### Improvements

- Bumped ocean version to ^0.22.1


## 0.1.149 (2025-03-24)


### Improvements

- Bumped ocean version to ^0.22.0


## 0.1.148 (2025-03-13)


### Improvements

- Bumped ocean version to ^0.21.5


## 0.1.147 (2025-03-12)


### Improvements

- Bumped ocean version to ^0.21.4


## 0.1.146 (2025-03-10)


### Improvements

- Bumped ocean version to ^0.21.3


## 0.1.145 (2025-03-09)


### Improvements

- Bumped ocean version to ^0.21.1


## 0.1.144 (2025-03-03)


### Improvements

- Bumped ocean version to ^0.21.0


## 0.1.143 (2025-02-26)


### Improvements

- Bumped ocean version to ^0.20.4


## 0.1.142 (2025-02-25)


### Improvements

- Bumped ocean version to ^0.20.4


## 0.1.141 (2025-02-24)


### Improvements

- Bumped ocean version to ^0.20.3


## 0.1.140 (2025-02-23)


### Improvements

- Bumped ocean version to ^0.20.2


## 0.1.139 (2025-02-23)


### Improvements

- Bumped ocean version to ^0.20.1


## 0.1.138 (2025-02-19)


### Improvements

- Bumped ocean version to ^0.20.0


## 0.1.137 (2025-02-19)


### Improvements

- Bumped ocean version to ^0.19.3


## 0.1.136 (2025-02-19)


### Improvements

- Bumped ocean version to ^0.19.2


## 0.1.135 (2025-02-19)


### Improvements

- Bumped ocean version to ^0.19.1


## 0.1.134 (2025-02-18)


### Bug Fixes

- Fixed an issue where `get_resources` returned `None` for empty items, causing iterations over its results to fail.


## 0.1.133 (2025-02-13)


### Improvements

- Bumped cryptography version to ^44.0.1


## 0.1.132 (2025-02-09)


### Improvements

- Bumped ocean version to ^0.18.9


## 0.1.131 (2025-02-04)


### Improvements

- Bumped ocean version to ^0.18.8


## 0.1.130 (2025-01-29)


### Improvements

- Bumped ocean version to ^0.18.6


## 0.1.129 (2025-01-28)


### Improvements

- Bumped ocean version to ^0.18.5


## 0.1.128 (2025-01-23)


### Improvements

- Bumped ocean version to ^0.18.4


## 0.1.127 (2025-01-22)


### Improvements

- Bumped ocean version to ^0.18.3


## 0.1.126 (2025-01-22)


### Improvements

- Bumped ocean version to ^0.18.2


## 0.1.125 (2025-01-21)


### Improvements

- Bumped ocean version to ^0.18.1


## 0.1.124 (2025-01-19)


### Improvements

- Bumped ocean version to ^0.18.0


## 0.1.123 (2025-01-16)


### Improvements

- Bumped ocean version to ^0.17.8


## 0.1.122 (2025-01-15)


### Improvements

- Bumped jinja version to 3.1.5


## 0.1.121 (2025-01-12)


### Improvements

- Bumped ocean version to ^0.17.7


## 0.1.120 (2025-01-08)


### Improvements

- Bumped ocean version to ^0.17.6


## 0.1.119 (2025-01-07)


### Improvements

- Bumped ocean version to ^0.17.5


## 0.1.118 (2025-01-02)


### Improvements

- Bumped ocean version to ^0.17.4


## 0.1.117 (2025-01-02)


### Improvements

- Bumped ocean version to ^0.17.3


## 0.1.116 (2024-12-31)


### Improvements

- Bumped ocean version to ^0.17.2


## 0.1.115 (2024-12-30)


### Improvements

- Added title to the configuration properties


## 0.1.114 (2024-12-26)


### Improvements

- Bumped ocean version to ^0.16.1


## 0.1.113 (2024-12-24)


### Improvements

- Bumped ocean version to ^0.16.0


## 0.1.112 (2024-12-22)


### Improvements

- Bumped ocean version to ^0.15.3


## 0.1.111 (2024-12-15)


### Improvements

- Bumped ocean version to ^0.15.2


## 0.1.110 (2024-12-15)


### Improvements

- Bumped ocean version to ^0.15.1


## 0.1.109 (2024-12-12)


### Improvements

- Bumped ocean version to ^0.15.0


## 0.1.108 (2024-12-10)


### Improvements

- Bumped ocean version to ^0.14.7


## 0.1.107 (2024-12-04)


### Improvements

- Bumped ocean version to ^0.14.6


## 0.1.106 (2024-12-04)


### Improvements

- Bumped ocean version to ^0.14.5


## 0.1.105 (2024-11-25)


### Improvements

- Bumped ocean version to ^0.14.3


## 0.1.104 (2024-11-25)


### Improvements

- Bumped ocean version to ^0.14.2


## 0.1.103 (2024-11-21)


### Improvements

- Bumped ocean version to ^0.14.1


## 0.1.102 (2024-11-12)


### Improvements

- Bumped ocean version to ^0.14.0


## 0.1.101 (2024-11-12)


### Improvements

- Bumped ocean version to ^0.13.1


## 0.1.100 (2024-11-10)


### Improvements

- Bumped ocean version to ^0.13.0


## 0.1.99 (2024-11-10)


### Improvements

- Bumped ocean version to ^0.12.9


## 0.1.98 (2024-11-06)


### Improvements

- Bumped ocean version to ^0.12.8


## 0.1.97 (2024-10-23)


### Improvements

- Bumped ocean version to ^0.12.7


## 0.1.96 (2024-10-22)


### Improvements

- Bumped ocean version to ^0.12.6


## 0.1.95 (2024-10-18)


### Improvements

- Added support for optional insecure connections to Argocd with SSL verification disabled when allow_insecure is set to True (0.1.95)


## 0.1.94 (2024-10-14)


### Improvements

- Bumped ocean version to ^0.12.4


# 0.1.93 (2024-10-10)


### Bug Fixes

- Updated the error handling mechanims by allowing users to specify how they want to handle ArgoCD server error using the `ignoreServerError` flag (0.1.93)


## 0.1.92 (2024-10-09)


### Improvements

- Bumped ocean version to ^0.12.3


## 0.1.91 (2024-10-08)


### Improvements

- Bumped ocean version to ^0.12.2


## 0.1.90 (2024-10-01)


### Improvements

- Bumped ocean version to ^0.12.1


## 0.1.89 (2024-09-29)


### Improvements

- Bumped ocean version to ^0.11.0


## 0.1.88 (2024-09-22)


### Improvements

- Bumped ocean version to ^0.10.12


## 0.1.87 (2024-09-17)


### Improvements

- Bumped ocean version to ^0.10.11


## 0.1.86 (2024-09-12)


### Improvements

- Bumped ocean version to ^0.10.10 (#1)


## 0.1.85 (2024-09-05)


### Improvements

- Bumped ocean version to ^0.10.9 (#1)


## 0.1.84 (2024-09-04)


### Improvements

- Bumped ocean version to ^0.10.8 (#1)


## 0.1.83 (2024-09-01)


### Improvements

- Bumped ocean version to ^0.10.7 (#1)


## 0.1.82 (2024-08-30)


### Improvements

- Bumped ocean version to ^0.10.5 (#1)


## 0.1.81 (2024-08-28)


### Improvements

- Bumped ocean version to ^0.10.4 (#1)


## 0.1.80 (2024-08-28)


### Improvements

- Bumped ocean version to ^0.10.3 (#1)


## 0.1.79 (2024-08-26)


### Improvements

- Bumped ocean version to ^0.10.2 (#1)


## 0.1.78 (2024-08-26)


### Improvements

- Bumped ocean version to ^0.10.1 (#1)


## 0.1.77 (2024-08-22)


### Improvements

- Bumped ocean version to ^0.10.0 (#1)


## 0.1.76 (2024-08-20)


### Improvements

- Bumped ocean version to ^0.9.14 (#1)


## 0.1.75 (2024-08-13)


### Improvements

- Bumped ocean version to ^0.9.13 (#1)


## 0.1.74 (2024-08-11)


### Improvements

- Bumped ocean version to ^0.9.12 (#1)


## 0.1.73 (2024-08-05)


### Improvements

- Bumped ocean version to ^0.9.11 (#1)


## 0.1.72 (2024-08-04)


### Improvements

- Bumped ocean version to ^0.9.10 (#1)


## 0.1.71 (2024-08-01)


###  Improvements

- Added _target='blank' attribute to html links in the spec.yaml file to open a new browser tab instead of the current browser


## 0.1.70 (2024-07-31)


###  Improvements

- Upgraded integration dependencies (#1)


## 0.1.69 (2024-07-31)


###  Improvements

- Bumped ocean version to ^0.9.7 (#1)


## 0.1.68 (2024-07-31)


###  Improvements

- Bumped ocean version to ^0.9.6 (#1)


## 0.1.67 (2024-07-24)

### Improvements

- Bumped ocean version to ^0.9.5


## 0.1.66 (2024-07-10)

### Improvements

- Added description to configuration properties in spec.yaml (PORT-9118)


## 0.1.65 (2024-07-10)

### Improvements

- Bumped ocean version to ^0.9.4 (#1)


## 0.1.64 (2024-07-09)

### Improvements

- Bumped ocean version to ^0.9.3 (#1)


## 0.1.63 (2024-07-07)

### Improvements

- Bumped ocean version to ^0.9.2 (#1)


## 0.1.62 (2024-06-23)

### Improvements

- Bumped ocean version to ^0.9.1 (#1)


## 0.1.61 (2024-06-19)

### Improvements

- Bumped ocean version to ^0.9.0 (#1)


## 0.1.60 (2024-06-16)

### Improvements

- Updated spec.yaml indication that saas installation is not supported


## 0.1.59 (2024-06-16)

### Improvements

- Bumped ocean version to ^0.8.0 (#1)


## 0.1.58 (2024-06-13)

### Improvements

- Bumped ocean version to ^0.7.1 (#1)


## 0.1.57 (2024-06-13)

### Improvements

- Bumped ocean version to ^0.7.0 (#1)


## 0.1.56 (2024-06-10)

### Improvements

- Bumped ocean version to ^0.6.0 (#1)


## 0.1.55 (2024-06-05)

### Improvements

- Bumped ocean version to ^0.5.27 (#1)


## 0.1.54 (2024-06-03)

### Improvements

- Bumped ocean version to ^0.5.25 (#1)


## 0.1.53 (2024-06-02)

### Improvements

- Bumped ocean version to ^0.5.24 (#1)


## 0.1.52 (2024-05-30)

### Improvements

- Bumped ocean version to ^0.5.23 (#1)
- Updated the base image used in the Dockerfile that is created during integration scaffolding from `python:3.11-slim-buster` to `python:3.11-slim-bookworm`


## 0.1.51 (2024-05-29)

### Improvements

- Bumped ocean version to ^0.5.22 (#1)


## 0.1.50 (2024-05-26)

### Improvements

- Bumped ocean version to ^0.5.21 (#1)


## 0.1.49 (2024-05-26)

### Improvements

- Bumped ocean version to ^0.5.20 (#1)
- Update the config.yaml file to have only the overridden configuration


## 0.1.48 (2024-05-16)

### Improvements

- Updated the icon on the image blueprint from AWS to Docker


## 0.1.47 (2024-05-16)

### Improvements

- Bumped ocean version to ^0.5.19 (#1)


## 0.1.46 (2024-05-12)

### Improvements

- Bumped ocean version to ^0.5.18 (#1)


## 0.1.45 (2024-05-06)

### Improvements

- Updated the relationship between images and k8s resource from many to one
- Deleted all the properties from the image blueprint since none of the properties can be extracted from the k8s resource


## 0.1.44 (2024-05-01)

### Improvements

- Bumped ocean version to ^0.5.17 (#1)


## 0.1.43 (2024-05-01)

### Improvements

- Bumped ocean version to ^0.5.16 (#1)


## 0.1.42 (2024-04-30)

### Improvements

- Updated the default mapping to ingest all images used by deployments and establish a relationship between them


## 0.1.41 (2024-04-30)

### Improvements

- Bumped ocean version to ^0.5.15 (#1)


## 0.1.40 (2024-04-25)

### Bug Fixes

- Fixed a bug in the managed-resources kind that caused the integration to throw a KeyError

### Improvements

- Added a default empty array to the deployment history mapping to stop spamming the logs with JQ NoneType error


## 0.1.39 (2024-04-24)

### Improvements

- Bumped ocean version to ^0.5.14 (#1)


## 0.1.38 (2024-04-17)

### Improvements

- Bumped ocean version to ^0.5.12 (#1)


## 0.1.37 (2024-04-11)

### Deprecations
- Added deprecation warnings to the deployment-history and kubernetes-resource kind, urging users to utilize the itemsToParse functionality instead

### Improvements

- Reveresed the relation between cluster and namespace, and other general enhancements on blueprints (PORT-7550)
- Updated the default mapping for deployment-history and kubernetes-resource kind to reuse the application kind's response and parse items using the itemsToParse functionality for improved efficiency


## 0.1.36 (2024-04-11)

### Improvements

- Bumped ocean version to ^0.5.11 (#1)


## 0.1.35 (2024-04-10)

### Improvements

- Bumped ocean version to ^0.5.10 (#1)


## 0.1.34 (2024-04-01)

### Improvements

- Bumped ocean version to ^0.5.9 (#1)


## 0.1.33 (2024-03-28)

### Improvements

- Bumped ocean version to ^0.5.8 (#1)


## 0.1.32 (2024-03-21)

### Improvements

- Added support for ArgoCD kubernetes resources (PORT-6911)


## 0.1.31 (2024-03-20)

### Improvements

- Bumped ocean version to ^0.5.7 (#1)


## 0.1.30 (2024-03-18)

### Improvements

- Added support for Application managed resources kind


## 0.1.29 (2024-03-18)

### Improvements

- Enhanced the application blueprint by adding relation to the cluster and two revision properties (actual and target) (PORT-6528)
- Updated the deployment history revision property from string to url, linking the user the specific revision (PORT-6854)
- Added namespace blueprint and created relevant relations(PORT-7187)

## 0.1.28 (2024-03-17)

### Improvements

- Bumped ocean version to ^0.5.6 (#1)


## 0.1.27 (2024-03-06)

### Improvements

- Bumped ocean version to ^0.5.5 (#1)


## 0.1.26 (2024-03-03)

### Improvements

- Bumped ocean version to ^0.5.4 (#1)


## 0.1.25 (2024-03-03)

### Improvements

- Bumped ocean version to ^0.5.3 (#1)


## 0.1.24 (2024-02-21)

### Improvements

- Bumped ocean version to ^0.5.2 (#1)


## 0.1.23 (2024-02-20)

### Improvements

- Bumped ocean version to ^0.5.1 (#1)


## 0.1.22 (2024-02-18)

### Improvements

- Bumped ocean version to ^0.5.0 (#1)


## 0.1.21 (2024-01-25)

### Bug Fixes

- Fixed a bug in the pages templates where the page weren't inside a list, causing the parsing of the integration to fail (#1)


## 0.1.20 (2024-01-23)

### Improvements

- Bumped ocean version to ^0.4.17 (#1)


## 0.1.19 (2024-01-21)

### Improvements

- Added default page for ArgoCD (PORT-5959)


## 0.1.18 (2024-01-12)

### Features

- Added support for ArgoCD deployments history (#5704)


## 0.1.17 (2024-01-11)

### Improvements

- Bumped ocean version to ^0.4.16 (#1)


## 0.1.16 (2024-01-07)

### Improvements

- Bumped ocean version to ^0.4.15 (#1)


## 0.1.15 (2024-01-07)

### Improvements

- Bumped ocean version to ^0.4.14 (#1)


## 0.1.14 (2024-01-01)

### Improvements

- Bumped ocean version to ^0.4.13 (#1)


## 0.1.13 (2023-12-24)

### Improvements

- Bumped ocean version to ^0.4.12 (#1)


## 0.1.12 (2023-12-21)

### Improvements

- Bumped ocean version to ^0.4.11 (#1)


## 0.1.11 (2023-12-21)

### Improvements

- Bumped ocean version to ^0.4.10 (#1)


## 0.1.10 (2023-12-14)

### Improvements

- Bumped ocean version to ^0.4.8 (#1)


## 0.1.9 (2023-12-05)

### Improvements

- Bumped ocean version to ^0.4.7 (#1)


## 0.1.8 (2023-12-04)

### Bug Fixes

- Updated ArgoCD application gitRepo property format from URL to string, allowing for various formats and resolving sync errors with private repositories (#8)


## 0.1.7 (2023-12-04)

### Improvements

- Bumped ocean version to ^0.4.6 (#1)


## 0.1.6 (2023-11-30)

### Improvements

- Bumped ocean version to ^0.4.5 (#1)


## 0.1.5 (2023-11-29)

### Improvements

- Bumped ocean version to ^0.4.4 (#1)
- Changed the httpx client to be the ocean's client for better connection error handling and request retries


## 0.1.4 (2023-11-21)

### Improvements

- Bumped ocean version to ^0.4.3 (#1)


## 0.1.3 (2023-11-08)

### Improvements

- Bumped ocean version to ^0.4.2 (#1)


## 0.1.2 (2023-11-03)

### Improvements

- Bumped ocean version to ^0.4.1 (#1)


## 0.1.1 (2023-11-01)

### Improvements

- Bumped ocean version to ^0.4.0 (#1)


## 0.1.0 (2023-08-21)

### Features

- Implemented ArgoCD integration<|MERGE_RESOLUTION|>--- conflicted
+++ resolved
@@ -7,14 +7,14 @@
 
 <!-- towncrier release notes start -->
 
-<<<<<<< HEAD
-## 0.1.224 (2025-10-02)
+## 0.1.227 (2025-10-21)
 
 
 ### Bug Fixes
 
 - Made `managed-resource` JQ mappings more robust by handling null `liveState` and falling back to `targetState`.
-=======
+
+
 ## 0.1.226 (2025-10-20)
 
 
@@ -36,7 +36,6 @@
 ### Improvements
 
 - Added cluster availability filtering to exclude unavailable clusters from resource fetching
->>>>>>> aa769e27
 
 
 ## 0.1.223 (2025-09-30)
