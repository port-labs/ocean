--- conflicted
+++ resolved
@@ -7,13 +7,13 @@
 
 <!-- towncrier release notes start -->
 
-<<<<<<< HEAD
-# Port_Ocean 0.1.25 (2024-02-26)
+# Port_Ocean 0.1.32 (2024-03-21)
 
 ### Improvements
 
 - Added support for ArgoCD kubernetes resources (PORT-6911)
-=======
+
+
 # Port_Ocean 0.1.31 (2024-03-20)
 
 ### Improvements
@@ -62,7 +62,6 @@
 ### Improvements
 
 - Bumped ocean version to ^0.5.3 (#1)
->>>>>>> f5695965
 
 
 # Port_Ocean 0.1.24 (2024-02-21)
