# Changelog

All notable changes to this project will be documented in this file.

The format is based on [Keep a Changelog](https://keepachangelog.com/en/1.0.0/),
and this project adheres to [Semantic Versioning](https://semver.org/spec/v2.0.0.html).

<!-- towncrier release notes start -->

<<<<<<< HEAD
# Port_Ocean 0.1.36 (2024-04-10)

### Deprecations
- Added deprecation warnings to the deployment-history and kubernetes-resource kind, urging users to utilize the itemsToParse functionality instead

### Improvements

- Reveresed the relation between cluster and namespace, and other general enhancements on blueprints (PORT-7550)
- Updated the default mapping for deployment-history and kubernetes-resource kind to reuse the application kind's response and parse items using the itemsToParse functionality for improved efficiency
=======
# Port_Ocean 0.1.36 (2024-04-11)

### Improvements

- Bumped ocean version to ^0.5.11 (#1)
>>>>>>> b49ac148


# Port_Ocean 0.1.35 (2024-04-10)

### Improvements

- Bumped ocean version to ^0.5.10 (#1)


# Port_Ocean 0.1.34 (2024-04-01)

### Improvements

- Bumped ocean version to ^0.5.9 (#1)


# Port_Ocean 0.1.33 (2024-03-28)

### Improvements

- Bumped ocean version to ^0.5.8 (#1)


# Port_Ocean 0.1.32 (2024-03-21)

### Improvements

- Added support for ArgoCD kubernetes resources (PORT-6911)


# Port_Ocean 0.1.31 (2024-03-20)

### Improvements

- Bumped ocean version to ^0.5.7 (#1)


# Port_Ocean 0.1.30 (2024-03-18)

### Improvements

- Added support for Application managed resources kind


# Port_Ocean 0.1.29 (2024-03-18)

### Improvements

- Enhanced the application blueprint by adding relation to the cluster and two revision properties (actual and target) (PORT-6528)
- Updated the deployment history revision property from string to url, linking the user the specific revision (PORT-6854)
- Added namespace blueprint and created relevant relations(PORT-7187)

# Port_Ocean 0.1.28 (2024-03-17)

### Improvements

- Bumped ocean version to ^0.5.6 (#1)


# Port_Ocean 0.1.27 (2024-03-06)

### Improvements

- Bumped ocean version to ^0.5.5 (#1)


# Port_Ocean 0.1.26 (2024-03-03)

### Improvements

- Bumped ocean version to ^0.5.4 (#1)


# Port_Ocean 0.1.25 (2024-03-03)

### Improvements

- Bumped ocean version to ^0.5.3 (#1)


# Port_Ocean 0.1.24 (2024-02-21)

### Improvements

- Bumped ocean version to ^0.5.2 (#1)


# Port_Ocean 0.1.23 (2024-02-20)

### Improvements

- Bumped ocean version to ^0.5.1 (#1)


# Port_Ocean 0.1.22 (2024-02-18)

### Improvements

- Bumped ocean version to ^0.5.0 (#1)


# Port_Ocean 0.1.21 (2024-01-25)

### Bug Fixes

- Fixed a bug in the pages templates where the page weren't inside a list, causing the parsing of the integration to fail (#1)


# Port_Ocean 0.1.20 (2024-01-23)

### Improvements

- Bumped ocean version to ^0.4.17 (#1)


# Port_Ocean 0.1.19 (2024-01-21)

### Improvements

- Added default page for ArgoCD (PORT-5959)


# Port_Ocean 0.1.18 (2024-01-12)

### Features

- Added support for ArgoCD deployments history (#5704)


# Port_Ocean 0.1.17 (2024-01-11)

### Improvements

- Bumped ocean version to ^0.4.16 (#1)


# Port_Ocean 0.1.16 (2024-01-07)

### Improvements

- Bumped ocean version to ^0.4.15 (#1)


# Port_Ocean 0.1.15 (2024-01-07)

### Improvements

- Bumped ocean version to ^0.4.14 (#1)


# Port_Ocean 0.1.14 (2024-01-01)

### Improvements

- Bumped ocean version to ^0.4.13 (#1)


# Port_Ocean 0.1.13 (2023-12-24)

### Improvements

- Bumped ocean version to ^0.4.12 (#1)


# Port_Ocean 0.1.12 (2023-12-21)

### Improvements

- Bumped ocean version to ^0.4.11 (#1)


# Port_Ocean 0.1.11 (2023-12-21)

### Improvements

- Bumped ocean version to ^0.4.10 (#1)


# Port_Ocean 0.1.10 (2023-12-14)

### Improvements

- Bumped ocean version to ^0.4.8 (#1)


# Port_Ocean 0.1.9 (2023-12-05)

### Improvements

- Bumped ocean version to ^0.4.7 (#1)


# Port_Ocean 0.1.8 (2023-12-04)

### Bug Fixes

- Updated ArgoCD application gitRepo property format from URL to string, allowing for various formats and resolving sync errors with private repositories (#8)


# Port_Ocean 0.1.7 (2023-12-04)

### Improvements

- Bumped ocean version to ^0.4.6 (#1)


# Port_Ocean 0.1.6 (2023-11-30)

### Improvements

- Bumped ocean version to ^0.4.5 (#1)


# Port_Ocean 0.1.5 (2023-11-29)

### Improvements

- Bumped ocean version to ^0.4.4 (#1)
- Changed the httpx client to be the ocean's client for better connection error handling and request retries


# Port_Ocean 0.1.4 (2023-11-21)

### Improvements

- Bumped ocean version to ^0.4.3 (#1)


# Port_Ocean 0.1.3 (2023-11-08)

### Improvements

- Bumped ocean version to ^0.4.2 (#1)


# Port_Ocean 0.1.2 (2023-11-03)

### Improvements

- Bumped ocean version to ^0.4.1 (#1)


# Port_Ocean 0.1.1 (2023-11-01)

### Improvements

- Bumped ocean version to ^0.4.0 (#1)


# 0.1.0 (2023-08-21)

### Features

- Implemented ArgoCD integration<|MERGE_RESOLUTION|>--- conflicted
+++ resolved
@@ -7,8 +7,7 @@
 
 <!-- towncrier release notes start -->
 
-<<<<<<< HEAD
-# Port_Ocean 0.1.36 (2024-04-10)
+# Port_Ocean 0.1.37 (2024-04-11)
 
 ### Deprecations
 - Added deprecation warnings to the deployment-history and kubernetes-resource kind, urging users to utilize the itemsToParse functionality instead
@@ -17,13 +16,13 @@
 
 - Reveresed the relation between cluster and namespace, and other general enhancements on blueprints (PORT-7550)
 - Updated the default mapping for deployment-history and kubernetes-resource kind to reuse the application kind's response and parse items using the itemsToParse functionality for improved efficiency
-=======
+
+
 # Port_Ocean 0.1.36 (2024-04-11)
 
 ### Improvements
 
 - Bumped ocean version to ^0.5.11 (#1)
->>>>>>> b49ac148
 
 
 # Port_Ocean 0.1.35 (2024-04-10)
