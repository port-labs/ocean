# Changelog

All notable changes to this project will be documented in this file.

The format is based on [Keep a Changelog](https://keepachangelog.com/en/1.0.0/),
and this project adheres to [Semantic Versioning](https://semver.org/spec/v2.0.0.html).

<!-- towncrier release notes start -->

## 0.1.227 (2025-10-21)


<<<<<<< HEAD
### Bug Fixes

- Made `managed-resource` JQ mappings more robust by handling null `liveState` and falling back to `targetState`.
=======
### Improvements

- Bumped ocean version to ^0.28.16
>>>>>>> fd1fabf6


## 0.1.226 (2025-10-20)


### Improvements

- Bumped ocean version to ^0.28.15


## 0.1.225 (2025-10-15)


### Improvements

- Bumped ocean version to ^0.28.14


## 0.1.224 (2025-10-14)

### Improvements

- Added cluster availability filtering to exclude unavailable clusters from resource fetching


## 0.1.223 (2025-09-30)


### Improvements

- Bumped ocean version to ^0.28.12


## 0.1.222 (2025-09-28)


### Improvements

- Bumped ocean version to ^0.28.11


## 0.1.221 (2025-09-25)


### Improvements

- Bumped ocean version to ^0.28.9


## 0.1.220 (2025-09-25)


### Improvements

- Bumped ocean version to ^0.28.8


## 0.1.219 (2025-09-17)


### Improvements

- Bumped ocean version to ^0.28.7


## 0.1.218 (2025-09-16)


### Improvements

- Bumped ocean version to ^0.28.5


## 0.1.217 (2025-09-10)


### Improvements

- Bumped ocean version to ^0.28.4


## 0.1.216 (2025-09-08)


### Improvements

- Bumped ocean version to ^0.28.3


## 0.1.215 (2025-08-28)


### Improvements

- Bumped ocean version to ^0.28.2


## 0.1.214 (2025-08-27)


### Improvements

- Bumped ocean version to ^0.28.1


## 0.1.213 (2025-08-25)


### Improvements

- Bumped ocean version to ^0.28.0


## 0.1.212 (2025-08-24)


### Improvements

- Bumped ocean version to ^0.27.10


## 0.1.211 (2025-08-20)


### Improvements

- Bumped ocean version to ^0.27.9


## 0.1.210 (2025-08-18)


### Improvements

- Bumped ocean version to ^0.27.8


## 0.1.209 (2025-08-17)


### Improvements

- Bumped ocean version to ^0.27.7


## 0.1.208 (2025-08-13)


### Improvements

- Bumped ocean version to ^0.27.6


## 0.1.207 (2025-08-13)


### Improvements

- Bumped ocean version to ^0.27.5


## 0.1.206 (2025-08-13)


### Improvements

- fixed the description in the spec.yaml

## 0.1.205 (2025-08-11)


### Improvements

- Bumped ocean version to ^0.27.3


## 0.1.204 (2025-08-11)


### Fix

- Optimized resource aggregation and deployment history ingestion to avoid OOMs by replacing nested loops with efficient extend() usage


## 0.1.203 (2025-08-11)


### Improvements

- Bumped ocean version to ^0.27.2


## 0.1.202 (2025-08-07)


### Improvements

- Bumped ocean version to ^0.27.1


## 0.1.201 (2025-08-05)


### Improvements

- Bumped ocean version to ^0.27.0


## 0.1.200 (2025-08-04)


### Improvements

- Bumped ocean version to ^0.26.3


## 0.1.199 (2025-08-03)

### Improvements

- Added explicit query params for tabs selection on intallationDocs



## 0.1.198 (2025-08-03)


### Improvements

- Bumped ocean version to ^0.26.2


## 0.1.197 (2025-08-03)
- Aligned installationDocs param with convensions


## 0.1.196 (2025-07-31)


## Fix

- Iteration over null values breaking resyncs


## 0.1.195 (2025-07-27)


### Fix

- Restructured changed specs installationDocs param


## 0.1.194 (2025-07-27)


### Improvements

- Added support for installationDocs param for feature embed docs in installation


## 0.1.194 (2025-07-28)


- Added null checks for resources yielded from `managed_resources` and `get_deployment_history`


## 0.1.193 (2025-07-20)


### Improvements

- Bumped ocean version to ^0.26.1


## 0.1.192 (2025-07-16)


### Improvements

- Bumped ocean version to ^0.25.5


## 0.1.191 (2025-07-07)


### Improvements

- Bumped ocean version to ^0.25.0


## 0.1.190 (2025-07-02)


### Improvements

- Bumped ocean version to ^0.24.22


## 0.1.189 (2025-06-30)


### Improvements

- Bumped ocean version to ^0.24.21


## 0.1.188 (2025-06-26)


### Improvements

- Bumped ocean version to ^0.24.20


## 0.1.187 (2025-06-25)


### Improvements

- Bumped ocean version to ^0.24.19


## 0.1.186 (2025-06-24)


### Improvements

- Bumped ocean version to ^0.24.18


## 0.1.185 (2025-06-23)


### Improvements

- Bumped ocean version to ^0.24.17


## 0.1.184 (2025-06-22)


### Improvements

- Bumped ocean version to ^0.24.16


## 0.1.183 (2025-06-22)


### Improvements

- Upgraded integration requests dependency (#1)


## 0.1.182 (2025-06-22)


### Improvements

- Bumped ocean version to ^0.24.15


## 0.1.181 (2025-06-22)


### Improvements

- Bumped ocean version to ^0.24.12


## 0.1.180 (2025-06-22)


### Improvements

- Bumped ocean version to ^0.24.12


## 0.1.179 (2025-06-16)


### Improvements

- Bumped ocean version to ^0.24.11


## 0.1.178 (2025-06-15)


### Improvements

- Bumped ocean version to ^0.24.10


## 0.1.177 (2025-06-11)


### Improvements

- Bumped ocean version to ^0.24.8


## 0.1.176 (2025-06-11)


### Improvements

- Bumped ocean version to ^0.24.7


## 0.1.175 (2025-06-09)


### Improvements

- Bumped ocean version to ^0.24.6


## 0.1.174 (2025-06-09)


### Improvements

- Bumped ocean version to ^0.24.5


## 0.1.173 (2025-06-09)


### Improvements

- Bumped ocean version to ^0.24.4


## 0.1.172 (2025-06-08)


### Improvements

- Bumped ocean version to ^0.24.3


## 0.1.171 (2025-06-04)


### Improvements

- Bumped ocean version to ^0.24.2


## 0.1.170 (2025-06-03)


### Improvements

- Bumped ocean version to ^0.24.1


## 0.1.169 (2025-06-03)


### Improvements

- Bumped ocean version to ^0.24.0


## 0.1.168 (2025-06-01)


### Improvements

- Bumped ocean version to ^0.23.5


## 0.1.167 (2025-05-29)


### Improvements

- Bumped ocean version to ^0.23.4


## 0.1.166 (2025-05-28)


### Improvements

- Bumped ocean version to ^0.23.3


## 0.1.165 (2025-05-28)


### Improvements

- Bumped ocean version to ^0.23.2


## 0.1.164 (2025-05-27)


### Improvements

- Bumped ocean version to ^0.23.1


## 0.1.163 (2025-05-27)


### Improvements

- Bumped ocean version to ^0.23.0


## 0.1.162 (2025-05-26)


### Improvements

- Bumped ocean version to ^0.22.12


## 0.1.161 (2025-05-26)


### Improvements

- Bumped ocean version to ^0.22.11


## 0.1.160 (2025-05-20)


### Improvements

- Bumped ocean version to ^0.22.10


## 0.1.159 (2025-05-19)


### Improvements

- Removed deprecated `config.yaml`

## 0.1.158 (2025-05-19)


### Improvements

- Bumped ocean version to ^0.22.9


## 0.1.157 (2025-05-15)


### Improvements

- Bumped ocean version to ^0.22.8


## 0.1.156 (2025-05-12)


### Improvements

- Bumped ocean version to ^0.22.7


## 0.1.155 (2025-05-06)


### Improvements

- Bumped ocean version to ^0.22.6


## 0.1.154 (2025-04-27)

### Bug Fixes

- Resolved "h11 accepts some malformed Chunked-Encoding bodies" h11 vulnerability

### Improvements

- Bumped ocean version to ^0.22.5


## 0.1.153 (2025-04-15)


### Improvements

- Bumped ocean version to ^0.22.4


## 0.1.152 (2025-04-15)


### Improvements

- Bumped ocean version to ^0.22.3


## 0.1.151 (2025-04-07)


### Improvements

- Bumped ocean version to ^0.22.2


## 0.1.150 (2025-04-03)


### Improvements

- Bumped ocean version to ^0.22.1


## 0.1.149 (2025-03-24)


### Improvements

- Bumped ocean version to ^0.22.0


## 0.1.148 (2025-03-13)


### Improvements

- Bumped ocean version to ^0.21.5


## 0.1.147 (2025-03-12)


### Improvements

- Bumped ocean version to ^0.21.4


## 0.1.146 (2025-03-10)


### Improvements

- Bumped ocean version to ^0.21.3


## 0.1.145 (2025-03-09)


### Improvements

- Bumped ocean version to ^0.21.1


## 0.1.144 (2025-03-03)


### Improvements

- Bumped ocean version to ^0.21.0


## 0.1.143 (2025-02-26)


### Improvements

- Bumped ocean version to ^0.20.4


## 0.1.142 (2025-02-25)


### Improvements

- Bumped ocean version to ^0.20.4


## 0.1.141 (2025-02-24)


### Improvements

- Bumped ocean version to ^0.20.3


## 0.1.140 (2025-02-23)


### Improvements

- Bumped ocean version to ^0.20.2


## 0.1.139 (2025-02-23)


### Improvements

- Bumped ocean version to ^0.20.1


## 0.1.138 (2025-02-19)


### Improvements

- Bumped ocean version to ^0.20.0


## 0.1.137 (2025-02-19)


### Improvements

- Bumped ocean version to ^0.19.3


## 0.1.136 (2025-02-19)


### Improvements

- Bumped ocean version to ^0.19.2


## 0.1.135 (2025-02-19)


### Improvements

- Bumped ocean version to ^0.19.1


## 0.1.134 (2025-02-18)


### Bug Fixes

- Fixed an issue where `get_resources` returned `None` for empty items, causing iterations over its results to fail.


## 0.1.133 (2025-02-13)


### Improvements

- Bumped cryptography version to ^44.0.1


## 0.1.132 (2025-02-09)


### Improvements

- Bumped ocean version to ^0.18.9


## 0.1.131 (2025-02-04)


### Improvements

- Bumped ocean version to ^0.18.8


## 0.1.130 (2025-01-29)


### Improvements

- Bumped ocean version to ^0.18.6


## 0.1.129 (2025-01-28)


### Improvements

- Bumped ocean version to ^0.18.5


## 0.1.128 (2025-01-23)


### Improvements

- Bumped ocean version to ^0.18.4


## 0.1.127 (2025-01-22)


### Improvements

- Bumped ocean version to ^0.18.3


## 0.1.126 (2025-01-22)


### Improvements

- Bumped ocean version to ^0.18.2


## 0.1.125 (2025-01-21)


### Improvements

- Bumped ocean version to ^0.18.1


## 0.1.124 (2025-01-19)


### Improvements

- Bumped ocean version to ^0.18.0


## 0.1.123 (2025-01-16)


### Improvements

- Bumped ocean version to ^0.17.8


## 0.1.122 (2025-01-15)


### Improvements

- Bumped jinja version to 3.1.5


## 0.1.121 (2025-01-12)


### Improvements

- Bumped ocean version to ^0.17.7


## 0.1.120 (2025-01-08)


### Improvements

- Bumped ocean version to ^0.17.6


## 0.1.119 (2025-01-07)


### Improvements

- Bumped ocean version to ^0.17.5


## 0.1.118 (2025-01-02)


### Improvements

- Bumped ocean version to ^0.17.4


## 0.1.117 (2025-01-02)


### Improvements

- Bumped ocean version to ^0.17.3


## 0.1.116 (2024-12-31)


### Improvements

- Bumped ocean version to ^0.17.2


## 0.1.115 (2024-12-30)


### Improvements

- Added title to the configuration properties


## 0.1.114 (2024-12-26)


### Improvements

- Bumped ocean version to ^0.16.1


## 0.1.113 (2024-12-24)


### Improvements

- Bumped ocean version to ^0.16.0


## 0.1.112 (2024-12-22)


### Improvements

- Bumped ocean version to ^0.15.3


## 0.1.111 (2024-12-15)


### Improvements

- Bumped ocean version to ^0.15.2


## 0.1.110 (2024-12-15)


### Improvements

- Bumped ocean version to ^0.15.1


## 0.1.109 (2024-12-12)


### Improvements

- Bumped ocean version to ^0.15.0


## 0.1.108 (2024-12-10)


### Improvements

- Bumped ocean version to ^0.14.7


## 0.1.107 (2024-12-04)


### Improvements

- Bumped ocean version to ^0.14.6


## 0.1.106 (2024-12-04)


### Improvements

- Bumped ocean version to ^0.14.5


## 0.1.105 (2024-11-25)


### Improvements

- Bumped ocean version to ^0.14.3


## 0.1.104 (2024-11-25)


### Improvements

- Bumped ocean version to ^0.14.2


## 0.1.103 (2024-11-21)


### Improvements

- Bumped ocean version to ^0.14.1


## 0.1.102 (2024-11-12)


### Improvements

- Bumped ocean version to ^0.14.0


## 0.1.101 (2024-11-12)


### Improvements

- Bumped ocean version to ^0.13.1


## 0.1.100 (2024-11-10)


### Improvements

- Bumped ocean version to ^0.13.0


## 0.1.99 (2024-11-10)


### Improvements

- Bumped ocean version to ^0.12.9


## 0.1.98 (2024-11-06)


### Improvements

- Bumped ocean version to ^0.12.8


## 0.1.97 (2024-10-23)


### Improvements

- Bumped ocean version to ^0.12.7


## 0.1.96 (2024-10-22)


### Improvements

- Bumped ocean version to ^0.12.6


## 0.1.95 (2024-10-18)


### Improvements

- Added support for optional insecure connections to Argocd with SSL verification disabled when allow_insecure is set to True (0.1.95)


## 0.1.94 (2024-10-14)


### Improvements

- Bumped ocean version to ^0.12.4


# 0.1.93 (2024-10-10)


### Bug Fixes

- Updated the error handling mechanims by allowing users to specify how they want to handle ArgoCD server error using the `ignoreServerError` flag (0.1.93)


## 0.1.92 (2024-10-09)


### Improvements

- Bumped ocean version to ^0.12.3


## 0.1.91 (2024-10-08)


### Improvements

- Bumped ocean version to ^0.12.2


## 0.1.90 (2024-10-01)


### Improvements

- Bumped ocean version to ^0.12.1


## 0.1.89 (2024-09-29)


### Improvements

- Bumped ocean version to ^0.11.0


## 0.1.88 (2024-09-22)


### Improvements

- Bumped ocean version to ^0.10.12


## 0.1.87 (2024-09-17)


### Improvements

- Bumped ocean version to ^0.10.11


## 0.1.86 (2024-09-12)


### Improvements

- Bumped ocean version to ^0.10.10 (#1)


## 0.1.85 (2024-09-05)


### Improvements

- Bumped ocean version to ^0.10.9 (#1)


## 0.1.84 (2024-09-04)


### Improvements

- Bumped ocean version to ^0.10.8 (#1)


## 0.1.83 (2024-09-01)


### Improvements

- Bumped ocean version to ^0.10.7 (#1)


## 0.1.82 (2024-08-30)


### Improvements

- Bumped ocean version to ^0.10.5 (#1)


## 0.1.81 (2024-08-28)


### Improvements

- Bumped ocean version to ^0.10.4 (#1)


## 0.1.80 (2024-08-28)


### Improvements

- Bumped ocean version to ^0.10.3 (#1)


## 0.1.79 (2024-08-26)


### Improvements

- Bumped ocean version to ^0.10.2 (#1)


## 0.1.78 (2024-08-26)


### Improvements

- Bumped ocean version to ^0.10.1 (#1)


## 0.1.77 (2024-08-22)


### Improvements

- Bumped ocean version to ^0.10.0 (#1)


## 0.1.76 (2024-08-20)


### Improvements

- Bumped ocean version to ^0.9.14 (#1)


## 0.1.75 (2024-08-13)


### Improvements

- Bumped ocean version to ^0.9.13 (#1)


## 0.1.74 (2024-08-11)


### Improvements

- Bumped ocean version to ^0.9.12 (#1)


## 0.1.73 (2024-08-05)


### Improvements

- Bumped ocean version to ^0.9.11 (#1)


## 0.1.72 (2024-08-04)


### Improvements

- Bumped ocean version to ^0.9.10 (#1)


## 0.1.71 (2024-08-01)


###  Improvements

- Added _target='blank' attribute to html links in the spec.yaml file to open a new browser tab instead of the current browser


## 0.1.70 (2024-07-31)


###  Improvements

- Upgraded integration dependencies (#1)


## 0.1.69 (2024-07-31)


###  Improvements

- Bumped ocean version to ^0.9.7 (#1)


## 0.1.68 (2024-07-31)


###  Improvements

- Bumped ocean version to ^0.9.6 (#1)


## 0.1.67 (2024-07-24)

### Improvements

- Bumped ocean version to ^0.9.5


## 0.1.66 (2024-07-10)

### Improvements

- Added description to configuration properties in spec.yaml (PORT-9118)


## 0.1.65 (2024-07-10)

### Improvements

- Bumped ocean version to ^0.9.4 (#1)


## 0.1.64 (2024-07-09)

### Improvements

- Bumped ocean version to ^0.9.3 (#1)


## 0.1.63 (2024-07-07)

### Improvements

- Bumped ocean version to ^0.9.2 (#1)


## 0.1.62 (2024-06-23)

### Improvements

- Bumped ocean version to ^0.9.1 (#1)


## 0.1.61 (2024-06-19)

### Improvements

- Bumped ocean version to ^0.9.0 (#1)


## 0.1.60 (2024-06-16)

### Improvements

- Updated spec.yaml indication that saas installation is not supported


## 0.1.59 (2024-06-16)

### Improvements

- Bumped ocean version to ^0.8.0 (#1)


## 0.1.58 (2024-06-13)

### Improvements

- Bumped ocean version to ^0.7.1 (#1)


## 0.1.57 (2024-06-13)

### Improvements

- Bumped ocean version to ^0.7.0 (#1)


## 0.1.56 (2024-06-10)

### Improvements

- Bumped ocean version to ^0.6.0 (#1)


## 0.1.55 (2024-06-05)

### Improvements

- Bumped ocean version to ^0.5.27 (#1)


## 0.1.54 (2024-06-03)

### Improvements

- Bumped ocean version to ^0.5.25 (#1)


## 0.1.53 (2024-06-02)

### Improvements

- Bumped ocean version to ^0.5.24 (#1)


## 0.1.52 (2024-05-30)

### Improvements

- Bumped ocean version to ^0.5.23 (#1)
- Updated the base image used in the Dockerfile that is created during integration scaffolding from `python:3.11-slim-buster` to `python:3.11-slim-bookworm`


## 0.1.51 (2024-05-29)

### Improvements

- Bumped ocean version to ^0.5.22 (#1)


## 0.1.50 (2024-05-26)

### Improvements

- Bumped ocean version to ^0.5.21 (#1)


## 0.1.49 (2024-05-26)

### Improvements

- Bumped ocean version to ^0.5.20 (#1)
- Update the config.yaml file to have only the overridden configuration


## 0.1.48 (2024-05-16)

### Improvements

- Updated the icon on the image blueprint from AWS to Docker


## 0.1.47 (2024-05-16)

### Improvements

- Bumped ocean version to ^0.5.19 (#1)


## 0.1.46 (2024-05-12)

### Improvements

- Bumped ocean version to ^0.5.18 (#1)


## 0.1.45 (2024-05-06)

### Improvements

- Updated the relationship between images and k8s resource from many to one
- Deleted all the properties from the image blueprint since none of the properties can be extracted from the k8s resource


## 0.1.44 (2024-05-01)

### Improvements

- Bumped ocean version to ^0.5.17 (#1)


## 0.1.43 (2024-05-01)

### Improvements

- Bumped ocean version to ^0.5.16 (#1)


## 0.1.42 (2024-04-30)

### Improvements

- Updated the default mapping to ingest all images used by deployments and establish a relationship between them


## 0.1.41 (2024-04-30)

### Improvements

- Bumped ocean version to ^0.5.15 (#1)


## 0.1.40 (2024-04-25)

### Bug Fixes

- Fixed a bug in the managed-resources kind that caused the integration to throw a KeyError

### Improvements

- Added a default empty array to the deployment history mapping to stop spamming the logs with JQ NoneType error


## 0.1.39 (2024-04-24)

### Improvements

- Bumped ocean version to ^0.5.14 (#1)


## 0.1.38 (2024-04-17)

### Improvements

- Bumped ocean version to ^0.5.12 (#1)


## 0.1.37 (2024-04-11)

### Deprecations
- Added deprecation warnings to the deployment-history and kubernetes-resource kind, urging users to utilize the itemsToParse functionality instead

### Improvements

- Reveresed the relation between cluster and namespace, and other general enhancements on blueprints (PORT-7550)
- Updated the default mapping for deployment-history and kubernetes-resource kind to reuse the application kind's response and parse items using the itemsToParse functionality for improved efficiency


## 0.1.36 (2024-04-11)

### Improvements

- Bumped ocean version to ^0.5.11 (#1)


## 0.1.35 (2024-04-10)

### Improvements

- Bumped ocean version to ^0.5.10 (#1)


## 0.1.34 (2024-04-01)

### Improvements

- Bumped ocean version to ^0.5.9 (#1)


## 0.1.33 (2024-03-28)

### Improvements

- Bumped ocean version to ^0.5.8 (#1)


## 0.1.32 (2024-03-21)

### Improvements

- Added support for ArgoCD kubernetes resources (PORT-6911)


## 0.1.31 (2024-03-20)

### Improvements

- Bumped ocean version to ^0.5.7 (#1)


## 0.1.30 (2024-03-18)

### Improvements

- Added support for Application managed resources kind


## 0.1.29 (2024-03-18)

### Improvements

- Enhanced the application blueprint by adding relation to the cluster and two revision properties (actual and target) (PORT-6528)
- Updated the deployment history revision property from string to url, linking the user the specific revision (PORT-6854)
- Added namespace blueprint and created relevant relations(PORT-7187)

## 0.1.28 (2024-03-17)

### Improvements

- Bumped ocean version to ^0.5.6 (#1)


## 0.1.27 (2024-03-06)

### Improvements

- Bumped ocean version to ^0.5.5 (#1)


## 0.1.26 (2024-03-03)

### Improvements

- Bumped ocean version to ^0.5.4 (#1)


## 0.1.25 (2024-03-03)

### Improvements

- Bumped ocean version to ^0.5.3 (#1)


## 0.1.24 (2024-02-21)

### Improvements

- Bumped ocean version to ^0.5.2 (#1)


## 0.1.23 (2024-02-20)

### Improvements

- Bumped ocean version to ^0.5.1 (#1)


## 0.1.22 (2024-02-18)

### Improvements

- Bumped ocean version to ^0.5.0 (#1)


## 0.1.21 (2024-01-25)

### Bug Fixes

- Fixed a bug in the pages templates where the page weren't inside a list, causing the parsing of the integration to fail (#1)


## 0.1.20 (2024-01-23)

### Improvements

- Bumped ocean version to ^0.4.17 (#1)


## 0.1.19 (2024-01-21)

### Improvements

- Added default page for ArgoCD (PORT-5959)


## 0.1.18 (2024-01-12)

### Features

- Added support for ArgoCD deployments history (#5704)


## 0.1.17 (2024-01-11)

### Improvements

- Bumped ocean version to ^0.4.16 (#1)


## 0.1.16 (2024-01-07)

### Improvements

- Bumped ocean version to ^0.4.15 (#1)


## 0.1.15 (2024-01-07)

### Improvements

- Bumped ocean version to ^0.4.14 (#1)


## 0.1.14 (2024-01-01)

### Improvements

- Bumped ocean version to ^0.4.13 (#1)


## 0.1.13 (2023-12-24)

### Improvements

- Bumped ocean version to ^0.4.12 (#1)


## 0.1.12 (2023-12-21)

### Improvements

- Bumped ocean version to ^0.4.11 (#1)


## 0.1.11 (2023-12-21)

### Improvements

- Bumped ocean version to ^0.4.10 (#1)


## 0.1.10 (2023-12-14)

### Improvements

- Bumped ocean version to ^0.4.8 (#1)


## 0.1.9 (2023-12-05)

### Improvements

- Bumped ocean version to ^0.4.7 (#1)


## 0.1.8 (2023-12-04)

### Bug Fixes

- Updated ArgoCD application gitRepo property format from URL to string, allowing for various formats and resolving sync errors with private repositories (#8)


## 0.1.7 (2023-12-04)

### Improvements

- Bumped ocean version to ^0.4.6 (#1)


## 0.1.6 (2023-11-30)

### Improvements

- Bumped ocean version to ^0.4.5 (#1)


## 0.1.5 (2023-11-29)

### Improvements

- Bumped ocean version to ^0.4.4 (#1)
- Changed the httpx client to be the ocean's client for better connection error handling and request retries


## 0.1.4 (2023-11-21)

### Improvements

- Bumped ocean version to ^0.4.3 (#1)


## 0.1.3 (2023-11-08)

### Improvements

- Bumped ocean version to ^0.4.2 (#1)


## 0.1.2 (2023-11-03)

### Improvements

- Bumped ocean version to ^0.4.1 (#1)


## 0.1.1 (2023-11-01)

### Improvements

- Bumped ocean version to ^0.4.0 (#1)


## 0.1.0 (2023-08-21)

### Features

- Implemented ArgoCD integration<|MERGE_RESOLUTION|>--- conflicted
+++ resolved
@@ -7,18 +7,20 @@
 
 <!-- towncrier release notes start -->
 
+## 0.1.228 (2025-10-24)
+
+
+### Bug Fixes
+
+- Made `managed-resource` JQ mappings more robust by handling null `liveState` and falling back to `targetState`.
+
+
 ## 0.1.227 (2025-10-21)
 
 
-<<<<<<< HEAD
-### Bug Fixes
-
-- Made `managed-resource` JQ mappings more robust by handling null `liveState` and falling back to `targetState`.
-=======
 ### Improvements
 
 - Bumped ocean version to ^0.28.16
->>>>>>> fd1fabf6
 
 
 ## 0.1.226 (2025-10-20)
