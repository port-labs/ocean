# Changelog

All notable changes to this project will be documented in this file.

The format is based on [Keep a Changelog](https://keepachangelog.com/en/1.0.0/),
and this project adheres to [Semantic Versioning](https://semver.org/spec/v2.0.0.html).

<!-- towncrier release notes start -->

<<<<<<< HEAD
# Port_Ocean 0.1.15 (2024-01-04)

### Features

- Added support for ArgoCD deployment histories (#5704)
=======
# Port_Ocean 0.1.17 (2024-01-11)

### Improvements

- Bumped ocean version to ^0.4.16 (#1)


# Port_Ocean 0.1.16 (2024-01-07)

### Improvements

- Bumped ocean version to ^0.4.15 (#1)


# Port_Ocean 0.1.15 (2024-01-07)

### Improvements

- Bumped ocean version to ^0.4.14 (#1)
>>>>>>> a5d9aec9


# Port_Ocean 0.1.14 (2024-01-01)

### Improvements

- Bumped ocean version to ^0.4.13 (#1)


# Port_Ocean 0.1.13 (2023-12-24)

### Improvements

- Bumped ocean version to ^0.4.12 (#1)


# Port_Ocean 0.1.12 (2023-12-21)

### Improvements

- Bumped ocean version to ^0.4.11 (#1)


# Port_Ocean 0.1.11 (2023-12-21)

### Improvements

- Bumped ocean version to ^0.4.10 (#1)


# Port_Ocean 0.1.10 (2023-12-14)

### Improvements

- Bumped ocean version to ^0.4.8 (#1)


# Port_Ocean 0.1.9 (2023-12-05)

### Improvements

- Bumped ocean version to ^0.4.7 (#1)


# Port_Ocean 0.1.8 (2023-12-04)

### Bug Fixes

- Updated ArgoCD application gitRepo property format from URL to string, allowing for various formats and resolving sync errors with private repositories (#8)


# Port_Ocean 0.1.7 (2023-12-04)

### Improvements

- Bumped ocean version to ^0.4.6 (#1)


# Port_Ocean 0.1.6 (2023-11-30)

### Improvements

- Bumped ocean version to ^0.4.5 (#1)


# Port_Ocean 0.1.5 (2023-11-29)

### Improvements

- Bumped ocean version to ^0.4.4 (#1)
- Changed the httpx client to be the ocean's client for better connection error handling and request retries


# Port_Ocean 0.1.4 (2023-11-21)

### Improvements

- Bumped ocean version to ^0.4.3 (#1)


# Port_Ocean 0.1.3 (2023-11-08)

### Improvements

- Bumped ocean version to ^0.4.2 (#1)


# Port_Ocean 0.1.2 (2023-11-03)

### Improvements

- Bumped ocean version to ^0.4.1 (#1)


# Port_Ocean 0.1.1 (2023-11-01)

### Improvements

- Bumped ocean version to ^0.4.0 (#1)


# 0.1.0 (2023-08-21)

### Features

- Implemented ArgoCD integration<|MERGE_RESOLUTION|>--- conflicted
+++ resolved
@@ -7,13 +7,13 @@
 
 <!-- towncrier release notes start -->
 
-<<<<<<< HEAD
-# Port_Ocean 0.1.15 (2024-01-04)
+# Port_Ocean 0.1.18 (2024-01-12)
 
 ### Features
 
 - Added support for ArgoCD deployment histories (#5704)
-=======
+
+
 # Port_Ocean 0.1.17 (2024-01-11)
 
 ### Improvements
@@ -33,7 +33,6 @@
 ### Improvements
 
 - Bumped ocean version to ^0.4.14 (#1)
->>>>>>> a5d9aec9
 
 
 # Port_Ocean 0.1.14 (2024-01-01)
