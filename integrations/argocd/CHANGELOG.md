# Changelog

All notable changes to this project will be documented in this file.

The format is based on [Keep a Changelog](https://keepachangelog.com/en/1.0.0/),
and this project adheres to [Semantic Versioning](https://semver.org/spec/v2.0.0.html).

<!-- towncrier release notes start -->

<<<<<<< HEAD
## 0.1.202 (2025-08-05)


### Fix

- Optimized resource aggregation and deployment history ingestion to avoid OOMs by replacing nested loops with efficient extend() usage
=======
## 0.1.202 (2025-08-07)


### Improvements

- Bumped ocean version to ^0.27.1
>>>>>>> 07b7819b


## 0.1.201 (2025-08-05)


### Improvements

- Bumped ocean version to ^0.27.0


## 0.1.200 (2025-08-04)


### Improvements

- Bumped ocean version to ^0.26.3


## 0.1.199 (2025-08-03)

### Improvements

- Added explicit query params for tabs selection on intallationDocs



## 0.1.198 (2025-08-03)


### Improvements

- Bumped ocean version to ^0.26.2


## 0.1.197 (2025-08-03)
- Aligned installationDocs param with convensions


## 0.1.196 (2025-07-31)


## Fix

- Iteration over null values breaking resyncs


## 0.1.195 (2025-07-27)


### Fix

- Restructured changed specs installationDocs param


## 0.1.194 (2025-07-27)


### Improvements

- Added support for installationDocs param for feature embed docs in installation


## 0.1.194 (2025-07-28)


- Added null checks for resources yielded from `managed_resources` and `get_deployment_history`


## 0.1.193 (2025-07-20)


### Improvements

- Bumped ocean version to ^0.26.1


## 0.1.192 (2025-07-16)


### Improvements

- Bumped ocean version to ^0.25.5


## 0.1.191 (2025-07-07)


### Improvements

- Bumped ocean version to ^0.25.0


## 0.1.190 (2025-07-02)


### Improvements

- Bumped ocean version to ^0.24.22


## 0.1.189 (2025-06-30)


### Improvements

- Bumped ocean version to ^0.24.21


## 0.1.188 (2025-06-26)


### Improvements

- Bumped ocean version to ^0.24.20


## 0.1.187 (2025-06-25)


### Improvements

- Bumped ocean version to ^0.24.19


## 0.1.186 (2025-06-24)


### Improvements

- Bumped ocean version to ^0.24.18


## 0.1.185 (2025-06-23)


### Improvements

- Bumped ocean version to ^0.24.17


## 0.1.184 (2025-06-22)


### Improvements

- Bumped ocean version to ^0.24.16


## 0.1.183 (2025-06-22)


### Improvements

- Upgraded integration requests dependency (#1)


## 0.1.182 (2025-06-22)


### Improvements

- Bumped ocean version to ^0.24.15


## 0.1.181 (2025-06-22)


### Improvements

- Bumped ocean version to ^0.24.12


## 0.1.180 (2025-06-22)


### Improvements

- Bumped ocean version to ^0.24.12


## 0.1.179 (2025-06-16)


### Improvements

- Bumped ocean version to ^0.24.11


## 0.1.178 (2025-06-15)


### Improvements

- Bumped ocean version to ^0.24.10


## 0.1.177 (2025-06-11)


### Improvements

- Bumped ocean version to ^0.24.8


## 0.1.176 (2025-06-11)


### Improvements

- Bumped ocean version to ^0.24.7


## 0.1.175 (2025-06-09)


### Improvements

- Bumped ocean version to ^0.24.6


## 0.1.174 (2025-06-09)


### Improvements

- Bumped ocean version to ^0.24.5


## 0.1.173 (2025-06-09)


### Improvements

- Bumped ocean version to ^0.24.4


## 0.1.172 (2025-06-08)


### Improvements

- Bumped ocean version to ^0.24.3


## 0.1.171 (2025-06-04)


### Improvements

- Bumped ocean version to ^0.24.2


## 0.1.170 (2025-06-03)


### Improvements

- Bumped ocean version to ^0.24.1


## 0.1.169 (2025-06-03)


### Improvements

- Bumped ocean version to ^0.24.0


## 0.1.168 (2025-06-01)


### Improvements

- Bumped ocean version to ^0.23.5


## 0.1.167 (2025-05-29)


### Improvements

- Bumped ocean version to ^0.23.4


## 0.1.166 (2025-05-28)


### Improvements

- Bumped ocean version to ^0.23.3


## 0.1.165 (2025-05-28)


### Improvements

- Bumped ocean version to ^0.23.2


## 0.1.164 (2025-05-27)


### Improvements

- Bumped ocean version to ^0.23.1


## 0.1.163 (2025-05-27)


### Improvements

- Bumped ocean version to ^0.23.0


## 0.1.162 (2025-05-26)


### Improvements

- Bumped ocean version to ^0.22.12


## 0.1.161 (2025-05-26)


### Improvements

- Bumped ocean version to ^0.22.11


## 0.1.160 (2025-05-20)


### Improvements

- Bumped ocean version to ^0.22.10


## 0.1.159 (2025-05-19)


### Improvements

- Removed deprecated `config.yaml`

## 0.1.158 (2025-05-19)


### Improvements

- Bumped ocean version to ^0.22.9


## 0.1.157 (2025-05-15)


### Improvements

- Bumped ocean version to ^0.22.8


## 0.1.156 (2025-05-12)


### Improvements

- Bumped ocean version to ^0.22.7


## 0.1.155 (2025-05-06)


### Improvements

- Bumped ocean version to ^0.22.6


## 0.1.154 (2025-04-27)

### Bug Fixes

- Resolved "h11 accepts some malformed Chunked-Encoding bodies" h11 vulnerability

### Improvements

- Bumped ocean version to ^0.22.5


## 0.1.153 (2025-04-15)


### Improvements

- Bumped ocean version to ^0.22.4


## 0.1.152 (2025-04-15)


### Improvements

- Bumped ocean version to ^0.22.3


## 0.1.151 (2025-04-07)


### Improvements

- Bumped ocean version to ^0.22.2


## 0.1.150 (2025-04-03)


### Improvements

- Bumped ocean version to ^0.22.1


## 0.1.149 (2025-03-24)


### Improvements

- Bumped ocean version to ^0.22.0


## 0.1.148 (2025-03-13)


### Improvements

- Bumped ocean version to ^0.21.5


## 0.1.147 (2025-03-12)


### Improvements

- Bumped ocean version to ^0.21.4


## 0.1.146 (2025-03-10)


### Improvements

- Bumped ocean version to ^0.21.3


## 0.1.145 (2025-03-09)


### Improvements

- Bumped ocean version to ^0.21.1


## 0.1.144 (2025-03-03)


### Improvements

- Bumped ocean version to ^0.21.0


## 0.1.143 (2025-02-26)


### Improvements

- Bumped ocean version to ^0.20.4


## 0.1.142 (2025-02-25)


### Improvements

- Bumped ocean version to ^0.20.4


## 0.1.141 (2025-02-24)


### Improvements

- Bumped ocean version to ^0.20.3


## 0.1.140 (2025-02-23)


### Improvements

- Bumped ocean version to ^0.20.2


## 0.1.139 (2025-02-23)


### Improvements

- Bumped ocean version to ^0.20.1


## 0.1.138 (2025-02-19)


### Improvements

- Bumped ocean version to ^0.20.0


## 0.1.137 (2025-02-19)


### Improvements

- Bumped ocean version to ^0.19.3


## 0.1.136 (2025-02-19)


### Improvements

- Bumped ocean version to ^0.19.2


## 0.1.135 (2025-02-19)


### Improvements

- Bumped ocean version to ^0.19.1


## 0.1.134 (2025-02-18)


### Bug Fixes

- Fixed an issue where `get_resources` returned `None` for empty items, causing iterations over its results to fail.


## 0.1.133 (2025-02-13)


### Improvements

- Bumped cryptography version to ^44.0.1


## 0.1.132 (2025-02-09)


### Improvements

- Bumped ocean version to ^0.18.9


## 0.1.131 (2025-02-04)


### Improvements

- Bumped ocean version to ^0.18.8


## 0.1.130 (2025-01-29)


### Improvements

- Bumped ocean version to ^0.18.6


## 0.1.129 (2025-01-28)


### Improvements

- Bumped ocean version to ^0.18.5


## 0.1.128 (2025-01-23)


### Improvements

- Bumped ocean version to ^0.18.4


## 0.1.127 (2025-01-22)


### Improvements

- Bumped ocean version to ^0.18.3


## 0.1.126 (2025-01-22)


### Improvements

- Bumped ocean version to ^0.18.2


## 0.1.125 (2025-01-21)


### Improvements

- Bumped ocean version to ^0.18.1


## 0.1.124 (2025-01-19)


### Improvements

- Bumped ocean version to ^0.18.0


## 0.1.123 (2025-01-16)


### Improvements

- Bumped ocean version to ^0.17.8


## 0.1.122 (2025-01-15)


### Improvements

- Bumped jinja version to 3.1.5


## 0.1.121 (2025-01-12)


### Improvements

- Bumped ocean version to ^0.17.7


## 0.1.120 (2025-01-08)


### Improvements

- Bumped ocean version to ^0.17.6


## 0.1.119 (2025-01-07)


### Improvements

- Bumped ocean version to ^0.17.5


## 0.1.118 (2025-01-02)


### Improvements

- Bumped ocean version to ^0.17.4


## 0.1.117 (2025-01-02)


### Improvements

- Bumped ocean version to ^0.17.3


## 0.1.116 (2024-12-31)


### Improvements

- Bumped ocean version to ^0.17.2


## 0.1.115 (2024-12-30)


### Improvements

- Added title to the configuration properties


## 0.1.114 (2024-12-26)


### Improvements

- Bumped ocean version to ^0.16.1


## 0.1.113 (2024-12-24)


### Improvements

- Bumped ocean version to ^0.16.0


## 0.1.112 (2024-12-22)


### Improvements

- Bumped ocean version to ^0.15.3


## 0.1.111 (2024-12-15)


### Improvements

- Bumped ocean version to ^0.15.2


## 0.1.110 (2024-12-15)


### Improvements

- Bumped ocean version to ^0.15.1


## 0.1.109 (2024-12-12)


### Improvements

- Bumped ocean version to ^0.15.0


## 0.1.108 (2024-12-10)


### Improvements

- Bumped ocean version to ^0.14.7


## 0.1.107 (2024-12-04)


### Improvements

- Bumped ocean version to ^0.14.6


## 0.1.106 (2024-12-04)


### Improvements

- Bumped ocean version to ^0.14.5


## 0.1.105 (2024-11-25)


### Improvements

- Bumped ocean version to ^0.14.3


## 0.1.104 (2024-11-25)


### Improvements

- Bumped ocean version to ^0.14.2


## 0.1.103 (2024-11-21)


### Improvements

- Bumped ocean version to ^0.14.1


## 0.1.102 (2024-11-12)


### Improvements

- Bumped ocean version to ^0.14.0


## 0.1.101 (2024-11-12)


### Improvements

- Bumped ocean version to ^0.13.1


## 0.1.100 (2024-11-10)


### Improvements

- Bumped ocean version to ^0.13.0


## 0.1.99 (2024-11-10)


### Improvements

- Bumped ocean version to ^0.12.9


## 0.1.98 (2024-11-06)


### Improvements

- Bumped ocean version to ^0.12.8


## 0.1.97 (2024-10-23)


### Improvements

- Bumped ocean version to ^0.12.7


## 0.1.96 (2024-10-22)


### Improvements

- Bumped ocean version to ^0.12.6


## 0.1.95 (2024-10-18)


### Improvements

- Added support for optional insecure connections to Argocd with SSL verification disabled when allow_insecure is set to True (0.1.95)


## 0.1.94 (2024-10-14)


### Improvements

- Bumped ocean version to ^0.12.4


# 0.1.93 (2024-10-10)


### Bug Fixes

- Updated the error handling mechanims by allowing users to specify how they want to handle ArgoCD server error using the `ignoreServerError` flag (0.1.93)


## 0.1.92 (2024-10-09)


### Improvements

- Bumped ocean version to ^0.12.3


## 0.1.91 (2024-10-08)


### Improvements

- Bumped ocean version to ^0.12.2


## 0.1.90 (2024-10-01)


### Improvements

- Bumped ocean version to ^0.12.1


## 0.1.89 (2024-09-29)


### Improvements

- Bumped ocean version to ^0.11.0


## 0.1.88 (2024-09-22)


### Improvements

- Bumped ocean version to ^0.10.12


## 0.1.87 (2024-09-17)


### Improvements

- Bumped ocean version to ^0.10.11


## 0.1.86 (2024-09-12)


### Improvements

- Bumped ocean version to ^0.10.10 (#1)


## 0.1.85 (2024-09-05)


### Improvements

- Bumped ocean version to ^0.10.9 (#1)


## 0.1.84 (2024-09-04)


### Improvements

- Bumped ocean version to ^0.10.8 (#1)


## 0.1.83 (2024-09-01)


### Improvements

- Bumped ocean version to ^0.10.7 (#1)


## 0.1.82 (2024-08-30)


### Improvements

- Bumped ocean version to ^0.10.5 (#1)


## 0.1.81 (2024-08-28)


### Improvements

- Bumped ocean version to ^0.10.4 (#1)


## 0.1.80 (2024-08-28)


### Improvements

- Bumped ocean version to ^0.10.3 (#1)


## 0.1.79 (2024-08-26)


### Improvements

- Bumped ocean version to ^0.10.2 (#1)


## 0.1.78 (2024-08-26)


### Improvements

- Bumped ocean version to ^0.10.1 (#1)


## 0.1.77 (2024-08-22)


### Improvements

- Bumped ocean version to ^0.10.0 (#1)


## 0.1.76 (2024-08-20)


### Improvements

- Bumped ocean version to ^0.9.14 (#1)


## 0.1.75 (2024-08-13)


### Improvements

- Bumped ocean version to ^0.9.13 (#1)


## 0.1.74 (2024-08-11)


### Improvements

- Bumped ocean version to ^0.9.12 (#1)


## 0.1.73 (2024-08-05)


### Improvements

- Bumped ocean version to ^0.9.11 (#1)


## 0.1.72 (2024-08-04)


### Improvements

- Bumped ocean version to ^0.9.10 (#1)


## 0.1.71 (2024-08-01)


###  Improvements

- Added _target='blank' attribute to html links in the spec.yaml file to open a new browser tab instead of the current browser


## 0.1.70 (2024-07-31)


###  Improvements

- Upgraded integration dependencies (#1)


## 0.1.69 (2024-07-31)


###  Improvements

- Bumped ocean version to ^0.9.7 (#1)


## 0.1.68 (2024-07-31)


###  Improvements

- Bumped ocean version to ^0.9.6 (#1)


## 0.1.67 (2024-07-24)

### Improvements

- Bumped ocean version to ^0.9.5


## 0.1.66 (2024-07-10)

### Improvements

- Added description to configuration properties in spec.yaml (PORT-9118)


## 0.1.65 (2024-07-10)

### Improvements

- Bumped ocean version to ^0.9.4 (#1)


## 0.1.64 (2024-07-09)

### Improvements

- Bumped ocean version to ^0.9.3 (#1)


## 0.1.63 (2024-07-07)

### Improvements

- Bumped ocean version to ^0.9.2 (#1)


## 0.1.62 (2024-06-23)

### Improvements

- Bumped ocean version to ^0.9.1 (#1)


## 0.1.61 (2024-06-19)

### Improvements

- Bumped ocean version to ^0.9.0 (#1)


## 0.1.60 (2024-06-16)

### Improvements

- Updated spec.yaml indication that saas installation is not supported


## 0.1.59 (2024-06-16)

### Improvements

- Bumped ocean version to ^0.8.0 (#1)


## 0.1.58 (2024-06-13)

### Improvements

- Bumped ocean version to ^0.7.1 (#1)


## 0.1.57 (2024-06-13)

### Improvements

- Bumped ocean version to ^0.7.0 (#1)


## 0.1.56 (2024-06-10)

### Improvements

- Bumped ocean version to ^0.6.0 (#1)


## 0.1.55 (2024-06-05)

### Improvements

- Bumped ocean version to ^0.5.27 (#1)


## 0.1.54 (2024-06-03)

### Improvements

- Bumped ocean version to ^0.5.25 (#1)


## 0.1.53 (2024-06-02)

### Improvements

- Bumped ocean version to ^0.5.24 (#1)


## 0.1.52 (2024-05-30)

### Improvements

- Bumped ocean version to ^0.5.23 (#1)
- Updated the base image used in the Dockerfile that is created during integration scaffolding from `python:3.11-slim-buster` to `python:3.11-slim-bookworm`


## 0.1.51 (2024-05-29)

### Improvements

- Bumped ocean version to ^0.5.22 (#1)


## 0.1.50 (2024-05-26)

### Improvements

- Bumped ocean version to ^0.5.21 (#1)


## 0.1.49 (2024-05-26)

### Improvements

- Bumped ocean version to ^0.5.20 (#1)
- Update the config.yaml file to have only the overridden configuration


## 0.1.48 (2024-05-16)

### Improvements

- Updated the icon on the image blueprint from AWS to Docker


## 0.1.47 (2024-05-16)

### Improvements

- Bumped ocean version to ^0.5.19 (#1)


## 0.1.46 (2024-05-12)

### Improvements

- Bumped ocean version to ^0.5.18 (#1)


## 0.1.45 (2024-05-06)

### Improvements

- Updated the relationship between images and k8s resource from many to one
- Deleted all the properties from the image blueprint since none of the properties can be extracted from the k8s resource


## 0.1.44 (2024-05-01)

### Improvements

- Bumped ocean version to ^0.5.17 (#1)


## 0.1.43 (2024-05-01)

### Improvements

- Bumped ocean version to ^0.5.16 (#1)


## 0.1.42 (2024-04-30)

### Improvements

- Updated the default mapping to ingest all images used by deployments and establish a relationship between them


## 0.1.41 (2024-04-30)

### Improvements

- Bumped ocean version to ^0.5.15 (#1)


## 0.1.40 (2024-04-25)

### Bug Fixes

- Fixed a bug in the managed-resources kind that caused the integration to throw a KeyError

### Improvements

- Added a default empty array to the deployment history mapping to stop spamming the logs with JQ NoneType error


## 0.1.39 (2024-04-24)

### Improvements

- Bumped ocean version to ^0.5.14 (#1)


## 0.1.38 (2024-04-17)

### Improvements

- Bumped ocean version to ^0.5.12 (#1)


## 0.1.37 (2024-04-11)

### Deprecations
- Added deprecation warnings to the deployment-history and kubernetes-resource kind, urging users to utilize the itemsToParse functionality instead

### Improvements

- Reveresed the relation between cluster and namespace, and other general enhancements on blueprints (PORT-7550)
- Updated the default mapping for deployment-history and kubernetes-resource kind to reuse the application kind's response and parse items using the itemsToParse functionality for improved efficiency


## 0.1.36 (2024-04-11)

### Improvements

- Bumped ocean version to ^0.5.11 (#1)


## 0.1.35 (2024-04-10)

### Improvements

- Bumped ocean version to ^0.5.10 (#1)


## 0.1.34 (2024-04-01)

### Improvements

- Bumped ocean version to ^0.5.9 (#1)


## 0.1.33 (2024-03-28)

### Improvements

- Bumped ocean version to ^0.5.8 (#1)


## 0.1.32 (2024-03-21)

### Improvements

- Added support for ArgoCD kubernetes resources (PORT-6911)


## 0.1.31 (2024-03-20)

### Improvements

- Bumped ocean version to ^0.5.7 (#1)


## 0.1.30 (2024-03-18)

### Improvements

- Added support for Application managed resources kind


## 0.1.29 (2024-03-18)

### Improvements

- Enhanced the application blueprint by adding relation to the cluster and two revision properties (actual and target) (PORT-6528)
- Updated the deployment history revision property from string to url, linking the user the specific revision (PORT-6854)
- Added namespace blueprint and created relevant relations(PORT-7187)

## 0.1.28 (2024-03-17)

### Improvements

- Bumped ocean version to ^0.5.6 (#1)


## 0.1.27 (2024-03-06)

### Improvements

- Bumped ocean version to ^0.5.5 (#1)


## 0.1.26 (2024-03-03)

### Improvements

- Bumped ocean version to ^0.5.4 (#1)


## 0.1.25 (2024-03-03)

### Improvements

- Bumped ocean version to ^0.5.3 (#1)


## 0.1.24 (2024-02-21)

### Improvements

- Bumped ocean version to ^0.5.2 (#1)


## 0.1.23 (2024-02-20)

### Improvements

- Bumped ocean version to ^0.5.1 (#1)


## 0.1.22 (2024-02-18)

### Improvements

- Bumped ocean version to ^0.5.0 (#1)


## 0.1.21 (2024-01-25)

### Bug Fixes

- Fixed a bug in the pages templates where the page weren't inside a list, causing the parsing of the integration to fail (#1)


## 0.1.20 (2024-01-23)

### Improvements

- Bumped ocean version to ^0.4.17 (#1)


## 0.1.19 (2024-01-21)

### Improvements

- Added default page for ArgoCD (PORT-5959)


## 0.1.18 (2024-01-12)

### Features

- Added support for ArgoCD deployments history (#5704)


## 0.1.17 (2024-01-11)

### Improvements

- Bumped ocean version to ^0.4.16 (#1)


## 0.1.16 (2024-01-07)

### Improvements

- Bumped ocean version to ^0.4.15 (#1)


## 0.1.15 (2024-01-07)

### Improvements

- Bumped ocean version to ^0.4.14 (#1)


## 0.1.14 (2024-01-01)

### Improvements

- Bumped ocean version to ^0.4.13 (#1)


## 0.1.13 (2023-12-24)

### Improvements

- Bumped ocean version to ^0.4.12 (#1)


## 0.1.12 (2023-12-21)

### Improvements

- Bumped ocean version to ^0.4.11 (#1)


## 0.1.11 (2023-12-21)

### Improvements

- Bumped ocean version to ^0.4.10 (#1)


## 0.1.10 (2023-12-14)

### Improvements

- Bumped ocean version to ^0.4.8 (#1)


## 0.1.9 (2023-12-05)

### Improvements

- Bumped ocean version to ^0.4.7 (#1)


## 0.1.8 (2023-12-04)

### Bug Fixes

- Updated ArgoCD application gitRepo property format from URL to string, allowing for various formats and resolving sync errors with private repositories (#8)


## 0.1.7 (2023-12-04)

### Improvements

- Bumped ocean version to ^0.4.6 (#1)


## 0.1.6 (2023-11-30)

### Improvements

- Bumped ocean version to ^0.4.5 (#1)


## 0.1.5 (2023-11-29)

### Improvements

- Bumped ocean version to ^0.4.4 (#1)
- Changed the httpx client to be the ocean's client for better connection error handling and request retries


## 0.1.4 (2023-11-21)

### Improvements

- Bumped ocean version to ^0.4.3 (#1)


## 0.1.3 (2023-11-08)

### Improvements

- Bumped ocean version to ^0.4.2 (#1)


## 0.1.2 (2023-11-03)

### Improvements

- Bumped ocean version to ^0.4.1 (#1)


## 0.1.1 (2023-11-01)

### Improvements

- Bumped ocean version to ^0.4.0 (#1)


## 0.1.0 (2023-08-21)

### Features

- Implemented ArgoCD integration<|MERGE_RESOLUTION|>--- conflicted
+++ resolved
@@ -7,21 +7,20 @@
 
 <!-- towncrier release notes start -->
 
-<<<<<<< HEAD
-## 0.1.202 (2025-08-05)
+## 0.1.203 (2025-08-08)
 
 
 ### Fix
 
 - Optimized resource aggregation and deployment history ingestion to avoid OOMs by replacing nested loops with efficient extend() usage
-=======
+
+
 ## 0.1.202 (2025-08-07)
 
 
 ### Improvements
 
 - Bumped ocean version to ^0.27.1
->>>>>>> 07b7819b
 
 
 ## 0.1.201 (2025-08-05)
