# Changelog

All notable changes to this project will be documented in this file.

The format is based on [Keep a Changelog](https://keepachangelog.com/en/1.0.0/),
and this project adheres to [Semantic Versioning](https://semver.org/spec/v2.0.0.html).

<!-- towncrier release notes start -->

# Port_Ocean 0.1.70 (2024-07-31)

### Improvements

<<<<<<< HEAD
- Added _target='blank' attribute to html links in the spec.yaml file to open a new browser tab instead of the current browser
=======
- Upgraded integration dependencies (#1)
>>>>>>> 7fbb31cb


# Port_Ocean 0.1.69 (2024-07-31)

### Improvements

- Bumped ocean version to ^0.9.7


# Port_Ocean 0.1.68 (2024-07-31)

### Improvements

- Bumped ocean version to ^0.9.6 (#1)


# Port_Ocean 0.1.67 (2024-07-24)

### Improvements

- Bumped ocean version to ^0.9.5


# Port_Ocean 0.1.66 (2024-07-10)

### Improvements

- Added description to configuration properties in spec.yaml (PORT-9118)


# Port_Ocean 0.1.65 (2024-07-10)

### Improvements

- Bumped ocean version to ^0.9.4 (#1)


# Port_Ocean 0.1.64 (2024-07-09)

### Improvements

- Bumped ocean version to ^0.9.3 (#1)


# Port_Ocean 0.1.63 (2024-07-07)

### Improvements

- Bumped ocean version to ^0.9.2 (#1)


# Port_Ocean 0.1.62 (2024-06-23)

### Improvements

- Bumped ocean version to ^0.9.1 (#1)


# Port_Ocean 0.1.61 (2024-06-19)

### Improvements

- Bumped ocean version to ^0.9.0 (#1)


# Port_Ocean 0.1.60 (2024-06-16)

### Improvements

- Updated spec.yaml indication that saas installation is not supported


# Port_Ocean 0.1.59 (2024-06-16)

### Improvements

- Bumped ocean version to ^0.8.0 (#1)


# Port_Ocean 0.1.58 (2024-06-13)

### Improvements

- Bumped ocean version to ^0.7.1 (#1)


# Port_Ocean 0.1.57 (2024-06-13)

### Improvements

- Bumped ocean version to ^0.7.0 (#1)


# Port_Ocean 0.1.56 (2024-06-10)

### Improvements

- Bumped ocean version to ^0.6.0 (#1)


# Port_Ocean 0.1.55 (2024-06-05)

### Improvements

- Bumped ocean version to ^0.5.27 (#1)


# Port_Ocean 0.1.54 (2024-06-03)

### Improvements

- Bumped ocean version to ^0.5.25 (#1)


# Port_Ocean 0.1.53 (2024-06-02)

### Improvements

- Bumped ocean version to ^0.5.24 (#1)


# Port_Ocean 0.1.52 (2024-05-30)

### Improvements

- Bumped ocean version to ^0.5.23 (#1)
- Updated the base image used in the Dockerfile that is created during integration scaffolding from `python:3.11-slim-buster` to `python:3.11-slim-bookworm`


# Port_Ocean 0.1.51 (2024-05-29)

### Improvements

- Bumped ocean version to ^0.5.22 (#1)


# Port_Ocean 0.1.50 (2024-05-26)

### Improvements

- Bumped ocean version to ^0.5.21 (#1)


# Port_Ocean 0.1.49 (2024-05-26)

### Improvements

- Bumped ocean version to ^0.5.20 (#1)
- Update the config.yaml file to have only the overridden configuration


# Port_Ocean 0.1.48 (2024-05-16)

### Improvements

- Updated the icon on the image blueprint from AWS to Docker


# Port_Ocean 0.1.47 (2024-05-16)

### Improvements

- Bumped ocean version to ^0.5.19 (#1)


# Port_Ocean 0.1.46 (2024-05-12)

### Improvements

- Bumped ocean version to ^0.5.18 (#1)


# Port_Ocean 0.1.45 (2024-05-06)

### Improvements

- Updated the relationship between images and k8s resource from many to one
- Deleted all the properties from the image blueprint since none of the properties can be extracted from the k8s resource


# Port_Ocean 0.1.44 (2024-05-01)

### Improvements

- Bumped ocean version to ^0.5.17 (#1)


# Port_Ocean 0.1.43 (2024-05-01)

### Improvements

- Bumped ocean version to ^0.5.16 (#1)


# Port_Ocean 0.1.42 (2024-04-30)

### Improvements

- Updated the default mapping to ingest all images used by deployments and establish a relationship between them


# Port_Ocean 0.1.41 (2024-04-30)

### Improvements

- Bumped ocean version to ^0.5.15 (#1)


# Port_Ocean 0.1.40 (2024-04-25)

### Bug Fixes

- Fixed a bug in the managed-resources kind that caused the integration to throw a KeyError

### Improvements

- Added a default empty array to the deployment history mapping to stop spamming the logs with JQ NoneType error


# Port_Ocean 0.1.39 (2024-04-24)

### Improvements

- Bumped ocean version to ^0.5.14 (#1)


# Port_Ocean 0.1.38 (2024-04-17)

### Improvements

- Bumped ocean version to ^0.5.12 (#1)


# Port_Ocean 0.1.37 (2024-04-11)

### Deprecations
- Added deprecation warnings to the deployment-history and kubernetes-resource kind, urging users to utilize the itemsToParse functionality instead

### Improvements

- Reveresed the relation between cluster and namespace, and other general enhancements on blueprints (PORT-7550)
- Updated the default mapping for deployment-history and kubernetes-resource kind to reuse the application kind's response and parse items using the itemsToParse functionality for improved efficiency


# Port_Ocean 0.1.36 (2024-04-11)

### Improvements

- Bumped ocean version to ^0.5.11 (#1)


# Port_Ocean 0.1.35 (2024-04-10)

### Improvements

- Bumped ocean version to ^0.5.10 (#1)


# Port_Ocean 0.1.34 (2024-04-01)

### Improvements

- Bumped ocean version to ^0.5.9 (#1)


# Port_Ocean 0.1.33 (2024-03-28)

### Improvements

- Bumped ocean version to ^0.5.8 (#1)


# Port_Ocean 0.1.32 (2024-03-21)

### Improvements

- Added support for ArgoCD kubernetes resources (PORT-6911)


# Port_Ocean 0.1.31 (2024-03-20)

### Improvements

- Bumped ocean version to ^0.5.7 (#1)


# Port_Ocean 0.1.30 (2024-03-18)

### Improvements

- Added support for Application managed resources kind


# Port_Ocean 0.1.29 (2024-03-18)

### Improvements

- Enhanced the application blueprint by adding relation to the cluster and two revision properties (actual and target) (PORT-6528)
- Updated the deployment history revision property from string to url, linking the user the specific revision (PORT-6854)
- Added namespace blueprint and created relevant relations(PORT-7187)

# Port_Ocean 0.1.28 (2024-03-17)

### Improvements

- Bumped ocean version to ^0.5.6 (#1)


# Port_Ocean 0.1.27 (2024-03-06)

### Improvements

- Bumped ocean version to ^0.5.5 (#1)


# Port_Ocean 0.1.26 (2024-03-03)

### Improvements

- Bumped ocean version to ^0.5.4 (#1)


# Port_Ocean 0.1.25 (2024-03-03)

### Improvements

- Bumped ocean version to ^0.5.3 (#1)


# Port_Ocean 0.1.24 (2024-02-21)

### Improvements

- Bumped ocean version to ^0.5.2 (#1)


# Port_Ocean 0.1.23 (2024-02-20)

### Improvements

- Bumped ocean version to ^0.5.1 (#1)


# Port_Ocean 0.1.22 (2024-02-18)

### Improvements

- Bumped ocean version to ^0.5.0 (#1)


# Port_Ocean 0.1.21 (2024-01-25)

### Bug Fixes

- Fixed a bug in the pages templates where the page weren't inside a list, causing the parsing of the integration to fail (#1)


# Port_Ocean 0.1.20 (2024-01-23)

### Improvements

- Bumped ocean version to ^0.4.17 (#1)


# Port_Ocean 0.1.19 (2024-01-21)

### Improvements

- Added default page for ArgoCD (PORT-5959)


# Port_Ocean 0.1.18 (2024-01-12)

### Features

- Added support for ArgoCD deployments history (#5704)


# Port_Ocean 0.1.17 (2024-01-11)

### Improvements

- Bumped ocean version to ^0.4.16 (#1)


# Port_Ocean 0.1.16 (2024-01-07)

### Improvements

- Bumped ocean version to ^0.4.15 (#1)


# Port_Ocean 0.1.15 (2024-01-07)

### Improvements

- Bumped ocean version to ^0.4.14 (#1)


# Port_Ocean 0.1.14 (2024-01-01)

### Improvements

- Bumped ocean version to ^0.4.13 (#1)


# Port_Ocean 0.1.13 (2023-12-24)

### Improvements

- Bumped ocean version to ^0.4.12 (#1)


# Port_Ocean 0.1.12 (2023-12-21)

### Improvements

- Bumped ocean version to ^0.4.11 (#1)


# Port_Ocean 0.1.11 (2023-12-21)

### Improvements

- Bumped ocean version to ^0.4.10 (#1)


# Port_Ocean 0.1.10 (2023-12-14)

### Improvements

- Bumped ocean version to ^0.4.8 (#1)


# Port_Ocean 0.1.9 (2023-12-05)

### Improvements

- Bumped ocean version to ^0.4.7 (#1)


# Port_Ocean 0.1.8 (2023-12-04)

### Bug Fixes

- Updated ArgoCD application gitRepo property format from URL to string, allowing for various formats and resolving sync errors with private repositories (#8)


# Port_Ocean 0.1.7 (2023-12-04)

### Improvements

- Bumped ocean version to ^0.4.6 (#1)


# Port_Ocean 0.1.6 (2023-11-30)

### Improvements

- Bumped ocean version to ^0.4.5 (#1)


# Port_Ocean 0.1.5 (2023-11-29)

### Improvements

- Bumped ocean version to ^0.4.4 (#1)
- Changed the httpx client to be the ocean's client for better connection error handling and request retries


# Port_Ocean 0.1.4 (2023-11-21)

### Improvements

- Bumped ocean version to ^0.4.3 (#1)


# Port_Ocean 0.1.3 (2023-11-08)

### Improvements

- Bumped ocean version to ^0.4.2 (#1)


# Port_Ocean 0.1.2 (2023-11-03)

### Improvements

- Bumped ocean version to ^0.4.1 (#1)


# Port_Ocean 0.1.1 (2023-11-01)

### Improvements

- Bumped ocean version to ^0.4.0 (#1)


# 0.1.0 (2023-08-21)

### Features

- Implemented ArgoCD integration<|MERGE_RESOLUTION|>--- conflicted
+++ resolved
@@ -7,15 +7,18 @@
 
 <!-- towncrier release notes start -->
 
+# Port_Ocean 0.1.71 (2024-07-31)
+
+### Improvements
+
+- Added _target='blank' attribute to html links in the spec.yaml file to open a new browser tab instead of the current browser
+
+
 # Port_Ocean 0.1.70 (2024-07-31)
 
 ### Improvements
 
-<<<<<<< HEAD
-- Added _target='blank' attribute to html links in the spec.yaml file to open a new browser tab instead of the current browser
-=======
 - Upgraded integration dependencies (#1)
->>>>>>> 7fbb31cb
 
 
 # Port_Ocean 0.1.69 (2024-07-31)
