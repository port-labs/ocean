# Changelog

All notable changes to this project will be documented in this file.

The format is based on [Keep a Changelog](https://keepachangelog.com/en/1.0.0/),
and this project adheres to [Semantic Versioning](https://semver.org/spec/v2.0.0.html).

<!-- towncrier release notes start -->

<<<<<<< HEAD
# Port_Ocean 0.1.25 (2024-02-22)

### Improvements

- Enhanced the application blueprint by adding relation to the cluster and a new revision property (PORT-6528)
- Updated the deployment history revision property from string to url, linking the user the specific revision (PORT-6854)
- Renamed the cluster blueprint to behave like an environment and updated its properties (PORT-6856)
=======
# Port_Ocean 0.1.27 (2024-03-06)

### Improvements

- Bumped ocean version to ^0.5.5 (#1)


# Port_Ocean 0.1.26 (2024-03-03)

### Improvements

- Bumped ocean version to ^0.5.4 (#1)


# Port_Ocean 0.1.25 (2024-03-03)

### Improvements

- Bumped ocean version to ^0.5.3 (#1)
>>>>>>> b742d325


# Port_Ocean 0.1.24 (2024-02-21)

### Improvements

- Bumped ocean version to ^0.5.2 (#1)


# Port_Ocean 0.1.23 (2024-02-20)

### Improvements

- Bumped ocean version to ^0.5.1 (#1)


# Port_Ocean 0.1.22 (2024-02-18)

### Improvements

- Bumped ocean version to ^0.5.0 (#1)


# Port_Ocean 0.1.21 (2024-01-25)

### Bug Fixes

- Fixed a bug in the pages templates where the page weren't inside a list, causing the parsing of the integration to fail (#1)


# Port_Ocean 0.1.20 (2024-01-23)

### Improvements

- Bumped ocean version to ^0.4.17 (#1)


# Port_Ocean 0.1.19 (2024-01-21)

### Improvements

- Added default page for ArgoCD (PORT-5959)


# Port_Ocean 0.1.18 (2024-01-12)

### Features

- Added support for ArgoCD deployments history (#5704)


# Port_Ocean 0.1.17 (2024-01-11)

### Improvements

- Bumped ocean version to ^0.4.16 (#1)


# Port_Ocean 0.1.16 (2024-01-07)

### Improvements

- Bumped ocean version to ^0.4.15 (#1)


# Port_Ocean 0.1.15 (2024-01-07)

### Improvements

- Bumped ocean version to ^0.4.14 (#1)


# Port_Ocean 0.1.14 (2024-01-01)

### Improvements

- Bumped ocean version to ^0.4.13 (#1)


# Port_Ocean 0.1.13 (2023-12-24)

### Improvements

- Bumped ocean version to ^0.4.12 (#1)


# Port_Ocean 0.1.12 (2023-12-21)

### Improvements

- Bumped ocean version to ^0.4.11 (#1)


# Port_Ocean 0.1.11 (2023-12-21)

### Improvements

- Bumped ocean version to ^0.4.10 (#1)


# Port_Ocean 0.1.10 (2023-12-14)

### Improvements

- Bumped ocean version to ^0.4.8 (#1)


# Port_Ocean 0.1.9 (2023-12-05)

### Improvements

- Bumped ocean version to ^0.4.7 (#1)


# Port_Ocean 0.1.8 (2023-12-04)

### Bug Fixes

- Updated ArgoCD application gitRepo property format from URL to string, allowing for various formats and resolving sync errors with private repositories (#8)


# Port_Ocean 0.1.7 (2023-12-04)

### Improvements

- Bumped ocean version to ^0.4.6 (#1)


# Port_Ocean 0.1.6 (2023-11-30)

### Improvements

- Bumped ocean version to ^0.4.5 (#1)


# Port_Ocean 0.1.5 (2023-11-29)

### Improvements

- Bumped ocean version to ^0.4.4 (#1)
- Changed the httpx client to be the ocean's client for better connection error handling and request retries


# Port_Ocean 0.1.4 (2023-11-21)

### Improvements

- Bumped ocean version to ^0.4.3 (#1)


# Port_Ocean 0.1.3 (2023-11-08)

### Improvements

- Bumped ocean version to ^0.4.2 (#1)


# Port_Ocean 0.1.2 (2023-11-03)

### Improvements

- Bumped ocean version to ^0.4.1 (#1)


# Port_Ocean 0.1.1 (2023-11-01)

### Improvements

- Bumped ocean version to ^0.4.0 (#1)


# 0.1.0 (2023-08-21)

### Features

- Implemented ArgoCD integration<|MERGE_RESOLUTION|>--- conflicted
+++ resolved
@@ -6,16 +6,14 @@
 and this project adheres to [Semantic Versioning](https://semver.org/spec/v2.0.0.html).
 
 <!-- towncrier release notes start -->
-
-<<<<<<< HEAD
-# Port_Ocean 0.1.25 (2024-02-22)
+# Port_Ocean 0.1.28 (2024-03-13)
 
 ### Improvements
 
 - Enhanced the application blueprint by adding relation to the cluster and a new revision property (PORT-6528)
 - Updated the deployment history revision property from string to url, linking the user the specific revision (PORT-6854)
 - Renamed the cluster blueprint to behave like an environment and updated its properties (PORT-6856)
-=======
+
 # Port_Ocean 0.1.27 (2024-03-06)
 
 ### Improvements
@@ -35,7 +33,6 @@
 ### Improvements
 
 - Bumped ocean version to ^0.5.3 (#1)
->>>>>>> b742d325
 
 
 # Port_Ocean 0.1.24 (2024-02-21)
