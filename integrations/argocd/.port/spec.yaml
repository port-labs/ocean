--- conflicted
+++ resolved
@@ -10,11 +10,8 @@
       - kind: project
       - kind: application
       - kind: deployment-history
-<<<<<<< HEAD
       - kind: kubernetes-resource
-=======
       - kind: managed-resource
->>>>>>> f5695965
 configurations:
   - name: token
     required: true
