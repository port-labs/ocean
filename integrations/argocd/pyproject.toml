--- conflicted
+++ resolved
@@ -1,18 +1,14 @@
 [tool.poetry]
 name = "argocd"
-version = "0.1.35"
+version = "0.1.36"
 description = "Argo CD integration powered by Ocean"
 authors = ["Isaac Coffie <isaac@getport.io>"]
 
 [tool.poetry.dependencies]
 python = "^3.11"
-<<<<<<< HEAD
-port_ocean = {version = "^0.5.9", extras = ["cli"]}
 deprecation = "^2.1.0"
 toml = "^0.10.2"
-=======
 port_ocean = {version = "^0.5.10", extras = ["cli"]}
->>>>>>> f122eb54
 
 [tool.poetry.group.dev.dependencies]
 pytest = "^7.2"
