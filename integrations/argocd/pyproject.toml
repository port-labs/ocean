--- conflicted
+++ resolved
@@ -6,11 +6,7 @@
 
 [tool.poetry.dependencies]
 python = "^3.12"
-<<<<<<< HEAD
-port_ocean = {version = "^0.25.2", extras = ["cli"]}
-=======
 port_ocean = {version = "^0.25.5", extras = ["cli"]}
->>>>>>> e3066a42
 
 [tool.poetry.group.dev.dependencies]
 # Uncomment this if you want to debug the ocean core together with your integration
