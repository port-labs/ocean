[tool.poetry]
name = "argocd"
<<<<<<< HEAD
version = "0.1.25"
=======
version = "0.1.31"
>>>>>>> f5695965
description = "Argo CD integration powered by Ocean"
authors = ["Isaac Coffie <isaac@getport.io>"]

[tool.poetry.dependencies]
python = "^3.11"
port_ocean = {version = "^0.5.7", extras = ["cli"]}

[tool.poetry.group.dev.dependencies]
pytest = "^7.2"
black = "^23.3.0"
mypy = "^1.3.0"
ruff = "^0.0.278"
pylint = "^2.17.4"
towncrier = "^23.6.0"

[tool.towncrier]
directory = "changelog"
filename = "CHANGELOG.md"
package = "port_ocean"

  [[tool.towncrier.type]]
  directory = "breaking"
  name = "Breaking Changes"
  showcontent = true

  [[tool.towncrier.type]]
  directory = "deprecation"
  name = "Deprecations"
  showcontent = true

  [[tool.towncrier.type]]
  directory = "feature"
  name = "Features"
  showcontent = true

  [[tool.towncrier.type]]
  directory = "improvement"
  name = "Improvements"
  showcontent = true

  [[tool.towncrier.type]]
  directory = "bugfix"
  name = "Bug Fixes"
  showcontent = true

  [[tool.towncrier.type]]
  directory = "doc"
  name = "Improved Documentation"
  showcontent = true

[build-system]
requires = ["poetry>=0.12"]
build-backend = "poetry.masonry.api"

[tool.mypy]
exclude = [
    'venv',
    '.venv',
]
plugins = [
    "pydantic.mypy"
]

follow_imports = "silent"
warn_redundant_casts = true
warn_unused_ignores = true
disallow_any_generics = true
check_untyped_defs = true
no_implicit_reexport = true

# for strict mypy: (this is the tricky one :-))
disallow_untyped_defs = true


[tool.ruff]
# Never enforce `E501` (line length violations).
ignore = ["E501"]

[tool.pydantic-mypy]
init_forbid_extra = true
init_typed = true
warn_required_dynamic_aliases = true
warn_untyped_fields = true

[tool.black]
line-length = 88
target-version = ['py311']
include = '\.pyi?$'
exclude = '''
/(
  \scripts
  \.toml
  |\.sh
  |\.git
  |\.ini
  |Dockerfile
  |\.venv
)/
'''<|MERGE_RESOLUTION|>--- conflicted
+++ resolved
@@ -1,10 +1,6 @@
 [tool.poetry]
 name = "argocd"
-<<<<<<< HEAD
-version = "0.1.25"
-=======
-version = "0.1.31"
->>>>>>> f5695965
+version = "0.1.32"
 description = "Argo CD integration powered by Ocean"
 authors = ["Isaac Coffie <isaac@getport.io>"]
 
