[tool.poetry]
name = "argocd"
version = "0.1.11"
description = "Argo CD integration powered by Ocean"
authors = ["Isaac Coffie <isaac@getport.io>"]

[tool.poetry.dependencies]
python = "^3.11"
<<<<<<< HEAD
port_ocean = {version = "^0.4.9", extras = ["cli"]}
=======
port_ocean = {version = "^0.4.10", extras = ["cli"]}
>>>>>>> 802f225b

[tool.poetry.group.dev.dependencies]
pytest = "^7.2"
black = "^23.3.0"
mypy = "^1.3.0"
ruff = "^0.0.278"
pylint = "^2.17.4"
towncrier = "^23.6.0"

[tool.towncrier]
directory = "changelog"
filename = "CHANGELOG.md"
package = "port_ocean"

  [[tool.towncrier.type]]
  directory = "breaking"
  name = "Breaking Changes"
  showcontent = true

  [[tool.towncrier.type]]
  directory = "deprecation"
  name = "Deprecations"
  showcontent = true

  [[tool.towncrier.type]]
  directory = "feature"
  name = "Features"
  showcontent = true

  [[tool.towncrier.type]]
  directory = "improvement"
  name = "Improvements"
  showcontent = true

  [[tool.towncrier.type]]
  directory = "bugfix"
  name = "Bug Fixes"
  showcontent = true

  [[tool.towncrier.type]]
  directory = "doc"
  name = "Improved Documentation"
  showcontent = true

[build-system]
requires = ["poetry>=0.12"]
build-backend = "poetry.masonry.api"

[tool.mypy]
exclude = [
    'venv',
    '.venv',
]
plugins = [
    "pydantic.mypy"
]

follow_imports = "silent"
warn_redundant_casts = true
warn_unused_ignores = true
disallow_any_generics = true
check_untyped_defs = true
no_implicit_reexport = true

# for strict mypy: (this is the tricky one :-))
disallow_untyped_defs = true


[tool.ruff]
# Never enforce `E501` (line length violations).
ignore = ["E501"]

[tool.pydantic-mypy]
init_forbid_extra = true
init_typed = true
warn_required_dynamic_aliases = true
warn_untyped_fields = true

[tool.black]
line-length = 88
target-version = ['py311']
include = '\.pyi?$'
exclude = '''
/(
  \scripts
  \.toml
  |\.sh
  |\.git
  |\.ini
  |Dockerfile
  |\.venv
)/
'''<|MERGE_RESOLUTION|>--- conflicted
+++ resolved
@@ -6,11 +6,7 @@
 
 [tool.poetry.dependencies]
 python = "^3.11"
-<<<<<<< HEAD
-port_ocean = {version = "^0.4.9", extras = ["cli"]}
-=======
 port_ocean = {version = "^0.4.10", extras = ["cli"]}
->>>>>>> 802f225b
 
 [tool.poetry.group.dev.dependencies]
 pytest = "^7.2"
