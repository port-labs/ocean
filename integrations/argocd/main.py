from loguru import logger
from port_ocean.context.ocean import ocean
from port_ocean.core.ocean_types import RAW_RESULT, ASYNC_GENERATOR_RESYNC_TYPE
from client import ArgocdClient, ObjectKind, ResourceKindsWithSpecialHandling
from fastapi import Request


def init_client() -> ArgocdClient:
    return ArgocdClient(
        ocean.integration_config["token"],
        ocean.integration_config["server_url"],
    )


@ocean.on_resync()
async def on_resources_resync(kind: str) -> RAW_RESULT:
    if kind in iter(ResourceKindsWithSpecialHandling):
        logger.info(f"Kind {kind} has a special handling. Skipping...")
        return []
    else:
        argocd_client = init_client()
        return await argocd_client.get_resources(resource_kind=ObjectKind(kind))


@ocean.on_resync(kind=ResourceKindsWithSpecialHandling.DEPLOYMENT_HISTORY)
async def on_history_resync(kind: str) -> RAW_RESULT:
    argocd_client = init_client()

    return await argocd_client.get_deployment_history()


<<<<<<< HEAD
@ocean.on_resync(kind=ResourceKindsWithSpecialHandling.KUBERNETES_RESOURCE)
async def on_managed_k8s_resources_resync(kind: str) -> RAW_RESULT:
    logger.info(f"Listing ArgoCD {kind}")
    argocd_client = init_client()

    return await argocd_client.get_kubernetes_resource()
=======
@ocean.on_resync(kind=ResourceKindsWithSpecialHandling.MANAGED_RESOURCE)
async def on_managed_resources_resync(kind: str) -> ASYNC_GENERATOR_RESYNC_TYPE:
    argocd_client = init_client()

    applications = await argocd_client.get_resources(
        resource_kind=ObjectKind.APPLICATION
    )
    for application in applications:
        managed_resources = await argocd_client.get_managed_resources(
            application_name=application["metadata"]["name"]
        )
        application_resource = [
            {**managed_resource, "__applicationId": application["metadata"]["uid"]}
            for managed_resource in managed_resources
        ]
        yield application_resource
>>>>>>> f5695965


@ocean.router.post("/webhook")
async def on_application_event_webhook_handler(request: Request) -> None:
    data = await request.json()
    logger.debug(f"received webhook event data: {data}")
    argocd_client = init_client()

    if data["action"] == "upsert":
        application = await argocd_client.get_application_by_name(
            data["application_name"]
        )
        await ocean.register_raw(ObjectKind.APPLICATION, [application])<|MERGE_RESOLUTION|>--- conflicted
+++ resolved
@@ -29,14 +29,12 @@
     return await argocd_client.get_deployment_history()
 
 
-<<<<<<< HEAD
 @ocean.on_resync(kind=ResourceKindsWithSpecialHandling.KUBERNETES_RESOURCE)
 async def on_managed_k8s_resources_resync(kind: str) -> RAW_RESULT:
-    logger.info(f"Listing ArgoCD {kind}")
     argocd_client = init_client()
 
     return await argocd_client.get_kubernetes_resource()
-=======
+
 @ocean.on_resync(kind=ResourceKindsWithSpecialHandling.MANAGED_RESOURCE)
 async def on_managed_resources_resync(kind: str) -> ASYNC_GENERATOR_RESYNC_TYPE:
     argocd_client = init_client()
@@ -53,7 +51,6 @@
             for managed_resource in managed_resources
         ]
         yield application_resource
->>>>>>> f5695965
 
 
 @ocean.router.post("/webhook")
