# Changelog - Ocean - okta

All notable changes to this project will be documented in this file.

The format is based on [Keep a Changelog](https://keepachangelog.com/en/1.0.0/),
and this project adheres to [Semantic Versioning](https://semver.org/spec/v2.0.0.html).

<!-- towncrier release notes start -->

<<<<<<< HEAD
## 0.1.9-beta (2025-11-12)

### Features

- Move Okta to Identity Providers
=======
## 0.1.15-beta (2025-11-23)


### Improvements

- Changed `createMissingRelatedEntities` to `false` by default

## 0.1.14-beta (2025-11-23)


### Improvements

- Bumped ocean version to ^0.30.0


## 0.1.13-beta (2025-11-23)


### Improvements

- Bumped ocean version to ^0.29.10


## 0.1.12-beta (2025-11-20)


### Improvements

- Bumped ocean version to ^0.29.9


## 0.1.11-beta (2025-11-19)


### Improvements

- Bumped ocean version to ^0.29.8


## 0.1.10-beta (2025-11-18)


### Improvements

- Bumped ocean version to ^0.29.7


## 0.1.9-beta (2025-11-17)


### Improvements

- Bumped ocean version to ^0.29.6

>>>>>>> 8aaa7330

## 0.1.8-beta (2025-11-10)


### Improvements

- Bumped ocean version to ^0.29.5


## 0.1.7-beta (2025-11-10)


### Improvements

- Bumped ocean version to ^0.29.4


## 0.1.6-beta (2025-11-09)


### Improvements

- Bumped starlette version to 0.49.3

## 0.1.5-beta (2025-11-09)


### Improvements

- Bumped ocean version to ^0.29.3


## 0.1.4-beta (2025-11-09)


### Improvements

- Bumped ocean version to ^0.29.2


## 0.1.3-beta (2025-11-06)


### Improvements

- Bumped ocean version to ^0.29.1


## 0.1.2-beta (2025-11-04)


### Improvements

- Bumped ocean version to ^0.29.0


## 0.1.1-beta (2025-11-02)


### Improvements

- Bumped ocean version to ^0.28.19


## 0.1.0-beta (2025-10-27)


### Features

- Beta release of the Okta integration


## 0.1.7-dev (2025-10-29)


### Improvements

- Added manager to default user fields
- Added Okta icon to group and user blueprints
- Added installation docs for Okta integration


## 0.1.6-dev (2025-10-27)


### Improvements

- Bumped ocean version to ^0.28.18


## 0.1.5-dev (2025-10-26)


### Improvements

- Bumped ocean version to ^0.28.17


## 0.1.4-dev (2025-10-21)


### Improvements

- Bumped ocean version to ^0.28.16


## 0.1.3-dev (2025-10-20)


### Improvements

- Bumped ocean version to ^0.28.15


## 0.1.2-dev (2025-10-15)


### Improvements

- Bumped ocean version to ^0.28.14


## 0.1.0-dev (2025-09-30)


### Features

- Created Okta integration with support for users and groups resources kind


## 0.1.1-dev (2025-10-07)


### Features

- Added support for live event handling to the Okta integration<|MERGE_RESOLUTION|>--- conflicted
+++ resolved
@@ -7,13 +7,12 @@
 
 <!-- towncrier release notes start -->
 
-<<<<<<< HEAD
-## 0.1.9-beta (2025-11-12)
+## 0.1.16-beta (2025-11-23)
 
 ### Features
 
 - Move Okta to Identity Providers
-=======
+- 
 ## 0.1.15-beta (2025-11-23)
 
 
@@ -68,7 +67,6 @@
 
 - Bumped ocean version to ^0.29.6
 
->>>>>>> 8aaa7330
 
 ## 0.1.8-beta (2025-11-10)
 
