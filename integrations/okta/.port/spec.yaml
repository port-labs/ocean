--- conflicted
+++ resolved
@@ -27,9 +27,6 @@
 saas:
   enabled: true
   liveEvents:
-<<<<<<< HEAD
-    enabled: true
-=======
     enabled: true
 installationDocs:
   saas:
@@ -47,5 +44,4 @@
     enabled: true
     docs: build-your-software-catalog/sync-data-to-catalog/other/okta?installation-methods=real-time-self-hosted
   docker:
-    enabled: false
->>>>>>> e3857033
+    enabled: false