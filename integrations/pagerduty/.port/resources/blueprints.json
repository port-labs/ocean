[
  {
    "identifier": "pagerdutyService",
    "description": "This blueprint represents a PagerDuty service in our software catalog",
    "title": "PagerDuty Service",
    "icon": "pagerduty",
    "schema": {
      "properties": {
        "status": {
          "title": "Status",
          "type": "string"
        },
<<<<<<< HEAD
        "mirrorProperties": {},
        "calculationProperties": {},
        "relations": {}
      },
      {
        "identifier": "pagerdutyIncident",
        "description": "This blueprint represents a PagerDuty incident in our software catalog",
        "title": "PagerDuty Incident",
        "icon": "pagerduty",
        "schema": {
          "properties": {
            "status": {
              "type": "string",
              "title": "Incident Status",
              "enum": [
                "triggered",
                "annotated",
                "acknowledged",
                "reassigned",
                "escalated",
                "reopened",
                "resolved"
              ]
            },
            "url": {
              "type": "string",
              "format": "url",
              "title": "Incident URL"
            },
            "urgency": {
              "type": "string",
              "title": "Incident Urgency",
              "enum": ["high", "low"]
            },
            "responder": {
              "type": "string",
              "title": "Assignee"
            },
            "escalation_policy": {
              "type": "string",
              "title": "Escalation Policy"
            },
            "created_at": {
                "title": "Create At",
                "type": "string",
                "format": "date-time"
              },
            "updated_at": {
                "title": "Updated At",
                "type": "string",
                "format": "date-time"
              },
              "analytics": {
                "title": "Analytics",
                "type": "object"
              }
          },
          "required": []
=======
        "url": {
          "title": "URL",
          "type": "string",
          "format": "url"
>>>>>>> c99d9206
        },
        "oncall": {
          "title": "On Call",
          "type": "array",
          "items": {
            "type": "string",
            "format": "user"
          }
        }
      },
      "required": []
    },
    "mirrorProperties": {},
    "calculationProperties": {},
    "relations": {}
  },
  {
    "identifier": "pagerdutyIncident",
    "description": "This blueprint represents a PagerDuty incident in our software catalog",
    "title": "PagerDuty Incident",
    "icon": "pagerduty",
    "schema": {
      "properties": {
        "status": {
          "type": "string",
          "title": "Incident Status",
          "enum": [
            "triggered",
            "annotated",
            "acknowledged",
            "reassigned",
            "escalated",
            "reopened",
            "resolved"
          ]
        },
        "url": {
          "type": "string",
          "format": "url",
          "title": "Incident URL"
        },
        "urgency": {
          "type": "string",
          "title": "Incident Urgency",
          "enum": [
            "high",
            "low"
          ]
        },
        "responder": {
          "type": "string",
          "title": "Assignee"
        },
        "escalation_policy": {
          "type": "string",
          "title": "Escalation Policy"
        },
        "created_at": {
          "title": "Create At",
          "type": "string",
          "format": "date-time"
        },
        "updated_at": {
          "title": "Updated At",
          "type": "string",
          "format": "date-time"
        }
      },
      "required": []
    },
    "mirrorProperties": {},
    "calculationProperties": {},
    "relations": {
      "pagerdutyService": {
        "title": "PagerDuty Service",
        "target": "pagerdutyService",
        "required": false,
        "many": true
      }
    }
  },
  {
    "identifier": "pagerdutySchedule",
    "description": "This blueprint represents a PagerDuty schedule in our software catalog",
    "title": "PagerDuty Schedule",
    "icon": "pagerduty",
    "schema": {
      "properties": {
        "url": {
          "title": "Schedule URL",
          "type": "string",
          "format": "url"
        },
        "timezone": {
          "title": "Timezone",
          "type": "string"
        },
        "description": {
          "title": "Description",
          "type": "string"
        },
        "users": {
          "title": "Users",
          "type": "array"
        }
      },
      "required": []
    },
    "mirrorProperties": {},
    "calculationProperties": {},
    "aggregationProperties": {},
    "relations": {}
  }
]<|MERGE_RESOLUTION|>--- conflicted
+++ resolved
@@ -10,71 +10,10 @@
           "title": "Status",
           "type": "string"
         },
-<<<<<<< HEAD
-        "mirrorProperties": {},
-        "calculationProperties": {},
-        "relations": {}
-      },
-      {
-        "identifier": "pagerdutyIncident",
-        "description": "This blueprint represents a PagerDuty incident in our software catalog",
-        "title": "PagerDuty Incident",
-        "icon": "pagerduty",
-        "schema": {
-          "properties": {
-            "status": {
-              "type": "string",
-              "title": "Incident Status",
-              "enum": [
-                "triggered",
-                "annotated",
-                "acknowledged",
-                "reassigned",
-                "escalated",
-                "reopened",
-                "resolved"
-              ]
-            },
-            "url": {
-              "type": "string",
-              "format": "url",
-              "title": "Incident URL"
-            },
-            "urgency": {
-              "type": "string",
-              "title": "Incident Urgency",
-              "enum": ["high", "low"]
-            },
-            "responder": {
-              "type": "string",
-              "title": "Assignee"
-            },
-            "escalation_policy": {
-              "type": "string",
-              "title": "Escalation Policy"
-            },
-            "created_at": {
-                "title": "Create At",
-                "type": "string",
-                "format": "date-time"
-              },
-            "updated_at": {
-                "title": "Updated At",
-                "type": "string",
-                "format": "date-time"
-              },
-              "analytics": {
-                "title": "Analytics",
-                "type": "object"
-              }
-          },
-          "required": []
-=======
         "url": {
           "title": "URL",
           "type": "string",
           "format": "url"
->>>>>>> c99d9206
         },
         "oncall": {
           "title": "On Call",
@@ -141,6 +80,10 @@
           "title": "Updated At",
           "type": "string",
           "format": "date-time"
+        },
+        "analytics": {
+          "title": "Analytics",
+          "type": "object"
         }
       },
       "required": []
