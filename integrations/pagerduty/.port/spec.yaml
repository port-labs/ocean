--- conflicted
+++ resolved
@@ -1,7 +1,3 @@
-<<<<<<< HEAD
-version: v0.1.5
-=======
->>>>>>> 5a7274c3
 type: pagerduty
 description: pagerduty integration for Port Ocean
 icon: pagerduty
