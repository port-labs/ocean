[tool.poetry]
name = "pagerduty"
<<<<<<< HEAD
version = "0.1.35"
=======
version = "0.1.38"
>>>>>>> 83b363e7
description = "Pagerduty Integration"
authors = ["Port Team <support@getport.io>"]

[tool.poetry.dependencies]
python = "^3.11"
port_ocean = {version = "^0.5.2", extras = ["cli"]}
httpx = "^0.24.1"

[tool.poetry.group.dev.dependencies]
pytest = "^7.2"
black = "^23.3.0"
mypy = "^1.3.0"
ruff = "^0.0.278"
pylint = "^2.17.4"
towncrier = "^23.6.0"

[tool.towncrier]
directory = "changelog"
filename = "CHANGELOG.md"
package = "port_ocean"

  [[tool.towncrier.type]]
  directory = "breaking"
  name = "Breaking Changes"
  showcontent = true

  [[tool.towncrier.type]]
  directory = "deprecation"
  name = "Deprecations"
  showcontent = true

  [[tool.towncrier.type]]
  directory = "feature"
  name = "Features"
  showcontent = true

  [[tool.towncrier.type]]
  directory = "improvement"
  name = "Improvements"
  showcontent = true

  [[tool.towncrier.type]]
  directory = "bugfix"
  name = "Bug Fixes"
  showcontent = true

  [[tool.towncrier.type]]
  directory = "doc"
  name = "Improved Documentation"
  showcontent = true

[build-system]
requires = ["poetry>=0.12"]
build-backend = "poetry.masonry.api"

[tool.mypy]
exclude = [
    'venv',
    '.venv',
]
plugins = [
    "pydantic.mypy"
]

follow_imports = "silent"
warn_redundant_casts = true
warn_unused_ignores = true
disallow_any_generics = true
check_untyped_defs = true
no_implicit_reexport = true

# for strict mypy: (this is the tricky one :-))
disallow_untyped_defs = true


[tool.ruff]
# Never enforce `E501` (line length violations).
ignore = ["E501"]

[tool.pydantic-mypy]
init_forbid_extra = true
init_typed = true
warn_required_dynamic_aliases = true
warn_untyped_fields = true

[tool.black]
line-length = 88
target-version = ['py311']
include = '\.pyi?$'
exclude = '''
/(
  \scripts
  \.toml
  |\.sh
  |\.git
  |\.ini
  |Dockerfile
  |\.venv
)/
'''<|MERGE_RESOLUTION|>--- conflicted
+++ resolved
@@ -1,10 +1,6 @@
 [tool.poetry]
 name = "pagerduty"
-<<<<<<< HEAD
-version = "0.1.35"
-=======
 version = "0.1.38"
->>>>>>> 83b363e7
 description = "Pagerduty Integration"
 authors = ["Port Team <support@getport.io>"]
 
