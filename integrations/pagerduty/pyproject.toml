[tool.poetry]
name = "pagerduty"
<<<<<<< HEAD
version = "0.1.39"
=======
version = "0.1.43"
>>>>>>> 090b453e
description = "Pagerduty Integration"
authors = ["Port Team <support@getport.io>"]

[tool.poetry.dependencies]
python = "^3.11"
port_ocean = {version = "^0.5.6", extras = ["cli"]}
httpx = "^0.24.1"

[tool.poetry.group.dev.dependencies]
pytest = "^7.2"
black = "^23.3.0"
mypy = "^1.3.0"
ruff = "^0.0.278"
pylint = "^2.17.4"
towncrier = "^23.6.0"

[tool.towncrier]
directory = "changelog"
filename = "CHANGELOG.md"
package = "port_ocean"

  [[tool.towncrier.type]]
  directory = "breaking"
  name = "Breaking Changes"
  showcontent = true

  [[tool.towncrier.type]]
  directory = "deprecation"
  name = "Deprecations"
  showcontent = true

  [[tool.towncrier.type]]
  directory = "feature"
  name = "Features"
  showcontent = true

  [[tool.towncrier.type]]
  directory = "improvement"
  name = "Improvements"
  showcontent = true

  [[tool.towncrier.type]]
  directory = "bugfix"
  name = "Bug Fixes"
  showcontent = true

  [[tool.towncrier.type]]
  directory = "doc"
  name = "Improved Documentation"
  showcontent = true

[build-system]
requires = ["poetry>=0.12"]
build-backend = "poetry.masonry.api"

[tool.mypy]
exclude = [
    'venv',
    '.venv',
]
plugins = [
    "pydantic.mypy"
]

follow_imports = "silent"
warn_redundant_casts = true
warn_unused_ignores = true
disallow_any_generics = true
check_untyped_defs = true
no_implicit_reexport = true

# for strict mypy: (this is the tricky one :-))
disallow_untyped_defs = true


[tool.ruff]
# Never enforce `E501` (line length violations).
ignore = ["E501"]

[tool.pydantic-mypy]
init_forbid_extra = true
init_typed = true
warn_required_dynamic_aliases = true
warn_untyped_fields = true

[tool.black]
line-length = 88
target-version = ['py311']
include = '\.pyi?$'
exclude = '''
/(
  \scripts
  \.toml
  |\.sh
  |\.git
  |\.ini
  |Dockerfile
  |\.venv
)/
'''<|MERGE_RESOLUTION|>--- conflicted
+++ resolved
@@ -1,10 +1,6 @@
 [tool.poetry]
 name = "pagerduty"
-<<<<<<< HEAD
-version = "0.1.39"
-=======
-version = "0.1.43"
->>>>>>> 090b453e
+version = "0.1.44"
 description = "Pagerduty Integration"
 authors = ["Port Team <support@getport.io>"]
 
