--- conflicted
+++ resolved
@@ -1,10 +1,6 @@
 [tool.poetry]
 name = "pagerduty"
-<<<<<<< HEAD
-version = "0.1.119"
-=======
-version = "0.1.120"
->>>>>>> ab59fa71
+version = "0.1.121"
 description = "Pagerduty Integration"
 authors = ["Port Team <support@getport.io>"]
 
