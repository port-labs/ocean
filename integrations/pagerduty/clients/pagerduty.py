--- conflicted
+++ resolved
@@ -139,13 +139,9 @@
                     f"HTTP error with status code: {e.response.status_code} and response text: {e.response.text}"
                 )
 
-<<<<<<< HEAD
-    async def get_oncall_user(self, escalation_policy_id: str) -> dict[str, Any]:
-=======
     async def get_oncall_user(
         self, *escalation_policy_ids: str
     ) -> list[dict[str, Any]]:
->>>>>>> 010ea0ee
         url = f"{self.api_url}/oncalls"
 
         async with httpx.AsyncClient() as client:
@@ -153,22 +149,13 @@
                 response = await client.get(
                     url,
                     params={
-<<<<<<< HEAD
-                        "escalation_policy_ids[]": escalation_policy_id,
-=======
                         "escalation_policy_ids[]": ",".join(escalation_policy_ids),
->>>>>>> 010ea0ee
                         "include[]": "users",
                     },
                     headers=self.api_auth_header,
                 )
                 response.raise_for_status()
-<<<<<<< HEAD
-                data = response.json()
-                return data
-=======
                 return response.json()["oncalls"]
->>>>>>> 010ea0ee
             except httpx.HTTPStatusError as e:
                 logger.error(
                     f"HTTP error with status code: {e.response.status_code} and response text: {e.response.text}"
@@ -176,31 +163,6 @@
                 raise
 
     async def update_oncall_users(
-<<<<<<< HEAD
-        self, data: dict[str, Any], data_key: str
-    ) -> list[Any]:
-        logger.info("Fetching and matching who is on-call for services")
-        escalation_policy_ids = [
-            service["escalation_policy"]["id"] for service in data[data_key]
-        ]
-
-        oncall_users = await self.get_oncall_user(",".join(escalation_policy_ids))
-        all_data = []
-
-        for service in data[data_key]:
-            escalation_policy_id = service["escalation_policy"]["id"]
-
-            matching_oncall_user = [
-                user
-                for user in oncall_users["oncalls"]
-                if user["escalation_policy"]["id"] == escalation_policy_id
-            ]
-
-            if matching_oncall_user:
-                service["oncall_user"] = matching_oncall_user
-                all_data.append(service)
-        return all_data
-=======
         self, services: list[dict[str, Any]]
     ) -> list[dict[str, Any]]:
         logger.info("Fetching and matching who is on-call for services")
@@ -216,5 +178,4 @@
                 for user in oncall_users
                 if user["escalation_policy"]["id"] == escalation_policy_id
             ]
-        return services
->>>>>>> 010ea0ee
+        return services