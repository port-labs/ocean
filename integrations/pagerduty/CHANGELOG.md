# Changelog

All notable changes to this project will be documented in this file.

The format is based on [Keep a Changelog](https://keepachangelog.com/en/1.0.0/),
and this project adheres to [Semantic Versioning](https://semver.org/spec/v2.0.0.html).

<!-- towncrier release notes start -->

<<<<<<< HEAD
## 0.1.117 (2024-11-20)
=======
## 0.1.117 (2024-11-21)
>>>>>>> b1a67b4b


### Improvements

<<<<<<< HEAD
- Added a mechanism to control concurrency and rate limit using semaphores
=======
- Bumped ocean version to ^0.14.1

>>>>>>> b1a67b4b

## 0.1.116 (2024-11-18)


### Improvements

- Updated the incident url mapping to use html_url instead of the api url. (0.1.116)


## 0.1.115 (2024-11-12)


### Improvements

- Bumped ocean version to ^0.14.0


## 0.1.114 (2024-11-12)


### Improvements

- Bumped ocean version to ^0.13.1


## 0.1.113 (2024-11-10)


### Improvements

- Bumped ocean version to ^0.13.0


## 0.1.112 (2024-11-10)


### Improvements

- Bumped ocean version to ^0.12.9


## 0.1.111 (2024-11-06)


### Improvements

- Bumped ocean version to ^0.12.8


## 0.1.110 (2024-10-23)


### Improvements

- Bumped ocean version to ^0.12.7


## 0.1.109 (2024-10-22)


### Improvements

- Bumped ocean version to ^0.12.6


## 0.1.108 (2024-10-14)


### Improvements

- Bumped ocean version to ^0.12.4


## 0.1.107 (2024-10-09)


### Improvements

- Bumped ocean version to ^0.12.3


## 0.1.106 (2024-10-08)


### Improvements

- Bumped ocean version to ^0.12.2


## 0.1.105 (2024-10-01)


### Improvements

- Bumped ocean version to ^0.12.1


## 0.1.104 (2024-09-29)


### Improvements

- Bumped ocean version to ^0.11.0


## 0.1.103 (2024-09-22)


### Improvements

- Bumped ocean version to ^0.10.12


## 0.1.102 (2024-09-17)


### Improvements

- Bumped ocean version to ^0.10.11


## 0.1.101 (2024-09-12)


### Improvements

- Bumped ocean version to ^0.10.10 (#1)


## 0.1.100 (2024-09-05)


### Improvements

- Bumped ocean version to ^0.10.9 (#1)


## 0.1.99 (2024-09-04)


### Improvements

- Bumped ocean version to ^0.10.8 (#1)


## 0.1.98 (2024-09-01)


### Improvements

- Bumped ocean version to ^0.10.7 (#1)


## 0.1.97 (2024-08-30)


### Improvements

- Bumped ocean version to ^0.10.5 (#1)


## 0.1.96 (2024-08-28)


### Improvements

- Bumped ocean version to ^0.10.4 (#1)


## 0.1.95 (2024-08-28)


### Improvements

- Bumped ocean version to ^0.10.3 (#1)


## 0.1.94 (2024-08-26)


### Improvements

- Bumped ocean version to ^0.10.2 (#1)


## 0.1.93 (2024-08-26)


### Improvements

- Bumped ocean version to ^0.10.1 (#1)


## 0.1.92 (2024-08-22)


### Improvements

- Bumped ocean version to ^0.10.0 (#1)


## 0.1.91 (2024-08-20)


### Improvements

- Bumped ocean version to ^0.9.14 (#1)


# Port_Ocean 0.1.90 (2024-08-15)

### Improvements

- Change PagerDuty `created_at` property title from "Create At" to "Created At"

## 0.1.89 (2024-08-13)


### Improvements

- Bumped ocean version to ^0.9.13 (#1)


## 0.1.88 (2024-08-11)


### Improvements

- Bumped ocean version to ^0.9.12 (#1)


## 0.1.87 (2024-08-05)

### Bug Fixes

- Fixed incident assignees mapping to get email from the user object (#1)
- Fixed incident default relation to service to one-to-one relation instead of many (#2)

## 0.1.86 (2024-08-05)


### Improvements

- Bumped ocean version to ^0.9.11 (#1)


## 0.1.85 (2024-08-04)


### Improvements

- Bumped ocean version to ^0.9.10 (#1)


## 0.1.84 (2024-08-01)

### Improvements

- Added _target='blank' attribute to html links in the spec.yaml file to open a new browser tab instead of the current browser


## 0.1.83 (2024-07-31)

### Improvements

- Upgraded integration dependencies (#1)


## 0.1.82 (2024-07-31)

### Improvements

- Bumped ocean version to ^0.9.7 (#1)


## 0.1.81 (2024-07-31)

### Improvements

- Bumped ocean version to ^0.9.6 (#1)


## 0.1.80 (2024-07-24)

### Improvements

- Bumped ocean version to ^0.9.5


## 0.1.79 (2024-07-10)

### Improvements

- Added the primary oncall user to the escalation policy blueprint


## 0.1.78 (2024-07-10)

### Improvements

- Bumped ocean version to ^0.9.4 (#1)


## 0.1.77 (2024-07-09)

### Improvements

- Bumped ocean version to ^0.9.3 (#1)


## 0.1.76 (2024-07-07)

### Improvements

- Bumped ocean version to ^0.9.2 (#1)


## 0.1.75 (2024-07-05)

### Improvements

- Added support for escalation policies


## 0.1.74 (2024-06-25)

### Features

- Added secondary on call user to PagerDuty Service (0.1.74)

### Improvements

- Oncall user is calculated dynamically based on escalation levels (0.1.74)


## 0.1.73 (2024-06-23)

### Improvements

- Bumped ocean version to ^0.9.1 (#1)


## 0.1.72 (2024-06-19)

### Improvements

- Bumped ocean version to ^0.9.0 (#1)


## 0.1.71 (2024-06-16)

### Improvements

- Bumped ocean version to ^0.8.0 (#1)


## 0.1.70 (2024-06-13)

### Improvements

- Bumped ocean version to ^0.7.1 (#1)


## 0.1.69 (2024-06-13)

### Improvements

- Bumped ocean version to ^0.7.0 (#1)


## 0.1.68 (2024-06-10)

### Improvements

- Bumped ocean version to ^0.6.0 (#1)


## 0.1.67 (2024-06-05)

### Improvements

- Bumped ocean version to ^0.5.27 (#1)


## 0.1.66 (2024-06-03)

### Improvements

- Bumped ocean version to ^0.5.25 (#1)


## 0.1.65 (2024-06-02)

### Improvements

- Bumped ocean version to ^0.5.24 (#1)


## 0.1.64 (2024-05-30)

### Improvements

- Bumped ocean version to ^0.5.23 (#1)
- Updated the base image used in the Dockerfile that is created during integration scaffolding from `python:3.11-slim-buster` to `python:3.11-slim-bookworm`


## 0.1.63 (2024-05-29)

### Improvements

- Bumped ocean version to ^0.5.22 (#1)


## 0.1.62 (2024-05-26)

### Improvements

- Bumped ocean version to ^0.5.21 (#1)


## 0.1.61 (2024-05-26)

### Improvements

- Bumped ocean version to ^0.5.20 (#1)
- Removed the config.yaml file due to unused overrides


## 0.1.60 (2024-05-23)

### Improvements

- Updated the assignees and user properties from type string to email


## 0.1.59 (2024-05-17)

### Improvements

- Added escalation levels to the service blueprint


## 0.1.58 (2024-05-16)

### Improvements

- Bumped ocean version to ^0.5.19 (#1)


## 0.1.57 (2024-05-13)

### Improvements

- Added priority and description properties to the incident blueprint
- Updated incident status and urgency to have colored meaning


## 0.1.56 (2024-05-12)

### Improvements

- Bumped ocean version to ^0.5.18 (#1)


## 0.1.55 (2024-05-01)

### Improvements

- Bumped ocean version to ^0.5.17 (#1)


## 0.1.54 (2024-05-01)

### Improvements

- Bumped ocean version to ^0.5.16 (#1)


## 0.1.53 (2024-04-30)

### Improvements

- Bumped ocean version to ^0.5.15 (#1)


## 0.1.52 (2024-04-26)

### Improvements

- Updated the who is oncall for a service to map the first escalation level


## 0.1.51 (2024-04-24)

### Improvements

- Bumped ocean version to ^0.5.14 (#1)


## 0.1.50 (2024-04-17)

### Improvements

- Bumped ocean version to ^0.5.12 (#1)


## 0.1.49 (2024-04-11)

### Improvements

- Bumped ocean version to ^0.5.11 (#1)


## 0.1.48 (2024-04-10)

### Improvements

- Bumped ocean version to ^0.5.10 (#1)


## 0.1.47 (2024-04-01)

### Improvements

- Bumped ocean version to ^0.5.9 (#1)


## 0.1.46 (2024-03-28)

### Improvements

- Bumped ocean version to ^0.5.8 (#1)


## 0.1.45 (2024-03-20)

### Improvements

- Bumped ocean version to ^0.5.7 (#1)


## 0.1.44 (2024-03-19)

### Improvements

- Updated the format for properties in the default blueprints


## 0.1.43 (2024-03-17)

### Improvements

- Bumped ocean version to ^0.5.6 (#1)


## 0.1.42 (2024-03-08)

### Improvements

- Added support for Pagerduty oncall schedules, allowing the user to see who is oncall over a period of time (PORT-6981)


## 0.1.41 (2024-03-06)

### Improvements

- Bumped ocean version to ^0.5.5 (#1)


## 0.1.40 (2024-03-03)

### Improvements

- Bumped ocean version to ^0.5.4 (#1)


## 0.1.39 (2024-03-03)

### Improvements

- Bumped ocean version to ^0.5.3 (#1)


## 0.1.38 (2024-02-21)

### Improvements

- Bumped ocean version to ^0.5.2 (#1)


## 0.1.37 (2024-02-20)

### Improvements

- Bumped ocean version to ^0.5.1 (#1)


## 0.1.36 (2024-02-18)

### Improvements

- Bumped ocean version to ^0.5.0 (#1)


## 0.1.35 (2024-02-12)

### Features

- Improved on the PagerDuty service blueprint by adding analytics data (PORT-6598)


## 0.1.34 (2024-01-26)

### Features

- Improved on the PagerDuty incident blueprint by adding analytics data


## 0.1.33 (2024-01-23)

### Improvements

- Bumped ocean version to ^0.4.17 (#1)


## 0.1.32 (2024-01-11)

### Improvements

- Bumped ocean version to ^0.4.16 (#1)


## 0.1.31 (2024-01-07)

### Improvements

- Bumped ocean version to ^0.4.15 (#1)


## 0.1.30 (2024-01-07)

### Improvements

- Bumped ocean version to ^0.4.14 (#1)


## 0.1.29 (2024-01-01)

### Improvements

- Bumped ocean version to ^0.4.13 (#1)


## 0.1.28 (2023-12-24)

### Improvements

- Bumped ocean version to ^0.4.12 (#1)


## 0.1.27 (2023-12-21)

### Improvements

- Bumped ocean version to ^0.4.11 (#1)


## 0.1.26 (2023-12-21)

### Improvements

- Bumped ocean version to ^0.4.10 (#1)


## 0.1.25 (2023-12-19)

### Features

- Added support for exporting PagerDuty schedules (#25)


## 0.1.24 (2023-12-14)

### Improvements

- Bumped ocean version to ^0.4.8 (#1)


## 0.1.23 (2023-12-05)

### Improvements

- Bumped ocean version to ^0.4.7 (#1)


## 0.1.22 (2023-12-04)

### Improvements

- Bumped ocean version to ^0.4.6 (#1)


## 0.1.21 (2023-12-03)

### Bug Fixes

- Fixed an issue where get_oncall_users only returned 1 on call instead of everyone (#251)

## 0.1.20 (2023-11-30)

### Improvements

- Bumped ocean version to ^0.4.5 (#1)


## 0.1.19 (2023-11-29)

### Improvements

- Enhance oncalls API with detailed logging (#19)


## 0.1.18 (2023-11-29)

### Improvements

- Bumped ocean version to ^0.4.4 (#1)
- Changed the httpx client to be the ocean's client for better connection error handling and request retries


## 0.1.17 (2023-11-23)

### Improvements

- Added retry handler to the pagerduty client to handle connection errors and rate limiting (#1)


## 0.1.16 (2023-11-23)

### Bug Fixes

- Fixed incomplete oncall list over the `Service` kind by adding pagination support to the request


## 0.1.15 (2023-11-21)

### Improvements

- Bumped ocean version to ^0.4.3 (#1)


## 0.1.14 (2023-11-08)

### Improvements

- Bumped ocean version to ^0.4.2 (#1)


## 0.1.13 (2023-11-03)

### Improvements

- Bumped ocean version to ^0.4.1 (#1)


## 0.1.12 (2023-11-01)

### Improvements

- Bumped ocean version to ^0.4.0 and handle ONCE event listener (#1)


## 0.1.11 (2023-10-29)

### Improvements

- Bumped ocean version to 0.3.2 (#1)


## 0.1.10 (2023-10-18)

### Improvement

- Changed api query api_query_params key in the port configuration to apiQueryParams (PORT-4965)


## 0.1.9 (2023-10-18)

### Features

- Extended api query abilities for services & incidents exporting (PORT-4965)

### Improvement

- Used async generator syntax to return exported kinds instead of waiting for all the data (PORT-4965)


## 0.1.8 (2023-10-17)

### Bug Fixes

- Fixed default mapping for the oncall user (PORT-4964)


## 0.1.7 (2023-09-27)

### Improvements

- Bumped ocean to version 0.3.1 (#1)

## 0.1.5 (2023-08-29)

### Improvements

- Changed the `app_host` to not be required for the installation (PORT-4527)
- Bumped Ocean to 0.2.3 (#1)

## 0.1.4 (2023-08-11)

### Improvements

- Optimized dockerfile to produce smaller images (PORT-4485)

## 0.1.3 (2023-08-11)

### Improvements

- Upgraded ocean to version 0.2.2

## 0.1.2 (2023-08-09)

### Improvements

- Integration syntax improvements

## 0.1.1 (2023-08-07)

### Features

- Added oncall user and improved on service url (#1)

## 0.1.0 (2023-07-30)

### Features

- Implemented Pagerduty integration using Ocean (#0)<|MERGE_RESOLUTION|>--- conflicted
+++ resolved
@@ -7,21 +7,13 @@
 
 <!-- towncrier release notes start -->
 
-<<<<<<< HEAD
-## 0.1.117 (2024-11-20)
-=======
 ## 0.1.117 (2024-11-21)
->>>>>>> b1a67b4b
-
-
-### Improvements
-
-<<<<<<< HEAD
-- Added a mechanism to control concurrency and rate limit using semaphores
-=======
+
+
+### Improvements
+
 - Bumped ocean version to ^0.14.1
 
->>>>>>> b1a67b4b
 
 ## 0.1.116 (2024-11-18)
 
