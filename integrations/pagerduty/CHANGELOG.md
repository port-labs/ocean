--- conflicted
+++ resolved
@@ -7,21 +7,21 @@
 
 <!-- towncrier release notes start -->
 
-<<<<<<< HEAD
-## 0.4.0 (2025-11-18)
-=======
-## 0.3.98 (2025-11-19)
->>>>>>> 69f1b64c
-
-
-### Improvements
-
-<<<<<<< HEAD
+## 0.4.0 (2025-11-19)
+
+
+### Improvements
+
 - Added PagerDuty API rate limiter and integrated it into the client to comply with rate limits and improve reliability.
 - Improved incidents webhook processor behavior.
-=======
+
+
+## 0.3.98 (2025-11-19)
+
+
+### Improvements
+
 - Bumped ocean version to ^0.29.8
->>>>>>> 69f1b64c
 
 
 ## 0.3.97 (2025-11-18)
