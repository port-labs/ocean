# Changelog

All notable changes to this project will be documented in this file.

The format is based on [Keep a Changelog](https://keepachangelog.com/en/1.0.0/),
and this project adheres to [Semantic Versioning](https://semver.org/spec/v2.0.0.html).

<!-- towncrier release notes start -->

<<<<<<< HEAD
# Port_Ocean 0.1.39 (2024-02-26)

### Improvements

- Updated the service status to enum and incident responder property type from string to user (PORT-6908)
=======
# Port_Ocean 0.1.43 (2024-03-17)

### Improvements

- Bumped ocean version to ^0.5.6 (#1)


# Port_Ocean 0.1.42 (2024-03-08)

### Improvements

- Added support for Pagerduty oncall schedules, allowing the user to see who is oncall over a period of time (PORT-6981)


# Port_Ocean 0.1.41 (2024-03-06)

### Improvements

- Bumped ocean version to ^0.5.5 (#1)


# Port_Ocean 0.1.40 (2024-03-03)

### Improvements

- Bumped ocean version to ^0.5.4 (#1)


# Port_Ocean 0.1.39 (2024-03-03)

### Improvements

- Bumped ocean version to ^0.5.3 (#1)
>>>>>>> 090b453e


# Port_Ocean 0.1.38 (2024-02-21)

### Improvements

- Bumped ocean version to ^0.5.2 (#1)


# Port_Ocean 0.1.37 (2024-02-20)

### Improvements

- Bumped ocean version to ^0.5.1 (#1)


# Port_Ocean 0.1.36 (2024-02-18)

### Improvements

- Bumped ocean version to ^0.5.0 (#1)


# Port_Ocean 0.1.35 (2024-02-12)

### Features

- Improved on the PagerDuty service blueprint by adding analytics data (PORT-6598)


# Port_Ocean 0.1.34 (2024-01-26)

### Features

- Improved on the PagerDuty incident blueprint by adding analytics data


# Port_Ocean 0.1.33 (2024-01-23)

### Improvements

- Bumped ocean version to ^0.4.17 (#1)


# Port_Ocean 0.1.32 (2024-01-11)

### Improvements

- Bumped ocean version to ^0.4.16 (#1)


# Port_Ocean 0.1.31 (2024-01-07)

### Improvements

- Bumped ocean version to ^0.4.15 (#1)


# Port_Ocean 0.1.30 (2024-01-07)

### Improvements

- Bumped ocean version to ^0.4.14 (#1)


# Port_Ocean 0.1.29 (2024-01-01)

### Improvements

- Bumped ocean version to ^0.4.13 (#1)


# Port_Ocean 0.1.28 (2023-12-24)

### Improvements

- Bumped ocean version to ^0.4.12 (#1)


# Port_Ocean 0.1.27 (2023-12-21)

### Improvements

- Bumped ocean version to ^0.4.11 (#1)


# Port_Ocean 0.1.26 (2023-12-21)

### Improvements

- Bumped ocean version to ^0.4.10 (#1)


# Port_Ocean 0.1.25 (2023-12-19)

### Features

- Added support for exporting PagerDuty schedules (#25)


# Port_Ocean 0.1.24 (2023-12-14)

### Improvements

- Bumped ocean version to ^0.4.8 (#1)


# Port_Ocean 0.1.23 (2023-12-05)

### Improvements

- Bumped ocean version to ^0.4.7 (#1)


# Port_Ocean 0.1.22 (2023-12-04)

### Improvements

- Bumped ocean version to ^0.4.6 (#1)


# Port_Ocean 0.1.21 (2023-12-03)

### Bug Fixes

- Fixed an issue where get_oncall_users only returned 1 on call instead of everyone (#251)

# Port_Ocean 0.1.20 (2023-11-30)

### Improvements

- Bumped ocean version to ^0.4.5 (#1)


# Port_Ocean 0.1.19 (2023-11-29)

### Improvements

- Enhance oncalls API with detailed logging (#19)


# Port_Ocean 0.1.18 (2023-11-29)

### Improvements

- Bumped ocean version to ^0.4.4 (#1)
- Changed the httpx client to be the ocean's client for better connection error handling and request retries


# Port_Ocean 0.1.17 (2023-11-23)

### Improvements

- Added retry handler to the pagerduty client to handle connection errors and rate limiting (#1)


# Port_Ocean 0.1.16 (2023-11-23)

### Bug Fixes

- Fixed incomplete oncall list over the `Service` kind by adding pagination support to the request


# Port_Ocean 0.1.15 (2023-11-21)

### Improvements

- Bumped ocean version to ^0.4.3 (#1)


# Port_Ocean 0.1.14 (2023-11-08)

### Improvements

- Bumped ocean version to ^0.4.2 (#1)


# Port_Ocean 0.1.13 (2023-11-03)

### Improvements

- Bumped ocean version to ^0.4.1 (#1)


# Port_Ocean 0.1.12 (2023-11-01)

### Improvements

- Bumped ocean version to ^0.4.0 and handle ONCE event listener (#1)


# Port_Ocean 0.1.11 (2023-10-29)

### Improvements

- Bumped ocean version to 0.3.2 (#1)


# Port_Ocean 0.1.10 (2023-10-18)

### Improvement

- Changed api query api_query_params key in the port configuration to apiQueryParams (PORT-4965)


# Port_Ocean 0.1.9 (2023-10-18)

### Features

- Extended api query abilities for services & incidents exporting (PORT-4965)

### Improvement

- Used async generator syntax to return exported kinds instead of waiting for all the data (PORT-4965)


# Port_Ocean 0.1.8 (2023-10-17)

### Bug Fixes

- Fixed default mapping for the oncall user (PORT-4964)


# Port_Ocean 0.1.7 (2023-09-27)

### Improvements

- Bumped ocean to version 0.3.1 (#1)

# Port_Ocean 0.1.5 (2023-08-29)

### Improvements

- Changed the `app_host` to not be required for the installation (PORT-4527)
- Bumped Ocean to 0.2.3 (#1)

# Port_Ocean 0.1.4 (2023-08-11)

### Improvements

- Optimized dockerfile to produce smaller images (PORT-4485)

# Port_Ocean 0.1.3 (2023-08-11)

### Improvements

- Upgraded ocean to version 0.2.2

# Port_Ocean 0.1.2 (2023-08-09)

### Improvements

- Integration syntax improvements

# Port_Ocean 0.1.1 (2023-08-07)

### Features

- Added oncall user and improved on service url (#1)

# Port_Ocean 0.1.0 (2023-07-30)

### Features

- Implemented Pagerduty integration using Ocean (#0)<|MERGE_RESOLUTION|>--- conflicted
+++ resolved
@@ -7,13 +7,13 @@
 
 <!-- towncrier release notes start -->
 
-<<<<<<< HEAD
-# Port_Ocean 0.1.39 (2024-02-26)
-
-### Improvements
-
-- Updated the service status to enum and incident responder property type from string to user (PORT-6908)
-=======
+# Port_Ocean 0.1.44 (2024-03-18)
+
+### Improvements
+
+- Updated the format for properties in the default blueprints (PORT-6908)
+
+
 # Port_Ocean 0.1.43 (2024-03-17)
 
 ### Improvements
@@ -47,7 +47,6 @@
 ### Improvements
 
 - Bumped ocean version to ^0.5.3 (#1)
->>>>>>> 090b453e
 
 
 # Port_Ocean 0.1.38 (2024-02-21)
