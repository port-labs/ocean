# Changelog

All notable changes to this project will be documented in this file.

The format is based on [Keep a Changelog](https://keepachangelog.com/en/1.0.0/),
and this project adheres to [Semantic Versioning](https://semver.org/spec/v2.0.0.html).

<!-- towncrier release notes start -->

<<<<<<< HEAD
## 0.2.19 (2025-02-06)


### Bug Fix

- Fixed rate limiting by changing analytics fetch from per-incident API calls to service-based batch retrieval 

### Improvements

- Add cursor-based pagination for analytics batch retrieval; add configurable analytics period.
=======
## 0.2.19 (2025-02-09)


### Improvements

- Bumped ocean version to ^0.18.9
>>>>>>> 6f13e15d


## 0.2.18 (2025-02-04)


### Improvements

- Bumped ocean version to ^0.18.8


## 0.2.17 (2025-01-29)


### Improvements

- Bumped ocean version to ^0.18.6


## 0.2.16 (2025-01-28)


### Improvements

- Bumped ocean version to ^0.18.5


## 0.2.15 (2025-01-23)


### Improvements

- Bumped ocean version to ^0.18.4


## 0.2.14 (2025-01-22)


### Improvements

- Bumped ocean version to ^0.18.3


## 0.2.13 (2025-01-22)


### Improvements

- Updated mappings to have typed array items


## 0.2.12 (2025-01-22)


### Improvements

- Bumped ocean version to ^0.18.2


## 0.2.11 (2025-01-21)


### Improvements

- Bumped ocean version to ^0.18.1


## 0.2.10 (2025-01-19)


### Improvements

- Bumped ocean version to ^0.18.0


## 0.2.9 (2025-01-16)


### Improvements

- Bumped ocean version to ^0.17.8


## 0.2.8 (2025-01-15)


### Improvements

- Bumped jinja version to 3.1.5


## 0.2.7 (2025-01-12)


### Improvements

- Bumped ocean version to ^0.17.7


## 0.2.6 (2025-01-08)


### Improvements

- Bumped ocean version to ^0.17.6


## 0.2.5 (2025-01-07)


### Improvements

- Bumped ocean version to ^0.17.5


## 0.2.4 (2025-01-02)


### Improvements

- Bumped ocean version to ^0.17.4


## 0.2.3 (2025-01-02)


### Improvements

- Bumped ocean version to ^0.17.3


## 0.2.2 (2024-12-31)


### Improvements

- Bumped ocean version to ^0.17.2


## 0.2.1 (2024-12-30)

- Fixed apiUrl typo in spec


## 0.2.0 (2024-12-30)


### Improvements

- Added support for OAuth2.0 token
- Added OAuth installation specification for Port


## 0.1.132 (2026-12-30)


### Improvements

- Added title to the configuration properties


## 0.1.131 (2024-12-26)


### Improvements

- Bumped ocean version to ^0.16.1


## 0.1.130 (2024-12-24)


### Improvements

- Bumped ocean version to ^0.16.0


## 0.1.129 (2024-12-22)


### Improvements

- Bumped ocean version to ^0.15.3


## 0.1.128 (2024-12-15)


### Improvements

- Bumped ocean version to ^0.15.2


## 0.1.127 (2024-12-15)


### Improvements

- Bumped ocean version to ^0.15.1


## 0.1.126 (2024-12-12)


### Improvements

- Bumped ocean version to ^0.15.0


## 0.1.125 (2024-12-10)


### Improvements

- Improved on the way the integration fetches service analytics by making an aggregate API call instead of fetching the analytics iteratively per service


## 0.1.124 (2024-12-10)


### Improvements

- Bumped ocean version to ^0.14.7


## 0.1.123 (2024-12-04)


### Improvements

- Bumped ocean version to ^0.14.6


## 0.1.122 (2024-12-04)


### Improvements

- Bumped ocean version to ^0.14.5


## 0.1.121 (2024-11-25)


### Improvements

- Improved on the integration default resources for PagerDuty incidents kind
- Added blueprint and mapping for PagerDuty users
- Added logs to track the HTTP requests made to PagerDuty API
- Added a generic resync event handler to allow the integration to bring any valid resource from PagerDuty


## 0.1.120 (2024-11-25)


### Improvements

- Bumped ocean version to ^0.14.3


## 0.1.119 (2024-11-25)


### Improvements

- Bumped ocean version to ^0.14.2


## 0.1.118 (2024-11-21)


### Improvements

- Added a mechanism to control concurrency and rate limit using semaphores (0.1.118)


## 0.1.117 (2024-11-21)


### Improvements

- Bumped ocean version to ^0.14.1


## 0.1.116 (2024-11-18)


### Improvements

- Updated the incident url mapping to use html_url instead of the api url. (0.1.116)


## 0.1.115 (2024-11-12)


### Improvements

- Bumped ocean version to ^0.14.0


## 0.1.114 (2024-11-12)


### Improvements

- Bumped ocean version to ^0.13.1


## 0.1.113 (2024-11-10)


### Improvements

- Bumped ocean version to ^0.13.0


## 0.1.112 (2024-11-10)


### Improvements

- Bumped ocean version to ^0.12.9


## 0.1.111 (2024-11-06)


### Improvements

- Bumped ocean version to ^0.12.8


## 0.1.110 (2024-10-23)


### Improvements

- Bumped ocean version to ^0.12.7


## 0.1.109 (2024-10-22)


### Improvements

- Bumped ocean version to ^0.12.6


## 0.1.108 (2024-10-14)


### Improvements

- Bumped ocean version to ^0.12.4


## 0.1.107 (2024-10-09)


### Improvements

- Bumped ocean version to ^0.12.3


## 0.1.106 (2024-10-08)


### Improvements

- Bumped ocean version to ^0.12.2


## 0.1.105 (2024-10-01)


### Improvements

- Bumped ocean version to ^0.12.1


## 0.1.104 (2024-09-29)


### Improvements

- Bumped ocean version to ^0.11.0


## 0.1.103 (2024-09-22)


### Improvements

- Bumped ocean version to ^0.10.12


## 0.1.102 (2024-09-17)


### Improvements

- Bumped ocean version to ^0.10.11


## 0.1.101 (2024-09-12)


### Improvements

- Bumped ocean version to ^0.10.10 (#1)


## 0.1.100 (2024-09-05)


### Improvements

- Bumped ocean version to ^0.10.9 (#1)


## 0.1.99 (2024-09-04)


### Improvements

- Bumped ocean version to ^0.10.8 (#1)


## 0.1.98 (2024-09-01)


### Improvements

- Bumped ocean version to ^0.10.7 (#1)


## 0.1.97 (2024-08-30)


### Improvements

- Bumped ocean version to ^0.10.5 (#1)


## 0.1.96 (2024-08-28)


### Improvements

- Bumped ocean version to ^0.10.4 (#1)


## 0.1.95 (2024-08-28)


### Improvements

- Bumped ocean version to ^0.10.3 (#1)


## 0.1.94 (2024-08-26)


### Improvements

- Bumped ocean version to ^0.10.2 (#1)


## 0.1.93 (2024-08-26)


### Improvements

- Bumped ocean version to ^0.10.1 (#1)


## 0.1.92 (2024-08-22)


### Improvements

- Bumped ocean version to ^0.10.0 (#1)


## 0.1.91 (2024-08-20)


### Improvements

- Bumped ocean version to ^0.9.14 (#1)


# Port_Ocean 0.1.90 (2024-08-15)

### Improvements

- Change PagerDuty `created_at` property title from "Create At" to "Created At"

## 0.1.89 (2024-08-13)


### Improvements

- Bumped ocean version to ^0.9.13 (#1)


## 0.1.88 (2024-08-11)


### Improvements

- Bumped ocean version to ^0.9.12 (#1)


## 0.1.87 (2024-08-05)

### Bug Fixes

- Fixed incident assignees mapping to get email from the user object (#1)
- Fixed incident default relation to service to one-to-one relation instead of many (#2)

## 0.1.86 (2024-08-05)


### Improvements

- Bumped ocean version to ^0.9.11 (#1)


## 0.1.85 (2024-08-04)


### Improvements

- Bumped ocean version to ^0.9.10 (#1)


## 0.1.84 (2024-08-01)

### Improvements

- Added _target='blank' attribute to html links in the spec.yaml file to open a new browser tab instead of the current browser


## 0.1.83 (2024-07-31)

### Improvements

- Upgraded integration dependencies (#1)


## 0.1.82 (2024-07-31)

### Improvements

- Bumped ocean version to ^0.9.7 (#1)


## 0.1.81 (2024-07-31)

### Improvements

- Bumped ocean version to ^0.9.6 (#1)


## 0.1.80 (2024-07-24)

### Improvements

- Bumped ocean version to ^0.9.5


## 0.1.79 (2024-07-10)

### Improvements

- Added the primary oncall user to the escalation policy blueprint


## 0.1.78 (2024-07-10)

### Improvements

- Bumped ocean version to ^0.9.4 (#1)


## 0.1.77 (2024-07-09)

### Improvements

- Bumped ocean version to ^0.9.3 (#1)


## 0.1.76 (2024-07-07)

### Improvements

- Bumped ocean version to ^0.9.2 (#1)


## 0.1.75 (2024-07-05)

### Improvements

- Added support for escalation policies


## 0.1.74 (2024-06-25)

### Features

- Added secondary on call user to PagerDuty Service (0.1.74)

### Improvements

- Oncall user is calculated dynamically based on escalation levels (0.1.74)


## 0.1.73 (2024-06-23)

### Improvements

- Bumped ocean version to ^0.9.1 (#1)


## 0.1.72 (2024-06-19)

### Improvements

- Bumped ocean version to ^0.9.0 (#1)


## 0.1.71 (2024-06-16)

### Improvements

- Bumped ocean version to ^0.8.0 (#1)


## 0.1.70 (2024-06-13)

### Improvements

- Bumped ocean version to ^0.7.1 (#1)


## 0.1.69 (2024-06-13)

### Improvements

- Bumped ocean version to ^0.7.0 (#1)


## 0.1.68 (2024-06-10)

### Improvements

- Bumped ocean version to ^0.6.0 (#1)


## 0.1.67 (2024-06-05)

### Improvements

- Bumped ocean version to ^0.5.27 (#1)


## 0.1.66 (2024-06-03)

### Improvements

- Bumped ocean version to ^0.5.25 (#1)


## 0.1.65 (2024-06-02)

### Improvements

- Bumped ocean version to ^0.5.24 (#1)


## 0.1.64 (2024-05-30)

### Improvements

- Bumped ocean version to ^0.5.23 (#1)
- Updated the base image used in the Dockerfile that is created during integration scaffolding from `python:3.11-slim-buster` to `python:3.11-slim-bookworm`


## 0.1.63 (2024-05-29)

### Improvements

- Bumped ocean version to ^0.5.22 (#1)


## 0.1.62 (2024-05-26)

### Improvements

- Bumped ocean version to ^0.5.21 (#1)


## 0.1.61 (2024-05-26)

### Improvements

- Bumped ocean version to ^0.5.20 (#1)
- Removed the config.yaml file due to unused overrides


## 0.1.60 (2024-05-23)

### Improvements

- Updated the assignees and user properties from type string to email


## 0.1.59 (2024-05-17)

### Improvements

- Added escalation levels to the service blueprint


## 0.1.58 (2024-05-16)

### Improvements

- Bumped ocean version to ^0.5.19 (#1)


## 0.1.57 (2024-05-13)

### Improvements

- Added priority and description properties to the incident blueprint
- Updated incident status and urgency to have colored meaning


## 0.1.56 (2024-05-12)

### Improvements

- Bumped ocean version to ^0.5.18 (#1)


## 0.1.55 (2024-05-01)

### Improvements

- Bumped ocean version to ^0.5.17 (#1)


## 0.1.54 (2024-05-01)

### Improvements

- Bumped ocean version to ^0.5.16 (#1)


## 0.1.53 (2024-04-30)

### Improvements

- Bumped ocean version to ^0.5.15 (#1)


## 0.1.52 (2024-04-26)

### Improvements

- Updated the who is oncall for a service to map the first escalation level


## 0.1.51 (2024-04-24)

### Improvements

- Bumped ocean version to ^0.5.14 (#1)


## 0.1.50 (2024-04-17)

### Improvements

- Bumped ocean version to ^0.5.12 (#1)


## 0.1.49 (2024-04-11)

### Improvements

- Bumped ocean version to ^0.5.11 (#1)


## 0.1.48 (2024-04-10)

### Improvements

- Bumped ocean version to ^0.5.10 (#1)


## 0.1.47 (2024-04-01)

### Improvements

- Bumped ocean version to ^0.5.9 (#1)


## 0.1.46 (2024-03-28)

### Improvements

- Bumped ocean version to ^0.5.8 (#1)


## 0.1.45 (2024-03-20)

### Improvements

- Bumped ocean version to ^0.5.7 (#1)


## 0.1.44 (2024-03-19)

### Improvements

- Updated the format for properties in the default blueprints


## 0.1.43 (2024-03-17)

### Improvements

- Bumped ocean version to ^0.5.6 (#1)


## 0.1.42 (2024-03-08)

### Improvements

- Added support for Pagerduty oncall schedules, allowing the user to see who is oncall over a period of time (PORT-6981)


## 0.1.41 (2024-03-06)

### Improvements

- Bumped ocean version to ^0.5.5 (#1)


## 0.1.40 (2024-03-03)

### Improvements

- Bumped ocean version to ^0.5.4 (#1)


## 0.1.39 (2024-03-03)

### Improvements

- Bumped ocean version to ^0.5.3 (#1)


## 0.1.38 (2024-02-21)

### Improvements

- Bumped ocean version to ^0.5.2 (#1)


## 0.1.37 (2024-02-20)

### Improvements

- Bumped ocean version to ^0.5.1 (#1)


## 0.1.36 (2024-02-18)

### Improvements

- Bumped ocean version to ^0.5.0 (#1)


## 0.1.35 (2024-02-12)

### Features

- Improved on the PagerDuty service blueprint by adding analytics data (PORT-6598)


## 0.1.34 (2024-01-26)

### Features

- Improved on the PagerDuty incident blueprint by adding analytics data


## 0.1.33 (2024-01-23)

### Improvements

- Bumped ocean version to ^0.4.17 (#1)


## 0.1.32 (2024-01-11)

### Improvements

- Bumped ocean version to ^0.4.16 (#1)


## 0.1.31 (2024-01-07)

### Improvements

- Bumped ocean version to ^0.4.15 (#1)


## 0.1.30 (2024-01-07)

### Improvements

- Bumped ocean version to ^0.4.14 (#1)


## 0.1.29 (2024-01-01)

### Improvements

- Bumped ocean version to ^0.4.13 (#1)


## 0.1.28 (2023-12-24)

### Improvements

- Bumped ocean version to ^0.4.12 (#1)


## 0.1.27 (2023-12-21)

### Improvements

- Bumped ocean version to ^0.4.11 (#1)


## 0.1.26 (2023-12-21)

### Improvements

- Bumped ocean version to ^0.4.10 (#1)


## 0.1.25 (2023-12-19)

### Features

- Added support for exporting PagerDuty schedules (#25)


## 0.1.24 (2023-12-14)

### Improvements

- Bumped ocean version to ^0.4.8 (#1)


## 0.1.23 (2023-12-05)

### Improvements

- Bumped ocean version to ^0.4.7 (#1)


## 0.1.22 (2023-12-04)

### Improvements

- Bumped ocean version to ^0.4.6 (#1)


## 0.1.21 (2023-12-03)

### Bug Fixes

- Fixed an issue where get_oncall_users only returned 1 on call instead of everyone (#251)

## 0.1.20 (2023-11-30)

### Improvements

- Bumped ocean version to ^0.4.5 (#1)


## 0.1.19 (2023-11-29)

### Improvements

- Enhance oncalls API with detailed logging (#19)


## 0.1.18 (2023-11-29)

### Improvements

- Bumped ocean version to ^0.4.4 (#1)
- Changed the httpx client to be the ocean's client for better connection error handling and request retries


## 0.1.17 (2023-11-23)

### Improvements

- Added retry handler to the pagerduty client to handle connection errors and rate limiting (#1)


## 0.1.16 (2023-11-23)

### Bug Fixes

- Fixed incomplete oncall list over the `Service` kind by adding pagination support to the request


## 0.1.15 (2023-11-21)

### Improvements

- Bumped ocean version to ^0.4.3 (#1)


## 0.1.14 (2023-11-08)

### Improvements

- Bumped ocean version to ^0.4.2 (#1)


## 0.1.13 (2023-11-03)

### Improvements

- Bumped ocean version to ^0.4.1 (#1)


## 0.1.12 (2023-11-01)

### Improvements

- Bumped ocean version to ^0.4.0 and handle ONCE event listener (#1)


## 0.1.11 (2023-10-29)

### Improvements

- Bumped ocean version to 0.3.2 (#1)


## 0.1.10 (2023-10-18)

### Improvement

- Changed api query api_query_params key in the port configuration to apiQueryParams (PORT-4965)


## 0.1.9 (2023-10-18)

### Features

- Extended api query abilities for services & incidents exporting (PORT-4965)

### Improvement

- Used async generator syntax to return exported kinds instead of waiting for all the data (PORT-4965)


## 0.1.8 (2023-10-17)

### Bug Fixes

- Fixed default mapping for the oncall user (PORT-4964)


## 0.1.7 (2023-09-27)

### Improvements

- Bumped ocean to version 0.3.1 (#1)

## 0.1.5 (2023-08-29)

### Improvements

- Changed the `app_host` to not be required for the installation (PORT-4527)
- Bumped Ocean to 0.2.3 (#1)

## 0.1.4 (2023-08-11)

### Improvements

- Optimized dockerfile to produce smaller images (PORT-4485)

## 0.1.3 (2023-08-11)

### Improvements

- Upgraded ocean to version 0.2.2

## 0.1.2 (2023-08-09)

### Improvements

- Integration syntax improvements

## 0.1.1 (2023-08-07)

### Features

- Added oncall user and improved on service url (#1)

## 0.1.0 (2023-07-30)

### Features

- Implemented Pagerduty integration using Ocean (#0)<|MERGE_RESOLUTION|>--- conflicted
+++ resolved
@@ -7,8 +7,7 @@
 
 <!-- towncrier release notes start -->
 
-<<<<<<< HEAD
-## 0.2.19 (2025-02-06)
+## 0.2.20 (2025-02-10)
 
 
 ### Bug Fix
@@ -18,14 +17,14 @@
 ### Improvements
 
 - Add cursor-based pagination for analytics batch retrieval; add configurable analytics period.
-=======
+
+
 ## 0.2.19 (2025-02-09)
 
 
 ### Improvements
 
 - Bumped ocean version to ^0.18.9
->>>>>>> 6f13e15d
 
 
 ## 0.2.18 (2025-02-04)
