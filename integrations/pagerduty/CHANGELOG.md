# Changelog

All notable changes to this project will be documented in this file.

The format is based on [Keep a Changelog](https://keepachangelog.com/en/1.0.0/),
and this project adheres to [Semantic Versioning](https://semver.org/spec/v2.0.0.html).

<!-- towncrier release notes start -->

<<<<<<< HEAD
# Port_Ocean 0.1.68 (2024-06-07)

### Features

- Added secondary on call user to PagerDuty Service (#68)

### Improvements

- Oncall user is calculated dynamically based on escalation levels (#68)
=======
# Port_Ocean 0.1.73 (2024-06-23)

### Improvements

- Bumped ocean version to ^0.9.1 (#1)


# Port_Ocean 0.1.72 (2024-06-19)

### Improvements

- Bumped ocean version to ^0.9.0 (#1)


# Port_Ocean 0.1.71 (2024-06-16)

### Improvements

- Bumped ocean version to ^0.8.0 (#1)


# Port_Ocean 0.1.70 (2024-06-13)

### Improvements

- Bumped ocean version to ^0.7.1 (#1)


# Port_Ocean 0.1.69 (2024-06-13)

### Improvements

- Bumped ocean version to ^0.7.0 (#1)


# Port_Ocean 0.1.68 (2024-06-10)

### Improvements

- Bumped ocean version to ^0.6.0 (#1)
>>>>>>> d5bc6e3f


# Port_Ocean 0.1.67 (2024-06-05)

### Improvements

- Bumped ocean version to ^0.5.27 (#1)


# Port_Ocean 0.1.66 (2024-06-03)

### Improvements

- Bumped ocean version to ^0.5.25 (#1)


# Port_Ocean 0.1.65 (2024-06-02)

### Improvements

- Bumped ocean version to ^0.5.24 (#1)


# Port_Ocean 0.1.64 (2024-05-30)

### Improvements

- Bumped ocean version to ^0.5.23 (#1)
- Updated the base image used in the Dockerfile that is created during integration scaffolding from `python:3.11-slim-buster` to `python:3.11-slim-bookworm`


# Port_Ocean 0.1.63 (2024-05-29)

### Improvements

- Bumped ocean version to ^0.5.22 (#1)


# Port_Ocean 0.1.62 (2024-05-26)

### Improvements

- Bumped ocean version to ^0.5.21 (#1)


# Port_Ocean 0.1.61 (2024-05-26)

### Improvements

- Bumped ocean version to ^0.5.20 (#1)
- Removed the config.yaml file due to unused overrides


# Port_Ocean 0.1.60 (2024-05-23)

### Improvements

- Updated the assignees and user properties from type string to email


# Port_Ocean 0.1.59 (2024-05-17)

### Improvements

- Added escalation levels to the service blueprint


# Port_Ocean 0.1.58 (2024-05-16)

### Improvements

- Bumped ocean version to ^0.5.19 (#1)


# Port_Ocean 0.1.57 (2024-05-13)

### Improvements

- Added priority and description properties to the incident blueprint
- Updated incident status and urgency to have colored meaning


# Port_Ocean 0.1.56 (2024-05-12)

### Improvements

- Bumped ocean version to ^0.5.18 (#1)


# Port_Ocean 0.1.55 (2024-05-01)

### Improvements

- Bumped ocean version to ^0.5.17 (#1)


# Port_Ocean 0.1.54 (2024-05-01)

### Improvements

- Bumped ocean version to ^0.5.16 (#1)


# Port_Ocean 0.1.53 (2024-04-30)

### Improvements

- Bumped ocean version to ^0.5.15 (#1)


# Port_Ocean 0.1.52 (2024-04-26)

### Improvements

- Updated the who is oncall for a service to map the first escalation level


# Port_Ocean 0.1.51 (2024-04-24)

### Improvements

- Bumped ocean version to ^0.5.14 (#1)


# Port_Ocean 0.1.50 (2024-04-17)

### Improvements

- Bumped ocean version to ^0.5.12 (#1)


# Port_Ocean 0.1.49 (2024-04-11)

### Improvements

- Bumped ocean version to ^0.5.11 (#1)


# Port_Ocean 0.1.48 (2024-04-10)

### Improvements

- Bumped ocean version to ^0.5.10 (#1)


# Port_Ocean 0.1.47 (2024-04-01)

### Improvements

- Bumped ocean version to ^0.5.9 (#1)


# Port_Ocean 0.1.46 (2024-03-28)

### Improvements

- Bumped ocean version to ^0.5.8 (#1)


# Port_Ocean 0.1.45 (2024-03-20)

### Improvements

- Bumped ocean version to ^0.5.7 (#1)


# Port_Ocean 0.1.44 (2024-03-19)

### Improvements

- Updated the format for properties in the default blueprints


# Port_Ocean 0.1.43 (2024-03-17)

### Improvements

- Bumped ocean version to ^0.5.6 (#1)


# Port_Ocean 0.1.42 (2024-03-08)

### Improvements

- Added support for Pagerduty oncall schedules, allowing the user to see who is oncall over a period of time (PORT-6981)


# Port_Ocean 0.1.41 (2024-03-06)

### Improvements

- Bumped ocean version to ^0.5.5 (#1)


# Port_Ocean 0.1.40 (2024-03-03)

### Improvements

- Bumped ocean version to ^0.5.4 (#1)


# Port_Ocean 0.1.39 (2024-03-03)

### Improvements

- Bumped ocean version to ^0.5.3 (#1)


# Port_Ocean 0.1.38 (2024-02-21)

### Improvements

- Bumped ocean version to ^0.5.2 (#1)


# Port_Ocean 0.1.37 (2024-02-20)

### Improvements

- Bumped ocean version to ^0.5.1 (#1)


# Port_Ocean 0.1.36 (2024-02-18)

### Improvements

- Bumped ocean version to ^0.5.0 (#1)


# Port_Ocean 0.1.35 (2024-02-12)

### Features

- Improved on the PagerDuty service blueprint by adding analytics data (PORT-6598)


# Port_Ocean 0.1.34 (2024-01-26)

### Features

- Improved on the PagerDuty incident blueprint by adding analytics data


# Port_Ocean 0.1.33 (2024-01-23)

### Improvements

- Bumped ocean version to ^0.4.17 (#1)


# Port_Ocean 0.1.32 (2024-01-11)

### Improvements

- Bumped ocean version to ^0.4.16 (#1)


# Port_Ocean 0.1.31 (2024-01-07)

### Improvements

- Bumped ocean version to ^0.4.15 (#1)


# Port_Ocean 0.1.30 (2024-01-07)

### Improvements

- Bumped ocean version to ^0.4.14 (#1)


# Port_Ocean 0.1.29 (2024-01-01)

### Improvements

- Bumped ocean version to ^0.4.13 (#1)


# Port_Ocean 0.1.28 (2023-12-24)

### Improvements

- Bumped ocean version to ^0.4.12 (#1)


# Port_Ocean 0.1.27 (2023-12-21)

### Improvements

- Bumped ocean version to ^0.4.11 (#1)


# Port_Ocean 0.1.26 (2023-12-21)

### Improvements

- Bumped ocean version to ^0.4.10 (#1)


# Port_Ocean 0.1.25 (2023-12-19)

### Features

- Added support for exporting PagerDuty schedules (#25)


# Port_Ocean 0.1.24 (2023-12-14)

### Improvements

- Bumped ocean version to ^0.4.8 (#1)


# Port_Ocean 0.1.23 (2023-12-05)

### Improvements

- Bumped ocean version to ^0.4.7 (#1)


# Port_Ocean 0.1.22 (2023-12-04)

### Improvements

- Bumped ocean version to ^0.4.6 (#1)


# Port_Ocean 0.1.21 (2023-12-03)

### Bug Fixes

- Fixed an issue where get_oncall_users only returned 1 on call instead of everyone (#251)

# Port_Ocean 0.1.20 (2023-11-30)

### Improvements

- Bumped ocean version to ^0.4.5 (#1)


# Port_Ocean 0.1.19 (2023-11-29)

### Improvements

- Enhance oncalls API with detailed logging (#19)


# Port_Ocean 0.1.18 (2023-11-29)

### Improvements

- Bumped ocean version to ^0.4.4 (#1)
- Changed the httpx client to be the ocean's client for better connection error handling and request retries


# Port_Ocean 0.1.17 (2023-11-23)

### Improvements

- Added retry handler to the pagerduty client to handle connection errors and rate limiting (#1)


# Port_Ocean 0.1.16 (2023-11-23)

### Bug Fixes

- Fixed incomplete oncall list over the `Service` kind by adding pagination support to the request


# Port_Ocean 0.1.15 (2023-11-21)

### Improvements

- Bumped ocean version to ^0.4.3 (#1)


# Port_Ocean 0.1.14 (2023-11-08)

### Improvements

- Bumped ocean version to ^0.4.2 (#1)


# Port_Ocean 0.1.13 (2023-11-03)

### Improvements

- Bumped ocean version to ^0.4.1 (#1)


# Port_Ocean 0.1.12 (2023-11-01)

### Improvements

- Bumped ocean version to ^0.4.0 and handle ONCE event listener (#1)


# Port_Ocean 0.1.11 (2023-10-29)

### Improvements

- Bumped ocean version to 0.3.2 (#1)


# Port_Ocean 0.1.10 (2023-10-18)

### Improvement

- Changed api query api_query_params key in the port configuration to apiQueryParams (PORT-4965)


# Port_Ocean 0.1.9 (2023-10-18)

### Features

- Extended api query abilities for services & incidents exporting (PORT-4965)

### Improvement

- Used async generator syntax to return exported kinds instead of waiting for all the data (PORT-4965)


# Port_Ocean 0.1.8 (2023-10-17)

### Bug Fixes

- Fixed default mapping for the oncall user (PORT-4964)


# Port_Ocean 0.1.7 (2023-09-27)

### Improvements

- Bumped ocean to version 0.3.1 (#1)

# Port_Ocean 0.1.5 (2023-08-29)

### Improvements

- Changed the `app_host` to not be required for the installation (PORT-4527)
- Bumped Ocean to 0.2.3 (#1)

# Port_Ocean 0.1.4 (2023-08-11)

### Improvements

- Optimized dockerfile to produce smaller images (PORT-4485)

# Port_Ocean 0.1.3 (2023-08-11)

### Improvements

- Upgraded ocean to version 0.2.2

# Port_Ocean 0.1.2 (2023-08-09)

### Improvements

- Integration syntax improvements

# Port_Ocean 0.1.1 (2023-08-07)

### Features

- Added oncall user and improved on service url (#1)

# Port_Ocean 0.1.0 (2023-07-30)

### Features

- Implemented Pagerduty integration using Ocean (#0)<|MERGE_RESOLUTION|>--- conflicted
+++ resolved
@@ -7,17 +7,6 @@
 
 <!-- towncrier release notes start -->
 
-<<<<<<< HEAD
-# Port_Ocean 0.1.68 (2024-06-07)
-
-### Features
-
-- Added secondary on call user to PagerDuty Service (#68)
-
-### Improvements
-
-- Oncall user is calculated dynamically based on escalation levels (#68)
-=======
 # Port_Ocean 0.1.73 (2024-06-23)
 
 ### Improvements
@@ -58,7 +47,6 @@
 ### Improvements
 
 - Bumped ocean version to ^0.6.0 (#1)
->>>>>>> d5bc6e3f
 
 
 # Port_Ocean 0.1.67 (2024-06-05)
