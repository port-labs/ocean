# Changelog

All notable changes to this project will be documented in this file.

The format is based on [Keep a Changelog](https://keepachangelog.com/en/1.0.0/),
and this project adheres to [Semantic Versioning](https://semver.org/spec/v2.0.0.html).

<!-- towncrier release notes start -->

## 0.1.86 (2024-08-05)

<<<<<<< HEAD
### Bug Fixes

- Fixed incident assignees mapping to get email from the user object (#1)
=======

### Improvements

- Bumped ocean version to ^0.9.11 (#1)
>>>>>>> 782e5bb6


## 0.1.85 (2024-08-04)


### Improvements

- Bumped ocean version to ^0.9.10 (#1)


## 0.1.84 (2024-08-01)

### Improvements

- Added _target='blank' attribute to html links in the spec.yaml file to open a new browser tab instead of the current browser


## 0.1.83 (2024-07-31)

### Improvements

- Upgraded integration dependencies (#1)


## 0.1.82 (2024-07-31)

### Improvements

- Bumped ocean version to ^0.9.7 (#1)


## 0.1.81 (2024-07-31)

### Improvements

- Bumped ocean version to ^0.9.6 (#1)


## 0.1.80 (2024-07-24)

### Improvements

- Bumped ocean version to ^0.9.5


## 0.1.79 (2024-07-10)

### Improvements

- Added the primary oncall user to the escalation policy blueprint


## 0.1.78 (2024-07-10)

### Improvements

- Bumped ocean version to ^0.9.4 (#1)


## 0.1.77 (2024-07-09)

### Improvements

- Bumped ocean version to ^0.9.3 (#1)


## 0.1.76 (2024-07-07)

### Improvements

- Bumped ocean version to ^0.9.2 (#1)


## 0.1.75 (2024-07-05)

### Improvements

- Added support for escalation policies


## 0.1.74 (2024-06-25)

### Features

- Added secondary on call user to PagerDuty Service (0.1.74)

### Improvements

- Oncall user is calculated dynamically based on escalation levels (0.1.74)


## 0.1.73 (2024-06-23)

### Improvements

- Bumped ocean version to ^0.9.1 (#1)


## 0.1.72 (2024-06-19)

### Improvements

- Bumped ocean version to ^0.9.0 (#1)


## 0.1.71 (2024-06-16)

### Improvements

- Bumped ocean version to ^0.8.0 (#1)


## 0.1.70 (2024-06-13)

### Improvements

- Bumped ocean version to ^0.7.1 (#1)


## 0.1.69 (2024-06-13)

### Improvements

- Bumped ocean version to ^0.7.0 (#1)


## 0.1.68 (2024-06-10)

### Improvements

- Bumped ocean version to ^0.6.0 (#1)


## 0.1.67 (2024-06-05)

### Improvements

- Bumped ocean version to ^0.5.27 (#1)


## 0.1.66 (2024-06-03)

### Improvements

- Bumped ocean version to ^0.5.25 (#1)


## 0.1.65 (2024-06-02)

### Improvements

- Bumped ocean version to ^0.5.24 (#1)


## 0.1.64 (2024-05-30)

### Improvements

- Bumped ocean version to ^0.5.23 (#1)
- Updated the base image used in the Dockerfile that is created during integration scaffolding from `python:3.11-slim-buster` to `python:3.11-slim-bookworm`


## 0.1.63 (2024-05-29)

### Improvements

- Bumped ocean version to ^0.5.22 (#1)


## 0.1.62 (2024-05-26)

### Improvements

- Bumped ocean version to ^0.5.21 (#1)


## 0.1.61 (2024-05-26)

### Improvements

- Bumped ocean version to ^0.5.20 (#1)
- Removed the config.yaml file due to unused overrides


## 0.1.60 (2024-05-23)

### Improvements

- Updated the assignees and user properties from type string to email


## 0.1.59 (2024-05-17)

### Improvements

- Added escalation levels to the service blueprint


## 0.1.58 (2024-05-16)

### Improvements

- Bumped ocean version to ^0.5.19 (#1)


## 0.1.57 (2024-05-13)

### Improvements

- Added priority and description properties to the incident blueprint
- Updated incident status and urgency to have colored meaning


## 0.1.56 (2024-05-12)

### Improvements

- Bumped ocean version to ^0.5.18 (#1)


## 0.1.55 (2024-05-01)

### Improvements

- Bumped ocean version to ^0.5.17 (#1)


## 0.1.54 (2024-05-01)

### Improvements

- Bumped ocean version to ^0.5.16 (#1)


## 0.1.53 (2024-04-30)

### Improvements

- Bumped ocean version to ^0.5.15 (#1)


## 0.1.52 (2024-04-26)

### Improvements

- Updated the who is oncall for a service to map the first escalation level


## 0.1.51 (2024-04-24)

### Improvements

- Bumped ocean version to ^0.5.14 (#1)


## 0.1.50 (2024-04-17)

### Improvements

- Bumped ocean version to ^0.5.12 (#1)


## 0.1.49 (2024-04-11)

### Improvements

- Bumped ocean version to ^0.5.11 (#1)


## 0.1.48 (2024-04-10)

### Improvements

- Bumped ocean version to ^0.5.10 (#1)


## 0.1.47 (2024-04-01)

### Improvements

- Bumped ocean version to ^0.5.9 (#1)


## 0.1.46 (2024-03-28)

### Improvements

- Bumped ocean version to ^0.5.8 (#1)


## 0.1.45 (2024-03-20)

### Improvements

- Bumped ocean version to ^0.5.7 (#1)


## 0.1.44 (2024-03-19)

### Improvements

- Updated the format for properties in the default blueprints


## 0.1.43 (2024-03-17)

### Improvements

- Bumped ocean version to ^0.5.6 (#1)


## 0.1.42 (2024-03-08)

### Improvements

- Added support for Pagerduty oncall schedules, allowing the user to see who is oncall over a period of time (PORT-6981)


## 0.1.41 (2024-03-06)

### Improvements

- Bumped ocean version to ^0.5.5 (#1)


## 0.1.40 (2024-03-03)

### Improvements

- Bumped ocean version to ^0.5.4 (#1)


## 0.1.39 (2024-03-03)

### Improvements

- Bumped ocean version to ^0.5.3 (#1)


## 0.1.38 (2024-02-21)

### Improvements

- Bumped ocean version to ^0.5.2 (#1)


## 0.1.37 (2024-02-20)

### Improvements

- Bumped ocean version to ^0.5.1 (#1)


## 0.1.36 (2024-02-18)

### Improvements

- Bumped ocean version to ^0.5.0 (#1)


## 0.1.35 (2024-02-12)

### Features

- Improved on the PagerDuty service blueprint by adding analytics data (PORT-6598)


## 0.1.34 (2024-01-26)

### Features

- Improved on the PagerDuty incident blueprint by adding analytics data


## 0.1.33 (2024-01-23)

### Improvements

- Bumped ocean version to ^0.4.17 (#1)


## 0.1.32 (2024-01-11)

### Improvements

- Bumped ocean version to ^0.4.16 (#1)


## 0.1.31 (2024-01-07)

### Improvements

- Bumped ocean version to ^0.4.15 (#1)


## 0.1.30 (2024-01-07)

### Improvements

- Bumped ocean version to ^0.4.14 (#1)


## 0.1.29 (2024-01-01)

### Improvements

- Bumped ocean version to ^0.4.13 (#1)


## 0.1.28 (2023-12-24)

### Improvements

- Bumped ocean version to ^0.4.12 (#1)


## 0.1.27 (2023-12-21)

### Improvements

- Bumped ocean version to ^0.4.11 (#1)


## 0.1.26 (2023-12-21)

### Improvements

- Bumped ocean version to ^0.4.10 (#1)


## 0.1.25 (2023-12-19)

### Features

- Added support for exporting PagerDuty schedules (#25)


## 0.1.24 (2023-12-14)

### Improvements

- Bumped ocean version to ^0.4.8 (#1)


## 0.1.23 (2023-12-05)

### Improvements

- Bumped ocean version to ^0.4.7 (#1)


## 0.1.22 (2023-12-04)

### Improvements

- Bumped ocean version to ^0.4.6 (#1)


## 0.1.21 (2023-12-03)

### Bug Fixes

- Fixed an issue where get_oncall_users only returned 1 on call instead of everyone (#251)

## 0.1.20 (2023-11-30)

### Improvements

- Bumped ocean version to ^0.4.5 (#1)


## 0.1.19 (2023-11-29)

### Improvements

- Enhance oncalls API with detailed logging (#19)


## 0.1.18 (2023-11-29)

### Improvements

- Bumped ocean version to ^0.4.4 (#1)
- Changed the httpx client to be the ocean's client for better connection error handling and request retries


## 0.1.17 (2023-11-23)

### Improvements

- Added retry handler to the pagerduty client to handle connection errors and rate limiting (#1)


## 0.1.16 (2023-11-23)

### Bug Fixes

- Fixed incomplete oncall list over the `Service` kind by adding pagination support to the request


## 0.1.15 (2023-11-21)

### Improvements

- Bumped ocean version to ^0.4.3 (#1)


## 0.1.14 (2023-11-08)

### Improvements

- Bumped ocean version to ^0.4.2 (#1)


## 0.1.13 (2023-11-03)

### Improvements

- Bumped ocean version to ^0.4.1 (#1)


## 0.1.12 (2023-11-01)

### Improvements

- Bumped ocean version to ^0.4.0 and handle ONCE event listener (#1)


## 0.1.11 (2023-10-29)

### Improvements

- Bumped ocean version to 0.3.2 (#1)


## 0.1.10 (2023-10-18)

### Improvement

- Changed api query api_query_params key in the port configuration to apiQueryParams (PORT-4965)


## 0.1.9 (2023-10-18)

### Features

- Extended api query abilities for services & incidents exporting (PORT-4965)

### Improvement

- Used async generator syntax to return exported kinds instead of waiting for all the data (PORT-4965)


## 0.1.8 (2023-10-17)

### Bug Fixes

- Fixed default mapping for the oncall user (PORT-4964)


## 0.1.7 (2023-09-27)

### Improvements

- Bumped ocean to version 0.3.1 (#1)

## 0.1.5 (2023-08-29)

### Improvements

- Changed the `app_host` to not be required for the installation (PORT-4527)
- Bumped Ocean to 0.2.3 (#1)

## 0.1.4 (2023-08-11)

### Improvements

- Optimized dockerfile to produce smaller images (PORT-4485)

## 0.1.3 (2023-08-11)

### Improvements

- Upgraded ocean to version 0.2.2

## 0.1.2 (2023-08-09)

### Improvements

- Integration syntax improvements

## 0.1.1 (2023-08-07)

### Features

- Added oncall user and improved on service url (#1)

## 0.1.0 (2023-07-30)

### Features

- Implemented Pagerduty integration using Ocean (#0)<|MERGE_RESOLUTION|>--- conflicted
+++ resolved
@@ -7,18 +7,19 @@
 
 <!-- towncrier release notes start -->
 
+## 0.1.87 (2024-08-05)
+
+### Bug Fixes
+
+- Fixed incident assignees mapping to get email from the user object (#1)
+
+
 ## 0.1.86 (2024-08-05)
 
-<<<<<<< HEAD
-### Bug Fixes
-
-- Fixed incident assignees mapping to get email from the user object (#1)
-=======
 
 ### Improvements
 
 - Bumped ocean version to ^0.9.11 (#1)
->>>>>>> 782e5bb6
 
 
 ## 0.1.85 (2024-08-04)
