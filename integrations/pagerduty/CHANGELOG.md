--- conflicted
+++ resolved
@@ -11,8 +11,7 @@
 
 ### Improvements
 
-<<<<<<< HEAD
-- Updated the format for properties in the default blueprints (PORT-6908)
+- Updated the format for properties in the default blueprints
 
 
 # Port_Ocean 0.1.43 (2024-03-17)
@@ -48,9 +47,6 @@
 ### Improvements
 
 - Bumped ocean version to ^0.5.3 (#1)
-=======
-- Updated the format for properties in the default blueprints
->>>>>>> 884e01f5
 
 
 # Port_Ocean 0.1.38 (2024-02-21)
