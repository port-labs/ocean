--- conflicted
+++ resolved
@@ -7,13 +7,6 @@
 
 <!-- towncrier release notes start -->
 
-<<<<<<< HEAD
-# Port_Ocean 0.1.35 (2024-02-06)
-
-### Improvements
-
-- Changed the PagerDuty Service blueprint status property from string to enum type(PORT-6513)
-=======
 # Port_Ocean 0.1.38 (2024-02-21)
 
 ### Improvements
@@ -40,7 +33,6 @@
 ### Features
 
 - Improved on the PagerDuty service blueprint by adding analytics data (PORT-6598)
->>>>>>> 83b363e7
 
 
 # Port_Ocean 0.1.34 (2024-01-26)
