--- conflicted
+++ resolved
@@ -7,8 +7,7 @@
 
 <!-- towncrier release notes start -->
 
-<<<<<<< HEAD
-## 0.2.20 (2025-02-10)
+## 0.2.21 (2025-02-14)
 
 
 ### Bug Fix
@@ -18,14 +17,14 @@
 ### Improvements
 
 - Added cursor-based pagination for analytics batch retrieval
-=======
+
+
 ## 0.2.20 (2025-02-13)
 
 
 ### Improvements
 
 - Bumped cryptography version to ^44.0.1
->>>>>>> fb96d59b
 
 
 ## 0.2.19 (2025-02-09)
