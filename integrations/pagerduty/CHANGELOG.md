# Changelog

All notable changes to this project will be documented in this file.

The format is based on [Keep a Changelog](https://keepachangelog.com/en/1.0.0/),
and this project adheres to [Semantic Versioning](https://semver.org/spec/v2.0.0.html).

<!-- towncrier release notes start -->

<<<<<<< HEAD
## 0.1.115 (2024-11-20)
=======
## 0.1.116 (2024-11-18)


### Improvements

- Updated the incident url mapping to use html_url instead of the api url. (0.1.116)


## 0.1.115 (2024-11-12)
>>>>>>> 9052f6e7


### Improvements

- Added rate limit to the integration


## 0.1.114 (2024-11-12)


### Improvements

- Bumped ocean version to ^0.14.0


## 0.1.113 (2024-11-10)


### Improvements

- Bumped ocean version to ^0.13.0


## 0.1.112 (2024-11-10)


### Improvements

- Bumped ocean version to ^0.12.9


## 0.1.111 (2024-11-06)


### Improvements

- Bumped ocean version to ^0.12.8


## 0.1.110 (2024-10-23)


### Improvements

- Bumped ocean version to ^0.12.7


## 0.1.109 (2024-10-22)


### Improvements

- Bumped ocean version to ^0.12.6


## 0.1.108 (2024-10-14)


### Improvements

- Bumped ocean version to ^0.12.4


## 0.1.107 (2024-10-09)


### Improvements

- Bumped ocean version to ^0.12.3


## 0.1.106 (2024-10-08)


### Improvements

- Bumped ocean version to ^0.12.2


## 0.1.105 (2024-10-01)


### Improvements

- Bumped ocean version to ^0.12.1


## 0.1.104 (2024-09-29)


### Improvements

- Bumped ocean version to ^0.11.0


## 0.1.103 (2024-09-22)


### Improvements

- Bumped ocean version to ^0.10.12


## 0.1.102 (2024-09-17)


### Improvements

- Bumped ocean version to ^0.10.11


## 0.1.101 (2024-09-12)


### Improvements

- Bumped ocean version to ^0.10.10 (#1)


## 0.1.100 (2024-09-05)


### Improvements

- Bumped ocean version to ^0.10.9 (#1)


## 0.1.99 (2024-09-04)


### Improvements

- Bumped ocean version to ^0.10.8 (#1)


## 0.1.98 (2024-09-01)


### Improvements

- Bumped ocean version to ^0.10.7 (#1)


## 0.1.97 (2024-08-30)


### Improvements

- Bumped ocean version to ^0.10.5 (#1)


## 0.1.96 (2024-08-28)


### Improvements

- Bumped ocean version to ^0.10.4 (#1)


## 0.1.95 (2024-08-28)


### Improvements

- Bumped ocean version to ^0.10.3 (#1)


## 0.1.94 (2024-08-26)


### Improvements

- Bumped ocean version to ^0.10.2 (#1)


## 0.1.93 (2024-08-26)


### Improvements

- Bumped ocean version to ^0.10.1 (#1)


## 0.1.92 (2024-08-22)


### Improvements

- Bumped ocean version to ^0.10.0 (#1)


## 0.1.91 (2024-08-20)


### Improvements

- Bumped ocean version to ^0.9.14 (#1)


# Port_Ocean 0.1.90 (2024-08-15)

### Improvements

- Change PagerDuty `created_at` property title from "Create At" to "Created At"

## 0.1.89 (2024-08-13)


### Improvements

- Bumped ocean version to ^0.9.13 (#1)


## 0.1.88 (2024-08-11)


### Improvements

- Bumped ocean version to ^0.9.12 (#1)


## 0.1.87 (2024-08-05)

### Bug Fixes

- Fixed incident assignees mapping to get email from the user object (#1)
- Fixed incident default relation to service to one-to-one relation instead of many (#2)

## 0.1.86 (2024-08-05)


### Improvements

- Bumped ocean version to ^0.9.11 (#1)


## 0.1.85 (2024-08-04)


### Improvements

- Bumped ocean version to ^0.9.10 (#1)


## 0.1.84 (2024-08-01)

### Improvements

- Added _target='blank' attribute to html links in the spec.yaml file to open a new browser tab instead of the current browser


## 0.1.83 (2024-07-31)

### Improvements

- Upgraded integration dependencies (#1)


## 0.1.82 (2024-07-31)

### Improvements

- Bumped ocean version to ^0.9.7 (#1)


## 0.1.81 (2024-07-31)

### Improvements

- Bumped ocean version to ^0.9.6 (#1)


## 0.1.80 (2024-07-24)

### Improvements

- Bumped ocean version to ^0.9.5


## 0.1.79 (2024-07-10)

### Improvements

- Added the primary oncall user to the escalation policy blueprint


## 0.1.78 (2024-07-10)

### Improvements

- Bumped ocean version to ^0.9.4 (#1)


## 0.1.77 (2024-07-09)

### Improvements

- Bumped ocean version to ^0.9.3 (#1)


## 0.1.76 (2024-07-07)

### Improvements

- Bumped ocean version to ^0.9.2 (#1)


## 0.1.75 (2024-07-05)

### Improvements

- Added support for escalation policies


## 0.1.74 (2024-06-25)

### Features

- Added secondary on call user to PagerDuty Service (0.1.74)

### Improvements

- Oncall user is calculated dynamically based on escalation levels (0.1.74)


## 0.1.73 (2024-06-23)

### Improvements

- Bumped ocean version to ^0.9.1 (#1)


## 0.1.72 (2024-06-19)

### Improvements

- Bumped ocean version to ^0.9.0 (#1)


## 0.1.71 (2024-06-16)

### Improvements

- Bumped ocean version to ^0.8.0 (#1)


## 0.1.70 (2024-06-13)

### Improvements

- Bumped ocean version to ^0.7.1 (#1)


## 0.1.69 (2024-06-13)

### Improvements

- Bumped ocean version to ^0.7.0 (#1)


## 0.1.68 (2024-06-10)

### Improvements

- Bumped ocean version to ^0.6.0 (#1)


## 0.1.67 (2024-06-05)

### Improvements

- Bumped ocean version to ^0.5.27 (#1)


## 0.1.66 (2024-06-03)

### Improvements

- Bumped ocean version to ^0.5.25 (#1)


## 0.1.65 (2024-06-02)

### Improvements

- Bumped ocean version to ^0.5.24 (#1)


## 0.1.64 (2024-05-30)

### Improvements

- Bumped ocean version to ^0.5.23 (#1)
- Updated the base image used in the Dockerfile that is created during integration scaffolding from `python:3.11-slim-buster` to `python:3.11-slim-bookworm`


## 0.1.63 (2024-05-29)

### Improvements

- Bumped ocean version to ^0.5.22 (#1)


## 0.1.62 (2024-05-26)

### Improvements

- Bumped ocean version to ^0.5.21 (#1)


## 0.1.61 (2024-05-26)

### Improvements

- Bumped ocean version to ^0.5.20 (#1)
- Removed the config.yaml file due to unused overrides


## 0.1.60 (2024-05-23)

### Improvements

- Updated the assignees and user properties from type string to email


## 0.1.59 (2024-05-17)

### Improvements

- Added escalation levels to the service blueprint


## 0.1.58 (2024-05-16)

### Improvements

- Bumped ocean version to ^0.5.19 (#1)


## 0.1.57 (2024-05-13)

### Improvements

- Added priority and description properties to the incident blueprint
- Updated incident status and urgency to have colored meaning


## 0.1.56 (2024-05-12)

### Improvements

- Bumped ocean version to ^0.5.18 (#1)


## 0.1.55 (2024-05-01)

### Improvements

- Bumped ocean version to ^0.5.17 (#1)


## 0.1.54 (2024-05-01)

### Improvements

- Bumped ocean version to ^0.5.16 (#1)


## 0.1.53 (2024-04-30)

### Improvements

- Bumped ocean version to ^0.5.15 (#1)


## 0.1.52 (2024-04-26)

### Improvements

- Updated the who is oncall for a service to map the first escalation level


## 0.1.51 (2024-04-24)

### Improvements

- Bumped ocean version to ^0.5.14 (#1)


## 0.1.50 (2024-04-17)

### Improvements

- Bumped ocean version to ^0.5.12 (#1)


## 0.1.49 (2024-04-11)

### Improvements

- Bumped ocean version to ^0.5.11 (#1)


## 0.1.48 (2024-04-10)

### Improvements

- Bumped ocean version to ^0.5.10 (#1)


## 0.1.47 (2024-04-01)

### Improvements

- Bumped ocean version to ^0.5.9 (#1)


## 0.1.46 (2024-03-28)

### Improvements

- Bumped ocean version to ^0.5.8 (#1)


## 0.1.45 (2024-03-20)

### Improvements

- Bumped ocean version to ^0.5.7 (#1)


## 0.1.44 (2024-03-19)

### Improvements

- Updated the format for properties in the default blueprints


## 0.1.43 (2024-03-17)

### Improvements

- Bumped ocean version to ^0.5.6 (#1)


## 0.1.42 (2024-03-08)

### Improvements

- Added support for Pagerduty oncall schedules, allowing the user to see who is oncall over a period of time (PORT-6981)


## 0.1.41 (2024-03-06)

### Improvements

- Bumped ocean version to ^0.5.5 (#1)


## 0.1.40 (2024-03-03)

### Improvements

- Bumped ocean version to ^0.5.4 (#1)


## 0.1.39 (2024-03-03)

### Improvements

- Bumped ocean version to ^0.5.3 (#1)


## 0.1.38 (2024-02-21)

### Improvements

- Bumped ocean version to ^0.5.2 (#1)


## 0.1.37 (2024-02-20)

### Improvements

- Bumped ocean version to ^0.5.1 (#1)


## 0.1.36 (2024-02-18)

### Improvements

- Bumped ocean version to ^0.5.0 (#1)


## 0.1.35 (2024-02-12)

### Features

- Improved on the PagerDuty service blueprint by adding analytics data (PORT-6598)


## 0.1.34 (2024-01-26)

### Features

- Improved on the PagerDuty incident blueprint by adding analytics data


## 0.1.33 (2024-01-23)

### Improvements

- Bumped ocean version to ^0.4.17 (#1)


## 0.1.32 (2024-01-11)

### Improvements

- Bumped ocean version to ^0.4.16 (#1)


## 0.1.31 (2024-01-07)

### Improvements

- Bumped ocean version to ^0.4.15 (#1)


## 0.1.30 (2024-01-07)

### Improvements

- Bumped ocean version to ^0.4.14 (#1)


## 0.1.29 (2024-01-01)

### Improvements

- Bumped ocean version to ^0.4.13 (#1)


## 0.1.28 (2023-12-24)

### Improvements

- Bumped ocean version to ^0.4.12 (#1)


## 0.1.27 (2023-12-21)

### Improvements

- Bumped ocean version to ^0.4.11 (#1)


## 0.1.26 (2023-12-21)

### Improvements

- Bumped ocean version to ^0.4.10 (#1)


## 0.1.25 (2023-12-19)

### Features

- Added support for exporting PagerDuty schedules (#25)


## 0.1.24 (2023-12-14)

### Improvements

- Bumped ocean version to ^0.4.8 (#1)


## 0.1.23 (2023-12-05)

### Improvements

- Bumped ocean version to ^0.4.7 (#1)


## 0.1.22 (2023-12-04)

### Improvements

- Bumped ocean version to ^0.4.6 (#1)


## 0.1.21 (2023-12-03)

### Bug Fixes

- Fixed an issue where get_oncall_users only returned 1 on call instead of everyone (#251)

## 0.1.20 (2023-11-30)

### Improvements

- Bumped ocean version to ^0.4.5 (#1)


## 0.1.19 (2023-11-29)

### Improvements

- Enhance oncalls API with detailed logging (#19)


## 0.1.18 (2023-11-29)

### Improvements

- Bumped ocean version to ^0.4.4 (#1)
- Changed the httpx client to be the ocean's client for better connection error handling and request retries


## 0.1.17 (2023-11-23)

### Improvements

- Added retry handler to the pagerduty client to handle connection errors and rate limiting (#1)


## 0.1.16 (2023-11-23)

### Bug Fixes

- Fixed incomplete oncall list over the `Service` kind by adding pagination support to the request


## 0.1.15 (2023-11-21)

### Improvements

- Bumped ocean version to ^0.4.3 (#1)


## 0.1.14 (2023-11-08)

### Improvements

- Bumped ocean version to ^0.4.2 (#1)


## 0.1.13 (2023-11-03)

### Improvements

- Bumped ocean version to ^0.4.1 (#1)


## 0.1.12 (2023-11-01)

### Improvements

- Bumped ocean version to ^0.4.0 and handle ONCE event listener (#1)


## 0.1.11 (2023-10-29)

### Improvements

- Bumped ocean version to 0.3.2 (#1)


## 0.1.10 (2023-10-18)

### Improvement

- Changed api query api_query_params key in the port configuration to apiQueryParams (PORT-4965)


## 0.1.9 (2023-10-18)

### Features

- Extended api query abilities for services & incidents exporting (PORT-4965)

### Improvement

- Used async generator syntax to return exported kinds instead of waiting for all the data (PORT-4965)


## 0.1.8 (2023-10-17)

### Bug Fixes

- Fixed default mapping for the oncall user (PORT-4964)


## 0.1.7 (2023-09-27)

### Improvements

- Bumped ocean to version 0.3.1 (#1)

## 0.1.5 (2023-08-29)

### Improvements

- Changed the `app_host` to not be required for the installation (PORT-4527)
- Bumped Ocean to 0.2.3 (#1)

## 0.1.4 (2023-08-11)

### Improvements

- Optimized dockerfile to produce smaller images (PORT-4485)

## 0.1.3 (2023-08-11)

### Improvements

- Upgraded ocean to version 0.2.2

## 0.1.2 (2023-08-09)

### Improvements

- Integration syntax improvements

## 0.1.1 (2023-08-07)

### Features

- Added oncall user and improved on service url (#1)

## 0.1.0 (2023-07-30)

### Features

- Implemented Pagerduty integration using Ocean (#0)<|MERGE_RESOLUTION|>--- conflicted
+++ resolved
@@ -7,9 +7,6 @@
 
 <!-- towncrier release notes start -->
 
-<<<<<<< HEAD
-## 0.1.115 (2024-11-20)
-=======
 ## 0.1.116 (2024-11-18)
 
 
@@ -19,7 +16,6 @@
 
 
 ## 0.1.115 (2024-11-12)
->>>>>>> 9052f6e7
 
 
 ### Improvements
