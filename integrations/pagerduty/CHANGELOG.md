--- conflicted
+++ resolved
@@ -7,16 +7,20 @@
 
 <!-- towncrier release notes start -->
 
+## 0.1.125 (2024-12-10)
+
+
+### Improvements
+
+- Improved on the way the integration fetches service analytics by making an aggregate API call instead of fetching the analytics service by service (0.1.125)
+
+
 ## 0.1.124 (2024-12-10)
 
 
 ### Improvements
 
-<<<<<<< HEAD
-- Improved on the way the integration fetches service analytics by making an aggregate API call instead of fetching the analytics service by service (0.1.124)
-=======
 - Bumped ocean version to ^0.14.7
->>>>>>> 6502e75e
 
 
 ## 0.1.123 (2024-12-04)
