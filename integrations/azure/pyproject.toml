--- conflicted
+++ resolved
@@ -1,10 +1,6 @@
 [tool.poetry]
 name = "azure"
-<<<<<<< HEAD
-version = "0.1.61"
-=======
-version = "0.1.62"
->>>>>>> b94974ca
+version = "0.1.63"
 description = "Azure integration"
 authors = ["Tom Tankilevitch <tom@getport.io>"]
 
