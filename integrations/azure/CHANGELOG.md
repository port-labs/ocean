<<<<<<< HEAD
0.1.60 (2024-06-09)

### Improvements

- Updated spec.yaml indication that saas installation is not supported
=======
0.1.60 (2024-06-10)

### Improvements

- Bumped ocean version to ^0.6.0 (#1)
>>>>>>> 9c899de5


0.1.59 (2024-06-05)

### Improvements

- Bumped ocean version to ^0.5.27 (#1)


0.1.58 (2024-06-03)

### Bug Fixes

- Bump terraform provider version to 0.0.25 (#1)
- Change Service icon to Microservice (#2)


0.1.57 (2024-06-03)

### Improvements

- Bumped ocean version to ^0.5.25 (#1)


0.1.56 (2024-06-02)

### Improvements

- Bumped ocean version to ^0.5.24 (#1)


0.1.55 (2024-05-30)

### Improvements

- Bumped ocean version to ^0.5.23 (#1)
- Updated the base image used in the Dockerfile that is created during integration scaffolding from `python:3.11-slim-buster` to `python:3.11-slim-bookworm`


0.1.54 (2024-05-29)

### Improvements

- Bumped ocean version to ^0.5.22 (#1)


0.1.53 (2024-05-26)

### Improvements

- Bumped ocean version to ^0.5.21 (#1)


0.1.52 (2024-05-26)

### Improvements

- Bumped ocean version to ^0.5.20 (#1)
- Removed the config.yaml file due to unused overrides


0.1.51 (2024-05-20)

### Improvements

- Change default mappings of resources to use actual resource kinds and map them to the new generic cloudResource kind (#1)


0.1.50 (2024-05-16)

### Improvements

- Bumped ocean version to ^0.5.19 (#1)


0.1.49 (2024-05-12)

### Improvements

- Bumped ocean version to ^0.5.18 (#1)


0.1.48 (2024-05-01)

### Improvements

- Bumped ocean version to ^0.5.17 (#1)


0.1.47 (2024-05-01)

### Improvements

- Bumped ocean version to ^0.5.16 (#1)


0.1.46 (2024-04-30)

### Improvements

- Bumped ocean version to ^0.5.15 (#1)


0.1.45 (2024-04-24)

### Improvements

- Bumped ocean version to ^0.5.14 (#1)


0.1.44 (2024-04-17)

### Bug Fixes

- Fixed azure subscription relation in resource group blueprint


0.1.43 (2024-04-17)

### Improvements

- Bumped ocean version to ^0.5.12 (#1)


0.1.42 (2024-04-11)

### Improvements

- Bumped ocean version to ^0.5.11 (#1)


0.1.41 (2024-04-10)

### Bug Fixes

- Fixed blueprints identifiers names and adjusted relations between blueprints


0.1.40 (2024-04-10)

### Improvements

- Bumped ocean version to ^0.5.10 (#1)


0.1.39 (2024-04-06)

### Features

- Added support for multiple azure subscriptions (#1)
- Added generic cloudResource kind (#2)

### Improvements

- Changed default blueprints and mapping to use the new generic cloudResource kind (#3)


0.1.38 (2024-04-01)

### Improvements

- Bumped ocean version to ^0.5.9 (#1)


0.1.37 (2024-03-28)

### Improvements

- Bumped ocean version to ^0.5.8 (#1)


0.1.36 (2024-03-27)

### Improvements

- Added default permissions to match the default resources created (#1)


0.1.35 (2024-03-20)

### Improvements

- Bumped ocean version to ^0.5.7 (#1)


0.1.34 (2024-03-17)

### Improvements

- Bumped ocean version to ^0.5.6 (#1)


0.1.33 (2024-03-06)

### Improvements

- Bumped ocean version to ^0.5.5 (#1)


0.1.32 (2024-03-03)

### Improvements

- Bumped ocean version to ^0.5.4 (#1)


0.1.31 (2024-03-03)

### Improvements

- Bumped ocean version to ^0.5.3 (#1)


0.1.30 (2024-02-21)

### Improvements

- Bumped ocean version to ^0.5.2 (#1)


0.1.29 (2024-02-20)

### Improvements

- Bumped ocean version to ^0.5.1 (#1)


0.1.28 (2024-02-18)

### Improvements

- Bumped ocean version to ^0.5.0 (#1)


0.1.27 (2024-01-23)

### Improvements

- Bumped ocean version to ^0.4.17 (#1)


0.1.26 (2024-01-11)

### Improvements

- Bumped ocean version to ^0.4.16 (#1)


0.1.25 (2024-01-07)

### Improvements

- Bumped ocean version to ^0.4.15 (#1)


0.1.24 (2024-01-07)

### Improvements

- Bumped ocean version to ^0.4.14 (#1)


0.1.23 (2024-01-01)

### Improvements

- Bumped ocean version to ^0.4.13 (#1)


v0.1.22 (2023-12-25)

### Improvements

- Fix stale relation identifiers in default blueprints (port-5799)


v0.1.21 (2023-12-24)

### Improvements

- Updated default blueprints and config mapping to include integration name as blueprint identifier prefix
- Bumped ocean version to ^0.4.12 (#1)


0.1.20 (2023-12-21)

### Improvements

- Bumped ocean version to ^0.4.11 (#1)


0.1.19 (2023-12-21)

### Improvements

- Bumped ocean version to ^0.4.10 (#1)


# Changelog

All notable changes to this project will be documented in this file.

The format is based on [Keep a Changelog](https://keepachangelog.com/en/1.0.0/),
and this project adheres to [Semantic Versioning](https://semver.org/spec/v2.0.0.html).

# 0.1.18 (2023-12-15)

### Improvements

- Introduced delete azure resources on delete event "best effort" capability (PORT-5643)


# 0.1.17 (2023-12-14)

### Improvements

- Bumped ocean version to ^0.4.8 (#1)


# 0.1.16 (2023-12-05)

### Improvements

- Bumped ocean version to ^0.4.7 (#1)


# 0.1.15 (2023-12-04)

### Improvements

- Bumped ocean version to ^0.4.6 (#1)


# 0.1.14 (2023-11-30)

### Improvements

- Bumped ocean version to ^0.4.5 (#1)


# 0.1.13 (2023-11-29)

### Improvements

- Bumped ocean version to ^0.4.4 (#1)


# 0.1.12 (2023-11-21)

### Improvements

- Bumped ocean version to ^0.4.3 (#1)


# 0.1.11 (2023-11-08)

### Improvements

- Bumped ocean version to ^0.4.2 (#1)


# 0.1.10 (2023-11-03)

### Improvements

- Bumped ocean version to ^0.4.1 (#1)


# 0.1.9 (2023-11-01)

### Improvements

- Bumped ocean version to ^0.4.0 (#1)


# 0.1.8 (2023-10-29)

### Improvements

- Bumped ocean version to 0.3.2 (#1)


# 0.1.7 (2023-09-27)

### Improvements

- Bumped ocean to version 0.3.1 (#1)


# 0.1.6 (2023-09-13)

### Improvements

- Bumped ocean version to 0.3.0 (#1)


# 0.1.5 (2023-08-29)

### Improvements

- Bumped ocean from 0.2.1 to 0.2.3 (PORT-4527)


# 0.1.4 (2023-08-22)

### Bug Fixes

- Added event_grid_system_topic_name and event_grid_event_filter_list to the spec.yaml extra vars (#1)


# 0.1.3 (2023-08-22)

### Bug Fixes

- Fixed subscriptionID description in the spec.yaml


# 0.1.2 (2023-08-21)

### Bug Fixes

- Aligned the deployment method attribute in spec.yaml to our new terraform module architecture


# 0.1.1 (2023-08-20)

### Bug Fixes

- Removed capability to remove port entity on received event of resource deletion
- Changed deployment method to point to full terraform module path

# 0.1.0 (2023-08-13)

### Features

- Added Azure ocean integration [PORT-4351] (#0)<|MERGE_RESOLUTION|>--- conflicted
+++ resolved
@@ -1,16 +1,15 @@
-<<<<<<< HEAD
-0.1.60 (2024-06-09)
+0.1.61 (2024-06-11)
 
 ### Improvements
 
 - Updated spec.yaml indication that saas installation is not supported
-=======
+
+
 0.1.60 (2024-06-10)
 
 ### Improvements
 
 - Bumped ocean version to ^0.6.0 (#1)
->>>>>>> 9c899de5
 
 
 0.1.59 (2024-06-05)
