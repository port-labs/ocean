<<<<<<< HEAD
0.1.63 (2024-06-13)

### Improvements

- Updated spec.yaml indication that saas installation is not supported
=======
0.1.63 (2024-06-16)

### Improvements

- Bumped ocean version to ^0.8.0 (#1)
>>>>>>> 4e244ca2


0.1.62 (2024-06-13)

### Improvements

- Bumped ocean version to ^0.7.1 (#1)


0.1.61 (2024-06-13)

### Improvements

- Bumped ocean version to ^0.7.0 (#1)


0.1.60 (2024-06-10)

### Improvements

- Bumped ocean version to ^0.6.0 (#1)


0.1.59 (2024-06-05)

### Improvements

- Bumped ocean version to ^0.5.27 (#1)


0.1.58 (2024-06-03)

### Bug Fixes

- Bump terraform provider version to 0.0.25 (#1)
- Change Service icon to Microservice (#2)


0.1.57 (2024-06-03)

### Improvements

- Bumped ocean version to ^0.5.25 (#1)


0.1.56 (2024-06-02)

### Improvements

- Bumped ocean version to ^0.5.24 (#1)


0.1.55 (2024-05-30)

### Improvements

- Bumped ocean version to ^0.5.23 (#1)
- Updated the base image used in the Dockerfile that is created during integration scaffolding from `python:3.11-slim-buster` to `python:3.11-slim-bookworm`


0.1.54 (2024-05-29)

### Improvements

- Bumped ocean version to ^0.5.22 (#1)


0.1.53 (2024-05-26)

### Improvements

- Bumped ocean version to ^0.5.21 (#1)


0.1.52 (2024-05-26)

### Improvements

- Bumped ocean version to ^0.5.20 (#1)
- Removed the config.yaml file due to unused overrides


0.1.51 (2024-05-20)

### Improvements

- Change default mappings of resources to use actual resource kinds and map them to the new generic cloudResource kind (#1)


0.1.50 (2024-05-16)

### Improvements

- Bumped ocean version to ^0.5.19 (#1)


0.1.49 (2024-05-12)

### Improvements

- Bumped ocean version to ^0.5.18 (#1)


0.1.48 (2024-05-01)

### Improvements

- Bumped ocean version to ^0.5.17 (#1)


0.1.47 (2024-05-01)

### Improvements

- Bumped ocean version to ^0.5.16 (#1)


0.1.46 (2024-04-30)

### Improvements

- Bumped ocean version to ^0.5.15 (#1)


0.1.45 (2024-04-24)

### Improvements

- Bumped ocean version to ^0.5.14 (#1)


0.1.44 (2024-04-17)

### Bug Fixes

- Fixed azure subscription relation in resource group blueprint


0.1.43 (2024-04-17)

### Improvements

- Bumped ocean version to ^0.5.12 (#1)


0.1.42 (2024-04-11)

### Improvements

- Bumped ocean version to ^0.5.11 (#1)


0.1.41 (2024-04-10)

### Bug Fixes

- Fixed blueprints identifiers names and adjusted relations between blueprints


0.1.40 (2024-04-10)

### Improvements

- Bumped ocean version to ^0.5.10 (#1)


0.1.39 (2024-04-06)

### Features

- Added support for multiple azure subscriptions (#1)
- Added generic cloudResource kind (#2)

### Improvements

- Changed default blueprints and mapping to use the new generic cloudResource kind (#3)


0.1.38 (2024-04-01)

### Improvements

- Bumped ocean version to ^0.5.9 (#1)


0.1.37 (2024-03-28)

### Improvements

- Bumped ocean version to ^0.5.8 (#1)


0.1.36 (2024-03-27)

### Improvements

- Added default permissions to match the default resources created (#1)


0.1.35 (2024-03-20)

### Improvements

- Bumped ocean version to ^0.5.7 (#1)


0.1.34 (2024-03-17)

### Improvements

- Bumped ocean version to ^0.5.6 (#1)


0.1.33 (2024-03-06)

### Improvements

- Bumped ocean version to ^0.5.5 (#1)


0.1.32 (2024-03-03)

### Improvements

- Bumped ocean version to ^0.5.4 (#1)


0.1.31 (2024-03-03)

### Improvements

- Bumped ocean version to ^0.5.3 (#1)


0.1.30 (2024-02-21)

### Improvements

- Bumped ocean version to ^0.5.2 (#1)


0.1.29 (2024-02-20)

### Improvements

- Bumped ocean version to ^0.5.1 (#1)


0.1.28 (2024-02-18)

### Improvements

- Bumped ocean version to ^0.5.0 (#1)


0.1.27 (2024-01-23)

### Improvements

- Bumped ocean version to ^0.4.17 (#1)


0.1.26 (2024-01-11)

### Improvements

- Bumped ocean version to ^0.4.16 (#1)


0.1.25 (2024-01-07)

### Improvements

- Bumped ocean version to ^0.4.15 (#1)


0.1.24 (2024-01-07)

### Improvements

- Bumped ocean version to ^0.4.14 (#1)


0.1.23 (2024-01-01)

### Improvements

- Bumped ocean version to ^0.4.13 (#1)


v0.1.22 (2023-12-25)

### Improvements

- Fix stale relation identifiers in default blueprints (port-5799)


v0.1.21 (2023-12-24)

### Improvements

- Updated default blueprints and config mapping to include integration name as blueprint identifier prefix
- Bumped ocean version to ^0.4.12 (#1)


0.1.20 (2023-12-21)

### Improvements

- Bumped ocean version to ^0.4.11 (#1)


0.1.19 (2023-12-21)

### Improvements

- Bumped ocean version to ^0.4.10 (#1)


# Changelog

All notable changes to this project will be documented in this file.

The format is based on [Keep a Changelog](https://keepachangelog.com/en/1.0.0/),
and this project adheres to [Semantic Versioning](https://semver.org/spec/v2.0.0.html).

# 0.1.18 (2023-12-15)

### Improvements

- Introduced delete azure resources on delete event "best effort" capability (PORT-5643)


# 0.1.17 (2023-12-14)

### Improvements

- Bumped ocean version to ^0.4.8 (#1)


# 0.1.16 (2023-12-05)

### Improvements

- Bumped ocean version to ^0.4.7 (#1)


# 0.1.15 (2023-12-04)

### Improvements

- Bumped ocean version to ^0.4.6 (#1)


# 0.1.14 (2023-11-30)

### Improvements

- Bumped ocean version to ^0.4.5 (#1)


# 0.1.13 (2023-11-29)

### Improvements

- Bumped ocean version to ^0.4.4 (#1)


# 0.1.12 (2023-11-21)

### Improvements

- Bumped ocean version to ^0.4.3 (#1)


# 0.1.11 (2023-11-08)

### Improvements

- Bumped ocean version to ^0.4.2 (#1)


# 0.1.10 (2023-11-03)

### Improvements

- Bumped ocean version to ^0.4.1 (#1)


# 0.1.9 (2023-11-01)

### Improvements

- Bumped ocean version to ^0.4.0 (#1)


# 0.1.8 (2023-10-29)

### Improvements

- Bumped ocean version to 0.3.2 (#1)


# 0.1.7 (2023-09-27)

### Improvements

- Bumped ocean to version 0.3.1 (#1)


# 0.1.6 (2023-09-13)

### Improvements

- Bumped ocean version to 0.3.0 (#1)


# 0.1.5 (2023-08-29)

### Improvements

- Bumped ocean from 0.2.1 to 0.2.3 (PORT-4527)


# 0.1.4 (2023-08-22)

### Bug Fixes

- Added event_grid_system_topic_name and event_grid_event_filter_list to the spec.yaml extra vars (#1)


# 0.1.3 (2023-08-22)

### Bug Fixes

- Fixed subscriptionID description in the spec.yaml


# 0.1.2 (2023-08-21)

### Bug Fixes

- Aligned the deployment method attribute in spec.yaml to our new terraform module architecture


# 0.1.1 (2023-08-20)

### Bug Fixes

- Removed capability to remove port entity on received event of resource deletion
- Changed deployment method to point to full terraform module path

# 0.1.0 (2023-08-13)

### Features

- Added Azure ocean integration [PORT-4351] (#0)<|MERGE_RESOLUTION|>--- conflicted
+++ resolved
@@ -1,16 +1,15 @@
-<<<<<<< HEAD
-0.1.63 (2024-06-13)
+0.1.64 (2024-06-16)
 
 ### Improvements
 
 - Updated spec.yaml indication that saas installation is not supported
-=======
+
+
 0.1.63 (2024-06-16)
 
 ### Improvements
 
 - Bumped ocean version to ^0.8.0 (#1)
->>>>>>> 4e244ca2
 
 
 0.1.62 (2024-06-13)
