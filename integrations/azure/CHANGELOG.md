--- conflicted
+++ resolved
@@ -7,19 +7,18 @@
 
 <!-- towncrier release notes start -->
 
-<<<<<<< HEAD
-0.1.225 (2025-11-03)
+0.1.226 (2025-11-03)
 
 ### Improvements
 
 - Added unit tests for azure integration
-=======
+
+
 0.1.225 (2025-11-02)
 
 ### Improvements
 
 - Bumped ocean version to ^0.28.19
->>>>>>> cf58a4c6
 
 
 0.1.224 (2025-10-27)
