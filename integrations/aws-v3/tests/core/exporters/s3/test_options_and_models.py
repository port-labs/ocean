--- conflicted
+++ resolved
@@ -7,10 +7,6 @@
     SingleBucketRequest,
     PaginatedBucketRequest,
 )
-<<<<<<< HEAD
-from aws.core.modeling.resource_models import ResourceRequestModel
-=======
->>>>>>> c576afed
 
 
 class TestResourceRequestModel:
@@ -28,11 +24,7 @@
         """Test initialization with all fields."""
         include_list = ["GetBucketTaggingAction", "GetBucketEncryptionAction"]
         options = SingleBucketRequest(
-<<<<<<< HEAD
-            region="us-west-2", bucket_name="test-bucket", include=include_list
-=======
             region="eu-central-1", bucket_name="test-bucket", include=include_list
->>>>>>> c576afed
         )
 
         assert options.region == "us-west-2"
@@ -42,22 +34,14 @@
     def test_missing_required_bucket_name(self) -> None:
         """Test that missing bucket_name raises ValidationError."""
         with pytest.raises(ValidationError) as exc_info:
-<<<<<<< HEAD
-            SingleBucketRequest()  # type: ignore
-=======
             SingleBucketRequest(bucket_name="test-bucket")  # type: ignore
->>>>>>> c576afed
 
         assert "bucket_name" in str(exc_info.value)
 
     def test_empty_include_list(self) -> None:
         """Test with explicitly empty include list."""
         options = SingleBucketRequest(
-<<<<<<< HEAD
-            region="us-west-2", bucket_name="test-bucket", include=[]
-=======
             region="us-east-1", bucket_name="test-bucket", include=[]
->>>>>>> c576afed
         )
 
         assert options.region == "us-west-2"
@@ -67,11 +51,7 @@
     def test_include_list_validation(self) -> None:
         """Test include list with various values."""
         options = SingleBucketRequest(
-<<<<<<< HEAD
-            region="us-west-2",
-=======
             region="ap-southeast-1",
->>>>>>> c576afed
             bucket_name="test-bucket",
             include=["Action1", "Action2", "Action3"],
         )
@@ -87,17 +67,10 @@
     """Test the SingleBucketRequest class."""
 
     def test_inheritance(self) -> None:
-<<<<<<< HEAD
-        """Test that SingleBucketRequest inherits from ResourceRequestModel."""
-        options = SingleBucketRequest(region="us-west-2", bucket_name="test-bucket")
-
-        assert isinstance(options, ResourceRequestModel)
-=======
         """Test that SingleS3BucketExporterOptions inherits from ExporterOptions."""
         options = SingleBucketRequest(region="us-west-2", bucket_name="test-bucket")
 
         assert isinstance(options, SingleBucketRequest)
->>>>>>> c576afed
 
     def test_initialization_with_required_fields(self) -> None:
         """Test initialization with required fields."""
@@ -151,17 +124,10 @@
     """Test the PaginatedBucketRequest class."""
 
     def test_inheritance(self) -> None:
-<<<<<<< HEAD
-        """Test that PaginatedBucketRequest inherits from ResourceRequestModel."""
-        options = PaginatedBucketRequest(region="us-west-2")
-
-        assert isinstance(options, ResourceRequestModel)
-=======
         """Test that PaginatedS3BucketExporterOptions inherits from ExporterOptions."""
         options = PaginatedBucketRequest(region="us-west-2")
 
         assert isinstance(options, PaginatedBucketRequest)
->>>>>>> c576afed
 
     def test_initialization_with_required_fields(self) -> None:
         """Test initialization with only required fields."""
@@ -179,11 +145,7 @@
         assert options.include == include_list
 
     def test_no_additional_fields(self) -> None:
-<<<<<<< HEAD
-        """Test that PaginatedBucketRequest doesn't add additional fields."""
-=======
         """Test that PaginatedS3BucketExporterOptions doesn't add additional fields."""
->>>>>>> c576afed
         options = PaginatedBucketRequest(region="eu-north-1")
 
         # Should only have the fields from ResourceRequestModel
@@ -204,11 +166,7 @@
         assert properties.VersioningConfiguration is None
         assert properties.Tags is None
         assert properties.BucketEncryption is None
-<<<<<<< HEAD
-        assert properties.BucketName == ""  # Defaults to empty string, not None
-=======
         assert properties.BucketName == ""  # Default empty string
->>>>>>> c576afed
         assert properties.PublicAccessBlockConfiguration is None
 
     def test_initialization_with_properties(self) -> None:
