--- conflicted
+++ resolved
@@ -31,11 +31,7 @@
         return GetBucketPublicAccessBlockAction(mock_client)
 
     def test_inheritance(self, action: GetBucketPublicAccessBlockAction) -> None:
-<<<<<<< HEAD
-        """Test that the action inherits from IAction."""
-=======
         """Test that the action inherits from Action."""
->>>>>>> c576afed
         assert isinstance(action, Action)
 
     @pytest.mark.asyncio
