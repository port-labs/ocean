--- conflicted
+++ resolved
@@ -8,14 +8,8 @@
 from aws.core.exporters.s3 import S3BucketExporter
 from aws.core.exporters.ecs import ECSClusterExporter
 from aws.core.helpers.utils import get_allowed_regions, is_access_denied_exception
-<<<<<<< HEAD
-from aws.core.helpers.kinds import ObjectKind
-from aws.core.exporters.s3.bucket.options import PaginatedS3BucketExporterOptions
-from aws.core.exporters.ecs.cluster.options import PaginatedECSClusterExporterOptions
-=======
 from aws.core.helpers.types import ObjectKind
 from aws.core.exporters.s3.bucket.models import PaginatedBucketRequest
->>>>>>> 75182e9f
 from loguru import logger
 
 if TYPE_CHECKING:
@@ -23,15 +17,25 @@
 
 
 async def _handle_global_resource_resync(
+    kind: str,
     regions: List[str],
     options_factory: Callable[[str], Any],
     exporter: "IResourceExporter",
 ) -> ASYNC_GENERATOR_RESYNC_TYPE:
     for region in regions:
-        options = options_factory(region)
-        async for batch in exporter.get_paginated_resources(options):
-            yield batch
-        return
+        try:
+            options = options_factory(region)
+            async for batch in exporter.get_paginated_resources(options):
+                yield batch
+            return
+        except Exception as e:
+            if is_access_denied_exception(e):
+                logger.warning(
+                    f"Access denied in region '{region}' for kind '{kind}', skipping."
+                )
+                continue
+            else:
+                raise e
 
 
 async def _handle_regional_resource_resync(
@@ -77,7 +81,6 @@
             regions, options_factory, exporter
         ):
             logger.info(f"Found {len(batch)} S3 buckets for account {account['Id']}")
-<<<<<<< HEAD
             yield batch
 
 
@@ -103,7 +106,4 @@
             kind, regions, options_factory, exporter
         ):
             logger.info(f"Found {len(batch)} ECS clusters for account {account['Id']}")
-=======
-            logger.info(batch[:10])
->>>>>>> 75182e9f
             yield batch