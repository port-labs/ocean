--- conflicted
+++ resolved
@@ -9,15 +9,12 @@
 from aws.core.helpers.utils import get_allowed_regions
 from aws.core.helpers.types import ObjectKind
 from aws.core.exporters.s3.bucket.models import PaginatedBucketRequest
-<<<<<<< HEAD
+from aws.core.exporters.ec2.instance import PaginatedEC2InstanceRequest
+from aws.core.exporters.ec2.instance import EC2InstanceExporter
 from aws.core.exporters.organizations.account.models import PaginatedAccountRequest
 from aws.core.exporters.organizations.account.exporter import (
     OrganizationsAccountExporter,
 )
-=======
-from aws.core.exporters.ec2.instance import PaginatedEC2InstanceRequest
-from aws.core.exporters.ec2.instance import EC2InstanceExporter
->>>>>>> b19333e0
 from loguru import logger
 import asyncio
 from functools import partial
@@ -96,7 +93,30 @@
             yield batch
 
 
-<<<<<<< HEAD
+@ocean.on_resync(ObjectKind.EC2_INSTANCE)
+async def resync_ec2_instance(kind: str) -> ASYNC_GENERATOR_RESYNC_TYPE:
+
+    aws_resource_config = cast(AWSResourceConfig, event.resource_config)
+
+    def options_factory(region: str) -> PaginatedEC2InstanceRequest:
+        return PaginatedEC2InstanceRequest(
+            region=region,
+            include=aws_resource_config.selector.include_actions,
+            account_id=account["Id"],
+        )
+
+    async for account, session in get_all_account_sessions():
+        logger.info(f"Resyncing EC2 instances for account {account['Id']}")
+        regions = await get_allowed_regions(session, aws_resource_config.selector)
+        logger.info(f"Found {len(regions)} allowed regions for account {account['Id']}")
+        exporter = EC2InstanceExporter(session)
+
+        async for batch in _handle_regional_resource_resync(
+            exporter, options_factory, kind, regions, account["Id"]
+        ):
+            yield batch
+
+
 @ocean.on_resync(ObjectKind.ORGANIZATIONS_ACCOUNT)
 async def resync_organizations_account(kind: str) -> ASYNC_GENERATOR_RESYNC_TYPE:
 
@@ -104,22 +124,12 @@
 
     def options_factory(region: str) -> PaginatedAccountRequest:
         return PaginatedAccountRequest(
-=======
-@ocean.on_resync(ObjectKind.EC2_INSTANCE)
-async def resync_ec2_instance(kind: str) -> ASYNC_GENERATOR_RESYNC_TYPE:
-
-    aws_resource_config = cast(AWSResourceConfig, event.resource_config)
-
-    def options_factory(region: str) -> PaginatedEC2InstanceRequest:
-        return PaginatedEC2InstanceRequest(
->>>>>>> b19333e0
             region=region,
             include=aws_resource_config.selector.include_actions,
             account_id=account["Id"],
         )
 
     async for account, session in get_all_account_sessions():
-<<<<<<< HEAD
         logger.info(f"Resyncing Organizations accounts for account {account['Id']}")
         regions = await get_allowed_regions(session, aws_resource_config.selector)
         logger.info(
@@ -133,14 +143,4 @@
             logger.info(
                 f"Found {len(batch)} Organizations accounts for account {account['Id']}"
             )
-=======
-        logger.info(f"Resyncing EC2 instances for account {account['Id']}")
-        regions = await get_allowed_regions(session, aws_resource_config.selector)
-        logger.info(f"Found {len(regions)} allowed regions for account {account['Id']}")
-        exporter = EC2InstanceExporter(session)
-
-        async for batch in _handle_regional_resource_resync(
-            exporter, options_factory, kind, regions, account["Id"]
-        ):
->>>>>>> b19333e0
             yield batch