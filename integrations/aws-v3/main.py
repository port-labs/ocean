--- conflicted
+++ resolved
@@ -115,25 +115,6 @@
             yield batch
 
 
-<<<<<<< HEAD
-@ocean.on_resync(ObjectKind.AccountInfo)
-async def resync_single_account(kind: str) -> ASYNC_GENERATOR_RESYNC_TYPE:
-    batch = []
-    BATCH_SIZE = 100
-
-    async for account, _ in get_all_account_sessions():
-        logger.info(f"Received single account for account {account['Id']}")
-        account_model = {
-            "Type": kind,
-            "Properties": dict(account),
-        }
-        batch.append(account_model)
-        if len(batch) >= BATCH_SIZE:
-            yield batch
-            batch = []
-    if batch:
-        yield batch
-=======
 @ocean.on_resync(ObjectKind.ECS_CLUSTER)
 async def resync_ecs_cluster(kind: str) -> ASYNC_GENERATOR_RESYNC_TYPE:
 
@@ -159,4 +140,21 @@
         ):
             logger.info(f"Found {len(batch)} ECS clusters for account {account['Id']}")
             yield batch
->>>>>>> d5488a62
+
+@ocean.on_resync(ObjectKind.AccountInfo)
+async def resync_single_account(kind: str) -> ASYNC_GENERATOR_RESYNC_TYPE:
+    batch = []
+    BATCH_SIZE = 100
+
+    async for account, _ in get_all_account_sessions():
+        logger.info(f"Received single account for account {account['Id']}")
+        account_model = {
+            "Type": kind,
+            "Properties": dict(account),
+        }
+        batch.append(account_model)
+        if len(batch) >= BATCH_SIZE:
+            yield batch
+            batch = []
+    if batch:
+        yield batch