from typing import TYPE_CHECKING, List, Callable, Any, cast
from port_ocean.context.ocean import ocean
from port_ocean.context.event import event
from port_ocean.core.ocean_types import ASYNC_GENERATOR_RESYNC_TYPE

from integration import AWSResourceConfig
from aws.auth.session_factory import get_all_account_sessions
from aws.core.exporters.s3 import S3BucketExporter
from aws.core.helpers.utils import get_allowed_regions
from aws.core.helpers.types import ObjectKind
from aws.core.exporters.s3.bucket.models import PaginatedBucketRequest
from aws.core.exporters.ec2.instance import PaginatedEC2InstanceRequest
from aws.core.exporters.ec2.instance import EC2InstanceExporter
<<<<<<< HEAD
from aws.core.exporters.organizations.account.models import PaginatedAccountRequest
from aws.core.exporters.organizations.account.exporter import (
    OrganizationsAccountExporter,
)
=======
from aws.core.exporters.ecs.cluster.exporter import EcsClusterExporter
from aws.core.exporters.ecs.cluster.models import PaginatedClusterRequest
>>>>>>> 0b134018
from loguru import logger
import asyncio
from functools import partial
from port_ocean.utils.async_iterators import (
    semaphore_async_iterator,
    stream_async_iterators_tasks,
)


if TYPE_CHECKING:
    from aws.core.interfaces.exporter import IResourceExporter


async def _handle_global_resource_resync(
    regions: List[str],
    options_factory: Callable[[str], Any],
    exporter: "IResourceExporter",
) -> ASYNC_GENERATOR_RESYNC_TYPE:
    for region in regions:
        options = options_factory(region)
        async for batch in exporter.get_paginated_resources(options):
            yield batch
        return


async def _handle_regional_resource_resync(
    exporter: "IResourceExporter",
    options_factory: Callable[[str], Any],
    kind: str,
    regions: List[str],
    account_id: str,
    max_concurrent: int = 10,
) -> ASYNC_GENERATOR_RESYNC_TYPE:
    logger.info(
        f"Processing {kind} across {len(regions)} regions for account {account_id}"
    )
    semaphore = asyncio.Semaphore(max_concurrent)

    tasks = [
        semaphore_async_iterator(
            semaphore,
            partial(exporter.get_paginated_resources, options_factory(region)),
        )
        for region in regions
    ]

    async for batch in stream_async_iterators_tasks(*tasks):
        if batch:
            yield batch


@ocean.on_resync(ObjectKind.S3_BUCKET)
async def resync_s3_bucket(kind: str) -> ASYNC_GENERATOR_RESYNC_TYPE:

    aws_resource_config = cast(AWSResourceConfig, event.resource_config)

    def options_factory(region: str) -> PaginatedBucketRequest:
        return PaginatedBucketRequest(
            region=region,
            include=aws_resource_config.selector.include_actions,
            account_id=account["Id"],
        )

    async for account, session in get_all_account_sessions():
        logger.info(f"Resyncing S3 buckets for account {account['Id']}")
        regions = await get_allowed_regions(session, aws_resource_config.selector)
        logger.info(
            f"Found {len(regions)} allowed regions: {regions} for account {account['Id']}"
        )
        exporter = S3BucketExporter(session)

        async for batch in _handle_global_resource_resync(
            regions, options_factory, exporter
        ):
            logger.info(f"Found {len(batch)} S3 buckets for account {account['Id']}")
            yield batch


@ocean.on_resync(ObjectKind.EC2_INSTANCE)
async def resync_ec2_instance(kind: str) -> ASYNC_GENERATOR_RESYNC_TYPE:

    aws_resource_config = cast(AWSResourceConfig, event.resource_config)

    def options_factory(region: str) -> PaginatedEC2InstanceRequest:
        return PaginatedEC2InstanceRequest(
            region=region,
            include=aws_resource_config.selector.include_actions,
            account_id=account["Id"],
        )

    async for account, session in get_all_account_sessions():
        logger.info(f"Resyncing EC2 instances for account {account['Id']}")
        regions = await get_allowed_regions(session, aws_resource_config.selector)
        logger.info(f"Found {len(regions)} allowed regions for account {account['Id']}")
        exporter = EC2InstanceExporter(session)

        async for batch in _handle_regional_resource_resync(
            exporter, options_factory, kind, regions, account["Id"]
        ):
            yield batch


<<<<<<< HEAD
@ocean.on_resync(ObjectKind.ORGANIZATIONS_ACCOUNT)
async def resync_organizations_account(kind: str) -> ASYNC_GENERATOR_RESYNC_TYPE:

    aws_resource_config = cast(AWSResourceConfig, event.resource_config)

    def options_factory(region: str) -> PaginatedAccountRequest:
        return PaginatedAccountRequest(
=======
@ocean.on_resync(ObjectKind.ECS_CLUSTER)
async def resync_ecs_cluster(kind: str) -> ASYNC_GENERATOR_RESYNC_TYPE:

    aws_resource_config = cast(AWSResourceConfig, event.resource_config)

    def options_factory(region: str) -> PaginatedClusterRequest:
        return PaginatedClusterRequest(
>>>>>>> 0b134018
            region=region,
            include=aws_resource_config.selector.include_actions,
            account_id=account["Id"],
        )

    async for account, session in get_all_account_sessions():
<<<<<<< HEAD
        logger.info(f"Resyncing Organizations accounts for account {account['Id']}")
=======
        logger.info(f"Resyncing ECS clusters for account {account['Id']}")
>>>>>>> 0b134018
        regions = await get_allowed_regions(session, aws_resource_config.selector)
        logger.info(
            f"Found {len(regions)} allowed regions: {regions} for account {account['Id']}"
        )
<<<<<<< HEAD
        exporter = OrganizationsAccountExporter(session)

        async for batch in _handle_global_resource_resync(
            regions, options_factory, exporter
        ):
            logger.info(
                f"Found {len(batch)} Organizations accounts for account {account['Id']}"
            )
            yield batch
=======
        exporter = EcsClusterExporter(session)

        async for batch in _handle_regional_resource_resync(
            exporter, options_factory, kind, regions, account["Id"]
        ):
            logger.info(f"Found {len(batch)} ECS clusters for account {account['Id']}")
            yield batch


@ocean.on_resync(ObjectKind.AccountInfo)
async def resync_single_account(kind: str) -> ASYNC_GENERATOR_RESYNC_TYPE:
    batch = []
    BATCH_SIZE = 100

    async for account, _ in get_all_account_sessions():
        logger.info(f"Received single account for account {account['Id']}")
        account_model = {
            "Type": kind,
            "Properties": dict(account),
        }
        batch.append(account_model)
        if len(batch) >= BATCH_SIZE:
            yield batch
            batch = []
    if batch:
        yield batch
>>>>>>> 0b134018
<|MERGE_RESOLUTION|>--- conflicted
+++ resolved
@@ -11,15 +11,8 @@
 from aws.core.exporters.s3.bucket.models import PaginatedBucketRequest
 from aws.core.exporters.ec2.instance import PaginatedEC2InstanceRequest
 from aws.core.exporters.ec2.instance import EC2InstanceExporter
-<<<<<<< HEAD
-from aws.core.exporters.organizations.account.models import PaginatedAccountRequest
-from aws.core.exporters.organizations.account.exporter import (
-    OrganizationsAccountExporter,
-)
-=======
 from aws.core.exporters.ecs.cluster.exporter import EcsClusterExporter
 from aws.core.exporters.ecs.cluster.models import PaginatedClusterRequest
->>>>>>> 0b134018
 from loguru import logger
 import asyncio
 from functools import partial
@@ -122,15 +115,6 @@
             yield batch
 
 
-<<<<<<< HEAD
-@ocean.on_resync(ObjectKind.ORGANIZATIONS_ACCOUNT)
-async def resync_organizations_account(kind: str) -> ASYNC_GENERATOR_RESYNC_TYPE:
-
-    aws_resource_config = cast(AWSResourceConfig, event.resource_config)
-
-    def options_factory(region: str) -> PaginatedAccountRequest:
-        return PaginatedAccountRequest(
-=======
 @ocean.on_resync(ObjectKind.ECS_CLUSTER)
 async def resync_ecs_cluster(kind: str) -> ASYNC_GENERATOR_RESYNC_TYPE:
 
@@ -138,33 +122,17 @@
 
     def options_factory(region: str) -> PaginatedClusterRequest:
         return PaginatedClusterRequest(
->>>>>>> 0b134018
             region=region,
             include=aws_resource_config.selector.include_actions,
             account_id=account["Id"],
         )
 
     async for account, session in get_all_account_sessions():
-<<<<<<< HEAD
-        logger.info(f"Resyncing Organizations accounts for account {account['Id']}")
-=======
         logger.info(f"Resyncing ECS clusters for account {account['Id']}")
->>>>>>> 0b134018
         regions = await get_allowed_regions(session, aws_resource_config.selector)
         logger.info(
             f"Found {len(regions)} allowed regions: {regions} for account {account['Id']}"
         )
-<<<<<<< HEAD
-        exporter = OrganizationsAccountExporter(session)
-
-        async for batch in _handle_global_resource_resync(
-            regions, options_factory, exporter
-        ):
-            logger.info(
-                f"Found {len(batch)} Organizations accounts for account {account['Id']}"
-            )
-            yield batch
-=======
         exporter = EcsClusterExporter(session)
 
         async for batch in _handle_regional_resource_resync(
@@ -191,4 +159,32 @@
             batch = []
     if batch:
         yield batch
->>>>>>> 0b134018
+        
+ 
+@ocean.on_resync(ObjectKind.ORGANIZATIONS_ACCOUNT)
+async def resync_organizations_account(kind: str) -> ASYNC_GENERATOR_RESYNC_TYPE:
+
+    aws_resource_config = cast(AWSResourceConfig, event.resource_config)
+
+    def options_factory(region: str) -> PaginatedAccountRequest:
+        return PaginatedAccountRequest(
+            region=region,
+            include=aws_resource_config.selector.include_actions,
+            account_id=account["Id"],
+        )
+
+    async for account, session in get_all_account_sessions():
+        logger.info(f"Resyncing Organizations accounts for account {account['Id']}")
+        regions = await get_allowed_regions(session, aws_resource_config.selector)
+        logger.info(
+            f"Found {len(regions)} allowed regions: {regions} for account {account['Id']}"
+        )
+        exporter = OrganizationsAccountExporter(session)
+
+        async for batch in _handle_global_resource_resync(
+            regions, options_factory, exporter
+        ):
+            logger.info(
+                f"Found {len(batch)} Organizations accounts for account {account['Id']}"
+            )
+            yield batch