from typing import cast
from port_ocean.context.ocean import ocean
from port_ocean.context.event import event
from port_ocean.core.ocean_types import ASYNC_GENERATOR_RESYNC_TYPE

from integration import AWSResourceConfig
from aws.auth.session_factory import get_all_account_sessions
from aws.core.exporters.s3 import S3BucketExporter
from aws.core.helpers.types import ObjectKind
from aws.core.exporters.s3.bucket.models import PaginatedBucketRequest
from aws.core.exporters.ec2.instance import PaginatedEC2InstanceRequest
from aws.core.exporters.ec2.instance import EC2InstanceExporter
from aws.core.exporters.ecs.cluster.exporter import EcsClusterExporter
from aws.core.exporters.ecs.cluster.models import PaginatedClusterRequest
from aws.core.exporters.eks.cluster.exporter import EksClusterExporter
from aws.core.exporters.eks.cluster.models import PaginatedEksClusterRequest
<<<<<<< HEAD
from aws.core.exporters.ecs.service.exporter import EcsServiceExporter
from aws.core.exporters.ecs.service.models import PaginatedServiceRequest
=======
from aws.core.exporters.rds.db_instance.exporter import RdsDbInstanceExporter
from aws.core.exporters.rds.db_instance.models import PaginatedDbInstanceRequest
>>>>>>> ebb665dd
from aws.core.exporters.organizations.account.exporter import (
    OrganizationsAccountExporter,
)
from aws.core.exporters.organizations.account.models import PaginatedAccountRequest
from aws.core.exporters.aws_lambda.function.exporter import LambdaFunctionExporter
from aws.core.exporters.aws_lambda.function.models import PaginatedLambdaFunctionRequest
from aws.core.helpers.utils import is_access_denied_exception

from loguru import logger
from resync import ResyncAWSService


@ocean.on_resync(ObjectKind.S3_BUCKET)
async def resync_s3_bucket(kind: str) -> ASYNC_GENERATOR_RESYNC_TYPE:
    service = ResyncAWSService(
        kind, S3BucketExporter, PaginatedBucketRequest, regional=False
    )
    async for batch in service:
        yield batch


@ocean.on_resync(ObjectKind.EC2_INSTANCE)
async def resync_ec2_instance(kind: str) -> ASYNC_GENERATOR_RESYNC_TYPE:
    service = ResyncAWSService(
        kind, EC2InstanceExporter, PaginatedEC2InstanceRequest, regional=True
    )
    async for batch in service:
        yield batch


@ocean.on_resync(ObjectKind.ECS_CLUSTER)
async def resync_ecs_cluster(kind: str) -> ASYNC_GENERATOR_RESYNC_TYPE:
    service = ResyncAWSService(
        kind, EcsClusterExporter, PaginatedClusterRequest, regional=True
    )
    async for batch in service:
        yield batch


@ocean.on_resync(ObjectKind.EKS_CLUSTER)
async def resync_eks_cluster(kind: str) -> ASYNC_GENERATOR_RESYNC_TYPE:
    service = ResyncAWSService(
        kind, EksClusterExporter, PaginatedEksClusterRequest, regional=True
    )
    async for batch in service:
        yield batch


<<<<<<< HEAD
@ocean.on_resync(ObjectKind.ECS_SERVICE)
async def resync_ecs_service(kind: str) -> ASYNC_GENERATOR_RESYNC_TYPE:
    service = ResyncAWSService(
        kind, EcsServiceExporter, PaginatedServiceRequest, regional=True
=======
@ocean.on_resync(ObjectKind.RDS_DB_INSTANCE)
async def resync_rds_db_instance(kind: str) -> ASYNC_GENERATOR_RESYNC_TYPE:
    service = ResyncAWSService(
        kind, RdsDbInstanceExporter, PaginatedDbInstanceRequest, regional=True
    )
    async for batch in service:
        yield batch


@ocean.on_resync(ObjectKind.LAMBDA_FUNCTION)
async def resync_lambda_function(kind: str) -> ASYNC_GENERATOR_RESYNC_TYPE:
    service = ResyncAWSService(
        kind, LambdaFunctionExporter, PaginatedLambdaFunctionRequest, regional=True
>>>>>>> ebb665dd
    )
    async for batch in service:
        yield batch


@ocean.on_resync(ObjectKind.AccountInfo)
async def resync_single_account(kind: str) -> ASYNC_GENERATOR_RESYNC_TYPE:
    batch = []
    BATCH_SIZE = 100

    async for account, _ in get_all_account_sessions():
        logger.info(f"Received single account for account {account['Id']}")
        batch.append({"Type": kind, "Properties": dict(account)})

        if len(batch) >= BATCH_SIZE:
            yield batch
            batch = []

    if batch:
        yield batch


@ocean.on_resync(ObjectKind.ORGANIZATIONS_ACCOUNT)
async def resync_organizations_account(kind: str) -> ASYNC_GENERATOR_RESYNC_TYPE:
    aws_resource_config = cast(AWSResourceConfig, event.resource_config)

    async for account, session in get_all_account_sessions():

        logger.info(
            f"Attempting to fetch organizations accounts from account {account['Id']}"
        )

        exporter = OrganizationsAccountExporter(session)
        options = PaginatedAccountRequest(
            include=aws_resource_config.selector.include_actions,
            account_id=account["Id"],
            region="",
        )

        try:
            async for batch in exporter.get_paginated_resources(options):
                logger.info(
                    f"Found {len(batch)} organizations accounts under {account['Id']}"
                )
                yield batch

        except Exception as e:
            if is_access_denied_exception(e):
                logger.debug(
                    f"Access denied to list organizations accounts under {account['Id']}, skipping ..."
                )
                continue
            else:
                logger.error(f"Error resyncing Organizations accounts: {e}")
            continue
        # Only need one valid management/delegated account
        break<|MERGE_RESOLUTION|>--- conflicted
+++ resolved
@@ -14,13 +14,10 @@
 from aws.core.exporters.ecs.cluster.models import PaginatedClusterRequest
 from aws.core.exporters.eks.cluster.exporter import EksClusterExporter
 from aws.core.exporters.eks.cluster.models import PaginatedEksClusterRequest
-<<<<<<< HEAD
+from aws.core.exporters.rds.db_instance.exporter import RdsDbInstanceExporter
+from aws.core.exporters.rds.db_instance.models import PaginatedDbInstanceRequest
 from aws.core.exporters.ecs.service.exporter import EcsServiceExporter
 from aws.core.exporters.ecs.service.models import PaginatedServiceRequest
-=======
-from aws.core.exporters.rds.db_instance.exporter import RdsDbInstanceExporter
-from aws.core.exporters.rds.db_instance.models import PaginatedDbInstanceRequest
->>>>>>> ebb665dd
 from aws.core.exporters.organizations.account.exporter import (
     OrganizationsAccountExporter,
 )
@@ -69,12 +66,6 @@
         yield batch
 
 
-<<<<<<< HEAD
-@ocean.on_resync(ObjectKind.ECS_SERVICE)
-async def resync_ecs_service(kind: str) -> ASYNC_GENERATOR_RESYNC_TYPE:
-    service = ResyncAWSService(
-        kind, EcsServiceExporter, PaginatedServiceRequest, regional=True
-=======
 @ocean.on_resync(ObjectKind.RDS_DB_INSTANCE)
 async def resync_rds_db_instance(kind: str) -> ASYNC_GENERATOR_RESYNC_TYPE:
     service = ResyncAWSService(
@@ -88,7 +79,15 @@
 async def resync_lambda_function(kind: str) -> ASYNC_GENERATOR_RESYNC_TYPE:
     service = ResyncAWSService(
         kind, LambdaFunctionExporter, PaginatedLambdaFunctionRequest, regional=True
->>>>>>> ebb665dd
+    )
+    async for batch in service:
+        yield batch
+
+
+@ocean.on_resync(ObjectKind.ECS_SERVICE)
+async def resync_ecs_service(kind: str) -> ASYNC_GENERATOR_RESYNC_TYPE:
+    service = ResyncAWSService(
+        kind, EcsServiceExporter, PaginatedServiceRequest, regional=True
     )
     async for batch in service:
         yield batch
