--- conflicted
+++ resolved
@@ -12,13 +12,10 @@
 from aws.core.exporters.ec2.instance import EC2InstanceExporter
 from aws.core.exporters.ecs.cluster.exporter import EcsClusterExporter
 from aws.core.exporters.ecs.cluster.models import PaginatedClusterRequest
-<<<<<<< HEAD
+from aws.core.exporters.eks.cluster.exporter import EksClusterExporter
+from aws.core.exporters.eks.cluster.models import PaginatedEksClusterRequest
 from aws.core.exporters.rds.db_instance.exporter import RdsDbInstanceExporter
 from aws.core.exporters.rds.db_instance.models import PaginatedDbInstanceRequest
-=======
-from aws.core.exporters.eks.cluster.exporter import EksClusterExporter
-from aws.core.exporters.eks.cluster.models import PaginatedEksClusterRequest
->>>>>>> 7b1833f1
 from aws.core.exporters.organizations.account.exporter import (
     OrganizationsAccountExporter,
 )
@@ -56,17 +53,19 @@
         yield batch
 
 
-<<<<<<< HEAD
+@ocean.on_resync(ObjectKind.EKS_CLUSTER)
+async def resync_eks_cluster(kind: str) -> ASYNC_GENERATOR_RESYNC_TYPE:
+    service = ResyncAWSService(
+        kind, EksClusterExporter, PaginatedEksClusterRequest, regional=True
+    )
+    async for batch in service:
+        yield batch
+
+
 @ocean.on_resync(ObjectKind.RDS_DB_INSTANCE)
 async def resync_rds_db_instance(kind: str) -> ASYNC_GENERATOR_RESYNC_TYPE:
     service = ResyncAWSService(
         kind, RdsDbInstanceExporter, PaginatedDbInstanceRequest, regional=True
-=======
-@ocean.on_resync(ObjectKind.EKS_CLUSTER)
-async def resync_eks_cluster(kind: str) -> ASYNC_GENERATOR_RESYNC_TYPE:
-    service = ResyncAWSService(
-        kind, EksClusterExporter, PaginatedEksClusterRequest, regional=True
->>>>>>> 7b1833f1
     )
     async for batch in service:
         yield batch
