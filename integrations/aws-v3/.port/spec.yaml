--- conflicted
+++ resolved
@@ -5,13 +5,10 @@
   - type: exporter
     section: Cloud Providers
     resources:
+      - kind: AWS::Account::Info
       - kind: AWS::S3::Bucket
-<<<<<<< HEAD
       - kind: AWS::EC2::Instance
-      - kind: AWS::Account::Info
-=======
       - kind: AWS::ECS::Cluster
->>>>>>> d5488a62
 configurations:
   - name: accountRoleArn
     required: false
