--- conflicted
+++ resolved
@@ -10,11 +10,8 @@
       - kind: AWS::S3::Bucket
       - kind: AWS::EC2::Instance
       - kind: AWS::ECS::Cluster
-<<<<<<< HEAD
+      - kind: AWS::EKS::Cluster
       - kind: AWS::ECS::Service
-=======
-      - kind: AWS::EKS::Cluster
->>>>>>> 7b1833f1
       - kind: AWS::Organizations::Account
 configurations:
   - name: accountRoleArn
