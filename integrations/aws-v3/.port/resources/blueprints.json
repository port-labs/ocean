--- conflicted
+++ resolved
@@ -222,54 +222,6 @@
     }
   },
   {
-<<<<<<< HEAD
-    "identifier": "ecsService",
-    "title": "ECS Service",
-    "icon": "AWS",
-    "schema": {
-      "properties": {
-        "serviceName": {
-          "type": "string",
-          "title": "Service Name",
-          "description": "The name of the ECS service"
-        },
-        "serviceArn": {
-          "type": "string",
-          "title": "ARN",
-          "description": "The Amazon Resource Name (ARN) of the service"
-        },
-        "clusterArn": {
-          "type": "string",
-          "title": "Cluster ARN",
-          "description": "The ARN of the cluster that hosts the service"
-        },
-        "taskDefinition": {
-          "type": "string",
-          "title": "Task Definition",
-          "description": "The ARN of the task definition associated with the service"
-        },
-        "desiredCount": {
-          "type": "number",
-          "title": "Desired Count",
-          "description": "The desired number of tasks for the service"
-        },
-        "runningCount": {
-          "type": "number",
-          "title": "Running Count",
-          "description": "The number of tasks that are currently running"
-        },
-        "launchType": {
-          "type": "string",
-          "title": "Launch Type",
-          "description": "The launch type of the service",
-          "enum": ["EC2", "FARGATE", "EXTERNAL"]
-        },
-        "status": {
-          "type": "string",
-          "title": "Status",
-          "description": "The current status of the service",
-          "enum": ["ACTIVE", "DRAINING", "INACTIVE"]
-=======
     "identifier": "eksCluster",
     "title": "EKS Cluster",
     "icon": "AWS",
@@ -312,29 +264,88 @@
           "additionalProperties": {
             "type": "string"
           }
->>>>>>> 7b1833f1
-        }
-      },
-      "required": []
-    },
-    "mirrorProperties": {},
-    "calculationProperties": {},
-    "aggregationProperties": {},
-    "relations": {
-      "account": {
-        "title": "Account",
-        "target": "awsAccount",
-        "required": false,
-        "many": false
-<<<<<<< HEAD
+        }
+      },
+      "required": []
+    },
+    "mirrorProperties": {},
+    "calculationProperties": {},
+    "aggregationProperties": {},
+    "relations": {
+      "account": {
+        "title": "Account",
+        "target": "awsAccount",
+        "required": false,
+        "many": false
+      }
+    }
+  },
+  {
+    "identifier": "ecsService",
+    "title": "ECS Service",
+    "icon": "AWS",
+    "schema": {
+      "properties": {
+        "serviceName": {
+          "type": "string",
+          "title": "Service Name",
+          "description": "The name of the ECS service"
+        },
+        "serviceArn": {
+          "type": "string",
+          "title": "ARN",
+          "description": "The Amazon Resource Name (ARN) of the service"
+        },
+        "clusterArn": {
+          "type": "string",
+          "title": "Cluster ARN",
+          "description": "The ARN of the cluster that hosts the service"
+        },
+        "taskDefinition": {
+          "type": "string",
+          "title": "Task Definition",
+          "description": "The ARN of the task definition associated with the service"
+        },
+        "desiredCount": {
+          "type": "number",
+          "title": "Desired Count",
+          "description": "The desired number of tasks for the service"
+        },
+        "runningCount": {
+          "type": "number",
+          "title": "Running Count",
+          "description": "The number of tasks that are currently running"
+        },
+        "launchType": {
+          "type": "string",
+          "title": "Launch Type",
+          "description": "The launch type of the service",
+          "enum": ["EC2", "FARGATE", "EXTERNAL"]
+        },
+        "status": {
+          "type": "string",
+          "title": "Status",
+          "description": "The current status of the service",
+          "enum": ["ACTIVE", "DRAINING", "INACTIVE"]
+        }
+      },
+      "required": []
+    },
+    "mirrorProperties": {},
+    "calculationProperties": {},
+    "aggregationProperties": {},
+    "relations": {
+      "account": {
+        "title": "Account",
+        "target": "awsAccount",
+        "required": false,
+        "many": false
       },
       "cluster": {
         "title": "Cluster",
         "target": "ecsCluster",
         "required": false,
         "many": false
-=======
->>>>>>> 7b1833f1
       }
     }
   }
