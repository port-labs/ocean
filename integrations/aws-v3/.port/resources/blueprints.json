[
  {
    "identifier": "awsAccount",
    "title": "AWS Account",
    "icon": "AWS",
    "schema": {
      "properties": {},
      "required": []
    },
    "mirrorProperties": {},
    "calculationProperties": {},
    "aggregationProperties": {},
    "relations": {}
  },
  {
    "identifier": "awsOrganizationAccount",
    "title": "AWS Organization Account",
    "icon": "AWS",
    "schema": {
      "properties": {
        "arn": {
          "type": "string",
          "title": "ARN",
          "description": "The Amazon Resource Name (ARN) of the account"
        },
        "email": {
          "type": "string",
          "title": "Email",
          "description": "The email address associated with the account"
        },
        "status": {
          "type": "string",
          "title": "Status",
          "description": "The status of the AWS account (e.g., ACTIVE)"
        },
        "joinedTimestamp": {
          "type": "string",
          "title": "Joined Timestamp",
          "description": "When the account joined the organization",
          "format": "date-time"
        },
        "joinedMethod": {
          "type": "string",
          "title": "Joined Method",
          "description": "Method used to join the account to the organization",
          "enum": ["INVITED", "CREATED"],
          "enumColors": {
            "INVITED": "lightGray",
            "CREATED": "lightGray"
          }
        }
      },
      "required": []
    },
    "mirrorProperties": {},
    "calculationProperties": {},
    "aggregationProperties": {},
    "relations": {}
  },
  {
    "identifier": "s3Bucket",
    "title": "S3 Bucket",
    "icon": "AWS",
    "schema": {
      "properties": {
        "arn": {
          "type": "string",
          "title": "ARN",
          "description": "The Amazon Resource Name (ARN) of the bucket"
        },
        "region": {
          "type": "string",
          "title": "Region",
          "description": "Geographic AWS Region where a bucket is created and stored"
        },
        "creationDate": {
          "type": "string",
          "title": "Creation Date",
          "description": "The date when the bucket was created",
          "format": "date-time"
        },
        "tags": {
          "type": "array",
          "title": "Tags",
          "description": "Tags associated with the bucket",
          "items": {
            "type": "object"
          }
        }
      },
      "required": []
    },
    "calculationProperties": {},
    "aggregationProperties": {},
    "relations": {
      "account": {
        "title": "Account",
        "target": "awsAccount",
        "required": false,
        "many": false
      }
    }
  },
  {
    "identifier": "ec2Instance",
    "title": "EC2 Instance",
    "icon": "AWS",
    "schema": {
      "properties": {
        "instanceType": {
          "type": "string",
          "title": "Instance Type",
          "description": "The type of the EC2 instance (e.g., t2.micro, m5.large)"
        },
        "state": {
          "type": "string",
          "title": "State",
          "description": "The current state of the instance",
          "enum": ["pending", "running", "shutting-down", "terminated", "stopping", "stopped"]
        },
        "publicIpAddress": {
          "type": "string",
          "title": "Public IP Address",
          "description": "The public IP address of the EC2 instance"
        },
        "privateIpAddress": {
          "type": "string",
          "title": "Private IP Address",
          "description": "The private IP address of the EC2 instance"
        },
        "tags": {
          "type": "array",
          "title": "Tags",
          "description": "Tags associated with the EC2 instance",
          "items": {
            "type": "object"
          }
        },
        "arn": {
          "type": "string",
          "title": "ARN",
          "description": "The Amazon Resource Name (ARN) of the EC2 instance"
        }
      },
      "required": []
    },
    "calculationProperties": {},
    "relations": {
      "account": {
        "title": "Account",
        "target": "awsAccount",
        "required": false,
        "many": false
      }
    }
  },
  {
    "identifier": "ecsCluster",
    "title": "ECS Cluster",
    "icon": "AWS",
    "schema": {
      "properties": {
        "status": {
          "type": "string",
          "title": "Status",
          "description": "The status of the ECS cluster"
        },
        "runningTasksCount": {
          "type": "number",
          "title": "Running Tasks Count",
          "description": "The number of running tasks in the cluster"
        },
        "activeServicesCount": {
          "type": "number",
          "title": "Active Services Count",
          "description": "The number of active services in the cluster"
        },
        "pendingTasksCount": {
          "type": "number",
          "title": "Pending Tasks Count",
          "description": "The number of pending tasks in the cluster"
        },
        "registeredContainerInstancesCount": {
          "type": "number",
          "title": "Reg Container Instances Count",
          "description": "The number of registered container instances in the cluster"
        },
        "capacityProviders": {
          "type": "array",
          "title": "Capacity Providers",
          "description": "The capacity providers associated with the cluster",
          "items": {
            "type": "string"
          }
        },
        "clusterArn": {
          "type": "string",
          "title": "ARN",
          "description": "The Amazon Resource Name (ARN) of the cluster"
        },
        "tags": {
          "type": "array",
          "title": "Tags",
          "description": "Tags associated with the cluster",
          "items": {
            "type": "object"
          }
        }
      },
      "required": []
    },
    "mirrorProperties": {},
    "calculationProperties": {},
    "aggregationProperties": {},
    "relations": {
      "account": {
        "title": "Account",
        "target": "awsAccount",
        "required": false,
        "many": false
      }
    }
  },
  {
    "identifier": "eksCluster",
    "title": "EKS Cluster",
    "icon": "AWS",
    "schema": {
      "properties": {
        "arn": {
          "type": "string",
          "title": "ARN",
          "description": "The Amazon Resource Name (ARN) of the EKS cluster"
        },
        "name": {
          "type": "string",
          "title": "Name",
          "description": "The name of the EKS cluster"
        },
        "version": {
          "type": "string",
          "title": "Kubernetes Version",
          "description": "The Kubernetes version of the EKS cluster"
        },
        "status": {
          "type": "string",
          "title": "Status",
          "description": "The status of the EKS cluster"
        },
        "endpoint": {
          "type": "string",
          "title": "Endpoint",
          "description": "The endpoint URL for the EKS cluster"
        },
        "roleArn": {
          "type": "string",
          "title": "Role ARN",
          "description": "The IAM role ARN associated with the EKS cluster"
        },
        "tags": {
          "type": "object",
          "title": "Tags",
          "description": "Tags associated with the EKS cluster",
          "additionalProperties": {
            "type": "string"
          }
        }
      },
      "required": []
    },
    "mirrorProperties": {},
    "calculationProperties": {},
    "aggregationProperties": {},
    "relations": {
      "account": {
        "title": "Account",
        "target": "awsAccount",
        "required": false,
        "many": false
      }
    }
  },
  {
<<<<<<< HEAD
    "identifier": "lambdaFunction",
    "title": "Lambda Function",
    "icon": "AWS",
    "schema": {
      "properties": {
        "FunctionName": {
          "type": "string",
          "title": "Function Name",
          "description": "The name of the Lambda function"
        },
        "FunctionArn": {
          "type": "string",
          "title": "Function ARN",
          "description": "The Amazon Resource Name (ARN) of the Lambda function"
        },
        "Runtime": {
          "type": "string",
          "title": "Runtime",
          "description": "The runtime environment for the Lambda function"
        },
        "Handler": {
          "type": "string",
          "title": "Handler",
          "description": "The function entry point"
        },
        "MemorySize": {
          "type": "number",
          "title": "Memory Size",
          "description": "The amount of memory available to the function in MB"
        },
        "Timeout": {
          "type": "number",
          "title": "Timeout",
          "description": "The function execution time limit in seconds"
        },
        "State": {
          "type": "string",
          "title": "State",
          "description": "The current state of the function"
        },
        "LastModified": {
          "type": "string",
          "title": "Last Modified",
          "description": "The date and time the function was last modified"
=======
    "identifier": "rdsDbInstance",
    "title": "RDS DB Instance",
    "icon": "AWS",
    "schema": {
      "properties": {
        "dbInstanceIdentifier": {
          "type": "string",
          "title": "DB Instance Identifier",
          "description": "The unique identifier of the RDS DB instance"
        },
        "dbInstanceArn": {
          "type": "string",
          "title": "ARN",
          "description": "The Amazon Resource Name (ARN) of the DB instance"
        },
        "engine": {
          "type": "string",
          "title": "Engine",
          "description": "The database engine type (e.g., mysql, postgres, oracle-ee)"
        },
        "dbInstanceClass": {
          "type": "string",
          "title": "Instance Class",
          "description": "The compute and memory capacity of the DB instance (e.g., db.t3.micro, db.m4.xlarge)"
        },
        "dbInstanceStatus": {
          "type": "string",
          "title": "Status",
          "description": "The current status of the DB instance",
          "enum": ["available", "backing-up", "creating", "deleting", "failed", "incompatible-credentials", "incompatible-network", "incompatible-option-group", "incompatible-parameters", "incompatible-restore", "maintenance", "modifying", "rebooting", "renaming", "resetting-master-credentials", "restore-error", "storage-full", "storage-optimization", "upgrading"]
        },
        "multiAZ": {
          "type": "boolean",
          "title": "Multi-AZ",
          "description": "Whether the DB instance is deployed in multiple Availability Zones"
        },
        "storageEncrypted": {
          "type": "boolean",
          "title": "Storage Encrypted",
          "description": "Whether the DB instance storage is encrypted"
>>>>>>> 26f31ebf
        }
      },
      "required": []
    },
    "mirrorProperties": {},
    "calculationProperties": {},
    "aggregationProperties": {},
    "relations": {
      "account": {
        "title": "Account",
        "target": "awsAccount",
        "required": false,
        "many": false
      }
    }
  }
]<|MERGE_RESOLUTION|>--- conflicted
+++ resolved
@@ -281,52 +281,6 @@
     }
   },
   {
-<<<<<<< HEAD
-    "identifier": "lambdaFunction",
-    "title": "Lambda Function",
-    "icon": "AWS",
-    "schema": {
-      "properties": {
-        "FunctionName": {
-          "type": "string",
-          "title": "Function Name",
-          "description": "The name of the Lambda function"
-        },
-        "FunctionArn": {
-          "type": "string",
-          "title": "Function ARN",
-          "description": "The Amazon Resource Name (ARN) of the Lambda function"
-        },
-        "Runtime": {
-          "type": "string",
-          "title": "Runtime",
-          "description": "The runtime environment for the Lambda function"
-        },
-        "Handler": {
-          "type": "string",
-          "title": "Handler",
-          "description": "The function entry point"
-        },
-        "MemorySize": {
-          "type": "number",
-          "title": "Memory Size",
-          "description": "The amount of memory available to the function in MB"
-        },
-        "Timeout": {
-          "type": "number",
-          "title": "Timeout",
-          "description": "The function execution time limit in seconds"
-        },
-        "State": {
-          "type": "string",
-          "title": "State",
-          "description": "The current state of the function"
-        },
-        "LastModified": {
-          "type": "string",
-          "title": "Last Modified",
-          "description": "The date and time the function was last modified"
-=======
     "identifier": "rdsDbInstance",
     "title": "RDS DB Instance",
     "icon": "AWS",
@@ -367,7 +321,67 @@
           "type": "boolean",
           "title": "Storage Encrypted",
           "description": "Whether the DB instance storage is encrypted"
->>>>>>> 26f31ebf
+        }
+      },
+      "required": []
+    },
+    "mirrorProperties": {},
+    "calculationProperties": {},
+    "aggregationProperties": {},
+    "relations": {
+      "account": {
+        "title": "Account",
+        "target": "awsAccount",
+        "required": false,
+        "many": false
+      }
+    }
+  },
+  {
+    "identifier": "lambdaFunction",
+    "title": "Lambda Function",
+    "icon": "AWS",
+    "schema": {
+      "properties": {
+        "FunctionName": {
+          "type": "string",
+          "title": "Function Name",
+          "description": "The name of the Lambda function"
+        },
+        "FunctionArn": {
+          "type": "string",
+          "title": "Function ARN",
+          "description": "The Amazon Resource Name (ARN) of the Lambda function"
+        },
+        "Runtime": {
+          "type": "string",
+          "title": "Runtime",
+          "description": "The runtime environment for the Lambda function"
+        },
+        "Handler": {
+          "type": "string",
+          "title": "Handler",
+          "description": "The function entry point"
+        },
+        "MemorySize": {
+          "type": "number",
+          "title": "Memory Size",
+          "description": "The amount of memory available to the function in MB"
+        },
+        "Timeout": {
+          "type": "number",
+          "title": "Timeout",
+          "description": "The function execution time limit in seconds"
+        },
+        "State": {
+          "type": "string",
+          "title": "State",
+          "description": "The current state of the function"
+        },
+        "LastModified": {
+          "type": "string",
+          "title": "Last Modified",
+          "description": "The date and time the function was last modified"
         }
       },
       "required": []
