--- conflicted
+++ resolved
@@ -38,7 +38,59 @@
     "relations": {}
   },
   {
-<<<<<<< HEAD
+    "identifier": "ec2Instance",
+    "title": "EC2 Instance",
+    "icon": "AWS",
+    "schema": {
+      "properties": {
+        "instanceType": {
+          "type": "string",
+          "title": "Instance Type",
+          "description": "The type of the EC2 instance (e.g., t2.micro, m5.large)"
+        },
+        "state": {
+          "type": "string",
+          "title": "State",
+          "description": "The current state of the instance",
+          "enum": ["pending", "running", "shutting-down", "terminated", "stopping", "stopped"]
+        },
+        "publicIpAddress": {
+          "type": "string",
+          "title": "Public IP Address",
+          "description": "The public IP address of the EC2 instance"
+        },
+        "privateIpAddress": {
+          "type": "string",
+          "title": "Private IP Address",
+          "description": "The private IP address of the EC2 instance"
+        },
+        "tags": {
+          "type": "array",
+          "title": "Tags",
+          "description": "Tags associated with the EC2 instance",
+          "items": {
+            "type": "object"
+          }
+        },
+        "arn": {
+          "type": "string",
+          "title": "ARN",
+          "description": "The Amazon Resource Name (ARN) of the EC2 instance"
+        }
+      },
+      "required": []
+    },
+    "calculationProperties": {},
+    "relations": {
+      "account": {
+        "title": "Account",
+        "target": "awsAccount",
+        "required": false,
+        "many": false
+      }
+    }
+  },
+  {
     "identifier": "ecsCluster",
     "title": "ECS Cluster",
     "icon": "AWS",
@@ -86,72 +138,21 @@
           "type": "string",
           "title": "ARN",
           "description": "The Amazon Resource Name (ARN) of the cluster"
-=======
-    "identifier": "ec2Instance",
-    "title": "EC2 Instance",
-    "icon": "AWS",
-    "schema": {
-      "properties": {
-        "instanceType": {
-          "type": "string",
-          "title": "Instance Type",
-          "description": "The type of the EC2 instance (e.g., t2.micro, m5.large)"
-        },
-        "state": {
-          "type": "string",
-          "title": "State",
-          "description": "The current state of the instance",
-          "enum": ["pending", "running", "shutting-down", "terminated", "stopping", "stopped"]
-        },
-        "publicIpAddress": {
-          "type": "string",
-          "title": "Public IP Address",
-          "description": "The public IP address of the EC2 instance"
-        },
-        "privateIpAddress": {
-          "type": "string",
-          "title": "Private IP Address",
-          "description": "The private IP address of the EC2 instance"
->>>>>>> b19333e0
         },
         "tags": {
           "type": "array",
           "title": "Tags",
-<<<<<<< HEAD
           "description": "Tags associated with the cluster",
           "items": {
             "type": "object"
           }
-=======
-          "description": "Tags associated with the EC2 instance",
-          "items": {
-            "type": "object"
-          }
-        },
-        "arn": {
-          "type": "string",
-          "title": "ARN",
-          "description": "The Amazon Resource Name (ARN) of the EC2 instance"
->>>>>>> b19333e0
         }
       },
       "required": []
     },
-<<<<<<< HEAD
     "mirrorProperties": {},
     "calculationProperties": {},
     "aggregationProperties": {},
     "relations": {}
-=======
-    "calculationProperties": {},
-    "relations": {
-      "account": {
-        "title": "Account",
-        "target": "awsAccount",
-        "required": false,
-        "many": false
-      }
-    }
->>>>>>> b19333e0
   }
 ]