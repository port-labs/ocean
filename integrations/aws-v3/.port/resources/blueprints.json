--- conflicted
+++ resolved
@@ -281,7 +281,193 @@
     }
   },
   {
-<<<<<<< HEAD
+    "identifier": "rdsDbInstance",
+    "title": "RDS DB Instance",
+    "icon": "AWS",
+    "schema": {
+      "properties": {
+        "dbInstanceIdentifier": {
+          "type": "string",
+          "title": "DB Instance Identifier",
+          "description": "The unique identifier of the RDS DB instance"
+        },
+        "dbInstanceArn": {
+          "type": "string",
+          "title": "ARN",
+          "description": "The Amazon Resource Name (ARN) of the DB instance"
+        },
+        "engine": {
+          "type": "string",
+          "title": "Engine",
+          "description": "The database engine type (e.g., mysql, postgres, oracle-ee)"
+        },
+        "dbInstanceClass": {
+          "type": "string",
+          "title": "Instance Class",
+          "description": "The compute and memory capacity of the DB instance (e.g., db.t3.micro, db.m4.xlarge)"
+        },
+        "dbInstanceStatus": {
+          "type": "string",
+          "title": "Status",
+          "description": "The current status of the DB instance",
+          "enum": ["available", "backing-up", "creating", "deleting", "failed", "incompatible-credentials", "incompatible-network", "incompatible-option-group", "incompatible-parameters", "incompatible-restore", "maintenance", "modifying", "rebooting", "renaming", "resetting-master-credentials", "restore-error", "storage-full", "storage-optimization", "upgrading"]
+        },
+        "multiAZ": {
+          "type": "boolean",
+          "title": "Multi-AZ",
+          "description": "Whether the DB instance is deployed in multiple Availability Zones"
+        },
+        "storageEncrypted": {
+          "type": "boolean",
+          "title": "Storage Encrypted",
+          "description": "Whether the DB instance storage is encrypted"
+        }
+      },
+      "required": []
+    },
+    "mirrorProperties": {},
+    "calculationProperties": {},
+    "aggregationProperties": {},
+    "relations": {
+      "account": {
+        "title": "Account",
+        "target": "awsAccount",
+        "required": false,
+        "many": false
+      }
+    }
+  },
+  {
+    "identifier": "lambdaFunction",
+    "title": "Lambda Function",
+    "icon": "AWS",
+    "schema": {
+      "properties": {
+        "FunctionName": {
+          "type": "string",
+          "title": "Function Name",
+          "description": "The name of the Lambda function"
+        },
+        "FunctionArn": {
+          "type": "string",
+          "title": "Function ARN",
+          "description": "The Amazon Resource Name (ARN) of the Lambda function"
+        },
+        "Runtime": {
+          "type": "string",
+          "title": "Runtime",
+          "description": "The runtime environment for the Lambda function"
+        },
+        "Handler": {
+          "type": "string",
+          "title": "Handler",
+          "description": "The function entry point"
+        },
+        "MemorySize": {
+          "type": "number",
+          "title": "Memory Size",
+          "description": "The amount of memory available to the function in MB"
+        },
+        "Timeout": {
+          "type": "number",
+          "title": "Timeout",
+          "description": "The function execution time limit in seconds"
+        },
+        "State": {
+          "type": "string",
+          "title": "State",
+          "description": "The current state of the function"
+        },
+        "LastModified": {
+          "type": "string",
+          "title": "Last Modified",
+          "description": "The date and time the function was last modified"
+        }
+      },
+      "required": []
+    },
+    "mirrorProperties": {},
+    "calculationProperties": {},
+    "aggregationProperties": {},
+    "relations": {
+      "account": {
+        "title": "Account",
+        "target": "awsAccount",
+        "required": false,
+        "many": false
+      }
+    }
+  },
+  {
+    "identifier": "ecsService",
+    "title": "ECS Service",
+    "icon": "AWS",
+    "schema": {
+      "properties": {
+        "serviceName": {
+          "type": "string",
+          "title": "Service Name",
+          "description": "The name of the ECS service"
+        },
+        "serviceArn": {
+          "type": "string",
+          "title": "ARN",
+          "description": "The Amazon Resource Name (ARN) of the service"
+        },
+        "clusterArn": {
+          "type": "string",
+          "title": "Cluster ARN",
+          "description": "The ARN of the cluster that hosts the service"
+        },
+        "taskDefinition": {
+          "type": "string",
+          "title": "Task Definition",
+          "description": "The ARN of the task definition associated with the service"
+        },
+        "desiredCount": {
+          "type": "number",
+          "title": "Desired Count",
+          "description": "The desired number of tasks for the service"
+        },
+        "runningCount": {
+          "type": "number",
+          "title": "Running Count",
+          "description": "The number of tasks that are currently running"
+        },
+        "launchType": {
+          "type": "string",
+          "title": "Launch Type",
+          "description": "The launch type of the service",
+          "enum": ["EC2", "FARGATE", "EXTERNAL"]
+        },
+        "status": {
+          "type": "string",
+          "title": "Status",
+          "description": "The current status of the service",
+          "enum": ["ACTIVE", "DRAINING", "INACTIVE"]
+        }
+      },
+      "required": []
+    },
+    "mirrorProperties": {},
+    "calculationProperties": {},
+    "aggregationProperties": {},
+    "relations": {
+      "account": {
+        "title": "Account",
+        "target": "awsAccount",
+        "required": false,
+        "many": false
+      },
+      "cluster": {
+        "title": "Cluster",
+        "target": "ecsCluster",
+        "required": false,
+        "many": false
+      }
+    }
+  },
+  {
     "identifier": "sqsQueue",
     "title": "SQS Queue",
     "icon": "AWS",
@@ -321,194 +507,19 @@
           "type": "boolean",
           "title": "SQS Managed SSE Enabled",
           "description": "Whether SQS managed server-side encryption is enabled"
-=======
-    "identifier": "rdsDbInstance",
-    "title": "RDS DB Instance",
-    "icon": "AWS",
-    "schema": {
-      "properties": {
-        "dbInstanceIdentifier": {
-          "type": "string",
-          "title": "DB Instance Identifier",
-          "description": "The unique identifier of the RDS DB instance"
-        },
-        "dbInstanceArn": {
-          "type": "string",
-          "title": "ARN",
-          "description": "The Amazon Resource Name (ARN) of the DB instance"
-        },
-        "engine": {
-          "type": "string",
-          "title": "Engine",
-          "description": "The database engine type (e.g., mysql, postgres, oracle-ee)"
-        },
-        "dbInstanceClass": {
-          "type": "string",
-          "title": "Instance Class",
-          "description": "The compute and memory capacity of the DB instance (e.g., db.t3.micro, db.m4.xlarge)"
-        },
-        "dbInstanceStatus": {
-          "type": "string",
-          "title": "Status",
-          "description": "The current status of the DB instance",
-          "enum": ["available", "backing-up", "creating", "deleting", "failed", "incompatible-credentials", "incompatible-network", "incompatible-option-group", "incompatible-parameters", "incompatible-restore", "maintenance", "modifying", "rebooting", "renaming", "resetting-master-credentials", "restore-error", "storage-full", "storage-optimization", "upgrading"]
-        },
-        "multiAZ": {
-          "type": "boolean",
-          "title": "Multi-AZ",
-          "description": "Whether the DB instance is deployed in multiple Availability Zones"
-        },
-        "storageEncrypted": {
-          "type": "boolean",
-          "title": "Storage Encrypted",
-          "description": "Whether the DB instance storage is encrypted"
-        }
-      },
-      "required": []
-    },
-    "mirrorProperties": {},
-    "calculationProperties": {},
-    "aggregationProperties": {},
-    "relations": {
-      "account": {
-        "title": "Account",
-        "target": "awsAccount",
-        "required": false,
-        "many": false
-      }
-    }
-  },
-  {
-    "identifier": "lambdaFunction",
-    "title": "Lambda Function",
-    "icon": "AWS",
-    "schema": {
-      "properties": {
-        "FunctionName": {
-          "type": "string",
-          "title": "Function Name",
-          "description": "The name of the Lambda function"
-        },
-        "FunctionArn": {
-          "type": "string",
-          "title": "Function ARN",
-          "description": "The Amazon Resource Name (ARN) of the Lambda function"
-        },
-        "Runtime": {
-          "type": "string",
-          "title": "Runtime",
-          "description": "The runtime environment for the Lambda function"
-        },
-        "Handler": {
-          "type": "string",
-          "title": "Handler",
-          "description": "The function entry point"
-        },
-        "MemorySize": {
-          "type": "number",
-          "title": "Memory Size",
-          "description": "The amount of memory available to the function in MB"
-        },
-        "Timeout": {
-          "type": "number",
-          "title": "Timeout",
-          "description": "The function execution time limit in seconds"
-        },
-        "State": {
-          "type": "string",
-          "title": "State",
-          "description": "The current state of the function"
-        },
-        "LastModified": {
-          "type": "string",
-          "title": "Last Modified",
-          "description": "The date and time the function was last modified"
-        }
-      },
-      "required": []
-    },
-    "mirrorProperties": {},
-    "calculationProperties": {},
-    "aggregationProperties": {},
-    "relations": {
-      "account": {
-        "title": "Account",
-        "target": "awsAccount",
-        "required": false,
-        "many": false
-      }
-    }
-  },
-  {
-    "identifier": "ecsService",
-    "title": "ECS Service",
-    "icon": "AWS",
-    "schema": {
-      "properties": {
-        "serviceName": {
-          "type": "string",
-          "title": "Service Name",
-          "description": "The name of the ECS service"
-        },
-        "serviceArn": {
-          "type": "string",
-          "title": "ARN",
-          "description": "The Amazon Resource Name (ARN) of the service"
-        },
-        "clusterArn": {
-          "type": "string",
-          "title": "Cluster ARN",
-          "description": "The ARN of the cluster that hosts the service"
-        },
-        "taskDefinition": {
-          "type": "string",
-          "title": "Task Definition",
-          "description": "The ARN of the task definition associated with the service"
-        },
-        "desiredCount": {
-          "type": "number",
-          "title": "Desired Count",
-          "description": "The desired number of tasks for the service"
-        },
-        "runningCount": {
-          "type": "number",
-          "title": "Running Count",
-          "description": "The number of tasks that are currently running"
-        },
-        "launchType": {
-          "type": "string",
-          "title": "Launch Type",
-          "description": "The launch type of the service",
-          "enum": ["EC2", "FARGATE", "EXTERNAL"]
-        },
-        "status": {
-          "type": "string",
-          "title": "Status",
-          "description": "The current status of the service",
-          "enum": ["ACTIVE", "DRAINING", "INACTIVE"]
->>>>>>> c529d819
-        }
-      },
-      "required": []
-    },
-    "mirrorProperties": {},
-    "calculationProperties": {},
-    "aggregationProperties": {},
-    "relations": {
-      "account": {
-        "title": "Account",
-        "target": "awsAccount",
-        "required": false,
-        "many": false
-<<<<<<< HEAD
-=======
-      },
-      "cluster": {
-        "title": "Cluster",
-        "target": "ecsCluster",
-        "required": false,
-        "many": false
->>>>>>> c529d819
+        }
+      },
+      "required": []
+    },
+    "mirrorProperties": {},
+    "calculationProperties": {},
+    "aggregationProperties": {},
+    "relations": {
+      "account": {
+        "title": "Account",
+        "target": "awsAccount",
+        "required": false,
+        "many": false
       }
     }
   }
