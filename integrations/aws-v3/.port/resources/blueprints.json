--- conflicted
+++ resolved
@@ -222,48 +222,6 @@
     }
   },
   {
-<<<<<<< HEAD
-    "identifier": "rdsDbInstance",
-    "title": "RDS DB Instance",
-    "icon": "AWS",
-    "schema": {
-      "properties": {
-        "dbInstanceIdentifier": {
-          "type": "string",
-          "title": "DB Instance Identifier",
-          "description": "The unique identifier of the RDS DB instance"
-        },
-        "dbInstanceArn": {
-          "type": "string",
-          "title": "ARN",
-          "description": "The Amazon Resource Name (ARN) of the DB instance"
-        },
-        "engine": {
-          "type": "string",
-          "title": "Engine",
-          "description": "The database engine type (e.g., mysql, postgres, oracle-ee)"
-        },
-        "dbInstanceClass": {
-          "type": "string",
-          "title": "Instance Class",
-          "description": "The compute and memory capacity of the DB instance (e.g., db.t3.micro, db.m4.xlarge)"
-        },
-        "dbInstanceStatus": {
-          "type": "string",
-          "title": "Status",
-          "description": "The current status of the DB instance",
-          "enum": ["available", "backing-up", "creating", "deleting", "failed", "incompatible-credentials", "incompatible-network", "incompatible-option-group", "incompatible-parameters", "incompatible-restore", "maintenance", "modifying", "rebooting", "renaming", "resetting-master-credentials", "restore-error", "storage-full", "storage-optimization", "upgrading"]
-        },
-        "multiAZ": {
-          "type": "boolean",
-          "title": "Multi-AZ",
-          "description": "Whether the DB instance is deployed in multiple Availability Zones"
-        },
-        "storageEncrypted": {
-          "type": "boolean",
-          "title": "Storage Encrypted",
-          "description": "Whether the DB instance storage is encrypted"
-=======
     "identifier": "eksCluster",
     "title": "EKS Cluster",
     "icon": "AWS",
@@ -306,7 +264,63 @@
           "additionalProperties": {
             "type": "string"
           }
->>>>>>> 7b1833f1
+        }
+      },
+      "required": []
+    },
+    "mirrorProperties": {},
+    "calculationProperties": {},
+    "aggregationProperties": {},
+    "relations": {
+      "account": {
+        "title": "Account",
+        "target": "awsAccount",
+        "required": false,
+        "many": false
+      }
+    }
+  },
+  {
+    "identifier": "rdsDbInstance",
+    "title": "RDS DB Instance",
+    "icon": "AWS",
+    "schema": {
+      "properties": {
+        "dbInstanceIdentifier": {
+          "type": "string",
+          "title": "DB Instance Identifier",
+          "description": "The unique identifier of the RDS DB instance"
+        },
+        "dbInstanceArn": {
+          "type": "string",
+          "title": "ARN",
+          "description": "The Amazon Resource Name (ARN) of the DB instance"
+        },
+        "engine": {
+          "type": "string",
+          "title": "Engine",
+          "description": "The database engine type (e.g., mysql, postgres, oracle-ee)"
+        },
+        "dbInstanceClass": {
+          "type": "string",
+          "title": "Instance Class",
+          "description": "The compute and memory capacity of the DB instance (e.g., db.t3.micro, db.m4.xlarge)"
+        },
+        "dbInstanceStatus": {
+          "type": "string",
+          "title": "Status",
+          "description": "The current status of the DB instance",
+          "enum": ["available", "backing-up", "creating", "deleting", "failed", "incompatible-credentials", "incompatible-network", "incompatible-option-group", "incompatible-parameters", "incompatible-restore", "maintenance", "modifying", "rebooting", "renaming", "resetting-master-credentials", "restore-error", "storage-full", "storage-optimization", "upgrading"]
+        },
+        "multiAZ": {
+          "type": "boolean",
+          "title": "Multi-AZ",
+          "description": "Whether the DB instance is deployed in multiple Availability Zones"
+        },
+        "storageEncrypted": {
+          "type": "boolean",
+          "title": "Storage Encrypted",
+          "description": "Whether the DB instance storage is encrypted"
         }
       },
       "required": []
