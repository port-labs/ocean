--- conflicted
+++ resolved
@@ -98,33 +98,12 @@
             tags: .Properties.Tags
           relations:
             account: .__ExtraContext.AccountId
-<<<<<<< HEAD
-  - kind: AWS::ECS::Service
-=======
   - kind: AWS::RDS::DBInstance
->>>>>>> ebb665dd
     selector:
       query: 'true'
     port:
       entity:
         mappings:
-<<<<<<< HEAD
-          identifier: .Properties.ServiceArn
-          title: .Properties.ServiceName
-          blueprint: '"ecsService"'
-          properties:
-            serviceName: .Properties.ServiceName
-            serviceArn: .Properties.ServiceArn
-            clusterArn: .Properties.ClusterArn
-            taskDefinition: .Properties.TaskDefinition
-            desiredCount: .Properties.DesiredCount
-            runningCount: .Properties.RunningCount
-            launchType: .Properties.LaunchType
-            status: .Properties.Status
-          relations:
-            account: .__ExtraContext.AccountId
-            cluster: .Properties.ClusterArn
-=======
           identifier: .Properties.DBInstanceArn
           title: .Properties.DBInstanceIdentifier
           blueprint: '"rdsDbInstance"'
@@ -158,4 +137,24 @@
             LastModified: .Properties.LastModified
           relations:
             account: .__ExtraContext.AccountId
->>>>>>> ebb665dd
+  - kind: AWS::ECS::Service
+    selector:
+      query: 'true'
+    port:
+      entity:
+        mappings:
+          identifier: .Properties.ServiceArn
+          title: .Properties.ServiceName
+          blueprint: '"ecsService"'
+          properties:
+            serviceName: .Properties.ServiceName
+            serviceArn: .Properties.ServiceArn
+            clusterArn: .Properties.ClusterArn
+            taskDefinition: .Properties.TaskDefinition
+            desiredCount: .Properties.DesiredCount
+            runningCount: .Properties.RunningCount
+            launchType: .Properties.LaunchType
+            status: .Properties.Status
+          relations:
+            account: .__ExtraContext.AccountId
+            cluster: .Properties.ClusterArn