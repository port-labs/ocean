--- conflicted
+++ resolved
@@ -1,9 +1,3 @@
-<<<<<<< HEAD
-deleteDependentEntities: true
-createMissingRelatedEntities: true
-enableMergeEntity: true
-=======
->>>>>>> b19333e0
 resources:
   - kind: AWS::S3::Bucket
     selector:
@@ -16,23 +10,31 @@
           blueprint: '"s3Bucket"'
           properties:
             arn: .Properties.Arn
-<<<<<<< HEAD
-            region: .Properties.LocationConstraint | if . == null then . else . end
-            creationDate: .Properties.CreationDate
-            tags: .Properties.Tags
-  - kind: AWS::Organizations::Account
-=======
             region: .Properties.LocationConstraint
             creationDate: .Properties.CreationDate
             tags: .Properties.Tags
   - kind: AWS::EC2::Instance
->>>>>>> b19333e0
     selector:
       query: 'true'
     port:
       entity:
         mappings:
-<<<<<<< HEAD
+          identifier: .Properties.InstanceId
+          title: .Properties.InstanceId
+          blueprint: '"ec2Instance"'
+          properties:
+            instanceType: .Properties.InstanceType
+            state: .Properties.State.Name
+            publicIpAddress: .Properties.PublicIpAddress
+            privateIpAddress: .Properties.PrivateIpAddress
+            tags: .Properties.Tags
+            arn: '"arn:aws:ec2:" + .__Region + ":" + .__AccountId + ":instance/" + .Properties.InstanceId'
+  - kind: AWS::Organizations::Account
+    selector:
+        query: 'true'
+    port:
+      entity:
+        mappings:
           identifier: .Properties.Id
           title: .Properties.AccountName
           blueprint: '"awsAccount"'
@@ -43,16 +45,4 @@
             status: .Properties.Status
             joinedTimestamp: .Properties.JoinedTimestamp
             parentIds: .Properties.ParentIds
-            tags: .Properties.Tags
-=======
-          identifier: .Properties.InstanceId
-          title: .Properties.InstanceId
-          blueprint: '"ec2Instance"'
-          properties:
-            instanceType: .Properties.InstanceType
-            state: .Properties.State.Name
-            publicIpAddress: .Properties.PublicIpAddress
-            privateIpAddress: .Properties.PrivateIpAddress
-            tags: .Properties.Tags
-            arn: '"arn:aws:ec2:" + .__Region + ":" + .__AccountId + ":instance/" + .Properties.InstanceId'
->>>>>>> b19333e0
+            tags: .Properties.Tags