--- conflicted
+++ resolved
@@ -79,17 +79,31 @@
             tags: .Properties.Tags
           relations:
             account: .__ExtraContext.AccountId
-<<<<<<< HEAD
-  - kind: AWS::SQS::Queue
-=======
   - kind: AWS::EKS::Cluster
->>>>>>> 7b1833f1
     selector:
       query: 'true'
     port:
       entity:
         mappings:
-<<<<<<< HEAD
+          identifier: .Properties.Arn
+          title: .Properties.Name
+          blueprint: '"eksCluster"'
+          properties:
+            arn: .Properties.Arn
+            name: .Properties.Name
+            version: .Properties.Version
+            status: .Properties.Status
+            endpoint: .Properties.Endpoint
+            roleArn: .Properties.RoleArn
+            tags: .Properties.Tags
+          relations:
+            account: .__ExtraContext.AccountId
+  - kind: AWS::SQS::Queue
+    selector:
+      query: 'true'
+    port:
+      entity:
+        mappings:
           identifier: .Properties.QueueArn
           title: .Properties.QueueUrl | split("/") | .[-1]
           blueprint: '"sqsQueue"'
@@ -101,18 +115,5 @@
             visibilityTimeout: .Properties.VisibilityTimeout
             messageRetentionPeriod: .Properties.MessageRetentionPeriod
             sqsManagedSseEnabled: .Properties.SqsManagedSseEnabled
-=======
-          identifier: .Properties.Arn
-          title: .Properties.Name
-          blueprint: '"eksCluster"'
-          properties:
-            arn: .Properties.Arn
-            name: .Properties.Name
-            version: .Properties.Version
-            status: .Properties.Status
-            endpoint: .Properties.Endpoint
-            roleArn: .Properties.RoleArn
-            tags: .Properties.Tags
->>>>>>> 7b1833f1
           relations:
             account: .__ExtraContext.AccountId