deleteDependentEntities: true
createMissingRelatedEntities: true
resources:
  - kind: AWS::Account::Info
    selector:
      query: 'true'
    port:
      entity:
        mappings:
          identifier: .Properties.Id
          title: .Properties.Name
          blueprint: '"awsAccount"'
  - kind: AWS::Organizations::Account
    selector:
      query: 'true'
    port:
      entity:
        mappings:
          identifier: .Properties.Id
          title: .Properties.Name
          blueprint: '"awsOrganizationAccount"'
          properties:
            arn: .Properties.Arn
            email: .Properties.Email
            status: .Properties.Status
            joinedTimestamp: .Properties.JoinedTimestamp
            joinedMethod: .Properties.JoinedMethod
  - kind: AWS::S3::Bucket
    selector:
      query: 'true'
    port:
      entity:
        mappings:
          identifier: .Properties.Arn
          title: .Properties.BucketName
          blueprint: '"s3Bucket"'
          properties:
            arn: .Properties.Arn
            region: .Properties.LocationConstraint
            creationDate: .Properties.CreationDate
            tags: .Properties.Tags
          relations:
            account: .__ExtraContext.AccountId
  - kind: AWS::EC2::Instance
    selector:
      query: 'true'
    port:
      entity:
        mappings:
          identifier: .Properties.InstanceId
          title: .Properties.InstanceId
          blueprint: '"ec2Instance"'
          properties:
            instanceType: .Properties.InstanceType
            state: .Properties.State.Name
            publicIpAddress: .Properties.PublicIpAddress
            privateIpAddress: .Properties.PrivateIpAddress
            tags: .Properties.Tags
            arn: '"arn:aws:ec2:" + .__Region + ":" + .__AccountId + ":instance/" + .Properties.InstanceId'
          relations:
            account: .__ExtraContext.AccountId
  - kind: AWS::ECS::Cluster
    selector:
      query: 'true'
    port:
      entity:
        mappings:
          identifier: .Properties.ClusterArn
          title: .Properties.ClusterName
          blueprint: '"ecsCluster"'
          properties:
            status: .Properties.Status
            runningTasksCount: .Properties.RunningTasksCount
            activeServicesCount: .Properties.ActiveServicesCount
            pendingTasksCount: .Properties.PendingTasksCount
            registeredContainerInstancesCount: .Properties.RegisteredContainerInstancesCount
            capacityProviders: .Properties.CapacityProviders
            clusterArn: .Properties.ClusterArn
            tags: .Properties.Tags
          relations:
            account: .__ExtraContext.AccountId
<<<<<<< HEAD
  - kind: AWS::ECS::Service
=======
  - kind: AWS::EKS::Cluster
>>>>>>> 7b1833f1
    selector:
      query: 'true'
    port:
      entity:
        mappings:
<<<<<<< HEAD
          identifier: .Properties.ServiceArn
          title: .Properties.ServiceName
          blueprint: '"ecsService"'
          properties:
            serviceName: .Properties.ServiceName
            serviceArn: .Properties.ServiceArn
            clusterArn: .Properties.ClusterArn
            taskDefinition: .Properties.TaskDefinition
            desiredCount: .Properties.DesiredCount
            runningCount: .Properties.RunningCount
            launchType: .Properties.LaunchType
            status: .Properties.Status
          relations:
            account: .__ExtraContext.AccountId
            cluster: .Properties.ClusterArn
=======
          identifier: .Properties.Arn
          title: .Properties.Name
          blueprint: '"eksCluster"'
          properties:
            arn: .Properties.Arn
            name: .Properties.Name
            version: .Properties.Version
            status: .Properties.Status
            endpoint: .Properties.Endpoint
            roleArn: .Properties.RoleArn
            tags: .Properties.Tags
          relations:
            account: .__ExtraContext.AccountId
>>>>>>> 7b1833f1
<|MERGE_RESOLUTION|>--- conflicted
+++ resolved
@@ -79,17 +79,31 @@
             tags: .Properties.Tags
           relations:
             account: .__ExtraContext.AccountId
-<<<<<<< HEAD
-  - kind: AWS::ECS::Service
-=======
   - kind: AWS::EKS::Cluster
->>>>>>> 7b1833f1
     selector:
       query: 'true'
     port:
       entity:
         mappings:
-<<<<<<< HEAD
+          identifier: .Properties.Arn
+          title: .Properties.Name
+          blueprint: '"eksCluster"'
+          properties:
+            arn: .Properties.Arn
+            name: .Properties.Name
+            version: .Properties.Version
+            status: .Properties.Status
+            endpoint: .Properties.Endpoint
+            roleArn: .Properties.RoleArn
+            tags: .Properties.Tags
+          relations:
+            account: .__ExtraContext.AccountId
+  - kind: AWS::ECS::Service
+    selector:
+      query: 'true'
+    port:
+      entity:
+        mappings:
           identifier: .Properties.ServiceArn
           title: .Properties.ServiceName
           blueprint: '"ecsService"'
@@ -104,19 +118,4 @@
             status: .Properties.Status
           relations:
             account: .__ExtraContext.AccountId
-            cluster: .Properties.ClusterArn
-=======
-          identifier: .Properties.Arn
-          title: .Properties.Name
-          blueprint: '"eksCluster"'
-          properties:
-            arn: .Properties.Arn
-            name: .Properties.Name
-            version: .Properties.Version
-            status: .Properties.Status
-            endpoint: .Properties.Endpoint
-            roleArn: .Properties.RoleArn
-            tags: .Properties.Tags
-          relations:
-            account: .__ExtraContext.AccountId
->>>>>>> 7b1833f1
+            cluster: .Properties.ClusterArn