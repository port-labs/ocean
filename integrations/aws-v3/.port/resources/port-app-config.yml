resources:
  - kind: AWS::S3::Bucket
    selector:
      query: 'true'
      includeActions:
        - GetBucketEncryptionAction
        - GetBucketPublicAccessBlockAction
        - GetBucketTaggingAction
    port:
      entity:
        mappings:
          identifier: .Properties.Name
          title: .Properties.Name
          blueprint: '"s3Bucket"'
          properties:
            arn: .Properties.BucketArn
            region: .Properties.BucketRegion
            creationDate: .Properties.CreationDate
            encryption: .Properties.BucketEncryption
            publicAccessBlockConfiguration: .Properties.PublicAccessBlockConfiguration
            tags: .Properties.Tags

  - kind: AWS::ECS::Cluster
    selector:
      query: 'true'
      includeActions:
        - GetClusterPendingTasksAction
    port:
      entity:
        mappings:
          identifier: .Properties.clusterArn
          title: .Properties.clusterName
          blueprint: '"ecsCluster"'
          properties:
            status: .Properties.status
            activeServicesCount: .Properties.activeServicesCount
            pendingTasksCount: .Properties.pendingTasksCount
            runningTasksCount: .Properties.runningTasksCount
<<<<<<< HEAD
            registeredContainerInstancesCount: .Properties.registeredContainerInstancesCount
            capacityProviders: .Properties.capacityProviders

  - kind: AWS::Organizations::Account
    selector:
      query: 'true'
    port:
      entity:
        mappings:
          identifier: .Properties.Id
          title: .Properties.Id
          blueprint: '"awsAccount"'
          properties:
            accountArn: .Properties.Arn
            accountName: .Properties.Name
            email: .Properties.Email
            joinedMethod: .Properties.JoinedMethod
            joinedTimestamp: .Properties.JoinedTimestamp
            status: .Properties.Status
            tags: .Properties.Tags
=======
            tags: .Properties.tags
            pendingTaskArns: .Properties.pendingTaskArns
>>>>>>> fafb7521
<|MERGE_RESOLUTION|>--- conflicted
+++ resolved
@@ -25,20 +25,19 @@
       query: 'true'
       includeActions:
         - GetClusterPendingTasksAction
-    port:
-      entity:
-        mappings:
-          identifier: .Properties.clusterArn
-          title: .Properties.clusterName
-          blueprint: '"ecsCluster"'
-          properties:
-            status: .Properties.status
-            activeServicesCount: .Properties.activeServicesCount
-            pendingTasksCount: .Properties.pendingTasksCount
-            runningTasksCount: .Properties.runningTasksCount
-<<<<<<< HEAD
-            registeredContainerInstancesCount: .Properties.registeredContainerInstancesCount
-            capacityProviders: .Properties.capacityProviders
+      port:
+            entity:
+              mappings:
+                identifier: .Properties.clusterArn
+                title: .Properties.clusterName
+                blueprint: '"ecsCluster"'
+                properties:
+                  status: .Properties.status
+                  activeServicesCount: .Properties.activeServicesCount
+                  pendingTasksCount: .Properties.pendingTasksCount
+                  runningTasksCount: .Properties.runningTasksCount
+                  tags: .Properties.tags
+                  pendingTaskArns: .Properties.pendingTaskArns
 
   - kind: AWS::Organizations::Account
     selector:
@@ -56,8 +55,4 @@
             joinedMethod: .Properties.JoinedMethod
             joinedTimestamp: .Properties.JoinedTimestamp
             status: .Properties.Status
-            tags: .Properties.Tags
-=======
-            tags: .Properties.tags
-            pendingTaskArns: .Properties.pendingTaskArns
->>>>>>> fafb7521
+            tags: .Properties.Tags