--- conflicted
+++ resolved
@@ -79,17 +79,31 @@
             tags: .Properties.Tags
           relations:
             account: .__ExtraContext.AccountId
-<<<<<<< HEAD
-  - kind: AWS::Lambda::Function
-=======
   - kind: AWS::EKS::Cluster
->>>>>>> 7b1833f1
     selector:
       query: 'true'
     port:
       entity:
         mappings:
-<<<<<<< HEAD
+          identifier: .Properties.Arn
+          title: .Properties.Name
+          blueprint: '"eksCluster"'
+          properties:
+            arn: .Properties.Arn
+            name: .Properties.Name
+            version: .Properties.Version
+            status: .Properties.Status
+            endpoint: .Properties.Endpoint
+            roleArn: .Properties.RoleArn
+            tags: .Properties.Tags
+          relations:
+            account: .__ExtraContext.AccountId
+  - kind: AWS::Lambda::Function
+    selector:
+      query: 'true'
+    port:
+      entity:
+        mappings:
           identifier: .Properties.FunctionArn
           title: .Properties.FunctionName
           blueprint: '"lambdaFunction"'
@@ -102,18 +116,5 @@
             Timeout: .Properties.Timeout
             State: .Properties.State
             LastModified: .Properties.LastModified
-=======
-          identifier: .Properties.Arn
-          title: .Properties.Name
-          blueprint: '"eksCluster"'
-          properties:
-            arn: .Properties.Arn
-            name: .Properties.Name
-            version: .Properties.Version
-            status: .Properties.Status
-            endpoint: .Properties.Endpoint
-            roleArn: .Properties.RoleArn
-            tags: .Properties.Tags
->>>>>>> 7b1833f1
           relations:
             account: .__ExtraContext.AccountId