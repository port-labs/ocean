deleteDependentEntities: true
createMissingRelatedEntities: true
resources:
  - kind: AWS::Account::Info
    selector:
      query: 'true'
    port:
      entity:
        mappings:
          identifier: .Properties.Id
          title: .Properties.Name
          blueprint: '"awsAccount"'
  - kind: AWS::S3::Bucket
    selector:
      query: 'true'
    port:
      entity:
        mappings:
          identifier: .Properties.Arn
          title: .Properties.BucketName
          blueprint: '"s3Bucket"'
          properties:
            arn: .Properties.Arn
            region: .Properties.LocationConstraint
            creationDate: .Properties.CreationDate
            tags: .Properties.Tags
          relations:
            account: .__ExtraContext.AccountId
  - kind: AWS::EC2::Instance
    selector:
      query: 'true'
    port:
      entity:
        mappings:
          identifier: .Properties.InstanceId
          title: .Properties.InstanceId
          blueprint: '"ec2Instance"'
          properties:
            instanceType: .Properties.InstanceType
            state: .Properties.State.Name
            publicIpAddress: .Properties.PublicIpAddress
            privateIpAddress: .Properties.PrivateIpAddress
            tags: .Properties.Tags
            arn: '"arn:aws:ec2:" + .__Region + ":" + .__AccountId + ":instance/" + .Properties.InstanceId'
<<<<<<< HEAD
  - kind: AWS::Organizations::Account
    selector:
        query: 'true'
    port:
      entity:
        mappings:
          identifier: .Properties.Id
          title: .Properties.AccountName
          blueprint: '"awsAccount"'
          properties:
            arn: .Properties.Arn
            accountId: .Properties.Id
            email: .Properties.Email
            status: .Properties.Status
            joinedTimestamp: .Properties.JoinedTimestamp
            parentIds: .Properties.ParentIds
            tags: .Properties.Tags
=======
          relations:
            account: .__ExtraContext.AccountId
  - kind: AWS::ECS::Cluster
    selector:
      query: 'true'
    port:
      entity:
        mappings:
          identifier: .Properties.ClusterArn
          title: .Properties.ClusterName
          blueprint: '"ecsCluster"'
          properties:
            status: .Properties.Status
            runningTasksCount: .Properties.RunningTasksCount
            activeServicesCount: .Properties.ActiveServicesCount
            pendingTasksCount: .Properties.PendingTasksCount
            registeredContainerInstancesCount: .Properties.RegisteredContainerInstancesCount
            capacityProviders: .Properties.CapacityProviders
            clusterArn: .Properties.ClusterArn
            tags: .Properties.Tags
          relations:
            account: .__ExtraContext.AccountId
>>>>>>> 0b134018
<|MERGE_RESOLUTION|>--- conflicted
+++ resolved
@@ -10,6 +10,23 @@
           identifier: .Properties.Id
           title: .Properties.Name
           blueprint: '"awsAccount"'
+  - kind: AWS::Organizations::Account
+    selector:
+        query: 'true'
+    port:
+      entity:
+        mappings:
+          identifier: .Properties.Id
+          title: .Properties.AccountName
+          blueprint: '"awsOrganizationAccount"'
+          properties:
+            arn: .Properties.Arn
+            accountId: .Properties.Id
+            email: .Properties.Email
+            status: .Properties.Status
+            joinedTimestamp: .Properties.JoinedTimestamp
+            parentIds: .Properties.ParentIds
+            tags: .Properties.Tags
   - kind: AWS::S3::Bucket
     selector:
       query: 'true'
@@ -42,25 +59,6 @@
             privateIpAddress: .Properties.PrivateIpAddress
             tags: .Properties.Tags
             arn: '"arn:aws:ec2:" + .__Region + ":" + .__AccountId + ":instance/" + .Properties.InstanceId'
-<<<<<<< HEAD
-  - kind: AWS::Organizations::Account
-    selector:
-        query: 'true'
-    port:
-      entity:
-        mappings:
-          identifier: .Properties.Id
-          title: .Properties.AccountName
-          blueprint: '"awsAccount"'
-          properties:
-            arn: .Properties.Arn
-            accountId: .Properties.Id
-            email: .Properties.Email
-            status: .Properties.Status
-            joinedTimestamp: .Properties.JoinedTimestamp
-            parentIds: .Properties.ParentIds
-            tags: .Properties.Tags
-=======
           relations:
             account: .__ExtraContext.AccountId
   - kind: AWS::ECS::Cluster
@@ -82,5 +80,4 @@
             clusterArn: .Properties.ClusterArn
             tags: .Properties.Tags
           relations:
-            account: .__ExtraContext.AccountId
->>>>>>> 0b134018
+            account: .__ExtraContext.AccountId