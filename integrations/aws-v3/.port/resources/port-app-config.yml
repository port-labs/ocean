--- conflicted
+++ resolved
@@ -98,31 +98,12 @@
             tags: .Properties.Tags
           relations:
             account: .__ExtraContext.AccountId
-<<<<<<< HEAD
-  - kind: AWS::SQS::Queue
-=======
   - kind: AWS::RDS::DBInstance
->>>>>>> c529d819
     selector:
       query: 'true'
     port:
       entity:
         mappings:
-<<<<<<< HEAD
-          identifier: .Properties.QueueArn
-          title: .Properties.QueueUrl | split("/") | .[-1]
-          blueprint: '"sqsQueue"'
-          properties:
-            arn: .Properties.QueueArn
-            region: .__ExtraContext.Region
-            queueUrl: .Properties.QueueUrl
-            approximateNumberOfMessages: .Properties.ApproximateNumberOfMessages
-            visibilityTimeout: .Properties.VisibilityTimeout
-            messageRetentionPeriod: .Properties.MessageRetentionPeriod
-            sqsManagedSseEnabled: .Properties.SqsManagedSseEnabled
-          relations:
-            account: .__ExtraContext.AccountId
-=======
           identifier: .Properties.DBInstanceArn
           title: .Properties.DBInstanceIdentifier
           blueprint: '"rdsDbInstance"'
@@ -177,4 +158,22 @@
           relations:
             account: .__ExtraContext.AccountId
             cluster: .Properties.ClusterArn
->>>>>>> c529d819
+  - kind: AWS::SQS::Queue
+    selector:
+      query: 'true'
+    port:
+      entity:
+        mappings:
+          identifier: .Properties.QueueArn
+          title: .Properties.QueueUrl | split("/") | .[-1]
+          blueprint: '"sqsQueue"'
+          properties:
+            arn: .Properties.QueueArn
+            region: .__ExtraContext.Region
+            queueUrl: .Properties.QueueUrl
+            approximateNumberOfMessages: .Properties.ApproximateNumberOfMessages
+            visibilityTimeout: .Properties.VisibilityTimeout
+            messageRetentionPeriod: .Properties.MessageRetentionPeriod
+            sqsManagedSseEnabled: .Properties.SqsManagedSseEnabled
+          relations:
+            account: .__ExtraContext.AccountId