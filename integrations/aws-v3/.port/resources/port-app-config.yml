deleteDependentEntities: true
createMissingRelatedEntities: true
resources:
  - kind: AWS::Account::Info
    selector:
      query: 'true'
    port:
      entity:
        mappings:
          identifier: .Properties.Id
          title: .Properties.Name
          blueprint: '"awsAccount"'
  - kind: AWS::Organizations::Account
    selector:
      query: 'true'
    port:
      entity:
        mappings:
          identifier: .Properties.Id
          title: .Properties.Name
          blueprint: '"awsOrganizationAccount"'
          properties:
            arn: .Properties.Arn
            email: .Properties.Email
            status: .Properties.Status
            joinedTimestamp: .Properties.JoinedTimestamp
            joinedMethod: .Properties.JoinedMethod
  - kind: AWS::S3::Bucket
    selector:
      query: 'true'
    port:
      entity:
        mappings:
          identifier: .Properties.Arn
          title: .Properties.BucketName
          blueprint: '"s3Bucket"'
          properties:
            arn: .Properties.Arn
            region: .Properties.LocationConstraint
            creationDate: .Properties.CreationDate
            tags: .Properties.Tags
          relations:
            account: .__ExtraContext.AccountId
  - kind: AWS::EC2::Instance
    selector:
      query: 'true'
    port:
      entity:
        mappings:
          identifier: .Properties.InstanceId
          title: .Properties.InstanceId
          blueprint: '"ec2Instance"'
          properties:
            instanceType: .Properties.InstanceType
            state: .Properties.State.Name
            publicIpAddress: .Properties.PublicIpAddress
            privateIpAddress: .Properties.PrivateIpAddress
            tags: .Properties.Tags
            arn: '"arn:aws:ec2:" + .__Region + ":" + .__AccountId + ":instance/" + .Properties.InstanceId'
          relations:
            account: .__ExtraContext.AccountId
  - kind: AWS::ECS::Cluster
    selector:
      query: 'true'
    port:
      entity:
        mappings:
          identifier: .Properties.ClusterArn
          title: .Properties.ClusterName
          blueprint: '"ecsCluster"'
          properties:
            status: .Properties.Status
            runningTasksCount: .Properties.RunningTasksCount
            activeServicesCount: .Properties.ActiveServicesCount
            pendingTasksCount: .Properties.PendingTasksCount
            registeredContainerInstancesCount: .Properties.RegisteredContainerInstancesCount
            capacityProviders: .Properties.CapacityProviders
            clusterArn: .Properties.ClusterArn
            tags: .Properties.Tags
          relations:
            account: .__ExtraContext.AccountId
  - kind: AWS::EKS::Cluster
    selector:
      query: 'true'
    port:
      entity:
        mappings:
          identifier: .Properties.Arn
          title: .Properties.Name
          blueprint: '"eksCluster"'
          properties:
            arn: .Properties.Arn
            name: .Properties.Name
            version: .Properties.Version
            status: .Properties.Status
            endpoint: .Properties.Endpoint
            roleArn: .Properties.RoleArn
            tags: .Properties.Tags
          relations:
            account: .__ExtraContext.AccountId
<<<<<<< HEAD
  - kind: AWS::Lambda::Function
=======
  - kind: AWS::RDS::DBInstance
>>>>>>> 26f31ebf
    selector:
      query: 'true'
    port:
      entity:
        mappings:
<<<<<<< HEAD
          identifier: .Properties.FunctionArn
          title: .Properties.FunctionName
          blueprint: '"lambdaFunction"'
          properties:
            FunctionName: .Properties.FunctionName
            FunctionArn: .Properties.FunctionArn
            Runtime: .Properties.Runtime
            Handler: .Properties.Handler
            MemorySize: .Properties.MemorySize
            Timeout: .Properties.Timeout
            State: .Properties.State
            LastModified: .Properties.LastModified
=======
          identifier: .Properties.DBInstanceArn
          title: .Properties.DBInstanceIdentifier
          blueprint: '"rdsDbInstance"'
          properties:
            dbInstanceIdentifier: .Properties.DBInstanceIdentifier
            dbInstanceArn: .Properties.DBInstanceArn
            engine: .Properties.Engine
            dbInstanceClass: .Properties.DBInstanceClass
            dbInstanceStatus: .Properties.DBInstanceStatus
            multiAZ: .Properties.MultiAZ
            storageEncrypted: .Properties.StorageEncrypted
>>>>>>> 26f31ebf
          relations:
            account: .__ExtraContext.AccountId<|MERGE_RESOLUTION|>--- conflicted
+++ resolved
@@ -98,17 +98,31 @@
             tags: .Properties.Tags
           relations:
             account: .__ExtraContext.AccountId
-<<<<<<< HEAD
-  - kind: AWS::Lambda::Function
-=======
   - kind: AWS::RDS::DBInstance
->>>>>>> 26f31ebf
     selector:
       query: 'true'
     port:
       entity:
         mappings:
-<<<<<<< HEAD
+          identifier: .Properties.DBInstanceArn
+          title: .Properties.DBInstanceIdentifier
+          blueprint: '"rdsDbInstance"'
+          properties:
+            dbInstanceIdentifier: .Properties.DBInstanceIdentifier
+            dbInstanceArn: .Properties.DBInstanceArn
+            engine: .Properties.Engine
+            dbInstanceClass: .Properties.DBInstanceClass
+            dbInstanceStatus: .Properties.DBInstanceStatus
+            multiAZ: .Properties.MultiAZ
+            storageEncrypted: .Properties.StorageEncrypted
+          relations:
+            account: .__ExtraContext.AccountId
+  - kind: AWS::Lambda::Function
+    selector:
+      query: 'true'
+    port:
+      entity:
+        mappings:
           identifier: .Properties.FunctionArn
           title: .Properties.FunctionName
           blueprint: '"lambdaFunction"'
@@ -121,18 +135,5 @@
             Timeout: .Properties.Timeout
             State: .Properties.State
             LastModified: .Properties.LastModified
-=======
-          identifier: .Properties.DBInstanceArn
-          title: .Properties.DBInstanceIdentifier
-          blueprint: '"rdsDbInstance"'
-          properties:
-            dbInstanceIdentifier: .Properties.DBInstanceIdentifier
-            dbInstanceArn: .Properties.DBInstanceArn
-            engine: .Properties.Engine
-            dbInstanceClass: .Properties.DBInstanceClass
-            dbInstanceStatus: .Properties.DBInstanceStatus
-            multiAZ: .Properties.MultiAZ
-            storageEncrypted: .Properties.StorageEncrypted
->>>>>>> 26f31ebf
           relations:
             account: .__ExtraContext.AccountId