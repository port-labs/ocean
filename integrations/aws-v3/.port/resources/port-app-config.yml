--- conflicted
+++ resolved
@@ -1,6 +1,16 @@
 deleteDependentEntities: true
 createMissingRelatedEntities: true
 resources:
+  - kind: AWS::Account::Info
+    selector:
+      query: 'true'
+    port:
+      entity:
+        mappings:
+          identifier: .Properties.Id
+          title: .Properties.Name
+          blueprint: '"AccountInfo"'
+
   - kind: AWS::S3::Bucket
     selector:
       query: 'true'
@@ -15,6 +25,7 @@
             region: .Properties.LocationConstraint
             creationDate: .Properties.CreationDate
             tags: .Properties.Tags
+
   - kind: AWS::EC2::Instance
     selector:
       query: 'true'
@@ -31,21 +42,13 @@
             privateIpAddress: .Properties.PrivateIpAddress
             tags: .Properties.Tags
             arn: '"arn:aws:ec2:" + .__Region + ":" + .__AccountId + ":instance/" + .Properties.InstanceId'
-<<<<<<< HEAD
-  - kind: AWS::Account::Info
-=======
+
   - kind: AWS::ECS::Cluster
->>>>>>> d5488a62
     selector:
       query: 'true'
     port:
       entity:
         mappings:
-<<<<<<< HEAD
-          identifier: .Properties.Id
-          title: .Properties.Name
-          blueprint: '"AccountInfo"'
-=======
           identifier: .Properties.ClusterArn
           title: .Properties.ClusterName
           blueprint: '"ecsCluster"'
@@ -58,4 +61,3 @@
             registeredContainerInstancesCount: .Properties.RegisteredContainerInstancesCount
             capacityProviders: .Properties.CapacityProviders
             tags: .Properties.Tags
->>>>>>> d5488a62
