[tool.poetry]
name = "aws-v3"
<<<<<<< HEAD
version = "1.3.0-beta"
=======
version = "1.2.2-beta"
>>>>>>> 74ec1460
description = "AWS"
authors = ["Shariff Mohammed <mohammed.s@getport.io>", "Michael Armah <mikeyarmah@gmail.com>"]

[tool.poetry.dependencies]
python = "^3.12"
port_ocean = {version = "^0.28.7", extras = ["cli"]}
aiobotocore = "^2.23.0"
boto3-stubs = {extras = ["sts"], version = "^1.39.3"}
types-aiobotocore = {extras = ["sts"], version = "^2.23.0"}
aiofiles = "^24.1.0"

[tool.poetry.group.dev.dependencies]
# Uncomment this if you want to debug the ocean core together with your integration
# port_ocean = { path = '../../', develop = true, extras = ['all'] }
black = "^24.4.2"
mypy = "^1.3.0"
pylint = ">=2.17.4,<4.0.0"
pytest = ">=8.2,<9.0"
pytest-asyncio = ">=0.24.0"
pytest-httpx = ">=0.30.0"
pytest-xdist = "^3.6.1"
ruff = "^0.6.3"
towncrier = "^23.6.0"
types-aiofiles = "^24.1.0.20250708"
yamllint = "^1.37.1"

[tool.towncrier]
directory = "changelog"
filename = "CHANGELOG.md"
title_format = "## {version} ({project_date})"
underlines = [""]

  [[tool.towncrier.type]]
  directory = "breaking"
  name = "Breaking Changes"
  showcontent = true

  [[tool.towncrier.type]]
  directory = "deprecation"
  name = "Deprecations"
  showcontent = true

  [[tool.towncrier.type]]
  directory = "feature"
  name = "Features"
  showcontent = true

  [[tool.towncrier.type]]
  directory = "improvement"
  name = "Improvements"
  showcontent = true

  [[tool.towncrier.type]]
  directory = "bugfix"
  name = "Bug Fixes"
  showcontent = true

  [[tool.towncrier.type]]
  directory = "doc"
  name = "Improved Documentation"
  showcontent = true

[build-system]
requires = ["poetry-core>=1.0.0"]
build-backend = "poetry.core.masonry.api"

[tool.mypy]
exclude = [
    'venv',
    '.venv',
]
plugins = [
    "pydantic.mypy"
]

follow_imports = "silent"
warn_redundant_casts = true
warn_unused_ignores = true
disallow_any_generics = true
check_untyped_defs = true
no_implicit_reexport = true

# for strict mypy: (this is the tricky one :-))
disallow_untyped_defs = true


[tool.ruff]
# Never enforce `E501` (line length violations).
ignore = ["E501"]
target-version = "py312"


[tool.pydantic-mypy]
init_forbid_extra = true
init_typed = true
warn_required_dynamic_aliases = true
warn_untyped_fields = true

[tool.black]
line-length = 88
target-version = ['py311']
include = '\.pyi?$'
exclude = '''
/(
  \scripts
  \.toml
  |\.sh
  |\.git
  |\.ini
  |Dockerfile
  |\.venv
)/
'''

[tool.pytest.ini_options]
asyncio_mode = "auto"
asyncio_default_fixture_loop_scope = "function"
addopts = "-vv -n auto ./tests"<|MERGE_RESOLUTION|>--- conflicted
+++ resolved
@@ -1,10 +1,6 @@
 [tool.poetry]
 name = "aws-v3"
-<<<<<<< HEAD
 version = "1.3.0-beta"
-=======
-version = "1.2.2-beta"
->>>>>>> 74ec1460
 description = "AWS"
 authors = ["Shariff Mohammed <mohammed.s@getport.io>", "Michael Armah <mikeyarmah@gmail.com>"]
 
