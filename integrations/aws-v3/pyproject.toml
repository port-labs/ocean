--- conflicted
+++ resolved
@@ -1,10 +1,6 @@
 [tool.poetry]
 name = "aws-v3"
-<<<<<<< HEAD
-version = "1.3.3-beta"
-=======
-version = "1.3.6-beta"
->>>>>>> 8ccc3627
+version = "1.3.7-beta"
 description = "AWS"
 authors = ["Shariff Mohammed <mohammed.s@getport.io>", "Michael Armah <mikeyarmah@gmail.com>"]
 
