--- conflicted
+++ resolved
@@ -1,10 +1,6 @@
 [tool.poetry]
 name = "aws-v3"
-<<<<<<< HEAD
-version = "1.5.0-beta"
-=======
-version = "2.0.5-beta"
->>>>>>> b15c1a35
+version = "2.1.0-beta"
 description = "AWS"
 authors = ["Shariff Mohammed <mohammed.s@getport.io>", "Michael Armah <mikeyarmah@gmail.com>"]
 
