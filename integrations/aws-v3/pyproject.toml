[tool.poetry]
name = "aws-v3"
<<<<<<< HEAD
version = "0.3.2-dev"
=======
version = "0.3.3-dev"
>>>>>>> ad7f1b82
description = "AWS"
authors = ["Shariff Mohammed <mohammed.s@getport.io>", "Michael Armah <mikeyarmah@gmail.com>"]

[tool.poetry.dependencies]
python = "^3.12"
port_ocean = {version = "^0.28.0", extras = ["cli"]}
aiobotocore = "^2.23.0"
boto3-stubs = {extras = ["sts"], version = "^1.39.3"}
types-aiobotocore = {extras = ["sts"], version = "^2.23.0"}
aiofiles = "^24.1.0"

[tool.poetry.group.dev.dependencies]
# Uncomment this if you want to debug the ocean core together with your integration
# port_ocean = { path = '../../', develop = true, extras = ['all'] }
black = "^24.4.2"
mypy = "^1.3.0"
pylint = ">=2.17.4,<4.0.0"
pytest = ">=8.2,<9.0"
pytest-asyncio = ">=0.24.0"
pytest-httpx = ">=0.30.0"
pytest-xdist = "^3.6.1"
ruff = "^0.6.3"
towncrier = "^23.6.0"
types-aiofiles = "^24.1.0.20250708"
yamllint = "^1.37.1"

[tool.towncrier]
directory = "changelog"
filename = "CHANGELOG.md"
title_format = "## {version} ({project_date})"
underlines = [""]

  [[tool.towncrier.type]]
  directory = "breaking"
  name = "Breaking Changes"
  showcontent = true

  [[tool.towncrier.type]]
  directory = "deprecation"
  name = "Deprecations"
  showcontent = true

  [[tool.towncrier.type]]
  directory = "feature"
  name = "Features"
  showcontent = true

  [[tool.towncrier.type]]
  directory = "improvement"
  name = "Improvements"
  showcontent = true

  [[tool.towncrier.type]]
  directory = "bugfix"
  name = "Bug Fixes"
  showcontent = true

  [[tool.towncrier.type]]
  directory = "doc"
  name = "Improved Documentation"
  showcontent = true

[build-system]
requires = ["poetry-core>=1.0.0"]
build-backend = "poetry.core.masonry.api"

[tool.mypy]
exclude = [
    'venv',
    '.venv',
]
plugins = [
    "pydantic.mypy"
]

follow_imports = "silent"
warn_redundant_casts = true
warn_unused_ignores = true
disallow_any_generics = true
check_untyped_defs = true
no_implicit_reexport = true

# for strict mypy: (this is the tricky one :-))
disallow_untyped_defs = true


[tool.ruff]
# Never enforce `E501` (line length violations).
ignore = ["E501"]
target-version = "py312"


[tool.pydantic-mypy]
init_forbid_extra = true
init_typed = true
warn_required_dynamic_aliases = true
warn_untyped_fields = true

[tool.black]
line-length = 88
target-version = ['py311']
include = '\.pyi?$'
exclude = '''
/(
  \scripts
  \.toml
  |\.sh
  |\.git
  |\.ini
  |Dockerfile
  |\.venv
)/
'''

[tool.pytest.ini_options]
asyncio_mode = "auto"
asyncio_default_fixture_loop_scope = "function"
addopts = "-vv -n auto ./tests"<|MERGE_RESOLUTION|>--- conflicted
+++ resolved
@@ -1,10 +1,6 @@
 [tool.poetry]
 name = "aws-v3"
-<<<<<<< HEAD
-version = "0.3.2-dev"
-=======
-version = "0.3.3-dev"
->>>>>>> ad7f1b82
+version = "0.3.4-dev"
 description = "AWS"
 authors = ["Shariff Mohammed <mohammed.s@getport.io>", "Michael Armah <mikeyarmah@gmail.com>"]
 
