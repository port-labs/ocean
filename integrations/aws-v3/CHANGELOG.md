--- conflicted
+++ resolved
@@ -7,18 +7,19 @@
 
 <!-- towncrier release notes start -->
 
-<<<<<<< HEAD
-## 1.3.8-beta (2025-09-30)
-=======
+## 1.4.1-beta (2025-10-06)
+
+
+### Features
+
+- Add support for AWS::ECS::Service Kind
+
+
 ## 1.4.0-beta (2025-10-06)
->>>>>>> ebb665dd
-
-
-### Features
-
-<<<<<<< HEAD
-- Add support for AWS::ECS::Service Kind
-=======
+
+
+### Features
+
 - Added support for Lambda Function.
 
 
@@ -36,7 +37,6 @@
 ### Features
 
 - Added support for EKS Cluster.
->>>>>>> ebb665dd
 
 
 ## 1.3.7-beta (2025-09-30)
