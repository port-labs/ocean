--- conflicted
+++ resolved
@@ -7,25 +7,25 @@
 
 <!-- towncrier release notes start -->
 
-<<<<<<< HEAD
-## 2.0.0-beta (2025-11-05)
-=======
-## 1.4.13-beta (2025-11-06)
->>>>>>> c10f0f45
-
-
-### Improvements
-
-<<<<<<< HEAD
+## 2.0.0-beta (2025-11-06)
+
+
+### Improvements
+
 - Updated default resources to include the following kinds, aligning integration defaults with product requirements:
   - AWS::Account::Info
   - AWS::S3::Bucket
   - AWS::EC2::Instance
   - AWS::ECS::Cluster
 - Updated action names and definitions to align more closely with AWS standards for easier identification and clarity.
-=======
+
+
+## 1.4.13-beta (2025-11-06)
+
+
+### Improvements
+
 - Bumped ocean version to ^0.29.1
->>>>>>> c10f0f45
 
 
 ## 1.4.12-beta (2025-11-04)
