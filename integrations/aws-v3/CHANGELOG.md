# Changelog - Ocean - aws-v3

All notable changes to this project will be documented in this file.

The format is based on [Keep a Changelog](https://keepachangelog.com/en/1.0.0/),
and this project adheres to [Semantic Versioning](https://semver.org/spec/v2.0.0.html).

<!-- towncrier release notes start -->

<<<<<<< HEAD
## 1.0.2-beta (2025-09-07)


### Bug Fixes

- Removed unused and unimplemented properties from the S3 Bucket Default models.

### Improvements

- Refactored the architecture to natively support actions that operate on multiple identifiers.
- Introduced the ExtraContext property to store enrichment data separately, ensuring that models remain compliant with CloudFormation template requirements.
- Restricted S3 blueprints and mapping to include only the default action properties, ensuring consistency and removing any extraneous or unused fields.
=======
## 1.0.3-beta (2025-09-08)


### Improvements

- Bumped ocean version to ^0.28.3
>>>>>>> 74d8814b


## 1.0.2-beta (2025-09-03)


### Features

- Added Support S3 Exporter


## 1.0.1-beta (2025-09-01)

### Improvements

- Renamed integration to AWS Hosted by Port
- Add disableDefaultInstallationMethods to the integration


## 1.0.0-beta (2025-08-31)

### Features

- Breaking changes: accountRoleArn -> accountRoleArns
- accountRoleArn is now used for both multi-account (using organizations) and single-account modes
- accountRoleArns is now used for multi-account mode for direct arn access


## 0.3.7-beta (2025-08-28)


### Improvements

- Add saas enabled to the integration


## 0.3.6-beta (2025-08-28)


### Improvements

- Publish aws-v3 initial version for closed beta


## 0.3.6-dev (2025-08-28)


### Improvements

- Bumped ocean version to ^0.28.2


## 0.3.5-dev (2025-08-27)


### Improvements

- Bumped ocean version to ^0.28.1


## 0.3.4-dev (2025-08-26)


### Improvements

- Add use_organizations flag to the integration


## 0.3.3-dev (2025-08-25)


### Improvements

- Bumped ocean version to ^0.28.0


## 0.3.2-dev (2025-08-24)


### Improvements

- Bumped ocean version to ^0.27.10


## 0.3.1-dev (2025-08-20)


### Improvements

- Bumped ocean version to ^0.27.9


## 0.3.0-dev (2025-08-19)


### Features

- Add support for AWS Organizations


## 0.2.10-dev (2025-08-18)


### Improvements

- Bumped ocean version to ^0.27.8


## 0.2.9-dev (2025-08-17)


### Improvements

- Bumped ocean version to ^0.27.7


## 0.2.8-dev (2025-08-13)


### Improvements

- Bumped ocean version to ^0.27.6


## 0.2.7-dev (2025-08-13)


### Improvements

- Bumped ocean version to ^0.27.5


## 0.2.6-dev (2025-08-11)


### Improvements

- Bumped ocean version to ^0.27.3


## 0.2.5-dev (2025-08-11)


### Improvements

- Bumped ocean version to ^0.27.2


## 0.2.4-dev (2025-08-07)


### Improvements

- Bumped ocean version to ^0.27.1


## 0.2.3-dev (2025-08-05)


### Improvements

- Bumped ocean version to ^0.27.0


## 0.2.2-dev (2025-08-04)


### Improvements

- Bumped ocean version to ^0.26.3


## 0.2.1-dev (2025-08-03)


### Improvements

- Bumped ocean version to ^0.26.2


## 0.2.0-dev (2025-07-20)


### Improvements

- Add assume role with web identity provider

## 0.1.2-dev (2025-07-20)


### Improvements

- Bumped ocean version to ^0.26.1


## 0.1.1-dev (2025-07-16)


### Bug Fixes

- Patch `ResyncStrategyFactory.create` in single-account and multi-account session tests to ensure full test isolation. This fixes test flakiness caused by reliance on global state and real factory logic in `TestGetAllAccountSessions` (in `test_session_factory.py`).


## 0.1.0-dev (2025-07-09)


### Features

- Introduced support for both multi-account and single-account resync strategies.
- Enabled authentication using static credentials and IAM roles.
- Removed the requirement for organization/root account-level permissions.<|MERGE_RESOLUTION|>--- conflicted
+++ resolved
@@ -7,8 +7,8 @@
 
 <!-- towncrier release notes start -->
 
-<<<<<<< HEAD
-## 1.0.2-beta (2025-09-07)
+
+## 1.0.4-beta (2025-09-07)
 
 
 ### Bug Fixes
@@ -20,14 +20,14 @@
 - Refactored the architecture to natively support actions that operate on multiple identifiers.
 - Introduced the ExtraContext property to store enrichment data separately, ensuring that models remain compliant with CloudFormation template requirements.
 - Restricted S3 blueprints and mapping to include only the default action properties, ensuring consistency and removing any extraneous or unused fields.
-=======
+
+
 ## 1.0.3-beta (2025-09-08)
 
 
 ### Improvements
 
 - Bumped ocean version to ^0.28.3
->>>>>>> 74d8814b
 
 
 ## 1.0.2-beta (2025-09-03)
