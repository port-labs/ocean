# Changelog - Ocean - aws-v3

All notable changes to this project will be documented in this file.

The format is based on [Keep a Changelog](https://keepachangelog.com/en/1.0.0/),
and this project adheres to [Semantic Versioning](https://semver.org/spec/v2.0.0.html).

<!-- towncrier release notes start -->

<<<<<<< HEAD
## 1.3.0-beta (2025-09-17)
=======
## 1.2.2-beta (2025-09-17)
>>>>>>> 74ec1460


### Improvements

<<<<<<< HEAD
- Add support for AWS::Organizations::Account Kind
=======
- Bumped ocean version to ^0.28.7
>>>>>>> 74ec1460


## 1.2.1-beta (2025-09-16)


### Improvements

- Bumped ocean version to ^0.28.5


## 1.2.0-beta (2025-09-09)


### Features

- Add support for AWS::Account:Info Kind

### Improvements

- Relate Existing resources to Account


## 1.1.2-beta (2025-09-10)


### Improvements

- Bumped ocean version to ^0.28.4


## 1.1.1-beta (2025-09-09)


### Features

- Add support for AWS::ECS:Cluster Kind


## 1.1.0-beta (2025-09-09)


### Features

- Add support for AWS::EC2:Instance Kind


## 1.0.4-beta (2025-09-07)


### Bug Fixes

- Removed unused and unimplemented properties from the S3 Bucket Default models.

### Improvements

- Refactored the architecture to natively support actions that operate on multiple identifiers.
- Introduced the ExtraContext property to store enrichment data separately, ensuring that models remain compliant with CloudFormation template requirements.
- Restricted S3 blueprints and mapping to include only the default action properties, ensuring consistency and removing any extraneous or unused fields.


## 1.0.3-beta (2025-09-08)


### Improvements

- Bumped ocean version to ^0.28.3


## 1.0.2-beta (2025-09-03)


### Features

- Added Support S3 Exporter


## 1.0.1-beta (2025-09-01)


### Improvements

- Renamed integration to AWS Hosted by Port
- Add disableDefaultInstallationMethods to the integration


## 1.0.0-beta (2025-08-31)


### Features

- Breaking changes: accountRoleArn -> accountRoleArns
- accountRoleArn is now used for both multi-account (using organizations) and single-account modes
- accountRoleArns is now used for multi-account mode for direct arn access


## 0.3.7-beta (2025-08-28)


### Improvements

- Add saas enabled to the integration


## 0.3.6-beta (2025-08-28)


### Improvements

- Publish aws-v3 initial version for closed beta


## 0.3.6-dev (2025-08-28)


### Improvements

- Bumped ocean version to ^0.28.2


## 0.3.5-dev (2025-08-27)


### Improvements

- Bumped ocean version to ^0.28.1


## 0.3.4-dev (2025-08-26)


### Improvements

- Add use_organizations flag to the integration


## 0.3.3-dev (2025-08-25)


### Improvements

- Bumped ocean version to ^0.28.0


## 0.3.2-dev (2025-08-24)


### Improvements

- Bumped ocean version to ^0.27.10


## 0.3.1-dev (2025-08-20)


### Improvements

- Bumped ocean version to ^0.27.9


## 0.3.0-dev (2025-08-19)


### Features

- Add support for AWS Organizations


## 0.2.10-dev (2025-08-18)


### Improvements

- Bumped ocean version to ^0.27.8


## 0.2.9-dev (2025-08-17)


### Improvements

- Bumped ocean version to ^0.27.7


## 0.2.8-dev (2025-08-13)


### Improvements

- Bumped ocean version to ^0.27.6


## 0.2.7-dev (2025-08-13)


### Improvements

- Bumped ocean version to ^0.27.5


## 0.2.6-dev (2025-08-11)


### Improvements

- Bumped ocean version to ^0.27.3


## 0.2.5-dev (2025-08-11)


### Improvements

- Bumped ocean version to ^0.27.2


## 0.2.4-dev (2025-08-07)


### Improvements

- Bumped ocean version to ^0.27.1


## 0.2.3-dev (2025-08-05)


### Improvements

- Bumped ocean version to ^0.27.0


## 0.2.2-dev (2025-08-04)


### Improvements

- Bumped ocean version to ^0.26.3


## 0.2.1-dev (2025-08-03)


### Improvements

- Bumped ocean version to ^0.26.2


## 0.2.0-dev (2025-07-20)


### Improvements

- Add assume role with web identity provider

## 0.1.2-dev (2025-07-20)


### Improvements

- Bumped ocean version to ^0.26.1


## 0.1.1-dev (2025-07-16)


### Bug Fixes

- Patch `ResyncStrategyFactory.create` in single-account and multi-account session tests to ensure full test isolation. This fixes test flakiness caused by reliance on global state and real factory logic in `TestGetAllAccountSessions` (in `test_session_factory.py`).


## 0.1.0-dev (2025-07-09)


### Features

- Introduced support for both multi-account and single-account resync strategies.
- Enabled authentication using static credentials and IAM roles.
- Removed the requirement for organization/root account-level permissions.<|MERGE_RESOLUTION|>--- conflicted
+++ resolved
@@ -7,20 +7,20 @@
 
 <!-- towncrier release notes start -->
 
-<<<<<<< HEAD
 ## 1.3.0-beta (2025-09-17)
-=======
+
+
+### Features
+
+- Add support for AWS::Organizations::Account Kind
+
+
 ## 1.2.2-beta (2025-09-17)
->>>>>>> 74ec1460
-
-
-### Improvements
-
-<<<<<<< HEAD
-- Add support for AWS::Organizations::Account Kind
-=======
+
+
+### Improvements
+
 - Bumped ocean version to ^0.28.7
->>>>>>> 74ec1460
 
 
 ## 1.2.1-beta (2025-09-16)
