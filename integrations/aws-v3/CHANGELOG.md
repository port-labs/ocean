--- conflicted
+++ resolved
@@ -7,14 +7,14 @@
 
 <!-- towncrier release notes start -->
 
-<<<<<<< HEAD
-## 0.3.2-dev (2025-08-21)
+## 0.3.4-dev (2025-08-27)
 
 
 ### Features
 
 - Added Support S3 Exporter
-=======
+
+
 ## 0.3.3-dev (2025-08-25)
 
 
@@ -29,7 +29,6 @@
 ### Improvements
 
 - Bumped ocean version to ^0.27.10
->>>>>>> ad7f1b82
 
 
 ## 0.3.1-dev (2025-08-20)
