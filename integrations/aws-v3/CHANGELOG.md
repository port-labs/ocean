# Changelog - Ocean - aws-v3

All notable changes to this project will be documented in this file.

The format is based on [Keep a Changelog](https://keepachangelog.com/en/1.0.0/),
and this project adheres to [Semantic Versioning](https://semver.org/spec/v2.0.0.html).

<!-- towncrier release notes start -->

<<<<<<< HEAD
## 1.3.1-beta (2025-09-18)
=======
## 1.3.1-beta (2025-09-17)
>>>>>>> 2366eeb3


### Improvements

<<<<<<< HEAD
- Add docs and installation docs to the integration
=======
- Improve runtime complexity by processing accessible accounts concurrently
>>>>>>> 2366eeb3


## 1.3.0-beta (2025-09-17)


### Features

- Add support for AWS::Organizations::Account Kind


## 1.2.2-beta (2025-09-17)


### Improvements

- Bumped ocean version to ^0.28.7


## 1.2.1-beta (2025-09-16)


### Improvements

- Bumped ocean version to ^0.28.5


## 1.2.0-beta (2025-09-09)


### Features

- Add support for AWS::Account:Info Kind

### Improvements

- Relate Existing resources to Account


## 1.1.2-beta (2025-09-10)


### Improvements

- Bumped ocean version to ^0.28.4


## 1.1.1-beta (2025-09-09)


### Features

- Add support for AWS::ECS:Cluster Kind


## 1.1.0-beta (2025-09-09)


### Features

- Add support for AWS::EC2:Instance Kind


## 1.0.4-beta (2025-09-07)


### Bug Fixes

- Removed unused and unimplemented properties from the S3 Bucket Default models.

### Improvements

- Refactored the architecture to natively support actions that operate on multiple identifiers.
- Introduced the ExtraContext property to store enrichment data separately, ensuring that models remain compliant with CloudFormation template requirements.
- Restricted S3 blueprints and mapping to include only the default action properties, ensuring consistency and removing any extraneous or unused fields.


## 1.0.3-beta (2025-09-08)


### Improvements

- Bumped ocean version to ^0.28.3


## 1.0.2-beta (2025-09-03)


### Features

- Added Support S3 Exporter


## 1.0.1-beta (2025-09-01)


### Improvements

- Renamed integration to AWS Hosted by Port
- Add disableDefaultInstallationMethods to the integration


## 1.0.0-beta (2025-08-31)


### Features

- Breaking changes: accountRoleArn -> accountRoleArns
- accountRoleArn is now used for both multi-account (using organizations) and single-account modes
- accountRoleArns is now used for multi-account mode for direct arn access


## 0.3.7-beta (2025-08-28)


### Improvements

- Add saas enabled to the integration


## 0.3.6-beta (2025-08-28)


### Improvements

- Publish aws-v3 initial version for closed beta


## 0.3.6-dev (2025-08-28)


### Improvements

- Bumped ocean version to ^0.28.2


## 0.3.5-dev (2025-08-27)


### Improvements

- Bumped ocean version to ^0.28.1


## 0.3.4-dev (2025-08-26)


### Improvements

- Add use_organizations flag to the integration


## 0.3.3-dev (2025-08-25)


### Improvements

- Bumped ocean version to ^0.28.0


## 0.3.2-dev (2025-08-24)


### Improvements

- Bumped ocean version to ^0.27.10


## 0.3.1-dev (2025-08-20)


### Improvements

- Bumped ocean version to ^0.27.9


## 0.3.0-dev (2025-08-19)


### Features

- Add support for AWS Organizations


## 0.2.10-dev (2025-08-18)


### Improvements

- Bumped ocean version to ^0.27.8


## 0.2.9-dev (2025-08-17)


### Improvements

- Bumped ocean version to ^0.27.7


## 0.2.8-dev (2025-08-13)


### Improvements

- Bumped ocean version to ^0.27.6


## 0.2.7-dev (2025-08-13)


### Improvements

- Bumped ocean version to ^0.27.5


## 0.2.6-dev (2025-08-11)


### Improvements

- Bumped ocean version to ^0.27.3


## 0.2.5-dev (2025-08-11)


### Improvements

- Bumped ocean version to ^0.27.2


## 0.2.4-dev (2025-08-07)


### Improvements

- Bumped ocean version to ^0.27.1


## 0.2.3-dev (2025-08-05)


### Improvements

- Bumped ocean version to ^0.27.0


## 0.2.2-dev (2025-08-04)


### Improvements

- Bumped ocean version to ^0.26.3


## 0.2.1-dev (2025-08-03)


### Improvements

- Bumped ocean version to ^0.26.2


## 0.2.0-dev (2025-07-20)


### Improvements

- Add assume role with web identity provider

## 0.1.2-dev (2025-07-20)


### Improvements

- Bumped ocean version to ^0.26.1


## 0.1.1-dev (2025-07-16)


### Bug Fixes

- Patch `ResyncStrategyFactory.create` in single-account and multi-account session tests to ensure full test isolation. This fixes test flakiness caused by reliance on global state and real factory logic in `TestGetAllAccountSessions` (in `test_session_factory.py`).


## 0.1.0-dev (2025-07-09)


### Features

- Introduced support for both multi-account and single-account resync strategies.
- Enabled authentication using static credentials and IAM roles.
- Removed the requirement for organization/root account-level permissions.<|MERGE_RESOLUTION|>--- conflicted
+++ resolved
@@ -7,20 +7,20 @@
 
 <!-- towncrier release notes start -->
 
-<<<<<<< HEAD
-## 1.3.1-beta (2025-09-18)
-=======
+## 1.3.2-beta (2025-09-18)
+
+
+### Improvements
+
+- Add docs and installation docs to the integration
+
+
 ## 1.3.1-beta (2025-09-17)
->>>>>>> 2366eeb3
-
-
-### Improvements
-
-<<<<<<< HEAD
-- Add docs and installation docs to the integration
-=======
+
+
+### Improvements
+
 - Improve runtime complexity by processing accessible accounts concurrently
->>>>>>> 2366eeb3
 
 
 ## 1.3.0-beta (2025-09-17)
