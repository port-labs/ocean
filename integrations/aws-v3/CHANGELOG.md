# Changelog - Ocean - aws-v3

All notable changes to this project will be documented in this file.

The format is based on [Keep a Changelog](https://keepachangelog.com/en/1.0.0/),
and this project adheres to [Semantic Versioning](https://semver.org/spec/v2.0.0.html).

<!-- towncrier release notes start -->

<<<<<<< HEAD
## 1.0.2-beta (2025-09-07)
=======
## 1.1.0-beta (2025-09-09)

### Features

- Add support for AWS::EC2:Instance Kind


## 1.0.4-beta (2025-09-07)
>>>>>>> b19333e0


### Bug Fixes

- Removed unused and unimplemented properties from the S3 Bucket Default models.

### Improvements

- Refactored the architecture to natively support actions that operate on multiple identifiers.
- Introduced the ExtraContext property to store enrichment data separately, ensuring that models remain compliant with CloudFormation template requirements.
- Restricted S3 blueprints and mapping to include only the default action properties, ensuring consistency and removing any extraneous or unused fields.


<<<<<<< HEAD
=======
## 1.0.3-beta (2025-09-08)


### Improvements

- Bumped ocean version to ^0.28.3


>>>>>>> b19333e0
## 1.0.2-beta (2025-09-03)


### Features

- Added Support S3 Exporter


## 1.0.1-beta (2025-09-01)

### Improvements

- Renamed integration to AWS Hosted by Port
- Add disableDefaultInstallationMethods to the integration


## 1.0.0-beta (2025-08-31)

### Features

- Breaking changes: accountRoleArn -> accountRoleArns
- accountRoleArn is now used for both multi-account (using organizations) and single-account modes
- accountRoleArns is now used for multi-account mode for direct arn access


## 0.3.7-beta (2025-08-28)


### Improvements

- Add saas enabled to the integration


## 0.3.6-beta (2025-08-28)


### Improvements

- Publish aws-v3 initial version for closed beta


## 0.3.6-dev (2025-08-28)


### Improvements

- Bumped ocean version to ^0.28.2


## 0.3.5-dev (2025-08-27)


### Improvements

- Bumped ocean version to ^0.28.1


## 0.3.4-dev (2025-08-26)


### Improvements

- Add use_organizations flag to the integration


## 0.3.3-dev (2025-08-25)


### Improvements

- Bumped ocean version to ^0.28.0


## 0.3.2-dev (2025-08-24)


### Improvements

- Bumped ocean version to ^0.27.10


## 0.3.1-dev (2025-08-20)


### Improvements

- Bumped ocean version to ^0.27.9


## 0.3.0-dev (2025-08-19)


### Features

- Add support for AWS Organizations


## 0.2.10-dev (2025-08-18)


### Improvements

- Bumped ocean version to ^0.27.8


## 0.2.9-dev (2025-08-17)


### Improvements

- Bumped ocean version to ^0.27.7


## 0.2.8-dev (2025-08-13)


### Improvements

- Bumped ocean version to ^0.27.6


## 0.2.7-dev (2025-08-13)


### Improvements

- Bumped ocean version to ^0.27.5


## 0.2.6-dev (2025-08-11)


### Improvements

- Bumped ocean version to ^0.27.3


## 0.2.5-dev (2025-08-11)


### Improvements

- Bumped ocean version to ^0.27.2


## 0.2.4-dev (2025-08-07)


### Improvements

- Bumped ocean version to ^0.27.1


## 0.2.3-dev (2025-08-05)


### Improvements

- Bumped ocean version to ^0.27.0


## 0.2.2-dev (2025-08-04)


### Improvements

- Bumped ocean version to ^0.26.3


## 0.2.1-dev (2025-08-03)


### Improvements

- Bumped ocean version to ^0.26.2


## 0.2.0-dev (2025-07-20)


### Improvements

- Add assume role with web identity provider

## 0.1.2-dev (2025-07-20)


### Improvements

- Bumped ocean version to ^0.26.1


## 0.1.1-dev (2025-07-16)


### Bug Fixes

- Patch `ResyncStrategyFactory.create` in single-account and multi-account session tests to ensure full test isolation. This fixes test flakiness caused by reliance on global state and real factory logic in `TestGetAllAccountSessions` (in `test_session_factory.py`).


## 0.1.0-dev (2025-07-09)


### Features

- Introduced support for both multi-account and single-account resync strategies.
- Enabled authentication using static credentials and IAM roles.
- Removed the requirement for organization/root account-level permissions.<|MERGE_RESOLUTION|>--- conflicted
+++ resolved
@@ -7,9 +7,6 @@
 
 <!-- towncrier release notes start -->
 
-<<<<<<< HEAD
-## 1.0.2-beta (2025-09-07)
-=======
 ## 1.1.0-beta (2025-09-09)
 
 ### Features
@@ -18,7 +15,6 @@
 
 
 ## 1.0.4-beta (2025-09-07)
->>>>>>> b19333e0
 
 
 ### Bug Fixes
@@ -32,8 +28,6 @@
 - Restricted S3 blueprints and mapping to include only the default action properties, ensuring consistency and removing any extraneous or unused fields.
 
 
-<<<<<<< HEAD
-=======
 ## 1.0.3-beta (2025-09-08)
 
 
@@ -42,7 +36,6 @@
 - Bumped ocean version to ^0.28.3
 
 
->>>>>>> b19333e0
 ## 1.0.2-beta (2025-09-03)
 
 
