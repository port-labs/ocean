# Changelog - Ocean - aws-v3

All notable changes to this project will be documented in this file.

The format is based on [Keep a Changelog](https://keepachangelog.com/en/1.0.0/),
and this project adheres to [Semantic Versioning](https://semver.org/spec/v2.0.0.html).

<!-- towncrier release notes start -->

<<<<<<< HEAD
## 0.3.4-dev (2025-08-27)
=======
## 0.3.4-dev (2025-08-26)
>>>>>>> 6004cf6b


### Improvements

<<<<<<< HEAD
- Bumped ocean version to ^0.28.1
=======
- Add use_organizations flag to the integration
>>>>>>> 6004cf6b


## 0.3.3-dev (2025-08-25)


### Improvements

- Bumped ocean version to ^0.28.0


## 0.3.2-dev (2025-08-24)


### Improvements

- Bumped ocean version to ^0.27.10


## 0.3.1-dev (2025-08-20)


### Improvements

- Bumped ocean version to ^0.27.9


## 0.3.0-dev (2025-08-19)


### Features

- Add support for AWS Organizations


## 0.2.10-dev (2025-08-18)


### Improvements

- Bumped ocean version to ^0.27.8


## 0.2.9-dev (2025-08-17)


### Improvements

- Bumped ocean version to ^0.27.7


## 0.2.8-dev (2025-08-13)


### Improvements

- Bumped ocean version to ^0.27.6


## 0.2.7-dev (2025-08-13)


### Improvements

- Bumped ocean version to ^0.27.5


## 0.2.6-dev (2025-08-11)


### Improvements

- Bumped ocean version to ^0.27.3


## 0.2.5-dev (2025-08-11)


### Improvements

- Bumped ocean version to ^0.27.2


## 0.2.4-dev (2025-08-07)


### Improvements

- Bumped ocean version to ^0.27.1


## 0.2.3-dev (2025-08-05)


### Improvements

- Bumped ocean version to ^0.27.0


## 0.2.2-dev (2025-08-04)


### Improvements

- Bumped ocean version to ^0.26.3


## 0.2.1-dev (2025-08-03)


### Improvements

- Bumped ocean version to ^0.26.2


## 0.2.0-dev (2025-07-20)


### Improvements

- Add assume role with web identity provider

## 0.1.2-dev (2025-07-20)


### Improvements

- Bumped ocean version to ^0.26.1


## 0.1.1-dev (2025-07-16)


### Bug Fixes

- Patch `ResyncStrategyFactory.create` in single-account and multi-account session tests to ensure full test isolation. This fixes test flakiness caused by reliance on global state and real factory logic in `TestGetAllAccountSessions` (in `test_session_factory.py`).


## 0.1.0-dev (2025-07-09)


### Features

- Introduced support for both multi-account and single-account resync strategies.
- Enabled authentication using static credentials and IAM roles.
- Removed the requirement for organization/root account-level permissions.<|MERGE_RESOLUTION|>--- conflicted
+++ resolved
@@ -6,21 +6,19 @@
 and this project adheres to [Semantic Versioning](https://semver.org/spec/v2.0.0.html).
 
 <!-- towncrier release notes start -->
-
-<<<<<<< HEAD
-## 0.3.4-dev (2025-08-27)
-=======
-## 0.3.4-dev (2025-08-26)
->>>>>>> 6004cf6b
+## 0.3.5-dev (2025-08-27)
 
 
 ### Improvements
 
-<<<<<<< HEAD
 - Bumped ocean version to ^0.28.1
-=======
+
+## 0.3.4-dev (2025-08-26)
+
+
+### Improvements
+
 - Add use_organizations flag to the integration
->>>>>>> 6004cf6b
 
 
 ## 0.3.3-dev (2025-08-25)
