--- conflicted
+++ resolved
@@ -7,20 +7,19 @@
 
 <!-- towncrier release notes start -->
 
-<<<<<<< HEAD
-## 1.4.8 (2025-10-26)
+## 1.4.9-beta (2025-10-26)
 
 
 ### Improvements
 
 - Bumped ocean version to ^0.28.17
-=======
+
+
 ## 1.4.8-beta (2025-10-26)
 
 ### Improvements
 
 - Move aws-v3 integration from stable to beta
->>>>>>> 50fdf810
 
 
 ## 1.4.7 (2025-10-21)
