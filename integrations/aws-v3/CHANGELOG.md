# Changelog - Ocean - aws-v3

All notable changes to this project will be documented in this file.

The format is based on [Keep a Changelog](https://keepachangelog.com/en/1.0.0/),
and this project adheres to [Semantic Versioning](https://semver.org/spec/v2.0.0.html).

<!-- towncrier release notes start -->

<<<<<<< HEAD
## 1.2.0-beta (2025-09-09)


### Features

- Add support for AWS::Account:Info Kind
=======
## 1.1.1-beta (2025-09-09)

### Features

- Add support for AWS::ECS:Cluster Kind
>>>>>>> d5488a62


## 1.1.0-beta (2025-09-09)


### Features

- Add support for AWS::EC2:Instance Kind


## 1.0.4-beta (2025-09-07)


### Bug Fixes

- Removed unused and unimplemented properties from the S3 Bucket Default models.

### Improvements

- Refactored the architecture to natively support actions that operate on multiple identifiers.
- Introduced the ExtraContext property to store enrichment data separately, ensuring that models remain compliant with CloudFormation template requirements.
- Restricted S3 blueprints and mapping to include only the default action properties, ensuring consistency and removing any extraneous or unused fields.


## 1.0.3-beta (2025-09-08)


### Improvements

- Bumped ocean version to ^0.28.3


## 1.0.2-beta (2025-09-03)


### Features

- Added Support S3 Exporter


## 1.0.1-beta (2025-09-01)


### Improvements

- Renamed integration to AWS Hosted by Port
- Add disableDefaultInstallationMethods to the integration


## 1.0.0-beta (2025-08-31)


### Features

- Breaking changes: accountRoleArn -> accountRoleArns
- accountRoleArn is now used for both multi-account (using organizations) and single-account modes
- accountRoleArns is now used for multi-account mode for direct arn access


## 0.3.7-beta (2025-08-28)


### Improvements

- Add saas enabled to the integration


## 0.3.6-beta (2025-08-28)


### Improvements

- Publish aws-v3 initial version for closed beta


## 0.3.6-dev (2025-08-28)


### Improvements

- Bumped ocean version to ^0.28.2


## 0.3.5-dev (2025-08-27)


### Improvements

- Bumped ocean version to ^0.28.1


## 0.3.4-dev (2025-08-26)


### Improvements

- Add use_organizations flag to the integration


## 0.3.3-dev (2025-08-25)


### Improvements

- Bumped ocean version to ^0.28.0


## 0.3.2-dev (2025-08-24)


### Improvements

- Bumped ocean version to ^0.27.10


## 0.3.1-dev (2025-08-20)


### Improvements

- Bumped ocean version to ^0.27.9


## 0.3.0-dev (2025-08-19)


### Features

- Add support for AWS Organizations


## 0.2.10-dev (2025-08-18)


### Improvements

- Bumped ocean version to ^0.27.8


## 0.2.9-dev (2025-08-17)


### Improvements

- Bumped ocean version to ^0.27.7


## 0.2.8-dev (2025-08-13)


### Improvements

- Bumped ocean version to ^0.27.6


## 0.2.7-dev (2025-08-13)


### Improvements

- Bumped ocean version to ^0.27.5


## 0.2.6-dev (2025-08-11)


### Improvements

- Bumped ocean version to ^0.27.3


## 0.2.5-dev (2025-08-11)


### Improvements

- Bumped ocean version to ^0.27.2


## 0.2.4-dev (2025-08-07)


### Improvements

- Bumped ocean version to ^0.27.1


## 0.2.3-dev (2025-08-05)


### Improvements

- Bumped ocean version to ^0.27.0


## 0.2.2-dev (2025-08-04)


### Improvements

- Bumped ocean version to ^0.26.3


## 0.2.1-dev (2025-08-03)


### Improvements

- Bumped ocean version to ^0.26.2


## 0.2.0-dev (2025-07-20)


### Improvements

- Add assume role with web identity provider

## 0.1.2-dev (2025-07-20)


### Improvements

- Bumped ocean version to ^0.26.1


## 0.1.1-dev (2025-07-16)


### Bug Fixes

- Patch `ResyncStrategyFactory.create` in single-account and multi-account session tests to ensure full test isolation. This fixes test flakiness caused by reliance on global state and real factory logic in `TestGetAllAccountSessions` (in `test_session_factory.py`).


## 0.1.0-dev (2025-07-09)


### Features

- Introduced support for both multi-account and single-account resync strategies.
- Enabled authentication using static credentials and IAM roles.
- Removed the requirement for organization/root account-level permissions.<|MERGE_RESOLUTION|>--- conflicted
+++ resolved
@@ -7,20 +7,21 @@
 
 <!-- towncrier release notes start -->
 
-<<<<<<< HEAD
 ## 1.2.0-beta (2025-09-09)
 
 
 ### Features
 
 - Add support for AWS::Account:Info Kind
-=======
+- Relate Existing resources to Account
+
+
 ## 1.1.1-beta (2025-09-09)
 
+
 ### Features
 
 - Add support for AWS::ECS:Cluster Kind
->>>>>>> d5488a62
 
 
 ## 1.1.0-beta (2025-09-09)
