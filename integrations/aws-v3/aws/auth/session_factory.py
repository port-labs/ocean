--- conflicted
+++ resolved
@@ -53,12 +53,7 @@
         if config.get("account_role_arn", None):
             return OrganizationsStrategy
 
-<<<<<<< HEAD
-        # If we have any role ARNs, use multi-account strategy
-        if account_role_arn and len(account_role_arn) > 0:
-=======
         if len(config.get("account_role_arns", [])) > 0:
->>>>>>> 11da7896
             return MultiAccountStrategy
 
         return SingleAccountStrategy
