--- conflicted
+++ resolved
@@ -8,15 +8,8 @@
     ECS_CLUSTER = "AWS::ECS::Cluster"
     ORGANIZATIONS_ACCOUNT = "AWS::Organizations::Account"
     AccountInfo = "AWS::Account::Info"
-<<<<<<< HEAD
     RDS_DB_INSTANCE = "AWS::RDS::DBInstance"
-
-
-SupportedServices = Literal["s3", "ecs", "ec2", "sqs", "organizations", "rds"]
-=======
-    ECS_CLUSTER = "AWS::ECS::Cluster"
     EKS_CLUSTER = "AWS::EKS::Cluster"
 
 
-SupportedServices = Literal["s3", "ecs", "ec2", "sqs", "organizations", "eks"]
->>>>>>> 7b1833f1
+SupportedServices = Literal["s3", "ecs", "ec2", "sqs", "organizations", "eks", "rds"]