--- conflicted
+++ resolved
@@ -8,11 +8,8 @@
     ORGANIZATIONS_ACCOUNT = "AWS::Organizations::Account"
     AccountInfo = "AWS::Account::Info"
     ECS_CLUSTER = "AWS::ECS::Cluster"
-<<<<<<< HEAD
+    EKS_CLUSTER = "AWS::EKS::Cluster"
     ECS_SERVICE = "AWS::ECS::Service"
-=======
-    EKS_CLUSTER = "AWS::EKS::Cluster"
->>>>>>> 7b1833f1
 
 
 SupportedServices = Literal["s3", "ecs", "ec2", "sqs", "organizations", "eks"]