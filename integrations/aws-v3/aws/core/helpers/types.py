--- conflicted
+++ resolved
@@ -10,12 +10,9 @@
     AccountInfo = "AWS::Account::Info"
     RDS_DB_INSTANCE = "AWS::RDS::DBInstance"
     EKS_CLUSTER = "AWS::EKS::Cluster"
-<<<<<<< HEAD
-    SQS_QUEUE = "AWS::SQS::Queue"
-=======
     LAMBDA_FUNCTION = "AWS::Lambda::Function"
     ECS_SERVICE = "AWS::ECS::Service"
->>>>>>> c529d819
+    SQS_QUEUE = "AWS::SQS::Queue"
 
 
 SupportedServices = Literal[
