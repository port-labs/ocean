from enum import StrEnum
from typing import Literal

<<<<<<< HEAD
SupportedServices = Literal["sqs", "resource-groups", "s3", "ec2", "ecs"]
=======

class ObjectKind(StrEnum):
    S3_BUCKET = "AWS::S3::Bucket"


SupportedServices = Literal["s3", "ecs", "ec2", "sqs"]
>>>>>>> 75182e9f
<|MERGE_RESOLUTION|>--- conflicted
+++ resolved
@@ -1,13 +1,9 @@
 from enum import StrEnum
 from typing import Literal
 
-<<<<<<< HEAD
-SupportedServices = Literal["sqs", "resource-groups", "s3", "ec2", "ecs"]
-=======
 
 class ObjectKind(StrEnum):
     S3_BUCKET = "AWS::S3::Bucket"
 
 
-SupportedServices = Literal["s3", "ecs", "ec2", "sqs"]
->>>>>>> 75182e9f
+SupportedServices = Literal["s3", "ecs", "ec2", "sqs"]