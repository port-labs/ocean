--- conflicted
+++ resolved
@@ -5,12 +5,9 @@
 class ObjectKind(StrEnum):
     S3_BUCKET = "AWS::S3::Bucket"
     EC2_INSTANCE = "AWS::EC2::Instance"
-<<<<<<< HEAD
     ORGANIZATIONS_ACCOUNT = "AWS::Organizations::Account"
-=======
     AccountInfo = "AWS::Account::Info"
     ECS_CLUSTER = "AWS::ECS::Cluster"
->>>>>>> 0b134018
 
 
 SupportedServices = Literal["s3", "ecs", "ec2", "sqs", "organizations"]