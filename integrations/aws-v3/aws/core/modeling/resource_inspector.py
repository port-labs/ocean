from typing import List, Dict, Any, Callable, Optional, cast
from loguru import logger
import asyncio
from aws.core.interfaces.action import (
    Action,
    BatchAction,
    SingleActionMap,
    BatchActionMap,
)
from aws.core.modeling.resource_builder import ResourceBuilder, PropertiesData
from aws.core.modeling.resource_models import ResourceModel


class SingleResourceInspector[ResourceModelT: ResourceModel[Any]]:
    """
    Inspects single AWS resources by executing actions and building resource models.
    Uses SingleActionMap which guarantees only Action types for single resource operations.
    """

    def __init__(
        self,
        client: Any,
        actions_map: SingleActionMap,
        model_factory: Callable[[], ResourceModelT],
        account_id: str,
        region: Optional[str] = None,
<<<<<<< HEAD
        max_concurrent_requests: int = 15,
=======
        account_id: Optional[str] = None,
>>>>>>> 25b71771
    ) -> None:
        """
        Initialize the SingleResourceInspector.

        Args:
            client: The AWS client instance to be used by actions.
            actions_map: The map of available actions (SingleActionMap with Action types only).
            model_factory: A callable that returns a new instance of the resource model.
            region: The AWS region for this resource (optional).
            account_id: The AWS account ID for this resource.
        """
        self.client = client
        self.actions_map = actions_map
        self.model_factory = model_factory
        self.region = region
        self.account_id = account_id

    async def inspect(self, identifier: str, include: List[str]) -> ResourceModelT:
        """Inspect a single resource using Action types only."""
        if not identifier:
            return self.model_factory()

        action_classes = self.actions_map.merge(include)
        actions = [cls(self.client) for cls in action_classes]

        # Execute actions directly - all actions are guaranteed to be Action types
        results = await asyncio.gather(
            *(action.execute(identifier) for action in actions)
        )

        return self._build_model(results)

    def _build_model(self, identifier_results: List[Dict[str, Any]]) -> ResourceModelT:
        """Build a resource model from identifier results using ResourceBuilder."""
        builder: ResourceBuilder[ResourceModelT, Any] = ResourceBuilder(
            self.model_factory(), self.region or "", self.account_id or ""
        )

        properties_data: List[PropertiesData] = [
            cast(PropertiesData, result) for result in identifier_results
        ]
        builder.with_properties(properties_data)

        return builder.build()


class BatchResourceInspector[ResourceModelT: ResourceModel[Any]]:
    """
    Inspects multiple AWS resources by executing actions and building resource models.
    Uses BatchActionMap which guarantees only BatchAction types for batch operations.
    """

    def __init__(
        self,
        client: Any,
        actions_map: BatchActionMap,
        model_factory: Callable[[], ResourceModelT],
        region: Optional[str] = None,
        account_id: Optional[str] = None,
    ) -> None:
        """
        Initialize the BatchResourceInspector.

        Args:
            client: The AWS client instance to be used by actions.
            actions_map: The map of available actions (BatchActionMap with BatchAction types only).
            model_factory: A callable that returns a new instance of the resource model.
            region: The AWS region for this resource (optional).
            account_id: The AWS account ID for this resource (optional).
        """
        self.client = client
        self.actions_map = actions_map
        self.model_factory = model_factory
        self.region = region
        self.account_id = account_id

    async def inspect_batch(
        self, identifiers: List[str], include: List[str]
    ) -> List[ResourceModelT]:
        """Inspect multiple resources using BatchAction types only."""
        if not identifiers:
            return []

        action_classes = self.actions_map.merge(include)
        actions = [cls(self.client) for cls in action_classes]

        results = await asyncio.gather(
            *(action.execute_batch(identifiers) for action in actions)
        )

        return self._build_models(results)

    def _build_models(
        self, action_results: List[List[Dict[str, Any]]]
    ) -> List[ResourceModelT]:
        """
        Build resource models from action results.
        Args:
            action_results: List of result lists, one per action.
                            Each inner list contains results for each identifier.
        Returns:
            List of built resource models, one per identifier.
        """
        valid_results = [result for result in action_results if result]
        if not valid_results:
            return []

        return [
            self._build_model(identifier_results)
            for identifier_results in zip(*valid_results)
        ]

    def _build_model(self, identifier_results: List[Dict[str, Any]]) -> ResourceModelT:
        """Build a resource model from identifier results using ResourceBuilder."""
        builder: ResourceBuilder[ResourceModelT, Any] = ResourceBuilder(
            self.model_factory(), account_id=self.account_id, region=self.region
        )

        properties_data: List[PropertiesData] = [
            cast(PropertiesData, result) for result in identifier_results
        ]
        builder.with_properties(properties_data)

        return builder.build()<|MERGE_RESOLUTION|>--- conflicted
+++ resolved
@@ -24,11 +24,7 @@
         model_factory: Callable[[], ResourceModelT],
         account_id: str,
         region: Optional[str] = None,
-<<<<<<< HEAD
         max_concurrent_requests: int = 15,
-=======
-        account_id: Optional[str] = None,
->>>>>>> 25b71771
     ) -> None:
         """
         Initialize the SingleResourceInspector.
