--- conflicted
+++ resolved
@@ -1,8 +1,4 @@
-<<<<<<< HEAD
-from typing import Self, TypedDict, List, Any, Optional
-=======
 from typing import Self, List, Any, Dict
->>>>>>> c8bb66f0
 from aws.core.modeling.resource_models import ResourceModel
 from pydantic import BaseModel
 
@@ -64,18 +60,9 @@
                 all_properties.update(props)
 
         if all_properties:
-<<<<<<< HEAD
-            current_properties = self._model.Properties.dict(exclude_none=True)
-            updated_properties = {**current_properties, **all_properties}
-
-            self._model.Properties = self._model.Properties.__class__(
-                **updated_properties
-            )
-=======
             # Use setattr to set properties directly - more efficient than recreating object
             for key, value in all_properties.items():
                 setattr(self._model.Properties, key, value)
->>>>>>> c8bb66f0
             self._props_set = True
 
         return self
@@ -108,16 +95,8 @@
                 "No data has been set for the resource model, use `with_properties` to set data."
             )
 
-<<<<<<< HEAD
-        update_data = {"__AccountId": self._account_id}
-        if self._region:
-            update_data["__Region"] = self._region
-
-        return self._model.copy(update=update_data)
-=======
         # Set metadata using the Metadata field
         self._model.Metadata.__Region = self._region
         self._model.Metadata.__AccountId = self._account_id
 
-        return self._model
->>>>>>> c8bb66f0
+        return self._model