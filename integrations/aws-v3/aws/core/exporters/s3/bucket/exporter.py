--- conflicted
+++ resolved
@@ -68,12 +68,9 @@
             paginator = proxy.get_paginator("list_buckets", "Buckets")
 
             async for buckets in paginator.paginate():
-<<<<<<< HEAD
                 logger.info(f"S3 list_buckets returned {len(buckets)} buckets")
                 bucket_names = [bucket["Name"] for bucket in buckets]
 
-=======
->>>>>>> 9f14f585
                 tasks = [
                     self._process_bucket(bucket, inspector, options.include)
                     for bucket in buckets
