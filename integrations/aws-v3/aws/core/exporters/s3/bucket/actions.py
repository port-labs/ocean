from typing import Dict, Any, List, Type
from aws.core.interfaces.action import (
    Action,
    DataAction,
    APIAction,
    ActionMap,
)
from loguru import logger


class GetBucketPublicAccessBlockAction(APIAction):
    async def _execute(self, bucket_name: str) -> Dict[str, Any]:
        response = await self.client.get_public_access_block(Bucket=bucket_name)  # type: ignore
        logger.info(
            f"Successfully fetched bucket public access block for bucket {bucket_name}"
        )
        return {
            "PublicAccessBlockConfiguration": response["PublicAccessBlockConfiguration"]
        }


class GetBucketOwnershipControlsAction(APIAction):
    async def _execute(self, bucket_name: str) -> Dict[str, Any]:
        response = await self.client.get_bucket_ownership_controls(Bucket=bucket_name)  # type: ignore
        logger.info(
            f"Successfully fetched bucket ownership controls for bucket {bucket_name}"
        )
        return {"OwnershipControls": response["OwnershipControls"]}


class GetBucketEncryptionAction(APIAction):
    async def _execute(self, bucket_name: str) -> Dict[str, Any]:
        response = await self.client.get_bucket_encryption(Bucket=bucket_name)  # type: ignore
        logger.info(f"Successfully fetched bucket encryption for bucket {bucket_name}")
        return {"BucketEncryption": response["ServerSideEncryptionConfiguration"]}


<<<<<<< HEAD
class GetBucketTaggingAction(APIAction):
=======
class GetBucketLocationAction(Action):
    async def _execute(self, bucket_name: str) -> Dict[str, Any]:
        response = await self.client.get_bucket_location(Bucket=bucket_name)  # type: ignore
        logger.info(f"Successfully fetched bucket location for bucket {bucket_name}")
        return {"BucketRegion": response["LocationConstraint"]}


class GetBucketArnAction(Action):
    async def _execute(self, bucket_name: str) -> Dict[str, Any]:
        bucket_arn = f"arn:aws:s3:::{bucket_name}"
        logger.info(f"Constructed bucket ARN for bucket {bucket_name}")
        return {"BucketArn": bucket_arn}


class GetBucketTaggingAction(Action):
>>>>>>> 9f14f585
    async def _execute(self, bucket_name: str) -> dict[str, Any]:
        try:
            response = await self.client.get_bucket_tagging(Bucket=bucket_name)  # type: ignore
            logger.info(f"Successfully fetched bucket tagging for bucket {bucket_name}")
            return {"Tags": response.get("TagSet", [])}
        except self.client.exceptions.ClientError as e:
            if e.response.get("Error", {}).get("Code") == "NoSuchTagSet":
                return {"Tags": []}
            raise


<<<<<<< HEAD
class GetBucketNameAction(DataAction):
    async def _transform_data(self, bucket_name: str) -> Dict[str, Any]:
        return {"BucketName": bucket_name}


=======
>>>>>>> 9f14f585
class S3BucketActionsMap(ActionMap):
    defaults: List[Type[Action]] = [
        GetBucketTaggingAction,
        GetBucketLocationAction,
        GetBucketArnAction,
    ]
    options: List[Type[Action]] = [
        GetBucketPublicAccessBlockAction,
        GetBucketOwnershipControlsAction,
        GetBucketEncryptionAction,
    ]

    def merge(self, include: List[str]) -> List[Type[Action]]:
        # Always include all defaults, and any options whose class name is in include
        return self.defaults + [
            action for action in self.options if action.__name__ in include
        ]<|MERGE_RESOLUTION|>--- conflicted
+++ resolved
@@ -34,26 +34,21 @@
         logger.info(f"Successfully fetched bucket encryption for bucket {bucket_name}")
         return {"BucketEncryption": response["ServerSideEncryptionConfiguration"]}
 
-
-<<<<<<< HEAD
-class GetBucketTaggingAction(APIAction):
-=======
-class GetBucketLocationAction(Action):
+class GetBucketLocationAction(APIAction):
     async def _execute(self, bucket_name: str) -> Dict[str, Any]:
         response = await self.client.get_bucket_location(Bucket=bucket_name)  # type: ignore
         logger.info(f"Successfully fetched bucket location for bucket {bucket_name}")
         return {"BucketRegion": response["LocationConstraint"]}
 
 
-class GetBucketArnAction(Action):
-    async def _execute(self, bucket_name: str) -> Dict[str, Any]:
+class GetBucketArnAction(DataAction):
+    async def _transform_data(self, bucket_name: str) -> Dict[str, Any]:
         bucket_arn = f"arn:aws:s3:::{bucket_name}"
         logger.info(f"Constructed bucket ARN for bucket {bucket_name}")
         return {"BucketArn": bucket_arn}
 
 
-class GetBucketTaggingAction(Action):
->>>>>>> 9f14f585
+class GetBucketTaggingAction(APIAction):
     async def _execute(self, bucket_name: str) -> dict[str, Any]:
         try:
             response = await self.client.get_bucket_tagging(Bucket=bucket_name)  # type: ignore
@@ -65,14 +60,6 @@
             raise
 
 
-<<<<<<< HEAD
-class GetBucketNameAction(DataAction):
-    async def _transform_data(self, bucket_name: str) -> Dict[str, Any]:
-        return {"BucketName": bucket_name}
-
-
-=======
->>>>>>> 9f14f585
 class S3BucketActionsMap(ActionMap):
     defaults: List[Type[Action]] = [
         GetBucketTaggingAction,
