from typing import Dict, Any, List
from abc import ABC, abstractmethod
from aiobotocore.client import AioBaseClient
from typing import Type, Protocol


class Action(ABC):

    def __init__(self, client: AioBaseClient) -> None:
        self.client: AioBaseClient = client

    async def execute(self, identifier: Any) -> Dict[str, Any]:
        response = await self._execute(identifier)
        return response

    @abstractmethod
    async def _execute(self, identifier: Any) -> Dict[str, Any]: ...


<<<<<<< HEAD
class IBatchAction(IAction):
    """Interface for actions that support batch execution"""

    def __init__(self, client: AioBaseClient) -> None:
        self.client: AioBaseClient = client

    async def execute_batch(self, identifiers: List[str]) -> List[Dict[str, Any]]:
        """Execute action for multiple identifiers in batch"""
        response = await self._execute_batch(identifiers)
        return response

    @abstractmethod
    async def _execute_batch(self, identifiers: List[str]) -> List[Dict[str, Any]]: ...

    @abstractmethod
    async def _execute(self, identifier: str) -> Dict[str, Any]: ...


class IActionMap(Protocol):
    defaults: List[Type[IAction]]
    optional: List[Type[IAction]]
=======
class ActionMap(Protocol):
    defaults: List[Type[Action]]
    options: List[Type[Action]]
>>>>>>> 75182e9f

    def merge(self, include: List[str]) -> List[Type[Action]]: ...<|MERGE_RESOLUTION|>--- conflicted
+++ resolved
@@ -17,7 +17,6 @@
     async def _execute(self, identifier: Any) -> Dict[str, Any]: ...
 
 
-<<<<<<< HEAD
 class IBatchAction(IAction):
     """Interface for actions that support batch execution"""
 
@@ -36,13 +35,26 @@
     async def _execute(self, identifier: str) -> Dict[str, Any]: ...
 
 
-class IActionMap(Protocol):
-    defaults: List[Type[IAction]]
-    optional: List[Type[IAction]]
-=======
+class IBatchAction(IAction):
+    """Interface for actions that support batch execution"""
+
+    def __init__(self, client: AioBaseClient) -> None:
+        self.client: AioBaseClient = client
+
+    async def execute_batch(self, identifiers: List[str]) -> List[Dict[str, Any]]:
+        """Execute action for multiple identifiers in batch"""
+        response = await self._execute_batch(identifiers)
+        return response
+
+    @abstractmethod
+    async def _execute_batch(self, identifiers: List[str]) -> List[Dict[str, Any]]: ...
+
+    @abstractmethod
+    async def _execute(self, identifier: str) -> Dict[str, Any]: ...
+
+
 class ActionMap(Protocol):
     defaults: List[Type[Action]]
     options: List[Type[Action]]
->>>>>>> 75182e9f
 
     def merge(self, include: List[str]) -> List[Type[Action]]: ...