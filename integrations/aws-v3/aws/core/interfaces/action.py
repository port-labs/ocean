from typing import Dict, Any, List, Union, Protocol
from abc import ABC, abstractmethod
from aiobotocore.client import AioBaseClient
<<<<<<< HEAD
from typing import Type
=======
from typing import Type, Protocol
import asyncio
>>>>>>> c8bb66f0


class Action(ABC):
    """Base interface for actions that support single execution"""

    def __init__(self, client: AioBaseClient) -> None:
        self.client: AioBaseClient = client

    async def execute(self, identifier: Any) -> Dict[str, Any]:
        response = await self._execute(identifier)
        return response

    async def execute_for_identifiers(
        self, identifiers: List[str]
    ) -> List[Dict[str, Any]]:
        """Execute action for multiple identifiers by calling execute for each one."""
        return await asyncio.gather(
            *[self.execute(identifier) for identifier in identifiers]
        )

    @abstractmethod
    async def _execute(self, identifier: Any) -> Dict[str, Any]: ...


class BatchAction(ABC):
    """Base interface for actions that support batch execution only"""

    def __init__(self, client: AioBaseClient) -> None:
        self.client: AioBaseClient = client

    async def execute_batch(self, identifiers: List[str]) -> List[Dict[str, Any]]:
        """Execute action for multiple identifiers using efficient batch API"""
        return await self._execute_batch(identifiers)

    async def execute_for_identifiers(
        self, identifiers: List[str]
    ) -> List[Dict[str, Any]]:
        """Execute action for multiple identifiers using efficient batch API."""
        return await self.execute_batch(identifiers)

    @abstractmethod
    async def _execute_batch(self, identifiers: List[str]) -> List[Dict[str, Any]]: ...


class SingleActionMap(Protocol):
    """Protocol for action maps that only contain Action types for single resource operations."""

    @property
    def defaults(self) -> List[Type[Action]]: ...

    @property
    def options(self) -> List[Type[Action]]: ...

    def merge(self, include: List[str]) -> List[Type[Action]]: ...


class BatchActionMap(Protocol):
    """Protocol for action maps that only contain BatchAction types for batch operations."""

    @property
    def defaults(self) -> List[Type[BatchAction]]: ...

    @property
    def options(self) -> List[Type[BatchAction]]: ...

    def merge(self, include: List[str]) -> List[Type[BatchAction]]: ...<|MERGE_RESOLUTION|>--- conflicted
+++ resolved
@@ -1,12 +1,8 @@
 from typing import Dict, Any, List, Union, Protocol
 from abc import ABC, abstractmethod
 from aiobotocore.client import AioBaseClient
-<<<<<<< HEAD
-from typing import Type
-=======
 from typing import Type, Protocol
 import asyncio
->>>>>>> c8bb66f0
 
 
 class Action(ABC):
