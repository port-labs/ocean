--- conflicted
+++ resolved
@@ -7,8 +7,6 @@
 
 <!-- towncrier release notes start -->
 
-<<<<<<< HEAD
-=======
 ## 0.1.113 (2025-01-22)
 
 
@@ -25,17 +23,12 @@
 - Bumped ocean version to ^0.18.2
 
 
->>>>>>> 6aa34831
 ## 0.1.111 (2025-01-21)
 
 
 ### Improvements
 
-<<<<<<< HEAD
-- Added support for ingesting consumer groups
-=======
 - Bumped ocean version to ^0.18.1
->>>>>>> 6aa34831
 
 
 ## 0.1.110 (2025-01-19)
