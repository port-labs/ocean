--- conflicted
+++ resolved
@@ -7,19 +7,18 @@
 
 <!-- towncrier release notes start -->
 
-<<<<<<< HEAD
-# Port_Ocean 0.1.46 (2024-06-09)
+# Port_Ocean 0.1.47 (2024-06-11)
 
 ### Improvements
 
 - Updated spec.yaml indication that saas installation is not supported
-=======
+
+
 # Port_Ocean 0.1.46 (2024-06-10)
 
 ### Improvements
 
 - Bumped ocean version to ^0.6.0 (#1)
->>>>>>> 9c899de5
 
 
 # Port_Ocean 0.1.45 (2024-06-05)
