# Changelog

All notable changes to this project will be documented in this file.

The format is based on [Keep a Changelog](https://keepachangelog.com/en/1.0.0/),
and this project adheres to [Semantic Versioning](https://semver.org/spec/v2.0.0.html).

<!-- towncrier release notes start -->

<<<<<<< HEAD
# Port_Ocean 0.1.49 (2024-06-13)

### Improvements

- Updated spec.yaml indication that saas installation is not supported
=======
# Port_Ocean 0.1.49 (2024-06-16)

### Improvements

- Bumped ocean version to ^0.8.0 (#1)
>>>>>>> 4e244ca2


# Port_Ocean 0.1.48 (2024-06-13)

### Improvements

- Bumped ocean version to ^0.7.1 (#1)


# Port_Ocean 0.1.47 (2024-06-13)

### Improvements

- Bumped ocean version to ^0.7.0 (#1)


# Port_Ocean 0.1.46 (2024-06-10)

### Improvements

- Bumped ocean version to ^0.6.0 (#1)


# Port_Ocean 0.1.45 (2024-06-05)

### Improvements

- Bumped ocean version to ^0.5.27 (#1)


# Port_Ocean 0.1.44 (2024-06-03)

### Improvements

- Bumped ocean version to ^0.5.25 (#1)


# Port_Ocean 0.1.43 (2024-06-02)

### Improvements

- Bumped ocean version to ^0.5.24 (#1)


# Port_Ocean 0.1.42 (2024-05-30)

### Improvements

- Bumped ocean version to ^0.5.23 (#1)
- Updated the base image used in the Dockerfile that is created during integration scaffolding from `python:3.11-slim-buster` to `python:3.11-slim-bookworm`


# Port_Ocean 0.1.41 (2024-05-29)

### Improvements

- Bumped ocean version to ^0.5.22 (#1)


# Port_Ocean 0.1.40 (2024-05-26)

### Improvements

- Bumped ocean version to ^0.5.21 (#1)


# Port_Ocean 0.1.39 (2024-05-26)

### Improvements

- Bumped ocean version to ^0.5.20 (#1)
- Update the config.yaml file to have only the overridden configuration


# Port_Ocean 0.1.38 (2024-05-16)

### Improvements

- Bumped ocean version to ^0.5.19 (#1)


# Port_Ocean 0.1.37 (2024-05-12)

### Improvements

- Bumped ocean version to ^0.5.18 (#1)


# Port_Ocean 0.1.36 (2024-05-01)

### Improvements

- Bumped ocean version to ^0.5.17 (#1)


# Port_Ocean 0.1.35 (2024-05-01)

### Improvements

- Bumped ocean version to ^0.5.16 (#1)


# Port_Ocean 0.1.34 (2024-04-30)

### Improvements

- Bumped ocean version to ^0.5.15 (#1)


# Port_Ocean 0.1.33 (2024-04-24)

### Improvements

- Bumped ocean version to ^0.5.14 (#1)


# Port_Ocean 0.1.32 (2024-04-17)

### Improvements

- Bumped ocean version to ^0.5.12 (#1)


# Port_Ocean 0.1.31 (2024-04-11)

### Improvements

- Bumped ocean version to ^0.5.11 (#1)


# Port_Ocean 0.1.30 (2024-04-10)

### Improvements

- Bumped ocean version to ^0.5.10 (#1)


# Port_Ocean 0.1.29 (2024-04-01)

### Improvements

- Bumped ocean version to ^0.5.9 (#1)


# Port_Ocean 0.1.28 (2024-03-28)

### Improvements

- Bumped ocean version to ^0.5.8 (#1)


# Port_Ocean 0.1.27 (2024-03-20)

### Improvements

- Bumped ocean version to ^0.5.7 (#1)


# Port_Ocean 0.1.26 (2024-03-17)

### Improvements

- Bumped ocean version to ^0.5.6 (#1)


# Port_Ocean 0.1.25 (2024-03-06)

### Improvements

- Bumped ocean version to ^0.5.5 (#1)


# Port_Ocean 0.1.24 (2024-03-03)

### Improvements

- Bumped ocean version to ^0.5.4 (#1)


# Port_Ocean 0.1.23 (2024-03-03)

### Improvements

- Bumped ocean version to ^0.5.3 (#1)


# Port_Ocean 0.1.22 (2024-02-21)

### Improvements

- Bumped ocean version to ^0.5.2 (#1)


# Port_Ocean 0.1.21 (2024-02-20)

### Improvements

- Bumped ocean version to ^0.5.1 (#1)


# Port_Ocean 0.1.20 (2024-02-18)

### Improvements

- Bumped ocean version to ^0.5.0 (#1)


# Port_Ocean 0.1.19 (2024-01-23)

### Improvements

- Bumped ocean version to ^0.4.17 (#1)


# Port_Ocean 0.1.18 (2024-01-11)

### Improvements

- Bumped ocean version to ^0.4.16 (#1)


# Port_Ocean 0.1.17 (2024-01-07)

### Improvements

- Bumped ocean version to ^0.4.15 (#1)


# Port_Ocean 0.1.16 (2024-01-07)

### Improvements

- Bumped ocean version to ^0.4.14 (#1)


# Port_Ocean 0.1.15 (2024-01-01)

### Improvements

- Bumped ocean version to ^0.4.13 (#1)


# Port_Ocean v0.1.14 (2023-12-25)

### Improvements

- Fix stale relation identifiers in default blueprints (port-5799)


# Port_Ocean v0.1.13 (2023-12-24)

### Improvements

- Updated default blueprints and config mapping to include integration name as blueprint identifier prefix
- Bumped ocean version to ^0.4.12 (#1)


# Port_Ocean 0.1.12 (2023-12-21)

### Improvements

- Bumped ocean version to ^0.4.11 (#1)


# Port_Ocean 0.1.11 (2023-12-21)

### Improvements

- Bumped ocean version to ^0.4.10 (#1)


# Port_Ocean 0.1.10 (2023-12-14)

### Improvements

- Bumped ocean version to ^0.4.8 (#1)


# Port_Ocean 0.1.9 (2023-12-05)

### Improvements

- Bumped ocean version to ^0.4.7 (#1)


# Port_Ocean 0.1.8 (2023-12-04)

### Improvements

- Bumped ocean version to ^0.4.6 (#1)


# Port_Ocean 0.1.7 (2023-11-30)

### Improvements

- Bumped ocean version to ^0.4.5 (#1)


# Port_Ocean 0.1.6 (2023-11-29)

### Improvements

- Bumped ocean version to ^0.4.4 (#1)


# Port_Ocean 0.1.5 (2023-11-21)

### Improvements

- Bumped ocean version to ^0.4.3 (#1)


# Port_Ocean 0.1.4 (2023-11-08)

### Improvements

- Bumped ocean version to ^0.4.2 (#1)


# Port_Ocean 0.1.3 (2023-11-03)

### Improvements

- Bumped ocean version to ^0.4.1 (#1)


# Port_Ocean 0.1.2 (2023-11-01)

### Improvements

- Bumped ocean version to ^0.4.0 (#1)


# Kafka 0.1.1 (2023-10-29)

### Improvements

- Bumped ocean version to 0.3.2 (#1)


# Kafka 0.1.0 (2023-10-15)

### Features

- Implemented Kafka integration (#0)<|MERGE_RESOLUTION|>--- conflicted
+++ resolved
@@ -7,19 +7,18 @@
 
 <!-- towncrier release notes start -->
 
-<<<<<<< HEAD
-# Port_Ocean 0.1.49 (2024-06-13)
+# Port_Ocean 0.1.50 (2024-06-16)
 
 ### Improvements
 
 - Updated spec.yaml indication that saas installation is not supported
-=======
+
+
 # Port_Ocean 0.1.49 (2024-06-16)
 
 ### Improvements
 
 - Bumped ocean version to ^0.8.0 (#1)
->>>>>>> 4e244ca2
 
 
 # Port_Ocean 0.1.48 (2024-06-13)
