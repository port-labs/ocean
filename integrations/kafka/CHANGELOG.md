# Changelog

All notable changes to this project will be documented in this file.

The format is based on [Keep a Changelog](https://keepachangelog.com/en/1.0.0/),
and this project adheres to [Semantic Versioning](https://semver.org/spec/v2.0.0.html).

<!-- towncrier release notes start -->

<<<<<<< HEAD
## 0.1.117 (2025-01-24)
=======
## 0.1.117 (2025-01-28)
>>>>>>> bf18ea93


### Improvements

<<<<<<< HEAD
- Converted client methods to async to prevent blocking operations
=======
- Bumped ocean version to ^0.18.5
>>>>>>> bf18ea93


## 0.1.116 (2025-01-23)


### Improvements

- Bumped ocean version to ^0.18.4


## 0.1.115 (2025-01-22)


### Improvements

- Bumped ocean version to ^0.18.3


## 0.1.114 (2025-01-22)


### Improvements

- Added support for ingesting consumer groups


## 0.1.113 (2025-01-22)


### Improvements

- Updated mappings to have typed array items


## 0.1.112 (2025-01-22)


### Improvements

- Bumped ocean version to ^0.18.2


## 0.1.111 (2025-01-21)


### Improvements

- Bumped ocean version to ^0.18.1


## 0.1.110 (2025-01-19)


### Improvements

- Bumped ocean version to ^0.18.0


## 0.1.109 (2025-01-16)


### Improvements

- Bumped ocean version to ^0.17.8


## 0.1.108 (2025-01-15)


### Improvements

- Bumped jinja version to 3.1.5


## 0.1.107 (2025-01-12)


### Improvements

- Bumped ocean version to ^0.17.7


## 0.1.106 (2025-01-08)


### Improvements

- Bumped ocean version to ^0.17.6


## 0.1.105 (2025-01-07)


### Improvements

- Bumped ocean version to ^0.17.5


## 0.1.104 (2025-01-02)


### Improvements

- Bumped ocean version to ^0.17.4


## 0.1.103 (2025-01-02)


### Improvements

- Bumped ocean version to ^0.17.3


## 0.1.102 (2024-12-31)


### Improvements

- Bumped ocean version to ^0.17.2


## 0.1.101 (2025-12-30)


### Improvements

- Added title to the configuration properties


## 0.1.100 (2024-12-26)


### Improvements

- Bumped ocean version to ^0.16.1


## 0.1.99 (2024-12-24)


### Improvements

- Bumped ocean version to ^0.16.0


## 0.1.98 (2024-12-22)


### Improvements

- Bumped ocean version to ^0.15.3


## 0.1.97 (2024-12-15)


### Improvements

- Bumped ocean version to ^0.15.2


## 0.1.96 (2024-12-15)


### Improvements

- Bumped ocean version to ^0.15.1


## 0.1.95 (2024-12-12)


### Improvements

- Bumped ocean version to ^0.15.0


## 0.1.94 (2024-12-10)


### Improvements

- Bumped ocean version to ^0.14.7


## 0.1.93 (2024-12-04)


### Improvements

- Bumped ocean version to ^0.14.6


## 0.1.92 (2024-12-04)


### Improvements

- Bumped ocean version to ^0.14.5


## 0.1.91 (2024-11-25)


### Improvements

- Bumped ocean version to ^0.14.3


## 0.1.90 (2024-11-25)


### Improvements

- Bumped ocean version to ^0.14.2


## 0.1.89 (2024-11-21)


### Improvements

- Bumped ocean version to ^0.14.1


## 0.1.88 (2024-11-12)


### Improvements

- Bumped ocean version to ^0.14.0


## 0.1.87 (2024-11-12)


### Improvements

- Bumped ocean version to ^0.13.1


## 0.1.86 (2024-11-10)


### Improvements

- Bumped ocean version to ^0.13.0


## 0.1.85 (2024-11-10)


### Improvements

- Bumped ocean version to ^0.12.9


## 0.1.84 (2024-11-06)


### Improvements

- Bumped ocean version to ^0.12.8


## 0.1.83 (2024-10-23)


### Improvements

- Bumped ocean version to ^0.12.7


## 0.1.82 (2024-10-22)


### Improvements

- Bumped ocean version to ^0.12.6


## 0.1.81 (2024-10-14)


### Improvements

- Bumped ocean version to ^0.12.4


## 0.1.80 (2024-10-09)


### Improvements

- Bumped ocean version to ^0.12.3


## 0.1.79 (2024-10-08)


### Improvements

- Bumped ocean version to ^0.12.2


## 0.1.78 (2024-10-01)


### Improvements

- Bumped ocean version to ^0.12.1


## 0.1.77 (2024-09-29)


### Improvements

- Bumped ocean version to ^0.11.0


## 0.1.76 (2024-09-22)


### Improvements

- Bumped ocean version to ^0.10.12


## 0.1.75 (2024-09-17)


### Improvements

- Bumped ocean version to ^0.10.11


## 0.1.74 (2024-09-12)


### Improvements

- Bumped ocean version to ^0.10.10 (#1)


## 0.1.73 (2024-09-05)


### Improvements

- Bumped ocean version to ^0.10.9 (#1)


## 0.1.72 (2024-09-04)


### Improvements

- Bumped ocean version to ^0.10.8 (#1)


## 0.1.71 (2024-09-01)


### Improvements

- Bumped ocean version to ^0.10.7 (#1)


## 0.1.70 (2024-08-30)


### Improvements

- Bumped ocean version to ^0.10.5 (#1)


## 0.1.69 (2024-08-28)


### Improvements

- Bumped ocean version to ^0.10.4 (#1)


## 0.1.68 (2024-08-28)


### Improvements

- Bumped ocean version to ^0.10.3 (#1)


## 0.1.67 (2024-08-26)


### Improvements

- Bumped ocean version to ^0.10.2 (#1)


## 0.1.66 (2024-08-26)


### Improvements

- Bumped ocean version to ^0.10.1 (#1)


## 0.1.65 (2024-08-22)


### Improvements

- Bumped ocean version to ^0.10.0 (#1)


## 0.1.64 (2024-08-20)


### Improvements

- Bumped ocean version to ^0.9.14 (#1)


## 0.1.63 (2024-08-13)


### Improvements

- Bumped ocean version to ^0.9.13 (#1)


## 0.1.62 (2024-08-11)


### Improvements

- Bumped ocean version to ^0.9.12 (#1)


## 0.1.61 (2024-08-05)


### Improvements

- Bumped ocean version to ^0.9.11 (#1)


## 0.1.60 (2024-08-04)


### Improvements

- Bumped ocean version to ^0.9.10 (#1)


## 0.1.59 (2024-07-31)


###  Improvements

- Upgraded integration dependencies (#1)


## 0.1.58 (2024-07-31)

### Improvements

- Bumped ocean version to ^0.9.7 (#1)


## 0.1.57 (2024-07-31)

### Improvements

- Bumped ocean version to ^0.9.6 (#1)


## 0.1.56 (2024-07-24)

### Improvements

- Bumped ocean version to ^0.9.5


## 0.1.55 (2024-07-10)

### Improvements

- Bumped ocean version to ^0.9.4 (#1)


## 0.1.54 (2024-07-09)

### Improvements

- Bumped ocean version to ^0.9.3 (#1)


## 0.1.53 (2024-07-07)

### Improvements

- Bumped ocean version to ^0.9.2 (#1)


## 0.1.52 (2024-06-23)

### Improvements

- Bumped ocean version to ^0.9.1 (#1)


## 0.1.51 (2024-06-19)

### Improvements

- Bumped ocean version to ^0.9.0 (#1)


## 0.1.50 (2024-06-16)

### Improvements

- Updated spec.yaml indication that saas installation is not supported


## 0.1.49 (2024-06-16)

### Improvements

- Bumped ocean version to ^0.8.0 (#1)


## 0.1.48 (2024-06-13)

### Improvements

- Bumped ocean version to ^0.7.1 (#1)


## 0.1.47 (2024-06-13)

### Improvements

- Bumped ocean version to ^0.7.0 (#1)


## 0.1.46 (2024-06-10)

### Improvements

- Bumped ocean version to ^0.6.0 (#1)


## 0.1.45 (2024-06-05)

### Improvements

- Bumped ocean version to ^0.5.27 (#1)


## 0.1.44 (2024-06-03)

### Improvements

- Bumped ocean version to ^0.5.25 (#1)


## 0.1.43 (2024-06-02)

### Improvements

- Bumped ocean version to ^0.5.24 (#1)


## 0.1.42 (2024-05-30)

### Improvements

- Bumped ocean version to ^0.5.23 (#1)
- Updated the base image used in the Dockerfile that is created during integration scaffolding from `python:3.11-slim-buster` to `python:3.11-slim-bookworm`


## 0.1.41 (2024-05-29)

### Improvements

- Bumped ocean version to ^0.5.22 (#1)


## 0.1.40 (2024-05-26)

### Improvements

- Bumped ocean version to ^0.5.21 (#1)


## 0.1.39 (2024-05-26)

### Improvements

- Bumped ocean version to ^0.5.20 (#1)
- Update the config.yaml file to have only the overridden configuration


## 0.1.38 (2024-05-16)

### Improvements

- Bumped ocean version to ^0.5.19 (#1)


## 0.1.37 (2024-05-12)

### Improvements

- Bumped ocean version to ^0.5.18 (#1)


## 0.1.36 (2024-05-01)

### Improvements

- Bumped ocean version to ^0.5.17 (#1)


## 0.1.35 (2024-05-01)

### Improvements

- Bumped ocean version to ^0.5.16 (#1)


## 0.1.34 (2024-04-30)

### Improvements

- Bumped ocean version to ^0.5.15 (#1)


## 0.1.33 (2024-04-24)

### Improvements

- Bumped ocean version to ^0.5.14 (#1)


## 0.1.32 (2024-04-17)

### Improvements

- Bumped ocean version to ^0.5.12 (#1)


## 0.1.31 (2024-04-11)

### Improvements

- Bumped ocean version to ^0.5.11 (#1)


## 0.1.30 (2024-04-10)

### Improvements

- Bumped ocean version to ^0.5.10 (#1)


## 0.1.29 (2024-04-01)

### Improvements

- Bumped ocean version to ^0.5.9 (#1)


## 0.1.28 (2024-03-28)

### Improvements

- Bumped ocean version to ^0.5.8 (#1)


## 0.1.27 (2024-03-20)

### Improvements

- Bumped ocean version to ^0.5.7 (#1)


## 0.1.26 (2024-03-17)

### Improvements

- Bumped ocean version to ^0.5.6 (#1)


## 0.1.25 (2024-03-06)

### Improvements

- Bumped ocean version to ^0.5.5 (#1)


## 0.1.24 (2024-03-03)

### Improvements

- Bumped ocean version to ^0.5.4 (#1)


## 0.1.23 (2024-03-03)

### Improvements

- Bumped ocean version to ^0.5.3 (#1)


## 0.1.22 (2024-02-21)

### Improvements

- Bumped ocean version to ^0.5.2 (#1)


## 0.1.21 (2024-02-20)

### Improvements

- Bumped ocean version to ^0.5.1 (#1)


## 0.1.20 (2024-02-18)

### Improvements

- Bumped ocean version to ^0.5.0 (#1)


## 0.1.19 (2024-01-23)

### Improvements

- Bumped ocean version to ^0.4.17 (#1)


## 0.1.18 (2024-01-11)

### Improvements

- Bumped ocean version to ^0.4.16 (#1)


## 0.1.17 (2024-01-07)

### Improvements

- Bumped ocean version to ^0.4.15 (#1)


## 0.1.16 (2024-01-07)

### Improvements

- Bumped ocean version to ^0.4.14 (#1)


## 0.1.15 (2024-01-01)

### Improvements

- Bumped ocean version to ^0.4.13 (#1)


## v0.1.14 (2023-12-25)

### Improvements

- Fix stale relation identifiers in default blueprints (port-5799)


## v0.1.13 (2023-12-24)

### Improvements

- Updated default blueprints and config mapping to include integration name as blueprint identifier prefix
- Bumped ocean version to ^0.4.12 (#1)


## 0.1.12 (2023-12-21)

### Improvements

- Bumped ocean version to ^0.4.11 (#1)


## 0.1.11 (2023-12-21)

### Improvements

- Bumped ocean version to ^0.4.10 (#1)


## 0.1.10 (2023-12-14)

### Improvements

- Bumped ocean version to ^0.4.8 (#1)


## 0.1.9 (2023-12-05)

### Improvements

- Bumped ocean version to ^0.4.7 (#1)


## 0.1.8 (2023-12-04)

### Improvements

- Bumped ocean version to ^0.4.6 (#1)


## 0.1.7 (2023-11-30)

### Improvements

- Bumped ocean version to ^0.4.5 (#1)


## 0.1.6 (2023-11-29)

### Improvements

- Bumped ocean version to ^0.4.4 (#1)


## 0.1.5 (2023-11-21)

### Improvements

- Bumped ocean version to ^0.4.3 (#1)


## 0.1.4 (2023-11-08)

### Improvements

- Bumped ocean version to ^0.4.2 (#1)


## 0.1.3 (2023-11-03)

### Improvements

- Bumped ocean version to ^0.4.1 (#1)


## 0.1.2 (2023-11-01)

### Improvements

- Bumped ocean version to ^0.4.0 (#1)


# Kafka 0.1.1 (2023-10-29)

### Improvements

- Bumped ocean version to 0.3.2 (#1)


# Kafka 0.1.0 (2023-10-15)

### Features

- Implemented Kafka integration (#0)<|MERGE_RESOLUTION|>--- conflicted
+++ resolved
@@ -7,21 +7,12 @@
 
 <!-- towncrier release notes start -->
 
-<<<<<<< HEAD
-## 0.1.117 (2025-01-24)
-=======
 ## 0.1.117 (2025-01-28)
->>>>>>> bf18ea93
-
-
-### Improvements
-
-<<<<<<< HEAD
-- Converted client methods to async to prevent blocking operations
-=======
+
+
+### Improvements
+
 - Bumped ocean version to ^0.18.5
->>>>>>> bf18ea93
-
 
 ## 0.1.116 (2025-01-23)
 
