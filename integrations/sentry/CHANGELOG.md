--- conflicted
+++ resolved
@@ -6,21 +6,18 @@
 and this project adheres to [Semantic Versioning](https://semver.org/spec/v2.0.0.html).
 
 <!-- towncrier release notes start -->
-
-<<<<<<< HEAD
-# Port_Ocean 0.1.54 (2024-07-02)
+ Port_Ocean 0.1.55 (2024-07-08)
 
 ### Improvements
 
 - Handle rate limit headers to ensure maximum concurrent requests without being rate limited (#1)
 - Made projects + issue batches instead of going one by one in tag-fetching to ensure maximum parallelism (#1)
-=======
+
 # Port_Ocean 0.1.54 (2024-07-07)
 
 ### Improvements
 
 - Bumped ocean version to ^0.9.2 (#1)
->>>>>>> 41e6a327
 
 
 # Port_Ocean 0.1.53 (2024-06-30)
