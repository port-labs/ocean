--- conflicted
+++ resolved
@@ -7,12 +7,13 @@
 
 <!-- towncrier release notes start -->
 
-<<<<<<< HEAD
-## 0.2.0 (2025-08-07)
+
+## 0.2.0 (2025-08-11)
 
 
 - Added rate limiter with exception-driven retry logic
-=======
+
+
 ## 0.1.188 (2025-08-11)
 
 
@@ -27,7 +28,6 @@
 ### Fix
 
 - Fixed issue with pagination looping when params is not reset after initial API call
->>>>>>> 425c027b
 
 
 ## 0.1.186 (2025-08-07)
