--- conflicted
+++ resolved
@@ -7,7 +7,6 @@
 
 <!-- towncrier release notes start -->
 
-<<<<<<< HEAD
 ## 0.2.0 (2025-09-09)
 
 
@@ -23,7 +22,8 @@
 - **Centralized API requests** through new `send_api_request()` method
 - **Comprehensive test coverage** with 123 lines of tests for rate limiter scenarios
 - **Integration with Ocean's retry mechanism** using `RetryConfig` for 429 response handling```
-=======
+
+
 ## 0.1.202 (2025-09-17)
 
 
@@ -38,7 +38,6 @@
 ### Improvements
 
 - Bumped ocean version to ^0.28.5
->>>>>>> d9843a27
 
 
 ## 0.1.200 (2025-09-10)
