--- conflicted
+++ resolved
@@ -7,21 +7,22 @@
 
 <!-- towncrier release notes start -->
 
-<<<<<<< HEAD
-
-=======
->>>>>>> 859635c9
+
+## 0.1.99 (2024-12-13)
+
+
+### Improvements
+
+- Added support for Sentry users and teams and established a relationship between the two resources
+- Updated issues blueprint to include an assignedTo relation
+
+
 ## 0.1.98 (2024-12-12)
 
 
 ### Improvements
 
-<<<<<<< HEAD
-- Added support for Sentry users and teams
-- Updated issues to add an assignedTo relation
-=======
 - Bumped ocean version to ^0.15.0
->>>>>>> 859635c9
 
 
 ## 0.1.97 (2024-12-10)
