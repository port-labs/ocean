--- conflicted
+++ resolved
@@ -5,12 +5,8 @@
 from port_ocean.context.ocean import ocean
 from port_ocean.core.ocean_types import ASYNC_GENERATOR_RESYNC_TYPE
 
-<<<<<<< HEAD
-from helpers.client_factory import create_gitlab_client
-=======
 from integration import ProjectResourceConfig
 from clients.client_factory import create_gitlab_client
->>>>>>> b45f5d1a
 from helpers.utils import ObjectKind
 from integration import GitLabFilesResourceConfig, ProjectResourceConfig
 
@@ -65,8 +61,7 @@
         async for merge_requests_batch in client.get_groups_resource(
             groups_batch, "merge_requests"
         ):
-<<<<<<< HEAD
-            yield mrs_batch
+            yield merge_requests_batch
 
 
 @ocean.on_resync(ObjectKind.FILE)
@@ -86,7 +81,4 @@
     async for files_batch in client.search_files(search_path, repos):
         if files_batch:
             logger.info(f"Found batch of {len(files_batch)} matching files")
-            yield files_batch
-=======
-            yield merge_requests_batch
->>>>>>> b45f5d1a
+            yield files_batch