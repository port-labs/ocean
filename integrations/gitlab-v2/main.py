--- conflicted
+++ resolved
@@ -4,21 +4,14 @@
 from port_ocean.context.event import event
 from port_ocean.context.ocean import ocean
 from port_ocean.core.ocean_types import ASYNC_GENERATOR_RESYNC_TYPE
-
-<<<<<<< HEAD
-from integration import (
-    ProjectResourceConfig,
-    GitlabObjectWithMembersResourceConfig,
-    GitlabMemberResourceConfig,
-)
-=======
->>>>>>> e25da562
 from gitlab.clients.client_factory import create_gitlab_client
 from gitlab.helpers.utils import ObjectKind
 from integration import (
     GitLabFilesResourceConfig,
     ProjectResourceConfig,
     GitLabFoldersResourceConfig,
+    GitlabObjectWithMembersResourceConfig,
+    GitlabMemberResourceConfig
 )
 
 from gitlab.webhook.webhook_processors.merge_request_webhook_processor import (
@@ -113,8 +106,6 @@
         ):
             yield merge_requests_batch
 
-
-<<<<<<< HEAD
 @ocean.on_resync(ObjectKind.GROUPWITHMEMBERS)
 async def on_resync_groups_with_members(kind: str) -> ASYNC_GENERATOR_RESYNC_TYPE:
     client = create_gitlab_client()
@@ -145,19 +136,17 @@
     include_bot_members = bool(selector.include_bot_members)
 
     async for groups_batch in client.get_groups():
-        semaphore = asyncio.Semaphore(10)
-        tasks = [
-            semaphore_async_iterator(
-                semaphore,
-                partial(client.get_group_members, group["id"], include_bot_members),
-            )
-            for group in groups_batch
-        ]
-        async for batch in stream_async_iterators_tasks(*tasks):
-            if batch:
-                yield batch
-        del tasks
-=======
+        for i in range(0, len(groups_batch), RESYNC_BATCH_SIZE):
+            current_batch = groups_batch[i : i + RESYNC_BATCH_SIZE]
+            tasks = [
+                client.get_group_members(group["id"], include_bot_members)
+                for group in current_batch
+            ]
+            async for batch in stream_async_iterators_tasks(*tasks):
+                if batch:
+                    yield batch
+            del tasks
+
 @ocean.on_resync(ObjectKind.FILE)
 async def on_resync_files(kind: str) -> ASYNC_GENERATOR_RESYNC_TYPE:
     client = create_gitlab_client()
@@ -203,7 +192,6 @@
             ):
                 logger.info(f"Found batch of {len(folders_batch)} matching folders")
                 yield folders_batch
->>>>>>> e25da562
 
 
 ocean.add_webhook_processor("/hook/{group_id}", GroupWebhookProcessor)
