from typing import cast

from loguru import logger
from port_ocean.context.event import event
from port_ocean.context.ocean import ocean
from port_ocean.core.ocean_types import ASYNC_GENERATOR_RESYNC_TYPE

<<<<<<< HEAD
from clients.client_factory import create_gitlab_client
from helpers.utils import ObjectKind
from integration import (
    GitLabFilesResourceConfig,
    ProjectResourceConfig,
    GitLabFoldersResourceConfig,
)
=======
from gitlab.clients.client_factory import create_gitlab_client
from gitlab.helpers.utils import ObjectKind
from integration import GitLabFilesResourceConfig, ProjectResourceConfig
>>>>>>> d3f48e3a

from gitlab.webhook.webhook_processors.merge_request_webhook_processor import (
    MergeRequestWebhookProcessor,
)
from gitlab.webhook.webhook_processors.issue_webhook_processor import (
    IssueWebhookProcessor,
)
from gitlab.webhook.webhook_processors.group_webhook_processor import (
    GroupWebhookProcessor,
)
from gitlab.webhook.webhook_factory.group_webhook_factory import GroupWebHook
from gitlab.webhook.webhook_processors.push_webhook_processor import (
    PushWebhookProcessor,
)


@ocean.on_start()
async def on_start() -> None:
    logger.info("Starting Port Ocean GitLab-v2 Integration")
    if ocean.event_listener_type == "ONCE":
        logger.info("Skipping webhook creation because the event listener is ONCE")
        return

    if base_url := ocean.app.base_url:
        logger.info(f"Creating webhooks for all groups at {base_url}")
        client = create_gitlab_client()
        webhook_factory = GroupWebHook(client, base_url)
        await webhook_factory.create_webhooks_for_all_groups()


@ocean.on_resync(ObjectKind.PROJECT)
async def on_resync_projects(kind: str) -> ASYNC_GENERATOR_RESYNC_TYPE:
    client = create_gitlab_client()

    selector = cast(ProjectResourceConfig, event.resource_config).selector

    include_languages = bool(selector.include_languages)

    async for projects_batch in client.get_projects(
        include_languages=include_languages
    ):
        logger.info(f"Received project batch with {len(projects_batch)} projects")
        yield projects_batch


@ocean.on_resync(ObjectKind.GROUP)
async def on_resync_groups(kind: str) -> ASYNC_GENERATOR_RESYNC_TYPE:
    client = create_gitlab_client()

    async for groups_batch in client.get_groups():
        logger.info(f"Received group batch with {len(groups_batch)} groups")
        yield groups_batch


@ocean.on_resync(ObjectKind.ISSUE)
async def on_resync_issues(kind: str) -> ASYNC_GENERATOR_RESYNC_TYPE:
    client = create_gitlab_client()

    async for groups_batch in client.get_groups():
        logger.info(f"Processing batch of {len(groups_batch)} groups for issues")
        async for issues_batch in client.get_groups_resource(groups_batch, "issues"):
            yield issues_batch


@ocean.on_resync(ObjectKind.MERGE_REQUEST)
async def on_resync_merge_requests(kind: str) -> ASYNC_GENERATOR_RESYNC_TYPE:
    client = create_gitlab_client()

    async for groups_batch in client.get_groups():
        logger.info(
            f"Processing batch of {len(groups_batch)} groups for merge requests"
        )
        async for merge_requests_batch in client.get_groups_resource(
            groups_batch, "merge_requests"
        ):
            yield merge_requests_batch


@ocean.on_resync(ObjectKind.FILE)
async def on_resync_files(kind: str) -> ASYNC_GENERATOR_RESYNC_TYPE:
    client = create_gitlab_client()

    selector = cast(GitLabFilesResourceConfig, event.resource_config).selector

    search_path = selector.files.path
    scope = "blobs"
    skip_parsing = selector.files.skip_parsing

    repositories = (
        selector.files.repos
        if hasattr(selector.files, "repos") and selector.files.repos
        else None
    )

    async for files_batch in client.search_files(
        scope, search_path, repositories, skip_parsing
    ):
        if files_batch:
            logger.info(f"Found batch of {len(files_batch)} matching files")
            yield files_batch


<<<<<<< HEAD
@ocean.on_resync(ObjectKind.FOLDER)
async def on_resync_folders(kind: str) -> ASYNC_GENERATOR_RESYNC_TYPE:
    client = create_gitlab_client()
    selector = cast(GitLabFoldersResourceConfig, event.resource_config).selector

    for folder_selector in selector.folders:
        path = folder_selector.path
        repos = folder_selector.repos if folder_selector.repos else None
        branch = folder_selector.branch

        if not repos:
            logger.info(
                f"No repositories specified for path {path}; skipping folder resync"
            )
            continue

        async for folders_batch in client.search_folders(path, repos, branch):
            if folders_batch:
                logger.info(f"Found batch of {len(folders_batch)} matching folders")
                yield folders_batch
=======
ocean.add_webhook_processor("/hook/{group_id}", GroupWebhookProcessor)
ocean.add_webhook_processor("/hook/{group_id}", MergeRequestWebhookProcessor)
ocean.add_webhook_processor("/hook/{group_id}", IssueWebhookProcessor)
ocean.add_webhook_processor("/hook/{group_id}", PushWebhookProcessor)
>>>>>>> d3f48e3a
<|MERGE_RESOLUTION|>--- conflicted
+++ resolved
@@ -5,19 +5,13 @@
 from port_ocean.context.ocean import ocean
 from port_ocean.core.ocean_types import ASYNC_GENERATOR_RESYNC_TYPE
 
-<<<<<<< HEAD
-from clients.client_factory import create_gitlab_client
-from helpers.utils import ObjectKind
+from gitlab.clients.client_factory import create_gitlab_client
+from gitlab.helpers.utils import ObjectKind
 from integration import (
     GitLabFilesResourceConfig,
     ProjectResourceConfig,
     GitLabFoldersResourceConfig,
 )
-=======
-from gitlab.clients.client_factory import create_gitlab_client
-from gitlab.helpers.utils import ObjectKind
-from integration import GitLabFilesResourceConfig, ProjectResourceConfig
->>>>>>> d3f48e3a
 
 from gitlab.webhook.webhook_processors.merge_request_webhook_processor import (
     MergeRequestWebhookProcessor,
@@ -120,7 +114,6 @@
             yield files_batch
 
 
-<<<<<<< HEAD
 @ocean.on_resync(ObjectKind.FOLDER)
 async def on_resync_folders(kind: str) -> ASYNC_GENERATOR_RESYNC_TYPE:
     client = create_gitlab_client()
@@ -141,9 +134,9 @@
             if folders_batch:
                 logger.info(f"Found batch of {len(folders_batch)} matching folders")
                 yield folders_batch
-=======
+
+
 ocean.add_webhook_processor("/hook/{group_id}", GroupWebhookProcessor)
 ocean.add_webhook_processor("/hook/{group_id}", MergeRequestWebhookProcessor)
 ocean.add_webhook_processor("/hook/{group_id}", IssueWebhookProcessor)
-ocean.add_webhook_processor("/hook/{group_id}", PushWebhookProcessor)
->>>>>>> d3f48e3a
+ocean.add_webhook_processor("/hook/{group_id}", PushWebhookProcessor)