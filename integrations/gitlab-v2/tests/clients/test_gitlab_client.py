from typing import Any, AsyncGenerator
from unittest.mock import AsyncMock, MagicMock, patch

import pytest
from port_ocean.context.ocean import initialize_port_ocean_context
from port_ocean.exceptions.context import PortOceanContextAlreadyInitializedError

from gitlab.clients.gitlab_client import GitLabClient


@pytest.fixture(autouse=True)
def mock_ocean_context() -> None:
    """Initialize mock Ocean context for all tests"""
    try:
        mock_app = MagicMock()
        mock_app.config.integration.config = {
            "gitlab_host": "https://gitlab.example.com",
            "gitlab_token": "test-token",
        }
        mock_app.cache_provider = AsyncMock()
        mock_app.cache_provider.get.return_value = None
        initialize_port_ocean_context(mock_app)
    except PortOceanContextAlreadyInitializedError:
        pass


# Simple async generator function for mocking
async def async_mock_generator(items: list[Any]) -> AsyncGenerator[Any, None]:
    for item in items:
        yield item


@pytest.mark.asyncio
class TestGitLabClient:
    @pytest.fixture
    def client(self) -> GitLabClient:
        """Initialize GitLab client with test configuration"""
        return GitLabClient("https://gitlab.example.com", "test-token")

    async def test_get_projects(self, client: GitLabClient) -> None:
        """Test project fetching and enrichment with languages and labels via REST."""
        # Arrange
        mock_projects = [
            {
                "id": "1",
                "name": "Test Project",
                "path_with_namespace": "test/test-project",
            }
        ]
        mock_languages = {"Python": 50.0, "JavaScript": 30.0}

        with (
            patch.object(client.rest, "get_paginated_resource") as mock_get_resource,
            patch.object(
                client.rest,
                "get_project_languages",
                AsyncMock(return_value=mock_languages),
            ) as mock_get_languages,
        ):

            # Mock get_resource to yield projects
            mock_get_resource.return_value = async_mock_generator([mock_projects])

            # Act
            results = []
            params = {"some": "param"}
            async for batch in client.get_projects(
                params=params,
                max_concurrent=1,
                include_languages=True,
            ):
                results.extend(batch)

            # Assert
            assert len(results) == 1  # One project in the batch
            assert results[0]["name"] == "Test Project"
            assert results[0]["__languages"] == mock_languages
            mock_get_languages.assert_called_once_with("test/test-project")

    async def test_get_groups(self, client: GitLabClient) -> None:
        """Test group fetching with default config behavior (use_min_access_level=True, min_access_level=30)"""

        # Arrange
        mock_groups: list[dict[str, Any]] = [{"id": 1, "name": "Test Group"}]

        # Use a context manager for patching
        with patch.object(
            client.rest,
            "get_paginated_resource",
            return_value=async_mock_generator([mock_groups]),
        ) as mock_get_resource:
            # Act - Test default config behavior (like main.py would call)
            results: list[dict[str, Any]] = []
            async for batch in client.get_groups(params={"min_access_level": 30}):
                results.extend(batch)

            # Assert
            assert len(results) == 1
            assert results[0]["name"] == "Test Group"
            mock_get_resource.assert_called_once_with(
                "groups",
                params={
                    "min_access_level": 30,
                    "all_available": True,
                },
            )

    async def test_get_groups_owned(self, client: GitLabClient) -> None:
        """Test group fetching with specific access level (use_min_access_level=True, min_access_level=50)"""

        # Arrange
        mock_groups: list[dict[str, Any]] = [
            {"id": 1, "name": "Test Group"},
        ]

        # Use a context manager for patching
        with patch.object(
            client.rest,
            "get_paginated_resource",
            return_value=async_mock_generator([mock_groups]),
        ) as mock_get_resource:
            # Act
            results: list[dict[str, Any]] = []
            async for batch in client.get_groups(params={"min_access_level": 50}):
                results.extend(batch)

            # Assert
            assert len(results) == 1
            assert results[0]["name"] == "Test Group"
            mock_get_resource.assert_called_once_with(
                "groups",
                params={
                    "min_access_level": 50,
                    "all_available": True,
                },
            )

    async def test_get_groups_use_min_access_level(self, client: GitLabClient) -> None:
        """Test group fetching with use_min_access_level=False (no min_access_level filtering)"""
        # Arrange
        mock_groups: list[dict[str, Any]] = [
            {"id": 1, "name": "Test Group"},
        ]

        # Use a context manager for patching
        with patch.object(
            client.rest,
            "get_paginated_resource",
            return_value=async_mock_generator([mock_groups]),
        ) as mock_get_resource:
            # Act
            results: list[dict[str, Any]] = []
            async for batch in client.get_groups(params={}):
                results.extend(batch)

            # Assert
            assert len(results) == 1
            assert results[0]["name"] == "Test Group"
            mock_get_resource.assert_called_once_with(
                "groups",
                params={
                    "all_available": True,
                },
            )

    async def test_get_group_resource(self, client: GitLabClient) -> None:
        """Test group resource fetching delegates to REST client"""
        # Arrange
        mock_issues: list[dict[str, Any]] = [{"id": 1, "title": "Test Issue"}]
        group: list[dict[str, Any]] = [{"id": "123"}]

        # Use a context manager for patching
        with patch.object(
            client.rest,
            "get_paginated_group_resource",
            return_value=async_mock_generator([mock_issues]),
        ) as mock_get_group_resource:
            # Act
            results: list[dict[str, Any]] = []
            async for batch in client.get_groups_resource(
                group, "issues"
            ):  # Changed to pass list of groups
                results.extend(batch)

            # Assert
            assert len(results) == 1
            assert results[0]["title"] == "Test Issue"
            mock_get_group_resource.assert_called_once_with("123", "issues", None)

    async def test_get_group(self, client: GitLabClient) -> None:
        """Test fetching a single group by ID"""
        # Arrange
        group_id = 456
        mock_group = {
            "id": group_id,
            "name": "Test Group",
            "path": "test-group",
        }

        with patch.object(
            client.rest, "send_api_request", AsyncMock(return_value=mock_group)
        ) as mock_send_request:
            # Act
            result = await client.get_group(group_id)

            # Assert
            assert result == mock_group
            mock_send_request.assert_called_once_with("GET", f"groups/{group_id}")

    async def test_get_merge_request(self, client: GitLabClient) -> None:
        """Test fetching a single merge request by ID"""
        # Arrange
        project_id = 123
        merge_request_id = 789
        mock_merge_request = {
            "id": merge_request_id,
            "title": "Test Merge Request",
            "state": "opened",
        }

        with patch.object(
            client.rest, "send_api_request", AsyncMock(return_value=mock_merge_request)
        ) as mock_send_request:
            # Act
            result = await client.get_merge_request(project_id, merge_request_id)

            # Assert
            assert result == mock_merge_request
            mock_send_request.assert_called_once_with(
                "GET", f"projects/{project_id}/merge_requests/{merge_request_id}"
            )

    async def test_get_issue(self, client: GitLabClient) -> None:
        """Test fetching a single issue by ID"""
        # Arrange
        project_id = 123
        issue_id = 101
        mock_issue = {
            "id": issue_id,
            "title": "Test Issue",
            "state": "opened",
        }

        with patch.object(
            client.rest, "send_api_request", AsyncMock(return_value=mock_issue)
        ) as mock_send_request:
            # Act
            result = await client.get_issue(project_id, issue_id)

            # Assert
            assert result == mock_issue
            mock_send_request.assert_called_once_with(
                "GET", f"projects/{project_id}/issues/{issue_id}"
            )

    async def test_get_group_member(self, client: GitLabClient) -> None:
        """Test fetching a single group member by ID"""
        # Arrange
        group_id = 456
        member_id = 202
        mock_member = {
            "id": member_id,
            "username": "testuser",
            "name": "Test User",
        }

        with patch.object(
            client.rest, "send_api_request", AsyncMock(return_value=mock_member)
        ) as mock_send_request:
            # Act
            result = await client.get_group_member(group_id, member_id)

            # Assert
            assert result == mock_member
            mock_send_request.assert_called_once_with(
                "GET", f"groups/{group_id}/members/{member_id}"
            )

    async def test_get_group_members(self, client: GitLabClient) -> None:
        """Test fetching group members with and without bot filtering"""
        # Arrange
        group_id = "456"
        mock_members = [
            {"id": 1, "username": "user1", "name": "User One"},
            {"id": 2, "username": "bot1", "name": "Bot One"},
            {"id": 3, "username": "user2", "name": "User Two"},
        ]

        with patch.object(
            client.rest,
            "get_paginated_group_resource",
            return_value=async_mock_generator([mock_members]),
        ) as mock_get_resource:
            # Act - with bot members
            results_with_bots = []
            async for batch in client.get_group_members(
                group_id, include_bot_members=True, include_inherited_members=False
            ):
                results_with_bots.extend(batch)

            # Assert - with bot members
            assert len(results_with_bots) == 3
            assert results_with_bots[0]["username"] == "user1"
            assert results_with_bots[1]["username"] == "bot1"
            assert results_with_bots[2]["username"] == "user2"
            mock_get_resource.assert_called_with(group_id, "members")

            # Reset mock and set up for the second test case
            mock_get_resource.reset_mock()
            mock_get_resource.return_value = async_mock_generator([mock_members])

            # Act - without bot members
            results_without_bots = []
            async for batch in client.get_group_members(
                group_id, include_bot_members=False, include_inherited_members=False
            ):
                results_without_bots.extend(batch)

            # Assert - without bot members
            assert len(results_without_bots) == 2
            assert results_without_bots[0]["username"] == "user1"
            assert results_without_bots[1]["username"] == "user2"
            mock_get_resource.assert_called_with(group_id, "members")

    async def test_get_group_members_with_inherited_members(
        self, client: GitLabClient
    ) -> None:
        """Test fetching group members with inherited members"""
        # Arrange
        group_id = "456"
        mock_members = [
            {"id": 1, "username": "user1", "name": "User One"},
            {"id": 2, "username": "bot1", "name": "Bot One"},
            {"id": 3, "username": "user2", "name": "User Two"},
        ]

        with patch.object(
            client.rest,
            "get_paginated_group_resource",
            return_value=async_mock_generator([mock_members]),
        ) as mock_get_resource:
            # Act
            results = []
            async for batch in client.get_group_members(
                group_id, include_bot_members=True, include_inherited_members=True
            ):
                results.extend(batch)

            # Assert
            assert len(results) == 3
            assert results[0]["username"] == "user1"
            assert results[1]["username"] == "bot1"
            assert results[2]["username"] == "user2"
            mock_get_resource.assert_called_with(group_id, "members/all")

    async def test_enrich_group_with_members(self, client: GitLabClient) -> None:
        """Test enriching a group with its members"""
        # Arrange
        group = {"id": "456", "name": "Test Group"}
        mock_members = [
            {
                "id": 1,
                "username": "user1",
                "name": "User One",
                "email": "user1@example.com",
            },
            {"id": 2, "username": "user2", "name": "User Two"},
        ]

        with patch.object(
            client,
            "get_group_members",
            return_value=async_mock_generator([mock_members]),
        ) as mock_get_members:
            # Act
            result = await client.enrich_group_with_members(
                group, include_bot_members=True, include_inherited_members=False
            )

            # Assert
            assert result["id"] == "456"
            assert result["name"] == "Test Group"
            assert "__members" in result
            assert len(result["__members"]) == 2
            assert result["__members"][0]["username"] == "user1"
            assert result["__members"][1]["username"] == "user2"
            assert result["__members"][0]["email"] == "user1@example.com"
            assert result["__members"][1]["email"] is None
            mock_get_members.assert_called_once_with("456", True, False)

    async def test_enrich_batch(self, client: GitLabClient) -> None:
        """Test the _enrich_batch method"""
        # Arrange
        batch = [
            {"id": 1, "name": "Project 1"},
            {"id": 2, "name": "Project 2"},
        ]

        async def mock_enrich_func(project: dict[str, Any]) -> dict[str, Any]:
            project["enriched"] = True
            return project

        # Act
        result = await client._enrich_batch(batch, mock_enrich_func, max_concurrent=1)

        # Assert
        assert len(result) == 2
        assert result[0]["enriched"] is True
        assert result[1]["enriched"] is True

    async def test_search_files_in_repos(self, client: GitLabClient) -> None:
        """Test file search in specific repositories using scope and query via _search_in_repository"""
        processed_files = [
            {"path": "test.json", "project_id": "123", "content": {"key": "value"}}
        ]
        repos = ["group/project"]
        scope = "blobs"
        query = "test.json"
        with patch.object(
            client,
            "_search_files_in_repository",
            return_value=async_mock_generator([processed_files]),
        ) as mock_search_repo:
            with patch.object(
                client, "get_file_content", return_value='{"key": "value"}'
            ):
                results = []
                async for batch in client.search_files(
                    scope, query, repositories=repos, skip_parsing=False
                ):
                    results.extend(batch)
                assert len(results) == 1
                assert results[0]["path"] == "test.json"
                assert results[0]["content"] == {"key": "value"}
                mock_search_repo.assert_called_once_with(
                    "group/project", "blobs", "path:test.json", False
                )

    async def test_search_files_in_groups(self, client: GitLabClient) -> None:
        """Test file search across all groups using scope and query with config parameters"""
        mock_groups = [{"id": "1", "name": "Group1"}]
        processed_files = [
            {"path": "test.yaml", "project_id": "123", "content": {"key": "value"}}
        ]
        scope = "blobs"
        query = "test.yaml"

        with patch.object(
            client, "get_groups", return_value=async_mock_generator([mock_groups])
        ) as mock_get_groups:
            with patch.object(
                client,
                "_search_files_in_group",
                return_value=async_mock_generator([processed_files]),
            ) as mock_search_group:
                with patch.object(
                    client, "get_file_content", return_value="key: value"
                ):
                    results = []
                    # Act - Test with config parameters (like main.py would call)
                    async for batch in client.search_files(
                        scope,
                        query,
                        skip_parsing=False,
                        params={"min_access_level": 30},
                    ):
                        results.extend(batch)

                    assert len(results) == 1
                    assert results[0]["path"] == "test.yaml"
                    assert results[0]["content"] == {"key": "value"}

                    # Assert - Should use config parameters, not internal fallback
                    mock_get_groups.assert_called_once_with(
                        params={"min_access_level": 30}
                    )
                    mock_search_group.assert_called_once_with(
                        "1", "blobs", "path:test.yaml", False
                    )

    async def test_get_file_content(self, client: GitLabClient) -> None:
        """Test fetching file content via REST"""
        # Arrange
        project_id = "123"
        file_path = "test.txt"
        mock_content = "Hello, World!"
        with patch.object(
            client.rest,
            "get_file_content",
            return_value=mock_content,
        ) as mock_get_file_content:
            # Act
            result = await client.get_file_content(project_id, file_path, "main")

            # Assert
            assert result == mock_content
            mock_get_file_content.assert_called_once_with(project_id, file_path, "main")

    async def test_get_project(self, client: GitLabClient) -> None:
        """Test fetching a single project by path"""
        project_path = "group/project"
        mock_project = {
            "id": "123",
            "path_with_namespace": project_path,
            "default_branch": "main",
        }
        with patch.object(
            client.rest,
            "send_api_request",
            AsyncMock(return_value=mock_project),
        ) as mock_send_request:
            result = await client.get_project(project_path)
            assert result["id"] == "123"
            assert result["path_with_namespace"] == project_path
            mock_send_request.assert_called_once_with("GET", "projects/group%2Fproject")

    async def test_file_exists(self, client: GitLabClient) -> None:
        """Test checking if a file exists in a project"""
        project_id = "123"
        scope = "blobs"
        query = "test.txt"
        mock_response = [{"path": "test.txt"}]  # Non-empty response means exists
        with patch.object(
            client.rest,
            "send_api_request",
            AsyncMock(return_value=mock_response),
        ) as mock_send_request:
            exists = await client.file_exists(project_id, scope, query)
            assert exists is True
            mock_send_request.assert_called_once_with(
                "GET",
                "projects/123/search",
                params={"scope": "blobs", "search": "test.txt"},
            )

        # Test non-existent file
        with patch.object(
            client.rest,
            "send_api_request",
            AsyncMock(return_value=[]),  # Empty response means doesn't exist
        ) as mock_send_request:
            exists = await client.file_exists(project_id, scope, query)
            assert exists is False

    async def test_get_repository_tree(self, client: GitLabClient) -> None:
        """Test fetching repository tree (folders only) for a project"""
        project = {"path_with_namespace": "group/project"}
        path = "src"
        ref = "main"
        mock_tree = [
            {"type": "tree", "name": "folder1"},
            {"type": "blob", "name": "file.txt"},
            {"type": "tree", "name": "folder2"},
        ]
        with patch.object(
            client.rest,
            "get_paginated_project_resource",
            return_value=async_mock_generator([mock_tree]),
        ) as mock_get_paginated:
            results = []
            async for batch in client.get_repository_tree(project, path, ref):
                results.extend(batch)

            assert len(results) == 2
            assert results[0]["folder"]["name"] == "folder1"
            assert results[1]["folder"]["name"] == "folder2"
            assert all(r["repo"] == project for r in results)
            assert all(r["__branch"] == ref for r in results)
            mock_get_paginated.assert_called_once_with(
                "group/project",
                "repository/tree",
                {"ref": "main", "path": "src", "recursive": False},
            )

    async def test_get_repository_folders(self, client: GitLabClient) -> None:
        """Test searching folders in a single repository"""
        # Arrange
        repository = "group/project1"
        path = "src"
        branch = "develop"

        mock_project = {
            "id": "1",
            "path_with_namespace": "group/project1",
            "default_branch": "main",
        }

        mock_tree = [
            {"type": "tree", "name": "folder1"},
            {"type": "blob", "name": "file.txt"},
        ]

        with patch.object(
            client, "get_project", AsyncMock(return_value=mock_project)
        ) as mock_get_project:
            with patch.object(
                client.rest,
                "get_paginated_project_resource",
                return_value=async_mock_generator([mock_tree]),
            ) as mock_get_paginated:
                # Act
                results = []
                async for batch in client.get_repository_folders(
                    path, repository, branch
                ):
                    results.extend(batch)

                # Assert
                assert len(results) == 1  # Only one folder from mock_tree
                assert results[0]["folder"]["name"] == "folder1"
                assert results[0]["repo"] == mock_project
                assert results[0]["__branch"] == "develop"

                mock_get_project.assert_called_once_with("group/project1")
                mock_get_paginated.assert_called_once_with(
                    "group/project1",
                    "repository/tree",
                    {"ref": "develop", "path": "src", "recursive": False},
                )

    async def test_process_file_with_file_reference(self, client: GitLabClient) -> None:
        """Test that parsed file content with file:// reference fetches and resolves content."""
        # Arrange
        file = {
            "path": "config.yaml",
            "project_id": "123",
            "ref": "main",
        }
        mock_file_content = """
        key: value
        ref: file://other_file.txt
        """
        mock_referenced_content = "Referenced content"
        mock_file_data = {
            "content": mock_file_content,
            "path": "config.yaml",
        }
        expected_parsed_content = {
            "key": "value",
            "ref": mock_referenced_content,
        }

        with (
            patch.object(
                client.rest,
                "get_file_data",
                AsyncMock(return_value=mock_file_data),
            ) as mock_get_file_data,
            patch.object(
                client,
                "get_file_content",
                AsyncMock(return_value=mock_referenced_content),
            ) as mock_get_file_content,
        ):
            # Act
            result = await client._process_file(
                file, context="test_context", skip_parsing=False
            )

            # Assert
            assert result["path"] == "config.yaml"
            assert result["project_id"] == "123"
            assert result["content"] == expected_parsed_content
            mock_get_file_data.assert_called_once_with("123", "config.yaml", "main")
            mock_get_file_content.assert_called_once_with(
                "123", "other_file.txt", "main"
            )

    async def test_get_pipeline_jobs(self, client: GitLabClient) -> None:
        """Test fetching jobs through pipelines"""
        # Arrange
        mock_projects = [{"id": 1, "name": "Test Project"}]
        mock_pipelines = [{"id": 1, "name": "Test Pipeline"}]
        mock_jobs = [{"id": 1, "name": "Test Job"}]

        with patch.object(
            client.rest,
            "get_paginated_project_resource",
            side_effect=[
                async_mock_generator([mock_pipelines]),  # First call for pipelines
                async_mock_generator([mock_jobs]),  # Second call for jobs
            ],
        ) as mock_get_paginated:
            results = []
            async for batch in client.get_pipeline_jobs(mock_projects):
                results.extend(batch)

            assert len(results) == 1
            assert results[0]["id"] == 1
            assert results[0]["name"] == "Test Job"
            # Verify both pipeline and job API calls
            assert mock_get_paginated.call_count == 2
            mock_get_paginated.assert_any_call("1", "pipelines")
            mock_get_paginated.assert_any_call(
                "1", "pipelines/1/jobs", params={"per_page": 100}
            )

    async def test_project_resource(self, client: GitLabClient) -> None:
        """Test project resource fetching delegates to REST client"""
        # Arrange
        mock_pipelines = [{"id": 1, "name": "Test Pipeline"}]
        mock_projects = [{"id": 1, "name": "Test Project"}]

        with patch.object(
            client.rest,
            "get_paginated_project_resource",
            return_value=async_mock_generator([mock_pipelines]),
        ) as mock_get_project_resource:
            # Act
            results: list[dict[str, Any]] = []
            async for batch in client.get_projects_resource(mock_projects, "pipelines"):
                results.extend(batch)

            # Assert
            assert len(results) == 1
            assert results[0]["id"] == 1
            assert results[0]["name"] == "Test Pipeline"
            mock_get_project_resource.assert_called_once_with("1", "pipelines")

    async def test_default_params_with_min_access_level(self) -> None:
        """Test that default_params includes min_access_level when configured."""
        # Arrange
        client = GitLabClient("https://gitlab.example.com", "test-token")

        # Act & Assert
        assert client.DEFAULT_PARAMS["all_available"] is True

    async def test_default_params_without_min_access_level(self) -> None:
        """Test that default_params excludes min_access_level when disabled."""
        # Arrange
        client = GitLabClient("https://gitlab.example.com", "test-token")

        # Act & Assert
        assert "min_access_level" not in client.DEFAULT_PARAMS
        assert client.DEFAULT_PARAMS["all_available"] is True

    async def test_get_groups_with_min_access_level(self) -> None:
        """Test that get_groups uses min_access_level when configured."""
        # Arrange
        client = GitLabClient("https://gitlab.example.com", "test-token")
        mock_groups = [{"id": 1, "name": "Test Group"}]

        with patch.object(
            client.rest,
            "get_paginated_resource",
            return_value=async_mock_generator([mock_groups]),
        ) as mock_get_resource:
            # Act
            results = []
            async for batch in client.get_groups(params={"min_access_level": 40}):
                results.extend(batch)

            # Assert
            assert results == mock_groups
            mock_get_resource.assert_called_once_with(
                "groups", params={"all_available": True, "min_access_level": 40}
            )

    async def test_get_groups_no_min_access_level(self, client: GitLabClient) -> None:
        """Test group fetching without min_access_level filtering"""
        # Arrange
        mock_groups: list[dict[str, Any]] = [{"id": 1, "name": "Test Group"}]
        with patch.object(
            client.rest,
            "get_paginated_resource",
            return_value=async_mock_generator([mock_groups]),
        ) as mock_get_groups:
            # Act
            results = []
            async for batch in client.get_groups(params={}):
                results.extend(batch)

            # Assert
            assert results == mock_groups
            mock_get_groups.assert_called_once_with(
                "groups", params={"all_available": True}
            )

    async def test_get_projects_with_min_access_level(
        self, client: GitLabClient
    ) -> None:
        """Test project fetching with min_access_level filtering"""
        # Arrange
        mock_projects: list[dict[str, Any]] = [{"id": 1, "name": "Test Project"}]
        with patch.object(
            client.rest,
            "get_paginated_resource",
            return_value=async_mock_generator([mock_projects]),
        ) as mock_get_projects:
            # Act
            results = []
            async for batch in client.get_projects(params={"min_access_level": 50}):
                results.extend(batch)

            # Assert
            assert results == mock_projects
            mock_get_projects.assert_called_once_with(
                "projects", params={"all_available": True, "min_access_level": 50}
            )

<<<<<<< HEAD
    async def test_get_parent_groups(self, client: GitLabClient) -> None:
        """Test that get_parent_groups returns only top-level groups"""
        # Arrange
        page1_groups = [
            {"id": 1, "name": "Child", "parent_id": 3},  # Parent in page 2
            {"id": 2, "name": "Orphan", "parent_id": 999},  # Missing parent
        ]
        page2_groups = [
            {"id": 3, "name": "Parent", "parent_id": None},  # True top-level
            {"id": 4, "name": "Child of Parent", "parent_id": 3},  # Child of parent
        ]

        with patch.object(
            client.rest,
            "get_paginated_resource",
            return_value=async_mock_generator([page1_groups, page2_groups]),
        ):
            # Act
            results = []
            async for batch in client.get_parent_groups():
                results.extend(batch)

            # Assert - only top-level groups returned
            assert len(results) == 2
            result_ids = {group["id"] for group in results}
            assert result_ids == {2, 3}  # Orphan and Parent, not children
=======
    async def test_get_tags(self, client: GitLabClient) -> None:
        """Test fetching tags for projects with enrichment"""
        mock_projects = [
            {"id": 1, "name": "Test Project", "path_with_namespace": "test/project"},
        ]
        mock_tags = [
            {
                "name": "v1.0.0",
                "message": "Release v1.0.0",
                "__project": {"path_with_namespace": "test/project"},
            },
            {
                "name": "v1.1.0",
                "message": "Release v1.1.0",
                "__project": {"path_with_namespace": "test/project"},
            },
        ]

        with patch.object(
            client,
            "get_projects_resource_with_enrichment",
            return_value=async_mock_generator([mock_tags]),
        ) as mock_get_resource_enrichment:
            results = []
            async for batch in client.get_tags(mock_projects, max_concurrent=5):
                results.extend(batch)

            assert len(results) == 2
            assert results[0]["name"] == "v1.0.0"
            assert results[1]["name"] == "v1.1.0"
            assert results[0]["__project"]["path_with_namespace"] == "test/project"
            assert results[1]["__project"]["path_with_namespace"] == "test/project"
            mock_get_resource_enrichment.assert_called_once_with(
                mock_projects, "repository/tags", 5
            )

    async def test_get_releases(self, client: GitLabClient) -> None:
        """Test fetching releases for projects with enrichment"""
        mock_projects = [
            {"id": 1, "name": "Test Project", "path_with_namespace": "test/project"},
        ]
        mock_releases = [
            {
                "name": "v1.0.0",
                "tag_name": "v1.0.0",
                "description": "First release",
                "__project": {"path_with_namespace": "test/project"},
            },
            {
                "name": "v2.0.0",
                "tag_name": "v2.0.0",
                "description": "Second release",
                "__project": {"path_with_namespace": "test/project"},
            },
        ]

        with patch.object(
            client,
            "get_projects_resource_with_enrichment",
            return_value=async_mock_generator([mock_releases]),
        ) as mock_get_resource_enrichment:
            results = []
            async for batch in client.get_releases(mock_projects, max_concurrent=5):
                results.extend(batch)

            assert len(results) == 2
            assert results == mock_releases
            mock_get_resource_enrichment.assert_called_once_with(
                mock_projects, "releases", 5
            )

    async def test_get_projects_resource_with_enrichment(
        self, client: GitLabClient
    ) -> None:
        """Test fetching project resources with project information enrichment"""
        mock_projects = [
            {"id": 1, "path_with_namespace": "test/project1"},
            {"id": 2, "path_with_namespace": "test/project2"},
        ]
        mock_resource_p1 = [{"id": 101, "name": "Resource 1"}]
        mock_resource_p2 = [{"id": 102, "name": "Resource 2"}]

        with patch.object(
            client.rest,
            "get_paginated_project_resource",
            side_effect=[
                async_mock_generator([mock_resource_p1]),
                async_mock_generator([mock_resource_p2]),
            ],
        ) as mock_get_paginated:
            results = []
            async for batch in client.get_projects_resource_with_enrichment(
                mock_projects, "issues", max_concurrent=2
            ):
                results.extend(batch)

            assert len(results) == 2
            assert results[0]["id"] == 101
            assert results[0]["__project"]["path_with_namespace"] == "test/project1"
            assert results[1]["id"] == 102
            assert results[1]["__project"]["path_with_namespace"] == "test/project2"
            assert mock_get_paginated.call_count == 2
>>>>>>> 136abac3
<|MERGE_RESOLUTION|>--- conflicted
+++ resolved
@@ -798,34 +798,6 @@
                 "projects", params={"all_available": True, "min_access_level": 50}
             )
 
-<<<<<<< HEAD
-    async def test_get_parent_groups(self, client: GitLabClient) -> None:
-        """Test that get_parent_groups returns only top-level groups"""
-        # Arrange
-        page1_groups = [
-            {"id": 1, "name": "Child", "parent_id": 3},  # Parent in page 2
-            {"id": 2, "name": "Orphan", "parent_id": 999},  # Missing parent
-        ]
-        page2_groups = [
-            {"id": 3, "name": "Parent", "parent_id": None},  # True top-level
-            {"id": 4, "name": "Child of Parent", "parent_id": 3},  # Child of parent
-        ]
-
-        with patch.object(
-            client.rest,
-            "get_paginated_resource",
-            return_value=async_mock_generator([page1_groups, page2_groups]),
-        ):
-            # Act
-            results = []
-            async for batch in client.get_parent_groups():
-                results.extend(batch)
-
-            # Assert - only top-level groups returned
-            assert len(results) == 2
-            result_ids = {group["id"] for group in results}
-            assert result_ids == {2, 3}  # Orphan and Parent, not children
-=======
     async def test_get_tags(self, client: GitLabClient) -> None:
         """Test fetching tags for projects with enrichment"""
         mock_projects = [
@@ -928,4 +900,30 @@
             assert results[1]["id"] == 102
             assert results[1]["__project"]["path_with_namespace"] == "test/project2"
             assert mock_get_paginated.call_count == 2
->>>>>>> 136abac3
+
+    async def test_get_parent_groups(self, client: GitLabClient) -> None:
+        """Test that get_parent_groups returns only top-level groups"""
+        # Arrange
+        page1_groups = [
+            {"id": 1, "name": "Child", "parent_id": 3},  # Parent in page 2
+            {"id": 2, "name": "Orphan", "parent_id": 999},  # Missing parent
+        ]
+        page2_groups = [
+            {"id": 3, "name": "Parent", "parent_id": None},  # True top-level
+            {"id": 4, "name": "Child of Parent", "parent_id": 3},  # Child of parent
+        ]
+
+        with patch.object(
+            client.rest,
+            "get_paginated_resource",
+            return_value=async_mock_generator([page1_groups, page2_groups]),
+        ):
+            # Act
+            results = []
+            async for batch in client.get_parent_groups():
+                results.extend(batch)
+
+            # Assert - only top-level groups returned
+            assert len(results) == 2
+            result_ids = {group["id"] for group in results}
+            assert result_ids == {2, 3}  # Orphan and Parent, not children