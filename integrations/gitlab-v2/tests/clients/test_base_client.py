from unittest.mock import AsyncMock, MagicMock, patch

import httpx
import pytest
from port_ocean.context.ocean import initialize_port_ocean_context
from port_ocean.exceptions.context import PortOceanContextAlreadyInitializedError

from gitlab.clients.base_client import HTTPBaseClient


@pytest.fixture(autouse=True)
def mock_ocean_context() -> None:
    """Initialize mock Ocean context for all tests"""
    try:
        mock_app = MagicMock()
        mock_app.config.integration.config = {
            "gitlab_host": "https://gitlab.example.com",
            "gitlab_token": "test-token",
        }
        initialize_port_ocean_context(mock_app)
    except PortOceanContextAlreadyInitializedError:
        pass


@pytest.mark.asyncio
class TestHTTPBaseClient:
    @pytest.fixture
    def client(self) -> HTTPBaseClient:
        """Initialize HTTPBaseClient with test configuration"""
        return HTTPBaseClient(
            "https://gitlab.example.com", "test-token", endpoint="api/v4"
        )

    async def test_send_api_request_success(self, client: HTTPBaseClient) -> None:
        """Test successful API request"""
        # Arrange
        method = "GET"
        path = "projects"
        mock_response = MagicMock()
        mock_response.json.return_value = {"id": 1, "name": "Test Project"}
        mock_response.raise_for_status = MagicMock()

        with patch.object(
            client._client, "request", AsyncMock(return_value=mock_response)
        ) as mock_request:
            # Act
            result = await client.send_api_request(method, path)

            # Assert
            assert result == {"id": 1, "name": "Test Project"}
            mock_request.assert_called_once_with(
                method=method,
                url=f"{client.base_url}/{path}",
                headers=client._headers,
                params=None,
                json=None,
            )
            mock_response.raise_for_status.assert_called_once()

    async def test_send_api_request_with_params(self, client: HTTPBaseClient) -> None:
        """Test API request with query parameters"""
        # Arrange
        method = "GET"
        path = "projects"
        params = {"per_page": 10, "page": 1}
        mock_response = MagicMock()
        mock_response.json.return_value = {"id": 1, "name": "Test Project"}
        mock_response.raise_for_status = MagicMock()

        with patch.object(
            client._client, "request", AsyncMock(return_value=mock_response)
        ) as mock_request:
            # Act
            result = await client.send_api_request(method, path, params=params)

            # Assert
            assert result == {"id": 1, "name": "Test Project"}
            mock_request.assert_called_once_with(
                method=method,
                url=f"{client.base_url}/{path}",
                headers=client._headers,
                params=params,
                json=None,
            )

    async def test_send_api_request_with_data(self, client: HTTPBaseClient) -> None:
        """Test API request with request body data"""
        # Arrange
        method = "POST"
        path = "projects"
        data = {"name": "New Project", "description": "Test Description"}
        mock_response = MagicMock()
        mock_response.json.return_value = {"id": 1, "name": "New Project"}
        mock_response.raise_for_status = MagicMock()

        with patch.object(
            client._client, "request", AsyncMock(return_value=mock_response)
        ) as mock_request:
            # Act
            result = await client.send_api_request(method, path, data=data)

            # Assert
            assert result == {"id": 1, "name": "New Project"}
            mock_request.assert_called_once_with(
                method=method,
                url=f"{client.base_url}/{path}",
                headers=client._headers,
                params=None,
                json=data,
            )

    async def test_send_api_request_404(self, client: HTTPBaseClient) -> None:
        """Test API request with 404 response"""
        # Arrange
        method = "GET"
        path = "projects/999"
        mock_response = MagicMock()
        mock_response.raise_for_status.side_effect = httpx.HTTPStatusError(
            "Not Found", request=MagicMock(), response=MagicMock(status_code=404)
        )

        with patch.object(
            client._client, "request", AsyncMock(return_value=mock_response)
        ) as mock_request:
            # Act
            result = await client.send_api_request(method, path)

            # Assert
            assert result == {}
            mock_request.assert_called_once_with(
                method=method,
                url=f"{client.base_url}/{path}",
                headers=client._headers,
                params=None,
                json=None,
            )
            assert len(results) == 1
            assert results[0]["title"] == "Test Issue"
            mock_get_group_resource.assert_called_once_with("123", "issues", None)

    async def test_search_files_in_repos(self, client: GitLabClient) -> None:
        """Test file search in specific repositories using scope and query via _search_in_repository"""
        processed_files = [
            {"path": "test.json", "project_id": "123", "content": {"key": "value"}}
        ]
        repos = ["group/project"]
        scope = "blobs"
        query = "test.json"
        with patch.object(
            client,
            "_search_files_in_repository",
            return_value=async_mock_generator([processed_files]),
        ) as mock_search_repo:
            with patch.object(
                client.rest,
                "get_file_data",
                return_value={"content": '{"key": "value"}'},
            ):
                results = []
                async for batch in client.search_files(
                    scope, query, repositories=repos, skip_parsing=False
                ):
                    results.extend(batch)
                assert len(results) == 1
                assert results[0]["path"] == "test.json"
                assert results[0]["content"] == {"key": "value"}
                mock_search_repo.assert_called_once_with(
                    "group/project", "blobs", "path:test.json", False
                )

    async def test_search_files_in_groups(self, client: GitLabClient) -> None:
        """Test file search across all groups using scope and query"""
        mock_groups = [{"id": "1", "name": "Group1"}]
        processed_files = [
            {"path": "test.yaml", "project_id": "123", "content": {"key": "value"}}
        ]
        scope = "blobs"
        query = "test.yaml"
        with patch.object(
            client, "get_groups", return_value=async_mock_generator([mock_groups])
        ):
            with patch.object(
                client,
                "_search_files_in_group",
                return_value=async_mock_generator([processed_files]),
            ) as mock_search_group:
                with patch.object(
                    client.rest, "get_file_data", return_value={"content": "key: value"}
                ):
                    results = []
                    async for batch in client.search_files(
                        scope, query, skip_parsing=False
                    ):
                        results.extend(batch)
                    assert len(results) == 1
                    assert results[0]["path"] == "test.yaml"
                    assert results[0]["content"] == {"key": "value"}
                    mock_search_group.assert_called_once_with(
                        "1", "blobs", "path:test.yaml", False
                    )

    async def test_get_project(self, client: GitLabClient) -> None:
        """Test fetching a single project by path"""
        project_path = "group/project"
        mock_project = {
            "id": "123",
            "path_with_namespace": project_path,
            "default_branch": "main",
        }
        with patch.object(
            client.rest,
            "send_api_request",
            AsyncMock(return_value=mock_project),
        ) as mock_send_request:
            result = await client.get_project(project_path)
            assert result["id"] == "123"
            assert result["path_with_namespace"] == project_path
            mock_send_request.assert_called_once_with("GET", "projects/group%2Fproject")

    async def test_file_exists(self, client: GitLabClient) -> None:
        """Test checking if a file exists in a project"""
        project_id = "123"
        scope = "blobs"
        query = "test.txt"
        mock_response = [{"path": "test.txt"}]  # Non-empty response means exists
        with patch.object(
            client.rest,
            "send_api_request",
            AsyncMock(return_value=mock_response),
        ) as mock_send_request:
            exists = await client.file_exists(project_id, scope, query)
            assert exists is True
            mock_send_request.assert_called_once_with(
                "GET",
                "projects/123/search",
                params={"scope": "blobs", "search": "test.txt"},

    async def test_send_api_request_other_error(self, client: HTTPBaseClient) -> None:
        """Test API request with other HTTP error"""
        # Arrange
        method = "GET"
        path = "projects"
        mock_response = MagicMock()
        mock_response.raise_for_status.side_effect = httpx.HTTPStatusError(
            "Server Error", request=MagicMock(), response=MagicMock(status_code=500)
        )

        with patch.object(
            client._client, "request", AsyncMock(return_value=mock_response)
        ) as mock_request:
            # Act & Assert
            with pytest.raises(httpx.HTTPStatusError):
                await client.send_api_request(method, path)

            mock_request.assert_called_once_with(
                method=method,
                url=f"{client.base_url}/{path}",
                headers=client._headers,
                params=None,
                json=None,
            )

    async def test_send_api_request_network_error(self, client: HTTPBaseClient) -> None:
        """Test API request with network error"""
        # Arrange
        method = "GET"
        path = "projects"

        with patch.object(
<<<<<<< HEAD
            client._client,
            "request",
            AsyncMock(side_effect=httpx.NetworkError("Connection error")),
        ) as mock_request:
            # Act & Assert
            with pytest.raises(httpx.NetworkError):
                await client.send_api_request(method, path)

            mock_request.assert_called_once_with(
                method=method,
                url=f"{client.base_url}/{path}",
                headers=client._headers,
                params=None,
                json=None,
=======
            client, "get_project", AsyncMock(return_value=mock_project)
        ) as mock_get_project:
            with patch.object(
                client.rest,
                "get_paginated_project_resource",
                return_value=async_mock_generator([mock_tree]),
            ) as mock_get_paginated:
                # Act
                results = []
                async for batch in client.get_repository_folders(
                    path, repository, branch
                ):
                    results.extend(batch)

                # Assert
                assert len(results) == 1  # Only one folder from mock_tree
                assert results[0]["folder"]["name"] == "folder1"
                assert results[0]["repo"] == mock_project
                assert results[0]["__branch"] == "develop"

                mock_get_project.assert_called_once_with("group/project1")
                mock_get_paginated.assert_called_once_with(
                    "group/project1",
                    "repository/tree",
                    {"ref": "develop", "path": "src", "recursive": False},
                )

    async def test_process_file_with_file_reference(self, client: GitLabClient) -> None:
        """Test that parsed file content with file:// reference fetches and resolves content."""
        # Arrange
        file = {
            "path": "config.yaml",
            "project_id": "123",
            "ref": "main",
        }
        mock_file_content = """
        key: value
        ref: file://other_file.txt
        """
        mock_referenced_content = "Referenced content"
        mock_file_data = {
            "content": mock_file_content,
            "path": "config.yaml",
        }
        expected_parsed_content = {
            "key": "value",
            "ref": mock_referenced_content,
        }

        with (
            patch.object(
                client.rest,
                "get_file_data",
                AsyncMock(return_value=mock_file_data),
            ) as mock_get_file_data,
            patch.object(
                client,
                "get_file_content",
                AsyncMock(return_value=mock_referenced_content),
            ) as mock_get_file_content,
        ):
            # Act
            result = await client._process_file(
                file, context="test_context", skip_parsing=False
            )

            # Assert
            assert result["path"] == "config.yaml"
            assert result["project_id"] == "123"
            assert result["content"] == expected_parsed_content
            mock_get_file_data.assert_called_once_with("123", "config.yaml", "main")
            mock_get_file_content.assert_called_once_with(
                "123", "other_file.txt", "main"
>>>>>>> 125740eb
            )<|MERGE_RESOLUTION|>--- conflicted
+++ resolved
@@ -267,7 +267,6 @@
         path = "projects"
 
         with patch.object(
-<<<<<<< HEAD
             client._client,
             "request",
             AsyncMock(side_effect=httpx.NetworkError("Connection error")),
@@ -282,7 +281,6 @@
                 headers=client._headers,
                 params=None,
                 json=None,
-=======
             client, "get_project", AsyncMock(return_value=mock_project)
         ) as mock_get_project:
             with patch.object(
@@ -356,5 +354,4 @@
             mock_get_file_data.assert_called_once_with("123", "config.yaml", "main")
             mock_get_file_content.assert_called_once_with(
                 "123", "other_file.txt", "main"
->>>>>>> 125740eb
             )