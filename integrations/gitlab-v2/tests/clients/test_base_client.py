--- conflicted
+++ resolved
@@ -126,7 +126,6 @@
             result = await client.send_api_request(method, path)
 
             # Assert
-<<<<<<< HEAD
             assert result == {}
             mock_request.assert_called_once_with(
                 method=method,
@@ -183,7 +182,6 @@
                 params=None,
                 json=None,
             )
-=======
             assert len(results) == 1
             assert results[0]["title"] == "Test Issue"
             mock_get_group_resource.assert_called_once_with("123", "issues")
@@ -385,5 +383,4 @@
                     "group/project1",
                     "repository/tree",
                     {"ref": "develop", "path": "src", "recursive": False},
-                )
->>>>>>> e25da562
+                )