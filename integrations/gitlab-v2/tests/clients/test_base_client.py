--- conflicted
+++ resolved
@@ -337,7 +337,7 @@
                     {"ref": "develop", "path": "src", "recursive": False},
                 )
 
-<<<<<<< HEAD
+
     async def test_get_project_jobs(self, client: GitLabClient) -> None:
         """Test fetching project jobs"""
         # Arrange
@@ -379,7 +379,7 @@
             assert results[0]["id"] == 1
             assert results[0]["name"] == "Test Pipeline"
             mock_get_project_resource.assert_called_once_with("1", "pipelines")
-=======
+
     async def test_process_file_with_file_reference(self, client: GitLabClient) -> None:
         """Test that parsed file content with file:// reference fetches and resolves content."""
         # Arrange
@@ -426,5 +426,4 @@
             mock_get_file_data.assert_called_once_with("123", "config.yaml", "main")
             mock_get_file_content.assert_called_once_with(
                 "123", "other_file.txt", "main"
-            )
->>>>>>> 125740eb
+            )