from unittest.mock import AsyncMock, MagicMock, patch

import httpx
import pytest
from port_ocean.context.ocean import initialize_port_ocean_context
from port_ocean.exceptions.context import PortOceanContextAlreadyInitializedError

from gitlab.clients.base_client import HTTPBaseClient


@pytest.fixture(autouse=True)
def mock_ocean_context() -> None:
    """Initialize mock Ocean context for all tests"""
    try:
        mock_app = MagicMock()
        mock_app.config.integration.config = {
            "gitlab_host": "https://gitlab.example.com",
            "gitlab_token": "test-token",
        }
        initialize_port_ocean_context(mock_app)
    except PortOceanContextAlreadyInitializedError:
        pass


@pytest.mark.asyncio
class TestHTTPBaseClient:
    @pytest.fixture
    def client(self) -> HTTPBaseClient:
        """Initialize HTTPBaseClient with test configuration"""
        return HTTPBaseClient(
            "https://gitlab.example.com", "test-token", endpoint="api/v4"
        )

    async def test_send_api_request_success(self, client: HTTPBaseClient) -> None:
        """Test successful API request"""
        # Arrange
        method = "GET"
        path = "projects"
        mock_response = MagicMock()
        mock_response.json.return_value = {"id": 1, "name": "Test Project"}
        mock_response.raise_for_status = MagicMock()

        with patch.object(
            client._client, "request", AsyncMock(return_value=mock_response)
        ) as mock_request:
            # Act
            result = await client.send_api_request(method, path)

            # Assert
            assert result == {"id": 1, "name": "Test Project"}
            mock_request.assert_called_once_with(
                method=method,
                url=f"{client.base_url}/{path}",
                headers=client._headers,
                params=None,
                json=None,
            )
            mock_response.raise_for_status.assert_called_once()

    async def test_send_api_request_with_params(self, client: HTTPBaseClient) -> None:
        """Test API request with query parameters"""
        # Arrange
        method = "GET"
        path = "projects"
        params = {"per_page": 10, "page": 1}
        mock_response = MagicMock()
        mock_response.json.return_value = {"id": 1, "name": "Test Project"}
        mock_response.raise_for_status = MagicMock()

        with patch.object(
            client._client, "request", AsyncMock(return_value=mock_response)
        ) as mock_request:
            # Act
            result = await client.send_api_request(method, path, params=params)

            # Assert
            assert result == {"id": 1, "name": "Test Project"}
            mock_request.assert_called_once_with(
                method=method,
                url=f"{client.base_url}/{path}",
                headers=client._headers,
                params=params,
                json=None,
            )

    async def test_send_api_request_with_data(self, client: HTTPBaseClient) -> None:
        """Test API request with request body data"""
        # Arrange
        method = "POST"
        path = "projects"
        data = {"name": "New Project", "description": "Test Description"}
        mock_response = MagicMock()
        mock_response.json.return_value = {"id": 1, "name": "New Project"}
        mock_response.raise_for_status = MagicMock()

        with patch.object(
            client._client, "request", AsyncMock(return_value=mock_response)
        ) as mock_request:
            # Act
            result = await client.send_api_request(method, path, data=data)

            # Assert
            assert result == {"id": 1, "name": "New Project"}
            mock_request.assert_called_once_with(
                method=method,
                url=f"{client.base_url}/{path}",
                headers=client._headers,
                params=None,
                json=data,
            )

    async def test_send_api_request_404(self, client: HTTPBaseClient) -> None:
        """Test API request with 404 response"""
        # Arrange
        method = "GET"
        path = "projects/999"
        mock_response = MagicMock()
        mock_response.raise_for_status.side_effect = httpx.HTTPStatusError(
            "Not Found", request=MagicMock(), response=MagicMock(status_code=404)
        )

        with patch.object(
            client._client, "request", AsyncMock(return_value=mock_response)
        ) as mock_request:
            # Act
<<<<<<< HEAD
            results: list[dict[str, Any]] = []
            async for batch in client.get_groups_resource([group], "issues"):
                results.extend(batch)
=======
            result = await client.send_api_request(method, path)
>>>>>>> 92cb3222

            # Assert
            assert result == {}
            mock_request.assert_called_once_with(
                method=method,
                url=f"{client.base_url}/{path}",
                headers=client._headers,
                params=None,
                json=None,
            )

    async def test_send_api_request_other_error(self, client: HTTPBaseClient) -> None:
        """Test API request with other HTTP error"""
        # Arrange
        method = "GET"
        path = "projects"
        mock_response = MagicMock()
        mock_response.raise_for_status.side_effect = httpx.HTTPStatusError(
            "Server Error", request=MagicMock(), response=MagicMock(status_code=500)
        )

        with patch.object(
            client._client, "request", AsyncMock(return_value=mock_response)
        ) as mock_request:
            # Act & Assert
            with pytest.raises(httpx.HTTPStatusError):
                await client.send_api_request(method, path)

            mock_request.assert_called_once_with(
                method=method,
                url=f"{client.base_url}/{path}",
                headers=client._headers,
                params=None,
                json=None,
            )

    async def test_send_api_request_network_error(self, client: HTTPBaseClient) -> None:
        """Test API request with network error"""
        # Arrange
        method = "GET"
        path = "projects"

        with patch.object(
<<<<<<< HEAD
            client, "get_project", AsyncMock(return_value=mock_project)
        ) as mock_get_project:
            with patch.object(
                client.rest,
                "get_paginated_project_resource",
                return_value=async_mock_generator([mock_tree]),
            ) as mock_get_paginated:
                # Act
                results = []
                async for batch in client.get_repository_folders(
                    path, repository, branch
                ):
                    results.extend(batch)

                # Assert
                assert len(results) == 1  # Only one folder from mock_tree
                assert results[0]["folder"]["name"] == "folder1"
                assert results[0]["repo"] == mock_project
                assert results[0]["__branch"] == "develop"

                mock_get_project.assert_called_once_with("group/project1")
                mock_get_paginated.assert_called_once_with(
                    "group/project1",
                    "repository/tree",
                    {"ref": "develop", "path": "src", "recursive": False},
                )

    async def test_get_project_jobs(self, client: GitLabClient) -> None:
        """Test fetching project jobs"""
        # Arrange
        mock_projects = [{"id": 1, "name": "Test Project"}]
        mock_jobs = [{"id": 1, "name": "Test Job"}]

        with patch.object(
            client.rest,
            "get_paginated_project_resource",
            return_value=async_mock_generator([mock_jobs]),
        ) as mock_get_paginated:
            results = []
            async for batch in client.get_project_jobs(mock_projects):
                results.extend(batch)

            assert len(results) == 1
            assert results[0]["id"] == 1
            assert results[0]["name"] == "Test Job"
            mock_get_paginated.assert_called_once_with(
                "1", "jobs", params={"per_page": 100}
            )

    async def test_project_resource(self, client: GitLabClient) -> None:
        """Test project resource fetching delegates to REST client"""
        # Arrange
        mock_pipelines = [{"id": 1, "name": "Test Pipeline"}]
        mock_projects = [{"id": 1, "name": "Test Project"}]

        with patch.object(
            client.rest,
            "get_paginated_project_resource",
            return_value=async_mock_generator([mock_pipelines]),
        ) as mock_get_project_resource:
            # Act
            results: list[dict[str, Any]] = []
            async for batch in client.get_projects_resource(mock_projects, "pipelines"):
                results.extend(batch)

            # Assert
            assert len(results) == 1
            assert results[0]["id"] == 1
            assert results[0]["name"] == "Test Pipeline"
            mock_get_project_resource.assert_called_once_with("1", "pipelines")

    async def test_process_file_with_file_reference(self, client: GitLabClient) -> None:
        """Test that parsed file content with file:// reference fetches and resolves content."""
        # Arrange
        file = {
            "path": "config.yaml",
            "project_id": "123",
            "ref": "main",
        }
        mock_file_content = """
        key: value
        ref: file://other_file.txt
        """
        mock_referenced_content = "Referenced content"
        mock_file_data = {
            "content": mock_file_content,
            "path": "config.yaml",
        }
        expected_parsed_content = {
            "key": "value",
            "ref": mock_referenced_content,
        }

        with (
            patch.object(
                client.rest,
                "get_file_data",
                AsyncMock(return_value=mock_file_data),
            ) as mock_get_file_data,
            patch.object(
                client,
                "get_file_content",
                AsyncMock(return_value=mock_referenced_content),
            ) as mock_get_file_content,
        ):
            # Act
            result = await client._process_file(
                file, context="test_context", skip_parsing=False
            )

            # Assert
            assert result["path"] == "config.yaml"
            assert result["project_id"] == "123"
            assert result["content"] == expected_parsed_content
            mock_get_file_data.assert_called_once_with("123", "config.yaml", "main")
            mock_get_file_content.assert_called_once_with(
                "123", "other_file.txt", "main"
=======
            client._client,
            "request",
            AsyncMock(side_effect=httpx.NetworkError("Connection error")),
        ) as mock_request:
            # Act & Assert
            with pytest.raises(httpx.NetworkError):
                await client.send_api_request(method, path)

            mock_request.assert_called_once_with(
                method=method,
                url=f"{client.base_url}/{path}",
                headers=client._headers,
                params=None,
                json=None,
>>>>>>> 92cb3222
            )<|MERGE_RESOLUTION|>--- conflicted
+++ resolved
@@ -123,14 +123,11 @@
             client._client, "request", AsyncMock(return_value=mock_response)
         ) as mock_request:
             # Act
-<<<<<<< HEAD
             results: list[dict[str, Any]] = []
             async for batch in client.get_groups_resource([group], "issues"):
                 results.extend(batch)
-=======
             result = await client.send_api_request(method, path)
->>>>>>> 92cb3222
-
+            
             # Assert
             assert result == {}
             mock_request.assert_called_once_with(
@@ -173,7 +170,6 @@
         path = "projects"
 
         with patch.object(
-<<<<<<< HEAD
             client, "get_project", AsyncMock(return_value=mock_project)
         ) as mock_get_project:
             with patch.object(
@@ -291,7 +287,6 @@
             mock_get_file_data.assert_called_once_with("123", "config.yaml", "main")
             mock_get_file_content.assert_called_once_with(
                 "123", "other_file.txt", "main"
-=======
             client._client,
             "request",
             AsyncMock(side_effect=httpx.NetworkError("Connection error")),
@@ -306,5 +301,4 @@
                 headers=client._headers,
                 params=None,
                 json=None,
->>>>>>> 92cb3222
             )