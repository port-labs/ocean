[tool.poetry]
name = "gitlab-v2"
<<<<<<< HEAD
version = "0.1.9-dev"
=======
version = "0.1.11-dev"
>>>>>>> 76609fcb
description = "Gitlab"
authors = ["Shariff <mohammed.s@getport.io>"]

[tool.poetry.dependencies]
python = "^3.12"
port_ocean = {version = "^0.22.2", extras = ["cli"]}
pyyaml = "^6.0.2"
aiolimiter = "^1.2.1"

[tool.poetry.group.dev.dependencies]
# Uncomment this if you want to debug the ocean core together with your integration
# port_ocean = { path = '../../', develop = true, extras = ['all'] }
black = "^24.4.2"
mypy = "^1.3.0"
pylint = ">=2.17.4,<4.0.0"
pytest = ">=8.2,<9.0"
pytest-asyncio = ">=0.24.0"
pytest-httpx = ">=0.30.0"
pytest-xdist = "^3.6.1"
ruff = "^0.6.3"
towncrier = "^23.6.0"
types-pyyaml = "^6.0.12.20241230"

[tool.towncrier]
directory = "changelog"
filename = "CHANGELOG.md"
title_format = "## {version} ({project_date})"
underlines = [""]

  [[tool.towncrier.type]]
  directory = "breaking"
  name = "Breaking Changes"
  showcontent = true

  [[tool.towncrier.type]]
  directory = "deprecation"
  name = "Deprecations"
  showcontent = true

  [[tool.towncrier.type]]
  directory = "feature"
  name = "Features"
  showcontent = true

  [[tool.towncrier.type]]
  directory = "improvement"
  name = "Improvements"
  showcontent = true

  [[tool.towncrier.type]]
  directory = "bugfix"
  name = "Bug Fixes"
  showcontent = true

  [[tool.towncrier.type]]
  directory = "doc"
  name = "Improved Documentation"
  showcontent = true

[build-system]
requires = ["poetry-core>=1.0.0"]
build-backend = "poetry.core.masonry.api"

[tool.mypy]
exclude = [
    'venv',
    '.venv',
]
plugins = [
    "pydantic.mypy"
]

follow_imports = "silent"
warn_redundant_casts = true
warn_unused_ignores = true
disallow_any_generics = true
check_untyped_defs = true
no_implicit_reexport = true

# for strict mypy: (this is the tricky one :-))
disallow_untyped_defs = true


[tool.ruff]
# Never enforce `E501` (line length violations).
ignore = ["E501"]
target-version = "py312"

[tool.pydantic-mypy]
init_forbid_extra = true
init_typed = true
warn_required_dynamic_aliases = true
warn_untyped_fields = true

[tool.black]
line-length = 88
target-version = ['py311']
include = '\.pyi?$'
exclude = '''
/(
  \scripts
  \.toml
  |\.sh
  |\.git
  |\.ini
  |Dockerfile
  |\.venv
)/
'''

[tool.pytest.ini_options]
asyncio_mode = "auto"
asyncio_default_fixture_loop_scope = "function"
addopts = "-vv -n auto ./tests"<|MERGE_RESOLUTION|>--- conflicted
+++ resolved
@@ -1,10 +1,6 @@
 [tool.poetry]
 name = "gitlab-v2"
-<<<<<<< HEAD
-version = "0.1.9-dev"
-=======
-version = "0.1.11-dev"
->>>>>>> 76609fcb
+version = "0.1.12-dev"
 description = "Gitlab"
 authors = ["Shariff <mohammed.s@getport.io>"]
 
