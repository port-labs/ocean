[tool.poetry]
name = "gitlab-v2"
<<<<<<< HEAD
version = "0.3.29"
=======
version = "0.4.0"
>>>>>>> 36170ad5
description = "Gitlab"
authors = ["Shariff <mohammed.s@getport.io>"]

[tool.poetry.dependencies]
python = "^3.12"
port_ocean = {version = "^0.30.6", extras = ["cli"]}
pyyaml = "^6.0.2"
aiolimiter = "^1.2.1"
types-aiofiles = "^24.1.0.20250822"

[tool.poetry.group.dev.dependencies]
# Uncomment this if you want to debug the ocean core together with your integration
# port_ocean = { path = '../../', develop = true, extras = ['all'] }
black = "^24.4.2"
mypy = "^1.3.0"
pylint = ">=2.17.4,<4.0.0"
pytest = ">=8.2,<9.0"
pytest-asyncio = ">=0.24.0"
pytest-httpx = ">=0.30.0"
pytest-xdist = "^3.6.1"
ruff = "^0.6.3"
towncrier = "^23.6.0"
types-pyyaml = "^6.0.12.20241230"

[tool.towncrier]
directory = "changelog"
filename = "CHANGELOG.md"
title_format = "## {version} ({project_date})"
underlines = [""]

  [[tool.towncrier.type]]
  directory = "breaking"
  name = "Breaking Changes"
  showcontent = true

  [[tool.towncrier.type]]
  directory = "deprecation"
  name = "Deprecations"
  showcontent = true

  [[tool.towncrier.type]]
  directory = "feature"
  name = "Features"
  showcontent = true

  [[tool.towncrier.type]]
  directory = "improvement"
  name = "Improvements"
  showcontent = true

  [[tool.towncrier.type]]
  directory = "bugfix"
  name = "Bug Fixes"
  showcontent = true

  [[tool.towncrier.type]]
  directory = "doc"
  name = "Improved Documentation"
  showcontent = true

[build-system]
requires = ["poetry-core>=1.0.0"]
build-backend = "poetry.core.masonry.api"

[tool.mypy]
exclude = [
    'venv',
    '.venv',
]
plugins = [
    "pydantic.mypy"
]

follow_imports = "silent"
warn_redundant_casts = true
warn_unused_ignores = true
disallow_any_generics = true
check_untyped_defs = true
no_implicit_reexport = true

# for strict mypy: (this is the tricky one :-))
disallow_untyped_defs = true


[tool.ruff]
# Never enforce `E501` (line length violations).
ignore = ["E501"]
target-version = "py312"

[tool.pydantic-mypy]
init_forbid_extra = true
init_typed = true
warn_required_dynamic_aliases = true
warn_untyped_fields = true

[tool.black]
line-length = 88
target-version = ['py311']
include = '\.pyi?$'
exclude = '''
/(
  \scripts
  \.toml
  |\.sh
  |\.git
  |\.ini
  |Dockerfile
  |\.venv
)/
'''

[tool.pytest.ini_options]
asyncio_mode = "auto"
asyncio_default_fixture_loop_scope = "function"
addopts = "-vv -n auto ./tests"<|MERGE_RESOLUTION|>--- conflicted
+++ resolved
@@ -1,10 +1,6 @@
 [tool.poetry]
 name = "gitlab-v2"
-<<<<<<< HEAD
-version = "0.3.29"
-=======
-version = "0.4.0"
->>>>>>> 36170ad5
+version = "0.4.1"
 description = "Gitlab"
 authors = ["Shariff <mohammed.s@getport.io>"]
 
