--- conflicted
+++ resolved
@@ -1,10 +1,6 @@
 [tool.poetry]
 name = "gitlab-v2"
-<<<<<<< HEAD
-version = "0.1.22"
-=======
-version = "0.1.26"
->>>>>>> 60309975
+version = "0.1.27"
 description = "Gitlab"
 authors = ["Shariff <mohammed.s@getport.io>"]
 
