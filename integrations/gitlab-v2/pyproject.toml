[tool.poetry]
name = "gitlab-v2"
<<<<<<< HEAD
version = "0.2.29"
=======
version = "0.2.30"
>>>>>>> e48b74f4
description = "Gitlab"
authors = ["Shariff <mohammed.s@getport.io>"]

[tool.poetry.dependencies]
python = "^3.12"
port_ocean = {version = "^0.28.7", extras = ["cli"]}
pyyaml = "^6.0.2"
aiolimiter = "^1.2.1"

[tool.poetry.group.dev.dependencies]
# Uncomment this if you want to debug the ocean core together with your integration
# port_ocean = { path = '../../', develop = true, extras = ['all'] }
black = "^24.4.2"
mypy = "^1.3.0"
pylint = ">=2.17.4,<4.0.0"
pytest = ">=8.2,<9.0"
pytest-asyncio = ">=0.24.0"
pytest-httpx = ">=0.30.0"
pytest-xdist = "^3.6.1"
ruff = "^0.6.3"
towncrier = "^23.6.0"
types-pyyaml = "^6.0.12.20241230"

[tool.towncrier]
directory = "changelog"
filename = "CHANGELOG.md"
title_format = "## {version} ({project_date})"
underlines = [""]

  [[tool.towncrier.type]]
  directory = "breaking"
  name = "Breaking Changes"
  showcontent = true

  [[tool.towncrier.type]]
  directory = "deprecation"
  name = "Deprecations"
  showcontent = true

  [[tool.towncrier.type]]
  directory = "feature"
  name = "Features"
  showcontent = true

  [[tool.towncrier.type]]
  directory = "improvement"
  name = "Improvements"
  showcontent = true

  [[tool.towncrier.type]]
  directory = "bugfix"
  name = "Bug Fixes"
  showcontent = true

  [[tool.towncrier.type]]
  directory = "doc"
  name = "Improved Documentation"
  showcontent = true

[build-system]
requires = ["poetry-core>=1.0.0"]
build-backend = "poetry.core.masonry.api"

[tool.mypy]
exclude = [
    'venv',
    '.venv',
]
plugins = [
    "pydantic.mypy"
]

follow_imports = "silent"
warn_redundant_casts = true
warn_unused_ignores = true
disallow_any_generics = true
check_untyped_defs = true
no_implicit_reexport = true

# for strict mypy: (this is the tricky one :-))
disallow_untyped_defs = true


[tool.ruff]
# Never enforce `E501` (line length violations).
ignore = ["E501"]
target-version = "py312"

[tool.pydantic-mypy]
init_forbid_extra = true
init_typed = true
warn_required_dynamic_aliases = true
warn_untyped_fields = true

[tool.black]
line-length = 88
target-version = ['py311']
include = '\.pyi?$'
exclude = '''
/(
  \scripts
  \.toml
  |\.sh
  |\.git
  |\.ini
  |Dockerfile
  |\.venv
)/
'''

[tool.pytest.ini_options]
asyncio_mode = "auto"
asyncio_default_fixture_loop_scope = "function"
addopts = "-vv -n auto ./tests"<|MERGE_RESOLUTION|>--- conflicted
+++ resolved
@@ -1,10 +1,6 @@
 [tool.poetry]
 name = "gitlab-v2"
-<<<<<<< HEAD
-version = "0.2.29"
-=======
-version = "0.2.30"
->>>>>>> e48b74f4
+version = "0.2.31"
 description = "Gitlab"
 authors = ["Shariff <mohammed.s@getport.io>"]
 
