--- conflicted
+++ resolved
@@ -1,10 +1,6 @@
 [tool.poetry]
 name = "gitlab-v2"
-<<<<<<< HEAD
 version = "0.5.0"
-=======
-version = "0.4.1"
->>>>>>> 1486ba8b
 description = "Gitlab"
 authors = ["Shariff <mohammed.s@getport.io>"]
 
