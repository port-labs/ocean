[tool.poetry]
name = "gitlab-v2"
<<<<<<< HEAD
version = "0.1.7-dev"
=======
version = "0.1.8-dev"
>>>>>>> e3671838
description = "Gitlab"
authors = ["Shariff <mohammed.s@getport.io>"]

[tool.poetry.dependencies]
python = "^3.12"
port_ocean = {version = "^0.22.2", extras = ["cli"]}
pyyaml = "^6.0.2"
aiolimiter = "^1.2.1"

[tool.poetry.group.dev.dependencies]
# Uncomment this if you want to debug the ocean core together with your integration
# port_ocean = { path = '../../', develop = true, extras = ['all'] }
black = "^24.4.2"
mypy = "^1.3.0"
pylint = ">=2.17.4,<4.0.0"
pytest = ">=8.2,<9.0"
pytest-asyncio = ">=0.24.0"
pytest-httpx = ">=0.30.0"
pytest-xdist = "^3.6.1"
ruff = "^0.6.3"
towncrier = "^23.6.0"
types-pyyaml = "^6.0.12.20241230"

[tool.towncrier]
directory = "changelog"
filename = "CHANGELOG.md"
title_format = "## {version} ({project_date})"
underlines = [""]

  [[tool.towncrier.type]]
  directory = "breaking"
  name = "Breaking Changes"
  showcontent = true

  [[tool.towncrier.type]]
  directory = "deprecation"
  name = "Deprecations"
  showcontent = true

  [[tool.towncrier.type]]
  directory = "feature"
  name = "Features"
  showcontent = true

  [[tool.towncrier.type]]
  directory = "improvement"
  name = "Improvements"
  showcontent = true

  [[tool.towncrier.type]]
  directory = "bugfix"
  name = "Bug Fixes"
  showcontent = true

  [[tool.towncrier.type]]
  directory = "doc"
  name = "Improved Documentation"
  showcontent = true

[build-system]
requires = ["poetry-core>=1.0.0"]
build-backend = "poetry.core.masonry.api"

[tool.mypy]
exclude = [
    'venv',
    '.venv',
]
plugins = [
    "pydantic.mypy"
]

follow_imports = "silent"
warn_redundant_casts = true
warn_unused_ignores = true
disallow_any_generics = true
check_untyped_defs = true
no_implicit_reexport = true

# for strict mypy: (this is the tricky one :-))
disallow_untyped_defs = true


[tool.ruff]
# Never enforce `E501` (line length violations).
ignore = ["E501"]
target-version = "py312"

[tool.pydantic-mypy]
init_forbid_extra = true
init_typed = true
warn_required_dynamic_aliases = true
warn_untyped_fields = true

[tool.black]
line-length = 88
target-version = ['py311']
include = '\.pyi?$'
exclude = '''
/(
  \scripts
  \.toml
  |\.sh
  |\.git
  |\.ini
  |Dockerfile
  |\.venv
)/
'''

[tool.pytest.ini_options]
asyncio_mode = "auto"
asyncio_default_fixture_loop_scope = "function"
addopts = "-vv -n auto ./tests"<|MERGE_RESOLUTION|>--- conflicted
+++ resolved
@@ -1,10 +1,6 @@
 [tool.poetry]
 name = "gitlab-v2"
-<<<<<<< HEAD
-version = "0.1.7-dev"
-=======
-version = "0.1.8-dev"
->>>>>>> e3671838
+version = "0.1.9-dev"
 description = "Gitlab"
 authors = ["Shariff <mohammed.s@getport.io>"]
 
