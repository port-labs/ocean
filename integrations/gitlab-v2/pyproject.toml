[tool.poetry]
name = "gitlab-v2"
<<<<<<< HEAD
version = "0.1.30"
=======
version = "0.1.31"
>>>>>>> 2d729b02
description = "Gitlab"
authors = ["Shariff <mohammed.s@getport.io>"]

[tool.poetry.dependencies]
python = "^3.12"
port_ocean = {version = "^0.24.10", extras = ["cli"]}
pyyaml = "^6.0.2"
aiolimiter = "^1.2.1"

[tool.poetry.group.dev.dependencies]
# Uncomment this if you want to debug the ocean core together with your integration
# port_ocean = { path = '../../', develop = true, extras = ['all'] }
black = "^24.4.2"
mypy = "^1.3.0"
pylint = ">=2.17.4,<4.0.0"
pytest = ">=8.2,<9.0"
pytest-asyncio = ">=0.24.0"
pytest-httpx = ">=0.30.0"
pytest-xdist = "^3.6.1"
ruff = "^0.6.3"
towncrier = "^23.6.0"
types-pyyaml = "^6.0.12.20241230"

[tool.towncrier]
directory = "changelog"
filename = "CHANGELOG.md"
title_format = "## {version} ({project_date})"
underlines = [""]

  [[tool.towncrier.type]]
  directory = "breaking"
  name = "Breaking Changes"
  showcontent = true

  [[tool.towncrier.type]]
  directory = "deprecation"
  name = "Deprecations"
  showcontent = true

  [[tool.towncrier.type]]
  directory = "feature"
  name = "Features"
  showcontent = true

  [[tool.towncrier.type]]
  directory = "improvement"
  name = "Improvements"
  showcontent = true

  [[tool.towncrier.type]]
  directory = "bugfix"
  name = "Bug Fixes"
  showcontent = true

  [[tool.towncrier.type]]
  directory = "doc"
  name = "Improved Documentation"
  showcontent = true

[build-system]
requires = ["poetry-core>=1.0.0"]
build-backend = "poetry.core.masonry.api"

[tool.mypy]
exclude = [
    'venv',
    '.venv',
]
plugins = [
    "pydantic.mypy"
]

follow_imports = "silent"
warn_redundant_casts = true
warn_unused_ignores = true
disallow_any_generics = true
check_untyped_defs = true
no_implicit_reexport = true

# for strict mypy: (this is the tricky one :-))
disallow_untyped_defs = true


[tool.ruff]
# Never enforce `E501` (line length violations).
ignore = ["E501"]
target-version = "py312"

[tool.pydantic-mypy]
init_forbid_extra = true
init_typed = true
warn_required_dynamic_aliases = true
warn_untyped_fields = true

[tool.black]
line-length = 88
target-version = ['py311']
include = '\.pyi?$'
exclude = '''
/(
  \scripts
  \.toml
  |\.sh
  |\.git
  |\.ini
  |Dockerfile
  |\.venv
)/
'''

[tool.pytest.ini_options]
asyncio_mode = "auto"
asyncio_default_fixture_loop_scope = "function"
addopts = "-vv -n auto ./tests"<|MERGE_RESOLUTION|>--- conflicted
+++ resolved
@@ -1,10 +1,6 @@
 [tool.poetry]
 name = "gitlab-v2"
-<<<<<<< HEAD
-version = "0.1.30"
-=======
-version = "0.1.31"
->>>>>>> 2d729b02
+version = "0.1.32"
 description = "Gitlab"
 authors = ["Shariff <mohammed.s@getport.io>"]
 
