[tool.poetry]
name = "gitlab-v2"
<<<<<<< HEAD
version = "0.1.27"
=======
version = "0.1.29"
>>>>>>> e0e16198
description = "Gitlab"
authors = ["Shariff <mohammed.s@getport.io>"]

[tool.poetry.dependencies]
python = "^3.12"
port_ocean = {version = "^0.24.8", extras = ["cli"]}
pyyaml = "^6.0.2"
aiolimiter = "^1.2.1"

[tool.poetry.group.dev.dependencies]
# Uncomment this if you want to debug the ocean core together with your integration
# port_ocean = { path = '../../', develop = true, extras = ['all'] }
black = "^24.4.2"
mypy = "^1.3.0"
pylint = ">=2.17.4,<4.0.0"
pytest = ">=8.2,<9.0"
pytest-asyncio = ">=0.24.0"
pytest-httpx = ">=0.30.0"
pytest-xdist = "^3.6.1"
ruff = "^0.6.3"
towncrier = "^23.6.0"
types-pyyaml = "^6.0.12.20241230"

[tool.towncrier]
directory = "changelog"
filename = "CHANGELOG.md"
title_format = "## {version} ({project_date})"
underlines = [""]

  [[tool.towncrier.type]]
  directory = "breaking"
  name = "Breaking Changes"
  showcontent = true

  [[tool.towncrier.type]]
  directory = "deprecation"
  name = "Deprecations"
  showcontent = true

  [[tool.towncrier.type]]
  directory = "feature"
  name = "Features"
  showcontent = true

  [[tool.towncrier.type]]
  directory = "improvement"
  name = "Improvements"
  showcontent = true

  [[tool.towncrier.type]]
  directory = "bugfix"
  name = "Bug Fixes"
  showcontent = true

  [[tool.towncrier.type]]
  directory = "doc"
  name = "Improved Documentation"
  showcontent = true

[build-system]
requires = ["poetry-core>=1.0.0"]
build-backend = "poetry.core.masonry.api"

[tool.mypy]
exclude = [
    'venv',
    '.venv',
]
plugins = [
    "pydantic.mypy"
]

follow_imports = "silent"
warn_redundant_casts = true
warn_unused_ignores = true
disallow_any_generics = true
check_untyped_defs = true
no_implicit_reexport = true

# for strict mypy: (this is the tricky one :-))
disallow_untyped_defs = true


[tool.ruff]
# Never enforce `E501` (line length violations).
ignore = ["E501"]
target-version = "py312"

[tool.pydantic-mypy]
init_forbid_extra = true
init_typed = true
warn_required_dynamic_aliases = true
warn_untyped_fields = true

[tool.black]
line-length = 88
target-version = ['py311']
include = '\.pyi?$'
exclude = '''
/(
  \scripts
  \.toml
  |\.sh
  |\.git
  |\.ini
  |Dockerfile
  |\.venv
)/
'''

[tool.pytest.ini_options]
asyncio_mode = "auto"
asyncio_default_fixture_loop_scope = "function"
addopts = "-vv -n auto ./tests"<|MERGE_RESOLUTION|>--- conflicted
+++ resolved
@@ -1,10 +1,6 @@
 [tool.poetry]
 name = "gitlab-v2"
-<<<<<<< HEAD
-version = "0.1.27"
-=======
-version = "0.1.29"
->>>>>>> e0e16198
+version = "0.1.30"
 description = "Gitlab"
 authors = ["Shariff <mohammed.s@getport.io>"]
 
