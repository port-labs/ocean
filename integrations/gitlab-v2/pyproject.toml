[tool.poetry]
name = "gitlab-v2"
<<<<<<< HEAD
version = "0.2.31"
=======
version = "0.2.36"
>>>>>>> 7d7135f6
description = "Gitlab"
authors = ["Shariff <mohammed.s@getport.io>"]

[tool.poetry.dependencies]
python = "^3.12"
port_ocean = {version = "^0.28.12", extras = ["cli"]}
pyyaml = "^6.0.2"
aiolimiter = "^1.2.1"
types-aiofiles = "^24.1.0.20250822"

[tool.poetry.group.dev.dependencies]
# Uncomment this if you want to debug the ocean core together with your integration
# port_ocean = { path = '../../', develop = true, extras = ['all'] }
black = "^24.4.2"
mypy = "^1.3.0"
pylint = ">=2.17.4,<4.0.0"
pytest = ">=8.2,<9.0"
pytest-asyncio = ">=0.24.0"
pytest-httpx = ">=0.30.0"
pytest-xdist = "^3.6.1"
ruff = "^0.6.3"
towncrier = "^23.6.0"
types-pyyaml = "^6.0.12.20241230"

[tool.towncrier]
directory = "changelog"
filename = "CHANGELOG.md"
title_format = "## {version} ({project_date})"
underlines = [""]

  [[tool.towncrier.type]]
  directory = "breaking"
  name = "Breaking Changes"
  showcontent = true

  [[tool.towncrier.type]]
  directory = "deprecation"
  name = "Deprecations"
  showcontent = true

  [[tool.towncrier.type]]
  directory = "feature"
  name = "Features"
  showcontent = true

  [[tool.towncrier.type]]
  directory = "improvement"
  name = "Improvements"
  showcontent = true

  [[tool.towncrier.type]]
  directory = "bugfix"
  name = "Bug Fixes"
  showcontent = true

  [[tool.towncrier.type]]
  directory = "doc"
  name = "Improved Documentation"
  showcontent = true

[build-system]
requires = ["poetry-core>=1.0.0"]
build-backend = "poetry.core.masonry.api"

[tool.mypy]
exclude = [
    'venv',
    '.venv',
]
plugins = [
    "pydantic.mypy"
]

follow_imports = "silent"
warn_redundant_casts = true
warn_unused_ignores = true
disallow_any_generics = true
check_untyped_defs = true
no_implicit_reexport = true

# for strict mypy: (this is the tricky one :-))
disallow_untyped_defs = true


[tool.ruff]
# Never enforce `E501` (line length violations).
ignore = ["E501"]
target-version = "py312"

[tool.pydantic-mypy]
init_forbid_extra = true
init_typed = true
warn_required_dynamic_aliases = true
warn_untyped_fields = true

[tool.black]
line-length = 88
target-version = ['py311']
include = '\.pyi?$'
exclude = '''
/(
  \scripts
  \.toml
  |\.sh
  |\.git
  |\.ini
  |Dockerfile
  |\.venv
)/
'''

[tool.pytest.ini_options]
asyncio_mode = "auto"
asyncio_default_fixture_loop_scope = "function"
addopts = "-vv -n auto ./tests"<|MERGE_RESOLUTION|>--- conflicted
+++ resolved
@@ -1,10 +1,6 @@
 [tool.poetry]
 name = "gitlab-v2"
-<<<<<<< HEAD
-version = "0.2.31"
-=======
-version = "0.2.36"
->>>>>>> 7d7135f6
+version = "0.2.37"
 description = "Gitlab"
 authors = ["Shariff <mohammed.s@getport.io>"]
 
