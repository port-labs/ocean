[tool.poetry]
name = "gitlab-v2"
<<<<<<< HEAD
version = "0.2.20"
=======
version = "0.2.24"
>>>>>>> 11da7896
description = "Gitlab"
authors = ["Shariff <mohammed.s@getport.io>"]

[tool.poetry.dependencies]
python = "^3.12"
port_ocean = {version = "^0.28.2", extras = ["cli"]}
pyyaml = "^6.0.2"
aiolimiter = "^1.2.1"

[tool.poetry.group.dev.dependencies]
# Uncomment this if you want to debug the ocean core together with your integration
# port_ocean = { path = '../../', develop = true, extras = ['all'] }
black = "^24.4.2"
mypy = "^1.3.0"
pylint = ">=2.17.4,<4.0.0"
pytest = ">=8.2,<9.0"
pytest-asyncio = ">=0.24.0"
pytest-httpx = ">=0.30.0"
pytest-xdist = "^3.6.1"
ruff = "^0.6.3"
towncrier = "^23.6.0"
types-pyyaml = "^6.0.12.20241230"

[tool.towncrier]
directory = "changelog"
filename = "CHANGELOG.md"
title_format = "## {version} ({project_date})"
underlines = [""]

  [[tool.towncrier.type]]
  directory = "breaking"
  name = "Breaking Changes"
  showcontent = true

  [[tool.towncrier.type]]
  directory = "deprecation"
  name = "Deprecations"
  showcontent = true

  [[tool.towncrier.type]]
  directory = "feature"
  name = "Features"
  showcontent = true

  [[tool.towncrier.type]]
  directory = "improvement"
  name = "Improvements"
  showcontent = true

  [[tool.towncrier.type]]
  directory = "bugfix"
  name = "Bug Fixes"
  showcontent = true

  [[tool.towncrier.type]]
  directory = "doc"
  name = "Improved Documentation"
  showcontent = true

[build-system]
requires = ["poetry-core>=1.0.0"]
build-backend = "poetry.core.masonry.api"

[tool.mypy]
exclude = [
    'venv',
    '.venv',
]
plugins = [
    "pydantic.mypy"
]

follow_imports = "silent"
warn_redundant_casts = true
warn_unused_ignores = true
disallow_any_generics = true
check_untyped_defs = true
no_implicit_reexport = true

# for strict mypy: (this is the tricky one :-))
disallow_untyped_defs = true


[tool.ruff]
# Never enforce `E501` (line length violations).
ignore = ["E501"]
target-version = "py312"

[tool.pydantic-mypy]
init_forbid_extra = true
init_typed = true
warn_required_dynamic_aliases = true
warn_untyped_fields = true

[tool.black]
line-length = 88
target-version = ['py311']
include = '\.pyi?$'
exclude = '''
/(
  \scripts
  \.toml
  |\.sh
  |\.git
  |\.ini
  |Dockerfile
  |\.venv
)/
'''

[tool.pytest.ini_options]
asyncio_mode = "auto"
asyncio_default_fixture_loop_scope = "function"
addopts = "-vv -n auto ./tests"<|MERGE_RESOLUTION|>--- conflicted
+++ resolved
@@ -1,10 +1,6 @@
 [tool.poetry]
 name = "gitlab-v2"
-<<<<<<< HEAD
-version = "0.2.20"
-=======
-version = "0.2.24"
->>>>>>> 11da7896
+version = "0.2.25"
 description = "Gitlab"
 authors = ["Shariff <mohammed.s@getport.io>"]
 
