--- conflicted
+++ resolved
@@ -204,17 +204,6 @@
     async def _execute_query(
         self, query: str, params: Optional[dict[str, Any]] = None
     ) -> dict[str, Any]:
-<<<<<<< HEAD
-        try:
-            response = await self.send_api_request(
-                "POST",
-                "",
-                data={
-                    "query": query,
-                    "variables": params or {},
-                },
-            )
-=======
         for attempt in range(3):  # Retry up to 3 times
             try:
                 response = await self.send_api_request(
@@ -225,7 +214,6 @@
                         "variables": params or {},
                     },
                 )
->>>>>>> 18f06def
 
                 if "errors" in response:
                     logger.error(f"GraphQL query failed: {response['errors']}")
