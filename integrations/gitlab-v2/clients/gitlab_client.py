--- conflicted
+++ resolved
@@ -1,17 +1,13 @@
-<<<<<<< HEAD
-from typing import Any, AsyncIterator, Optional, Callable
+import asyncio
+from functools import partial
+from typing import Any, AsyncIterator, Callable, Optional
+
 from loguru import logger
 from .rest_client import RestClient
 import urllib.parse
 from .utils import convert_glob_to_gitlab_patterns, parse_file_content
 import anyio
-=======
->>>>>>> 6eb89911
 import asyncio
-from functools import partial
-from typing import Any, AsyncIterator, Callable, Optional
-
-from loguru import logger
 from port_ocean.utils.async_iterators import (
     semaphore_async_iterator,
     stream_async_iterators_tasks,
