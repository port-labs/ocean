import asyncio
from functools import partial
from typing import Any, AsyncIterator, Callable, Optional

import anyio
from loguru import logger
from port_ocean.utils.async_iterators import (
    semaphore_async_iterator,
    stream_async_iterators_tasks,
)
from urllib.parse import quote

import fnmatch

from .rest_client import RestClient
from .utils import convert_glob_to_gitlab_patterns, parse_file_content


class GitLabClient:
    DEFAULT_MIN_ACCESS_LEVEL = 30
    DEFAULT_PARAMS = {
        "min_access_level": DEFAULT_MIN_ACCESS_LEVEL,
        "all_available": True,
    }

    def __init__(self, base_url: str, token: str) -> None:
        self.rest = RestClient(base_url, token, endpoint="api/v4")

<<<<<<< HEAD
    async def get_project(self, project_path: str) -> dict[str, Any]:
        encoded_path = quote(project_path, safe="")
        path = f"projects/{encoded_path}"
        project_data = await self.rest.get_resource(path)
        return project_data

=======
    # Public: Project Methods
>>>>>>> 0ba5b16f
    async def get_projects(
        self,
        params: Optional[dict[str, Any]] = None,
        max_concurrent: int = 10,
        include_languages: bool = False,
    ) -> AsyncIterator[list[dict[str, Any]]]:
        """Fetch projects and optionally enrich with languages and/or labels."""
        request_params = self.DEFAULT_PARAMS | (params or {})
        async for projects_batch in self.rest.get_paginated_resource(
            "projects", params=request_params
        ):
            logger.info(f"Received batch with {len(projects_batch)} projects")
            enriched_batch = projects_batch

            if include_languages:
                enriched_batch = await self._enrich_batch(
                    enriched_batch, self._enrich_project_with_languages, max_concurrent
                )

            yield enriched_batch

    # Public: Group Methods
    async def get_groups(self) -> AsyncIterator[list[dict[str, Any]]]:
        """Fetch all groups accessible to the user."""
        async for batch in self.rest.get_paginated_resource(
            "groups", params=self.DEFAULT_PARAMS
        ):
            yield batch

    async def get_groups_resource(
        self,
        groups_batch: list[dict[str, Any]],
        resource_type: str,
        max_concurrent: int = 10,
    ) -> AsyncIterator[list[dict[str, Any]]]:
        semaphore = asyncio.Semaphore(max_concurrent)
        tasks = [
            semaphore_async_iterator(
                semaphore, partial(self._process_single_group, group, resource_type)
            )
            for group in groups_batch
        ]

        async for batch in stream_async_iterators_tasks(*tasks):
            if batch:
                yield batch

    # Public: File Methods
    async def get_file_content(
        self, project_id: str, file_path: str, ref: str = "main"
    ) -> Optional[str]:
        return await self.rest.get_file_content(project_id, file_path, ref)

    async def file_exists(self, project_id: str, scope: str, query: str) -> bool:
        params = {
            "scope": scope,
            "search": query,
        }
        encoded_project_path = quote(project_id, safe="")

        response = await self.rest.send_api_request(
            "GET", f"projects/{encoded_project_path}/search", params
        )

        return bool(
            response
        )  # True if response has any data (non-empty list), False otherwise

    async def search_files(
        self,
        path_pattern: str,
        repositories: Optional[list[str]] = None,
        max_concurrent: int = 10,
    ) -> AsyncIterator[list[dict[str, Any]]]:
        logger.info(f"Searching for files matching pattern: '{path_pattern}'")
        patterns = convert_glob_to_gitlab_patterns(path_pattern)
        semaphore = asyncio.Semaphore(max_concurrent)

        if repositories:
            logger.info(f"Searching in {len(repositories)} repositories")
            for repo in repositories:
                logger.debug(f"Searching repo '{repo}' for pattern '{path_pattern}'")
                async for batch in self._search_in_repository(repo, patterns):
                    yield batch
        else:
            logger.info("Searching across all accessible groups")
            async for groups in self.get_groups():
                logger.debug(f"Processing batch of {len(groups)} groups")
                tasks = [
                    semaphore_async_iterator(
                        semaphore, partial(self._search_in_group, group, patterns)
                    )
                    for group in groups
                ]
                async for batch in stream_async_iterators_tasks(*tasks):
                    yield batch

    async def process_file(
        self,
        file: dict[str, Any],
        context: str,
    ) -> dict[str, Any]:
        """Fetch full file content and parse it."""
        file_path = file["path"]
        project_id = file["project_id"]
        ref = file.get("ref", "main")

        full_content = await self.get_file_content(project_id, file_path, ref)
        if full_content is not None:
            try:
                file["content"] = await anyio.to_thread.run_sync(
                    parse_file_content, full_content, file_path, context
                )
            except Exception as e:
                logger.error(f"Failed to parse {file_path} in {context}: {str(e)}")
                file["parsed_data"] = None
        else:
            file["content"] = None
        return file

    # Helpers: Enrichment
    async def _enrich_batch(
        self,
        batch: list[dict[str, Any]],
        enrich_func: Callable[[dict[str, Any]], AsyncIterator[list[dict[str, Any]]]],
        max_concurrent: int,
    ) -> list[dict[str, Any]]:
        semaphore = asyncio.Semaphore(max_concurrent)
        tasks = [
            semaphore_async_iterator(semaphore, partial(enrich_func, project))
            for project in batch
        ]
        enriched_projects = []
        async for enriched_batch in stream_async_iterators_tasks(*tasks):
            enriched_projects.extend(enriched_batch)
        return enriched_projects

    async def _enrich_project_with_languages(
        self, project: dict[str, Any]
    ) -> AsyncIterator[list[dict[str, Any]]]:
        project_path = project.get("path_with_namespace", str(project["id"]))
        logger.debug(f"Enriching {project_path} with languages")
        languages = await self.rest.get_project_languages(project_path)
        logger.info(f"Fetched languages for {project_path}: {languages}")
        project["__languages"] = languages
        yield [project]

    # Helpers: Group Processing
    async def _process_single_group(
        self,
        group: dict[str, Any],
        resource_type: str,
    ) -> AsyncIterator[list[dict[str, Any]]]:
        group_id = group["id"]

        logger.debug(f"Starting fetch for {resource_type} in group {group_id}")
        async for resource_batch in self.rest.get_paginated_group_resource(
            group_id, resource_type
        ):
            if resource_batch:
                logger.info(
                    f"Fetched {len(resource_batch)} {resource_type} for group {group_id}"
                )
                yield resource_batch

    # Helpers: File Processing and Search
    async def _process_batch(
        self,
        batch: list[dict[str, Any]],
        context: str,
    ) -> AsyncIterator[dict[str, Any]]:
        PARSEABLE_EXTENSIONS = (".json", ".yaml", ".yml")

        tasks = [
            (
                self.process_file(file, context)
                if file.get("path", "").endswith(PARSEABLE_EXTENSIONS)
                else asyncio.create_task(asyncio.sleep(0, result=file))
            )
            for file in batch
        ]

        for completed in asyncio.as_completed(tasks):
            yield await completed

    def _post_search_filter(self, full_path: str, desired_glob: str) -> bool:
        """
        Check if the full_path matches the desired_glob pattern.

        Args:
            full_path (str): The complete file path to be checked.
            desired_glob (str): The glob pattern to match against.

        Returns:
            bool: True if full_path matches the desired_glob pattern, False otherwise.
        """
        return fnmatch.fnmatch(full_path, desired_glob)

    async def _search_in_repository(
        self,
        repo: str,
        patterns: list[str],
    ) -> AsyncIterator[list[dict[str, Any]]]:
        params = {"scope": "blobs", "search_type": "advanced"}
        for pattern in patterns:
            params["search"] = f"path:{pattern}"
            async for batch in self.rest.get_paginated_project_resource(
                repo, "search", params
            ):
                if batch:
                    filtered_batch = [
                        file
                        for file in batch
                        if self._post_search_filter(file.get("path", ""), pattern)
                    ]
                    processed_batch = []
                    async for processed_file in self._process_batch(
                        filtered_batch, repo
                    ):
                        processed_batch.append(processed_file)
                    if processed_batch:
                        yield processed_batch

    async def _search_in_group(
        self,
        group: dict[str, Any],
        patterns: list[str],
    ) -> AsyncIterator[list[dict[str, Any]]]:
        group_context = group.get("name", str(group["id"]))
        params = {"scope": "blobs", "search_type": "advanced"}
        for pattern in patterns:
            params["search"] = f"path:{pattern}"
            group_id = group["id"]

            async for batch in self.rest.get_paginated_group_resource(
                group_id, "search", params
            ):
                logger.info(f"Received search batch for {group_context}")
                if batch:
                    filtered_batch = [
                        file
                        for file in batch
                        if self._post_search_filter(file.get("path", ""), pattern)
                    ]
                    processed_batch = []
                    async for processed_file in self._process_batch(
                        filtered_batch, group_context
                    ):
                        processed_batch.append(processed_file)
                    if processed_batch:
<<<<<<< HEAD
                        yield processed_batch

    async def search_files(
        self,
        path_pattern: str,
        repositories: Optional[list[str]] = None,
        max_concurrent: int = 10,
    ) -> AsyncIterator[list[dict[str, Any]]]:
        logger.info(f"Searching for files matching pattern: '{path_pattern}'")
        patterns = convert_glob_to_gitlab_patterns(path_pattern)
        semaphore = asyncio.Semaphore(max_concurrent)

        if repositories:
            logger.info(f"Searching in {len(repositories)} repositories")
            for repo in repositories:
                logger.debug(f"Searching repo '{repo}' for pattern '{path_pattern}'")
                async for batch in self._search_in_repository(repo, patterns):
                    yield batch
        else:
            logger.info("Searching across all accessible groups")
            async for groups in self.get_groups():
                logger.debug(f"Processing batch of {len(groups)} groups")
                tasks = [
                    semaphore_async_iterator(
                        semaphore, partial(self._search_in_group, group, patterns)
                    )
                    for group in groups
                ]
                async for batch in stream_async_iterators_tasks(*tasks):
                    yield batch

    async def get_file_content(
        self, project_id: str, file_path: str, ref: str = "main"
    ) -> Optional[str]:
        return await self.rest.get_file_content(project_id, file_path, ref)

    async def file_exists(self, project_id: str, scope: str, query: str) -> bool:
        params = {"scope": scope, "search": query}
        encoded_project_path = quote(project_id, safe="")
        path = f"projects/{encoded_project_path}/search"
        response = await self.rest.get_resource(path, params=params)
        return bool(response)

    async def get_repository_tree(
        self,
        project: dict[str, Any],
        path: str,
        ref: str = "main",
        max_concurrent: int = 10,
    ) -> AsyncIterator[list[dict[str, Any]]]:
        """Fetch repository tree (folders only) for a project."""
        project_path = project["path_with_namespace"]
        params = {"ref": ref, "path": path, "recursive": True, "per_page": 100}
        async for batch in self.rest.get_paginated_project_resource(
            project_path, "repository/tree", params
        ):
            logger.info(batch)
            folders_batch = [item for item in batch if item["type"] == "tree"]
            if folders_batch:
                logger.info(
                    f"Found {len(folders_batch)} folders in {project_path} at path: {path}"
                )
                yield [
                    {"folder": folder, "repo": project, "__branch": ref}
                    for folder in folders_batch
                ]

    async def search_folders(
        self, path: str, repos: list[str], branch: Optional[str] = None
    ) -> AsyncIterator[list[dict[str, Any]]]:
        """Search for folders in specified repositories only."""
        for repo in repos:
            project = await self.get_project(repo)
            if project:
                effective_branch = branch or project["default_branch"]
                async for folders_batch in self.get_repository_tree(
                    project, path, effective_branch
                ):
                    if folders_batch:
                        yield folders_batch
=======
                        yield processed_batch
>>>>>>> 0ba5b16f
<|MERGE_RESOLUTION|>--- conflicted
+++ resolved
@@ -26,16 +26,13 @@
     def __init__(self, base_url: str, token: str) -> None:
         self.rest = RestClient(base_url, token, endpoint="api/v4")
 
-<<<<<<< HEAD
+    # Public: Project Methods
     async def get_project(self, project_path: str) -> dict[str, Any]:
         encoded_path = quote(project_path, safe="")
         path = f"projects/{encoded_path}"
         project_data = await self.rest.get_resource(path)
         return project_data
 
-=======
-    # Public: Project Methods
->>>>>>> 0ba5b16f
     async def get_projects(
         self,
         params: Optional[dict[str, Any]] = None,
@@ -286,7 +283,6 @@
                     ):
                         processed_batch.append(processed_file)
                     if processed_batch:
-<<<<<<< HEAD
                         yield processed_batch
 
     async def search_files(
@@ -366,7 +362,4 @@
                     project, path, effective_branch
                 ):
                     if folders_batch:
-                        yield folders_batch
-=======
-                        yield processed_batch
->>>>>>> 0ba5b16f
+                        yield folders_batch