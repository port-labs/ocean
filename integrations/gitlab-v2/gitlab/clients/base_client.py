from typing import Any, Optional

import httpx
from loguru import logger
from port_ocean.utils import http_async_client
import ijson  # type: ignore[import-untyped]
import aiofiles
import base64
import uuid
from port_ocean.core.integrations.mixins.utils import _AiterReader
import os

from gitlab.clients.auth_client import AuthClient


class HTTPBaseClient:
    def __init__(self, base_url: str, token: str, endpoint: str):
        self.token = token
        self._client = http_async_client
        self.base_url = f"{base_url}/{endpoint.strip('/')}"
        self._auth_client = AuthClient(self.token)

    @property
    def _headers(self) -> dict[str, str]:
        return self._auth_client.get_headers()

    async def _refresh_token(self) -> bool:
        """Attempt to refresh the token. Returns True if successful, False otherwise."""
        try:
            new_token = self._auth_client.get_refreshed_token()
            self.token = new_token
            self._auth_client.token = new_token
            return True
        except ValueError as e:
            logger.bind(error=str(e)).warning("External token is missing.")
            return False

    async def send_api_request(
        self,
        method: str,
        path: str,
        params: Optional[dict[str, Any]] = None,
        data: Optional[dict[str, Any]] = None,
    ) -> dict[str, Any]:
        url = f"{self.base_url}/{path}"
        logger.debug(f"Sending {method} request to {url}")

        try:
            response = await self._client.request(
                method=method,
                url=url,
                headers=self._headers,
                params=params,
                json=data,
            )
            response.raise_for_status()
            return response.json()

        except httpx.HTTPStatusError as e:
<<<<<<< HEAD
            result = self._handle_status_code_error(method, path, url, e)
            if result is not None:
                return result
=======
            status_code = e.response.status_code
            if status_code == 401:
                # Try to refresh token and retry the request
                if await self._refresh_token():
                    try:
                        response = await self._client.request(
                            method=method,
                            url=url,
                            headers=self._headers,
                            params=params,
                            json=data,
                        )
                        response.raise_for_status()
                        return response.json()
                    except httpx.HTTPStatusError:
                        # If retry also fails, fall through to original error handling
                        pass
                raise e
            elif status_code in (403, 404):
                logger.warning(
                    f"Resource access error at {url} (status {status_code}): {e.response.text}"
                )
                return {}
            logger.error(f"HTTP status error for {method} request to {path}: {e}")
>>>>>>> 7d7135f6
            raise

        except httpx.HTTPError as e:
            logger.error(f"HTTP error for {method} request to {path}: {e}")
            raise

    def _handle_status_code_error(
        self, method: str, path: str, url: str, e: httpx.HTTPStatusError
    ) -> dict[str, Any] | None:
        status_code = e.response.status_code
        if status_code in (401, 403, 404):
            logger.warning(
                f"Resource access error at {url} (status {status_code}): {e.response.text}"
            )
            return {}
        logger.error(f"HTTP status error for {method} request to {path}: {e}")
        return None

    async def download_decoded_content(
        self,
        path: str,
        params: Optional[dict[str, Any]] = None,
        content_key: str = "content",
    ) -> str | dict[str, Any]:
        url = f"{self.base_url}/{path}"
        logger.debug(f"Downloading decoded content from {url}")

        try:
            async with self._client.stream(
                "GET", url, params=params, headers=self._headers
            ) as r:
                r.raise_for_status()
                reader = _AiterReader(r.iter_bytes())
                # ijson can parse from an async byte iterator via ijson.asyncio
                parser = ijson.items(reader, content_key)
                os.makedirs("/tmp/ocean", exist_ok=True)
                out_path = f"/tmp/ocean/bulk_{uuid.uuid4()}.json"
                try:
                    async with aiofiles.open(out_path, "wb") as f:
                        for content_b64 in parser:
                            # For very long base64, decode in chunks:
                            for i in range(0, len(content_b64), 4 * 1024 * 1024):
                                chunk = content_b64[i : i + 4 * 1024 * 1024]
                                await f.write(base64.b64decode(chunk, validate=True))
                    return out_path
                except Exception:
                    # Clean up temp file on error
                    if os.path.exists(out_path):
                        os.unlink(out_path)
                    raise
        except httpx.HTTPStatusError as e:
            result = self._handle_status_code_error("GET", path, url, e)
            if result is not None:
                return result
            raise

        except httpx.HTTPError as e:
            logger.error(f"HTTP error for GET request to {path}: {e}")
            raise
        except Exception as e:
            logger.error(f"Error for download_decoded_content to {path}: {e}")
            raise<|MERGE_RESOLUTION|>--- conflicted
+++ resolved
@@ -57,13 +57,19 @@
             return response.json()
 
         except httpx.HTTPStatusError as e:
-<<<<<<< HEAD
             result = self._handle_status_code_error(method, path, url, e)
             if result is not None:
                 return result
-=======
-            status_code = e.response.status_code
-            if status_code == 401:
+             raise
+        except httpx.HTTPError as e:
+            logger.error(f"HTTP error for {method} request to {path}: {e}")
+            raise
+
+    def _handle_status_code_error(
+        self, method: str, path: str, url: str, params: dict[str, Any] | None, data: dict[str, Any] | None, e: httpx.HTTPStatusError
+    ) -> dict[str, Any] | None:
+        status_code = e.response.status_code
+        if status_code == 401:
                 # Try to refresh token and retry the request
                 if await self._refresh_token():
                     try:
@@ -79,25 +85,8 @@
                     except httpx.HTTPStatusError:
                         # If retry also fails, fall through to original error handling
                         pass
-                raise e
-            elif status_code in (403, 404):
-                logger.warning(
-                    f"Resource access error at {url} (status {status_code}): {e.response.text}"
-                )
-                return {}
-            logger.error(f"HTTP status error for {method} request to {path}: {e}")
->>>>>>> 7d7135f6
-            raise
-
-        except httpx.HTTPError as e:
-            logger.error(f"HTTP error for {method} request to {path}: {e}")
-            raise
-
-    def _handle_status_code_error(
-        self, method: str, path: str, url: str, e: httpx.HTTPStatusError
-    ) -> dict[str, Any] | None:
-        status_code = e.response.status_code
-        if status_code in (401, 403, 404):
+                return None
+        if status_code in (403, 404):
             logger.warning(
                 f"Resource access error at {url} (status {status_code}): {e.response.text}"
             )
