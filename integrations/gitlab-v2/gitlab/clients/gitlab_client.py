--- conflicted
+++ resolved
@@ -410,25 +410,8 @@
         self,
         file: dict[str, Any],
     ) -> dict[str, Any]:
-<<<<<<< HEAD
         repo =await self.get_project(file["project_id"])
         return {"file": file, "repo": repo}
-=======
-
-        repo = await self.get_project(file["project_id"])
-        file["repo"] = repo
-        return {
-            "file": file,
-            "__type": (
-                "path"
-                if isinstance(file["content"], dict)
-                and file["content"].get("path") is not None
-                else "content"
-            ),
-            "repo": repo,
-            "__base_jq": ".file.content",
-        }
->>>>>>> 9ca4e324
 
     async def _enrich_files_with_repos(
         self,
