import asyncio
from functools import partial
from typing import Any, AsyncIterator, Callable, Optional, Awaitable

import anyio
from loguru import logger
from port_ocean.utils.async_iterators import (
    semaphore_async_iterator,
    stream_async_iterators_tasks,
)
from urllib.parse import quote

from gitlab.helpers.utils import parse_file_content

from gitlab.clients.rest_client import RestClient

PARSEABLE_EXTENSIONS = (".json", ".yaml", ".yml")


class GitLabClient:
    DEFAULT_MIN_ACCESS_LEVEL = 30
    DEFAULT_PARAMS = {
        "min_access_level": DEFAULT_MIN_ACCESS_LEVEL,  # Minimum access level to fetch groups
        "all_available": True,  # Fetch all groups accessible to the user
    }

    def __init__(self, base_url: str, token: str) -> None:
        self.rest = RestClient(base_url, token, endpoint="api/v4")

    async def get_project(self, project_path: str | int) -> dict[str, Any]:
        encoded_path = quote(str(project_path), safe="")
        return await self.rest.send_api_request("GET", f"projects/{encoded_path}")

    async def get_group(self, group_id: int) -> dict[str, Any]:
        return await self.rest.send_api_request("GET", f"groups/{group_id}")

    async def get_merge_request(
        self, project_id: int, merge_request_id: int
    ) -> dict[str, Any]:
        return await self.rest.send_api_request(
            "GET", f"projects/{project_id}/merge_requests/{merge_request_id}"
        )

    async def get_issue(self, project_id: int, issue_id: int) -> dict[str, Any]:
        return await self.rest.send_api_request(
            "GET", f"projects/{project_id}/issues/{issue_id}"
        )

    async def get_group_member(self, group_id: int, member_id: int) -> dict[str, Any]:
        return await self.rest.send_api_request(
            "GET", f"groups/{group_id}/members/{member_id}"
        )

    async def get_projects(
        self,
        params: Optional[dict[str, Any]] = None,
        max_concurrent: int = 10,
        include_languages: bool = False,
    ) -> AsyncIterator[list[dict[str, Any]]]:
        """Fetch projects and optionally enrich with languages and/or labels."""
        request_params = self.DEFAULT_PARAMS | (params or {})
        async for projects_batch in self.rest.get_paginated_resource(
            "projects", params=request_params
        ):
            logger.info(f"Received batch with {len(projects_batch)} projects")
            enriched_batch = projects_batch

            if include_languages:
                enriched_batch = await self._enrich_batch(
                    enriched_batch, self._enrich_project_with_languages, max_concurrent
                )

            yield enriched_batch

    async def get_groups(
        self, top_level_only: bool = False
    ) -> AsyncIterator[list[dict[str, Any]]]:
        """Fetch all groups accessible to the user.

        Args:
            top_level_only: If True, only fetch root groups
        """
        params = {**self.DEFAULT_PARAMS, "top_level_only": top_level_only}
        async for batch in self.rest.get_paginated_resource("groups", params=params):
            yield batch

    async def get_groups_resource(
        self,
        groups_batch: list[dict[str, Any]],
        resource_type: str,
        max_concurrent: int = 10,
    ) -> AsyncIterator[list[dict[str, Any]]]:
        semaphore = asyncio.Semaphore(max_concurrent)
        tasks = [
            semaphore_async_iterator(
                semaphore, partial(self._get_group_resource, group, resource_type)
            )
            for group in groups_batch
        ]

        async for batch in stream_async_iterators_tasks(*tasks):
            yield batch

    async def get_file_content(
        self, project_id: str, file_path: str, ref: str
    ) -> Optional[str]:
        return await self.rest.get_file_content(project_id, file_path, ref)

    async def file_exists(self, project_id: str, scope: str, query: str) -> bool:
        params = {"scope": scope, "search": query}
        encoded_project_path = quote(project_id, safe="")
        path = f"projects/{encoded_project_path}/search"
        response = await self.rest.send_api_request("GET", path, params=params)
        return bool(response)

    async def search_files(
        self,
        scope: str,
        path: str,
        repositories: list[str] | None = None,
        skip_parsing: bool = False,
    ) -> AsyncIterator[list[dict[str, Any]]]:
        search_query = f"path:{path}"
        logger.info(f"Starting file search with path pattern: '{path}'")

        if repositories:
            logger.info(f"Searching across {len(repositories)} specific repositories")
            for repo in repositories:
                logger.debug(f"Processing repository: {repo}")
                async for batch in self._search_files_in_repository(
                    repo, scope, search_query, skip_parsing
                ):
                    yield batch
        else:
            logger.info("Searching across all top-level groups")
            async for groups_batch in self.get_groups(top_level_only=True):
                logger.debug(f"Processing batch of {len(groups_batch)} groups")
                for group in groups_batch:
                    group_id = str(group["id"])
                    async for batch in self._search_files_in_group(
                        group_id, scope, search_query, skip_parsing
                    ):
                        yield batch

    async def get_repository_tree(
        self,
        project: dict[str, Any],
        path: str,
        ref: str = "main",
    ) -> AsyncIterator[list[dict[str, Any]]]:
        """Fetch repository tree (folders only) for a project."""
        project_path = project["path_with_namespace"]
        params = {"ref": ref, "path": path, "recursive": False}
        async for batch in self.rest.get_paginated_project_resource(
            project_path, "repository/tree", params
        ):
            if folders_batch := [item for item in batch if item["type"] == "tree"]:
                yield [
                    {"folder": folder, "repo": project, "__branch": ref}
                    for folder in folders_batch
                ]

    async def get_repository_folders(
        self, path: str, repository: str, branch: Optional[str] = None
    ) -> AsyncIterator[list[dict[str, Any]]]:
        """Search for folders in specified repositories only."""
        project = await self.get_project(repository)
        if project:
            effective_branch = branch or project["default_branch"]
            async for folders_batch in self.get_repository_tree(
                project, path, effective_branch
            ):
                yield folders_batch

    async def _enrich_batch(
        self,
        batch: list[dict[str, Any]],
        enrich_func: Callable[[dict[str, Any]], Awaitable[dict[str, Any]]],
        max_concurrent: int,
    ) -> list[dict[str, Any]]:
        semaphore = asyncio.Semaphore(max_concurrent)

        tasks = [
            self._enrich_project(project, enrich_func, semaphore) for project in batch
        ]

        return await asyncio.gather(*tasks)

    async def _enrich_project(
        self,
        project: dict[str, Any],
        enrich_func: Callable[[dict[str, Any]], Awaitable[dict[str, Any]]],
        semaphore: asyncio.Semaphore,
    ) -> dict[str, Any]:
        async with semaphore:
            return await enrich_func(project)

    async def _enrich_project_with_languages(
        self, project: dict[str, Any]
    ) -> dict[str, Any]:
        project_path = project.get("path_with_namespace", str(project["id"]))
        logger.debug(f"Enriching {project_path} with languages")
        languages = await self.rest.get_project_languages(project_path)
        logger.info(f"Fetched languages for {project_path}: {languages}")
        project["__languages"] = languages
        return project

    async def _get_group_resource(
        self,
        group: dict[str, Any],
        resource_type: str,
    ) -> AsyncIterator[list[dict[str, Any]]]:
        group_id = group["id"]

        logger.debug(f"Starting fetch for {resource_type} in group {group_id}")
        async for resource_batch in self.rest.get_paginated_group_resource(
            group_id, resource_type
        ):
            if resource_batch:
                logger.info(
                    f"Fetched {len(resource_batch)} {resource_type} for group {group_id}"
                )
                yield resource_batch

<<<<<<< HEAD
    async def get_group_members(
        self, group_id: str, include_bot_members: bool
    ) -> AsyncIterator[list[dict[str, Any]]]:
        async for batch in self.rest.get_paginated_group_resource(group_id, "members"):
            if batch:
                filtered_batch = batch
                if not include_bot_members:
                    filtered_batch = [
                        member
                        for member in batch
                        if "bot" not in member["username"].lower()
                    ]
                logger.info(
                    f"Received batch of {len(filtered_batch)} members for group {group_id}"
                )
                yield filtered_batch

    async def enrich_group_with_members(
        self, group: dict[str, Any], include_bot_members: bool
    ) -> dict[str, Any]:
        logger.info(f"Enriching group {group['id']} with members")
        members = [
            {
                "username": member["username"],
                "name": member["name"],
                "id": member["id"],
            }
            async for members_batch in self.get_group_members(
                group["id"], include_bot_members
            )
            for member in members_batch
        ]

        group["__members"] = members
        return group
=======
    async def _process_file(
        self, file: dict[str, Any], context: str, skip_parsing: bool = False
    ) -> dict[str, Any]:
        file_path = file.get("path", "")
        project_id = str(file["project_id"])
        ref = file.get("ref", "main")

        file["content"] = await self.get_file_content(project_id, file_path, ref)

        if (
            not skip_parsing
            and file["content"] is not None
            and file_path.endswith(PARSEABLE_EXTENSIONS)
        ):
            file["content"] = await anyio.to_thread.run_sync(
                parse_file_content, file["content"], file_path, context
            )
        return file

    async def _process_file_batch(
        self,
        batch: list[dict[str, Any]],
        context: str,
        skip_parsing: bool = False,
    ) -> list[dict[str, Any]]:
        """Process a batch of files concurrently and return the full result."""
        tasks = [self._process_file(file, context, skip_parsing) for file in batch]
        return await asyncio.gather(*tasks)

    async def _search_files_in_repository(
        self,
        repo: str,
        scope: str,
        query: str,
        skip_parsing: bool = False,
    ) -> AsyncIterator[list[dict[str, Any]]]:
        logger.debug(
            f"Starting search in repository '{repo}' for query '{query}' with scope '{scope}'"
        )
        params = {"scope": scope, "search": query}
        encoded_repo = quote(repo, safe="")
        path = f"projects/{encoded_repo}/search"

        async for file_batch in self.rest.get_paginated_resource(path, params=params):
            logger.debug(f"Found {len(file_batch)} files in '{repo}'")
            processed_batch = await self._process_file_batch(
                file_batch, repo, skip_parsing
            )
            if processed_batch:
                yield processed_batch

    async def _search_files_in_group(
        self,
        group_id: str,
        scope: str,
        query: str,
        skip_parsing: bool = False,
    ) -> AsyncIterator[list[dict[str, Any]]]:
        logger.debug(
            f"Starting search in group '{group_id}' for query '{query}' with scope '{scope}'"
        )
        params = {"scope": scope, "search": query}
        encoded_group = quote(group_id, safe="")
        path = f"groups/{encoded_group}/search"

        async for file_batch in self.rest.get_paginated_resource(path, params=params):
            logger.debug(f"Found {len(file_batch)} files in group '{group_id}'")
            processed_batch = await self._process_file_batch(
                file_batch, group_id, skip_parsing
            )
            if processed_batch:
                yield processed_batch
>>>>>>> e25da562
<|MERGE_RESOLUTION|>--- conflicted
+++ resolved
@@ -222,7 +222,6 @@
                 )
                 yield resource_batch
 
-<<<<<<< HEAD
     async def get_group_members(
         self, group_id: str, include_bot_members: bool
     ) -> AsyncIterator[list[dict[str, Any]]]:
@@ -258,7 +257,7 @@
 
         group["__members"] = members
         return group
-=======
+
     async def _process_file(
         self, file: dict[str, Any], context: str, skip_parsing: bool = False
     ) -> dict[str, Any]:
@@ -330,5 +329,4 @@
                 file_batch, group_id, skip_parsing
             )
             if processed_batch:
-                yield processed_batch
->>>>>>> e25da562
+                yield processed_batch