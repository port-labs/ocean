--- conflicted
+++ resolved
@@ -152,15 +152,11 @@
         tasks = [
             semaphore_async_iterator(
                 semaphore,
-<<<<<<< HEAD
                 partial(
                     self.rest.get_paginated_group_resource,
                     str(group["id"]),
                     resource_type,
                 ),
-=======
-                partial(self._get_group_resource, group, resource_type, params),
->>>>>>> 1689823d
             )
             for group in groups_batch
         ]
@@ -286,27 +282,6 @@
         project["__languages"] = languages
         return project
 
-<<<<<<< HEAD
-=======
-    async def _get_group_resource(
-        self,
-        group: dict[str, Any],
-        resource_type: str,
-        params: Optional[dict[str, Any]] = None,
-    ) -> AsyncIterator[list[dict[str, Any]]]:
-        group_id = group["id"]
-
-        logger.debug(f"Starting fetch for {resource_type} in group {group_id}")
-        async for resource_batch in self.rest.get_paginated_group_resource(
-            group_id, resource_type, params
-        ):
-            if resource_batch:
-                logger.info(
-                    f"Fetched {len(resource_batch)} {resource_type} for group {group_id}"
-                )
-                yield resource_batch
-
->>>>>>> 1689823d
     async def _process_file(
         self, file: dict[str, Any], context: str, skip_parsing: bool = False
     ) -> dict[str, Any]:
