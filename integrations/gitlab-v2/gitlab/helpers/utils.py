from enum import StrEnum
from loguru import logger
from typing import Any, Union
import json

import yaml


class ObjectKind(StrEnum):
    PROJECT = "project"
    GROUP = "group"
    ISSUE = "issue"
    MERGE_REQUEST = "merge-request"
    FILE = "file"
<<<<<<< HEAD
    PIPELINE = "pipeline"
    JOB = "job"
=======
    FOLDER = "folder"
>>>>>>> bd93b95c


def parse_file_content(
    content: str,
    file_path: str = "unknown",
    context: str = "unknown",
) -> Union[str, dict[str, Any], list[Any]]:
    """
    Attempt to parse a string as JSON or YAML. If both parse attempts fail or the content
    is empty, the function returns the original string.

    :param content:    The raw file content to parse.
    :param file_path:  Optional file path for logging purposes (default: 'unknown').
    :param context:    Optional contextual info for logging purposes (default: 'unknown').
    :return:           A dictionary or list (if parsing was successful),
                       or the original string if parsing fails.
    """
    # Quick check for empty or whitespace-only strings
    if not content.strip():
        logger.debug(
            f"File '{file_path}' in '{context}' is empty; returning raw content."
        )
        return content

    # 1) Try JSON
    try:
        return json.loads(content)
    except json.JSONDecodeError:
        pass  # Proceed to try YAML

    # 2) Try YAML
    logger.debug(f"Attempting to parse file '{file_path}' in '{context}' as YAML.")
    try:
        documents = list(yaml.load_all(content, Loader=yaml.SafeLoader))
        if not documents:
            logger.debug(
                f"No valid YAML documents found in file '{file_path}' (context='{context}')."
                " Returning raw content."
            )
            return content
        return documents[0] if len(documents) == 1 else documents
    except yaml.YAMLError:
        logger.debug(
            f"Failed to parse file '{file_path}' in '{context}' as JSON or YAML. "
            "Returning raw content."
        )
        return content<|MERGE_RESOLUTION|>--- conflicted
+++ resolved
@@ -12,12 +12,9 @@
     ISSUE = "issue"
     MERGE_REQUEST = "merge-request"
     FILE = "file"
-<<<<<<< HEAD
     PIPELINE = "pipeline"
     JOB = "job"
-=======
     FOLDER = "folder"
->>>>>>> bd93b95c
 
 
 def parse_file_content(
