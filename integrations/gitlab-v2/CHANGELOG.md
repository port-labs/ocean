# Changelog - Ocean - gitlab-v2

All notable changes to this project will be documented in this file.

The format is based on [Keep a Changelog](https://keepachangelog.com/en/1.0.0/),
and this project adheres to [Semantic Versioning](https://semver.org/spec/v2.0.0.html).

<!-- towncrier release notes start -->

## 0.1.9-dev (2025-04-14)


### Features

<<<<<<< HEAD
- Added support for pipeline and job kinds
=======
- Add support for gitlab members
>>>>>>> 92cb3222


## 0.1.8-dev (2025-04-14)


### Features

- Added support for live events for folder kind


## 0.1.7-dev (2025-04-14)


### Improvements

- Added support for resolving `file://` references in parsed JSON and YAML files.


## 0.1.6-dev (2025-04-09)


### Features

- Added support for live events for file kind

### Improvements

- Added file enrichment
- Added filtering for merge requests
- Enhanced concurrency control

### Bug Fixes

- Updated default branch from "default" to "main" in FilesResourceConfig


## 0.1.5-dev (2025-04-09)


### Features

- Added support for folder kind


## 0.1.4-dev (2025-04-08)


### Features

- Added support for file kind


## 0.1.3-dev (2025-04-07)


### Improvements

- Bumped ocean version to ^0.22.2


## 0.1.2-dev (2025-04-03)


### Features

- Added support for live events


## 0.1.1-dev (2025-04-03)


### Improvements

- Bumped ocean version to ^0.22.1


## 0.1.0-dev (2025-02-27)


### Features

- Initial release of the GitLab v2 integration
- Support for syncing:
  - Groups
  - Projects
  - Issues
  - Merge Requests<|MERGE_RESOLUTION|>--- conflicted
+++ resolved
@@ -7,16 +7,20 @@
 
 <!-- towncrier release notes start -->
 
+## 0.1.10-dev (2025-04-14)
+
+
+### Features
+
+- Added support for pipeline and job kinds
+
+
 ## 0.1.9-dev (2025-04-14)
 
 
 ### Features
 
-<<<<<<< HEAD
-- Added support for pipeline and job kinds
-=======
 - Add support for gitlab members
->>>>>>> 92cb3222
 
 
 ## 0.1.8-dev (2025-04-14)
