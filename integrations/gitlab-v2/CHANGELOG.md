# Changelog - Ocean - gitlab-v2

All notable changes to this project will be documented in this file.

The format is based on [Keep a Changelog](https://keepachangelog.com/en/1.0.0/),
and this project adheres to [Semantic Versioning](https://semver.org/spec/v2.0.0.html).

<!-- towncrier release notes start -->

<<<<<<< HEAD
## 0.2.0 (2025-06-23)


### Features

- Added support for Project Webhook Processor, enabling handling of project creation and deletion events via webhooks in the GitLab integration.
=======
## 0.1.39 (2025-06-23)


### Improvements

- Bumped ocean version to ^0.24.17
>>>>>>> 73aa5d7e


## 0.1.38 (2025-06-22)


### Improvements

- Bumped ocean version to ^0.24.16


## 0.1.37 (2025-06-22)


### Improvements

- Upgraded integration requests dependency (#1)


## 0.1.36 (2025-06-22)


### Improvements

- Bumped ocean version to ^0.24.15


## 0.1.35 (2025-06-22)


### Improvements

- Bumped ocean version to ^0.24.12


## 0.1.34 (2025-06-22)


### Improvements

- Bumped ocean version to ^0.24.12


## 0.1.33 (2025-06-17)


### Improvements


- Added filtering for top-level groups in group search
- Updated webhook creation to only fetch groups owned by the authenticated user


## 0.1.32 (2025-06-16)


### Improvements

- Bumped ocean version to ^0.24.11


## 0.1.31 (2025-06-15)


### Improvements

- Bumped ocean version to ^0.24.10


## 0.1.30 (2025-06-09)


### Improvements

- Added support for ingesting merge requests in different states (opened, closed, merged) through a new state selector configuration, allowing users to specify which merge request states they want to track


## 0.1.29 (2025-06-11)


### Improvements

- Changed job fetching to use pipeline context instead of project context to establish proper parent-child relationships between pipelines and jobs


## 0.1.28 (2025-06-11)


### Improvements


- Bumped ocean version to ^0.24.8


## 0.1.27 (2025-06-11)


### Improvements

- Bumped ocean version to ^0.24.7


## 0.1.26 (2025-06-09)


### Improvements

- Bumped ocean version to ^0.24.6


## 0.1.25 (2025-06-09)


### Improvements

- Bumped ocean version to ^0.24.5


## 0.1.24 (2025-06-09)


### Improvements

- Bumped ocean version to ^0.24.4


## 0.1.23 (2025-06-08)


### Improvements

- Bumped ocean version to ^0.24.3


## 0.1.22 (2025-06-05)

- Graceful handling of HTTP error codes (401, 403, 404) to prevent resync failures


## 0.1.21 (2025-06-04)

### Improvements

- Bumped ocean version to ^0.24.2


## 0.1.20 (2025-06-03)


### Improvements

- Bumped ocean version to ^0.24.1


## 0.1.19 (2025-06-03)


### Improvements

- Bumped ocean version to ^0.24.0


## 0.1.18 (2025-06-01)


### Improvements

- transfer the integration to GA phase


## 0.1.17 (2025-06-01)


### Improvements

- Bumped ocean version to ^0.23.5


## 0.1.16 (2025-05-29)


### Improvements

- Bumped ocean version to ^0.23.4


## 0.1.15 (2025-05-28)


### Improvements

- Bumped ocean version to ^0.23.3


## 0.1.14 (2025-05-28)


### Improvements

- Added Helm deployment method override configuration to spec.yaml


## 0.1.13 (2025-05-28)


### Improvements

- Bumped ocean version to ^0.23.2


## 0.1.12 (2025-05-27)


### Improvements

- Bumped ocean version to ^0.23.1


## 0.1.11 (2025-05-27)


### Improvements

- Bumped ocean version to ^0.23.0


## 0.1.10 (2025-05-26)


### Improvements

- Bumped ocean version to ^0.22.12


## 0.1.9 (2025-05-26)


### Improvements

- Bumped ocean version to ^0.22.11


## 0.1.8 (2025-05-20)


### Improvements

- Bumped ocean version to ^0.22.10


## 0.1.7 (2025-05-19)


### Improvements

- Bumped ocean version to ^0.22.9


## 0.1.5 (2025-05-15)


### Improvements

- Bumped ocean version to ^0.22.8


## 0.1.4 (2025-05-12)


### Improvements

- Bumped ocean version to ^0.22.7


## 0.1.3 (2025-05-06)


### Improvements

- Bumped ocean version to ^0.22.6


## 0.1.2 (2025-04-28)

### Improvements

- Added title to the integration to be viewed in the data sources page


## 0.1.1 (2025-04-27)

### Bug Fixes

- Resolved "h11 accepts some malformed Chunked-Encoding bodies" h11 vulnerability


### Improvements

- Bumped ocean version to ^0.22.5


## 0.1.0 (2025-23-04)


### Improvement

- Bumped integration version from beta to GA


## 0.1.2-beta (2025-04-17)


### Improvements

- Adds Groups, Members and Merge Requests to integration defaults


## 0.1.1-beta (2025-04-17)


### Bug Fixes

- Fixed integration icon


## 0.1.0-beta (2025-04-15)


### Improvement

- Bumped integration version from dev to beta


## 0.1.13-dev (2025-04-15)


### Improvements

- Bumped ocean version to ^0.22.4


## 0.1.12-dev (2025-04-15)


### Improvements

- Bumped ocean version to ^0.22.3
- Updated service blueprint schema with new fields:
  - readme (markdown format)
  - language
  - slack (URL format)
  - tier (enum with colors)
- Removed description and defaultBranch fields from service blueprint


## 0.1.11-dev (2025-04-14)



### Improvements

- Enhanced webhook processing with `GitlabLiveEventsProcessorManager` to utilize the `GitManipulationHandler` for Entity Processing

### Bug Fixes

- Renamed 'hook' class attribute to 'hooks' in file and folder webhook processors


## 0.1.10-dev (2025-04-14)


### Features

- Added support for pipeline and job kinds

### Improvements

- Added email field to group member enrichment for better user identification


## 0.1.9-dev (2025-04-14)


### Features

- Add support for gitlab members


## 0.1.8-dev (2025-04-14)


### Features

- Added support for live events for folder kind


## 0.1.7-dev (2025-04-14)


### Improvements

- Added support for resolving `file://` references in parsed JSON and YAML files.


## 0.1.6-dev (2025-04-09)


### Features

- Added support for live events for file kind

### Improvements

- Added file enrichment
- Added filtering for merge requests
- Enhanced concurrency control

### Bug Fixes

- Updated default branch from "default" to "main" in FilesResourceConfig


## 0.1.5-dev (2025-04-09)


### Features

- Added support for folder kind


## 0.1.4-dev (2025-04-08)


### Features

- Added support for file kind


## 0.1.3-dev (2025-04-07)


### Improvements

- Bumped ocean version to ^0.22.2


## 0.1.2-dev (2025-04-03)


### Features

- Added support for live events


## 0.1.1-dev (2025-04-03)


### Improvements

- Bumped ocean version to ^0.22.1


## 0.1.0-dev (2025-02-27)


### Features

- Initial release of the GitLab v2 integration
- Support for syncing:
  - Groups
  - Projects
  - Issues
  - Merge Requests<|MERGE_RESOLUTION|>--- conflicted
+++ resolved
@@ -7,21 +7,20 @@
 
 <!-- towncrier release notes start -->
 
-<<<<<<< HEAD
 ## 0.2.0 (2025-06-23)
 
 
 ### Features
 
 - Added support for Project Webhook Processor, enabling handling of project creation and deletion events via webhooks in the GitLab integration.
-=======
+
+
 ## 0.1.39 (2025-06-23)
 
 
 ### Improvements
 
 - Bumped ocean version to ^0.24.17
->>>>>>> 73aa5d7e
 
 
 ## 0.1.38 (2025-06-22)
