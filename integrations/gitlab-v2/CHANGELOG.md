# Changelog - Ocean - gitlab-v2

All notable changes to this project will be documented in this file.

The format is based on [Keep a Changelog](https://keepachangelog.com/en/1.0.0/),
and this project adheres to [Semantic Versioning](https://semver.org/spec/v2.0.0.html).

<!-- towncrier release notes start -->

<<<<<<< HEAD
## 0.2.4 (2025-06-26)
=======
## 0.2.4 (2025-06-30)
>>>>>>> ebf68f1c


### Improvements

<<<<<<< HEAD
- Implemented entity delete in port for file kind live events
=======
- Bumped ocean version to ^0.24.21
>>>>>>> ebf68f1c


## 0.2.3 (2025-06-26)


### Improvements

- Bumped ocean version to ^0.24.20


## 0.2.2 (2025-06-25)


### Improvements

- Bumped ocean version to ^0.24.19


## 0.2.1 (2025-06-24)


### Improvements

- Bumped ocean version to ^0.24.18


## 0.2.0 (2025-06-23)


### Features

- Added support for Project Webhook Processor, enabling handling of project creation and deletion events via webhooks in the GitLab integration.


## 0.1.39 (2025-06-23)


### Improvements

- Bumped ocean version to ^0.24.17


## 0.1.38 (2025-06-22)


### Improvements

- Bumped ocean version to ^0.24.16


## 0.1.37 (2025-06-22)


### Improvements

- Upgraded integration requests dependency (#1)


## 0.1.36 (2025-06-22)


### Improvements

- Bumped ocean version to ^0.24.15


## 0.1.35 (2025-06-22)


### Improvements

- Bumped ocean version to ^0.24.12


## 0.1.34 (2025-06-22)


### Improvements

- Bumped ocean version to ^0.24.12


## 0.1.33 (2025-06-17)


### Improvements


- Added filtering for top-level groups in group search
- Updated webhook creation to only fetch groups owned by the authenticated user


## 0.1.32 (2025-06-16)


### Improvements

- Bumped ocean version to ^0.24.11


## 0.1.31 (2025-06-15)


### Improvements

- Bumped ocean version to ^0.24.10


## 0.1.30 (2025-06-09)


### Improvements

- Added support for ingesting merge requests in different states (opened, closed, merged) through a new state selector configuration, allowing users to specify which merge request states they want to track


## 0.1.29 (2025-06-11)


### Improvements

- Changed job fetching to use pipeline context instead of project context to establish proper parent-child relationships between pipelines and jobs


## 0.1.28 (2025-06-11)


### Improvements


- Bumped ocean version to ^0.24.8


## 0.1.27 (2025-06-11)


### Improvements

- Bumped ocean version to ^0.24.7


## 0.1.26 (2025-06-09)


### Improvements

- Bumped ocean version to ^0.24.6


## 0.1.25 (2025-06-09)


### Improvements

- Bumped ocean version to ^0.24.5


## 0.1.24 (2025-06-09)


### Improvements

- Bumped ocean version to ^0.24.4


## 0.1.23 (2025-06-08)


### Improvements

- Bumped ocean version to ^0.24.3


## 0.1.22 (2025-06-05)

- Graceful handling of HTTP error codes (401, 403, 404) to prevent resync failures


## 0.1.21 (2025-06-04)

### Improvements

- Bumped ocean version to ^0.24.2


## 0.1.20 (2025-06-03)


### Improvements

- Bumped ocean version to ^0.24.1


## 0.1.19 (2025-06-03)


### Improvements

- Bumped ocean version to ^0.24.0


## 0.1.18 (2025-06-01)


### Improvements

- transfer the integration to GA phase


## 0.1.17 (2025-06-01)


### Improvements

- Bumped ocean version to ^0.23.5


## 0.1.16 (2025-05-29)


### Improvements

- Bumped ocean version to ^0.23.4


## 0.1.15 (2025-05-28)


### Improvements

- Bumped ocean version to ^0.23.3


## 0.1.14 (2025-05-28)


### Improvements

- Added Helm deployment method override configuration to spec.yaml


## 0.1.13 (2025-05-28)


### Improvements

- Bumped ocean version to ^0.23.2


## 0.1.12 (2025-05-27)


### Improvements

- Bumped ocean version to ^0.23.1


## 0.1.11 (2025-05-27)


### Improvements

- Bumped ocean version to ^0.23.0


## 0.1.10 (2025-05-26)


### Improvements

- Bumped ocean version to ^0.22.12


## 0.1.9 (2025-05-26)


### Improvements

- Bumped ocean version to ^0.22.11


## 0.1.8 (2025-05-20)


### Improvements

- Bumped ocean version to ^0.22.10


## 0.1.7 (2025-05-19)


### Improvements

- Bumped ocean version to ^0.22.9


## 0.1.5 (2025-05-15)


### Improvements

- Bumped ocean version to ^0.22.8


## 0.1.4 (2025-05-12)


### Improvements

- Bumped ocean version to ^0.22.7


## 0.1.3 (2025-05-06)


### Improvements

- Bumped ocean version to ^0.22.6


## 0.1.2 (2025-04-28)

### Improvements

- Added title to the integration to be viewed in the data sources page


## 0.1.1 (2025-04-27)

### Bug Fixes

- Resolved "h11 accepts some malformed Chunked-Encoding bodies" h11 vulnerability


### Improvements

- Bumped ocean version to ^0.22.5


## 0.1.0 (2025-23-04)


### Improvement

- Bumped integration version from beta to GA


## 0.1.2-beta (2025-04-17)


### Improvements

- Adds Groups, Members and Merge Requests to integration defaults


## 0.1.1-beta (2025-04-17)


### Bug Fixes

- Fixed integration icon


## 0.1.0-beta (2025-04-15)


### Improvement

- Bumped integration version from dev to beta


## 0.1.13-dev (2025-04-15)


### Improvements

- Bumped ocean version to ^0.22.4


## 0.1.12-dev (2025-04-15)


### Improvements

- Bumped ocean version to ^0.22.3
- Updated service blueprint schema with new fields:
  - readme (markdown format)
  - language
  - slack (URL format)
  - tier (enum with colors)
- Removed description and defaultBranch fields from service blueprint


## 0.1.11-dev (2025-04-14)



### Improvements

- Enhanced webhook processing with `GitlabLiveEventsProcessorManager` to utilize the `GitManipulationHandler` for Entity Processing

### Bug Fixes

- Renamed 'hook' class attribute to 'hooks' in file and folder webhook processors


## 0.1.10-dev (2025-04-14)


### Features

- Added support for pipeline and job kinds

### Improvements

- Added email field to group member enrichment for better user identification


## 0.1.9-dev (2025-04-14)


### Features

- Add support for gitlab members


## 0.1.8-dev (2025-04-14)


### Features

- Added support for live events for folder kind


## 0.1.7-dev (2025-04-14)


### Improvements

- Added support for resolving `file://` references in parsed JSON and YAML files.


## 0.1.6-dev (2025-04-09)


### Features

- Added support for live events for file kind

### Improvements

- Added file enrichment
- Added filtering for merge requests
- Enhanced concurrency control

### Bug Fixes

- Updated default branch from "default" to "main" in FilesResourceConfig


## 0.1.5-dev (2025-04-09)


### Features

- Added support for folder kind


## 0.1.4-dev (2025-04-08)


### Features

- Added support for file kind


## 0.1.3-dev (2025-04-07)


### Improvements

- Bumped ocean version to ^0.22.2


## 0.1.2-dev (2025-04-03)


### Features

- Added support for live events


## 0.1.1-dev (2025-04-03)


### Improvements

- Bumped ocean version to ^0.22.1


## 0.1.0-dev (2025-02-27)


### Features

- Initial release of the GitLab v2 integration
- Support for syncing:
  - Groups
  - Projects
  - Issues
  - Merge Requests<|MERGE_RESOLUTION|>--- conflicted
+++ resolved
@@ -7,24 +7,23 @@
 
 <!-- towncrier release notes start -->
 
-<<<<<<< HEAD
-## 0.2.4 (2025-06-26)
-=======
+## 0.2.5 (2025-06-26)
+
+
+### Improvements
+
+- Implemented entity delete in port for file kind live events
+
+
 ## 0.2.4 (2025-06-30)
->>>>>>> ebf68f1c
-
-
-### Improvements
-
-<<<<<<< HEAD
-- Implemented entity delete in port for file kind live events
-=======
+
+
+### Improvements
+
 - Bumped ocean version to ^0.24.21
->>>>>>> ebf68f1c
 
 
 ## 0.2.3 (2025-06-26)
-
 
 ### Improvements
 
