# Changelog - Ocean - gitlab-v2

All notable changes to this project will be documented in this file.

The format is based on [Keep a Changelog](https://keepachangelog.com/en/1.0.0/),
and this project adheres to [Semantic Versioning](https://semver.org/spec/v2.0.0.html).

<!-- towncrier release notes start -->

<<<<<<< HEAD
## 0.1.9-dev (2025-04-15)


### Improvements

- Updated service blueprint schema with new fields:
  - readme (markdown format)
  - language
  - slack (URL format)
  - tier (enum with colors)
- Removed description and defaultBranch fields from service blueprint
=======
## 0.1.11-dev (2025-04-14)



### Improvements

- Enhanced webhook processing with `GitlabLiveEventsProcessorManager` to utilize the `GitManipulationHandler` for Entity Processing

### Bug Fixes

- Renamed 'hook' class attribute to 'hooks' in file and folder webhook processors


## 0.1.10-dev (2025-04-14)


### Features

- Added support for pipeline and job kinds

### Improvements

- Added email field to group member enrichment for better user identification


## 0.1.9-dev (2025-04-14)


### Features

- Add support for gitlab members
>>>>>>> 76609fcb


## 0.1.8-dev (2025-04-14)


### Features

- Added support for live events for folder kind


## 0.1.7-dev (2025-04-14)


### Improvements

- Added support for resolving `file://` references in parsed JSON and YAML files.


## 0.1.6-dev (2025-04-09)


### Features

- Added support for live events for file kind

### Improvements

- Added file enrichment
- Added filtering for merge requests
- Enhanced concurrency control

### Bug Fixes

- Updated default branch from "default" to "main" in FilesResourceConfig


## 0.1.5-dev (2025-04-09)


### Features

- Added support for folder kind


## 0.1.4-dev (2025-04-08)


### Features

- Added support for file kind


## 0.1.3-dev (2025-04-07)


### Improvements

- Bumped ocean version to ^0.22.2


## 0.1.2-dev (2025-04-03)


### Features

- Added support for live events


## 0.1.1-dev (2025-04-03)


### Improvements

- Bumped ocean version to ^0.22.1


## 0.1.0-dev (2025-02-27)


### Features

- Initial release of the GitLab v2 integration
- Support for syncing:
  - Groups
  - Projects
  - Issues
  - Merge Requests<|MERGE_RESOLUTION|>--- conflicted
+++ resolved
@@ -7,8 +7,7 @@
 
 <!-- towncrier release notes start -->
 
-<<<<<<< HEAD
-## 0.1.9-dev (2025-04-15)
+## 0.1.12-dev (2025-04-15)
 
 
 ### Improvements
@@ -19,7 +18,8 @@
   - slack (URL format)
   - tier (enum with colors)
 - Removed description and defaultBranch fields from service blueprint
-=======
+
+
 ## 0.1.11-dev (2025-04-14)
 
 
@@ -51,7 +51,6 @@
 ### Features
 
 - Add support for gitlab members
->>>>>>> 76609fcb
 
 
 ## 0.1.8-dev (2025-04-14)
