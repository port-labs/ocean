# Changelog - Ocean - gitlab-v2

All notable changes to this project will be documented in this file.

The format is based on [Keep a Changelog](https://keepachangelog.com/en/1.0.0/),
and this project adheres to [Semantic Versioning](https://semver.org/spec/v2.0.0.html).

<!-- towncrier release notes start -->

<<<<<<< HEAD
## 0.1.17 (2025-05-29)
=======
## 0.1.17 (2025-06-01)
>>>>>>> 04bf06b8


### Improvements

<<<<<<< HEAD
- transfer the integration to GA phase
=======
- Bumped ocean version to ^0.23.5
>>>>>>> 04bf06b8


## 0.1.16 (2025-05-29)


### Improvements

- Bumped ocean version to ^0.23.4


## 0.1.15 (2025-05-28)


### Improvements

- Bumped ocean version to ^0.23.3


## 0.1.14 (2025-05-28)


### Improvements

- Added Helm deployment method override configuration to spec.yaml


## 0.1.13 (2025-05-28)


### Improvements

- Bumped ocean version to ^0.23.2


## 0.1.12 (2025-05-27)


### Improvements

- Bumped ocean version to ^0.23.1


## 0.1.11 (2025-05-27)


### Improvements

- Bumped ocean version to ^0.23.0


## 0.1.10 (2025-05-26)


### Improvements

- Bumped ocean version to ^0.22.12


## 0.1.9 (2025-05-26)


### Improvements

- Bumped ocean version to ^0.22.11


## 0.1.8 (2025-05-20)


### Improvements

- Bumped ocean version to ^0.22.10


## 0.1.7 (2025-05-19)


### Improvements

- Bumped ocean version to ^0.22.9


## 0.1.5 (2025-05-15)


### Improvements

- Bumped ocean version to ^0.22.8


## 0.1.4 (2025-05-12)


### Improvements

- Bumped ocean version to ^0.22.7


## 0.1.3 (2025-05-06)


### Improvements

- Bumped ocean version to ^0.22.6


## 0.1.2 (2025-04-28)

### Improvements

- Added title to the integration to be viewed in the data sources page


## 0.1.1 (2025-04-27)

### Bug Fixes

- Resolved "h11 accepts some malformed Chunked-Encoding bodies" h11 vulnerability


### Improvements

- Bumped ocean version to ^0.22.5


## 0.1.0 (2025-23-04)


### Improvement

- Bumped integration version from beta to GA


## 0.1.2-beta (2025-04-17)


### Improvements

- Adds Groups, Members and Merge Requests to integration defaults


## 0.1.1-beta (2025-04-17)


### Bug Fixes

- Fixed integration icon


## 0.1.0-beta (2025-04-15)


### Improvement

- Bumped integration version from dev to beta


## 0.1.13-dev (2025-04-15)


### Improvements

- Bumped ocean version to ^0.22.4


## 0.1.12-dev (2025-04-15)


### Improvements

- Bumped ocean version to ^0.22.3
- Updated service blueprint schema with new fields:
  - readme (markdown format)
  - language
  - slack (URL format)
  - tier (enum with colors)
- Removed description and defaultBranch fields from service blueprint


## 0.1.11-dev (2025-04-14)



### Improvements

- Enhanced webhook processing with `GitlabLiveEventsProcessorManager` to utilize the `GitManipulationHandler` for Entity Processing

### Bug Fixes

- Renamed 'hook' class attribute to 'hooks' in file and folder webhook processors


## 0.1.10-dev (2025-04-14)


### Features

- Added support for pipeline and job kinds

### Improvements

- Added email field to group member enrichment for better user identification


## 0.1.9-dev (2025-04-14)


### Features

- Add support for gitlab members


## 0.1.8-dev (2025-04-14)


### Features

- Added support for live events for folder kind


## 0.1.7-dev (2025-04-14)


### Improvements

- Added support for resolving `file://` references in parsed JSON and YAML files.


## 0.1.6-dev (2025-04-09)


### Features

- Added support for live events for file kind

### Improvements

- Added file enrichment
- Added filtering for merge requests
- Enhanced concurrency control

### Bug Fixes

- Updated default branch from "default" to "main" in FilesResourceConfig


## 0.1.5-dev (2025-04-09)


### Features

- Added support for folder kind


## 0.1.4-dev (2025-04-08)


### Features

- Added support for file kind


## 0.1.3-dev (2025-04-07)


### Improvements

- Bumped ocean version to ^0.22.2


## 0.1.2-dev (2025-04-03)


### Features

- Added support for live events


## 0.1.1-dev (2025-04-03)


### Improvements

- Bumped ocean version to ^0.22.1


## 0.1.0-dev (2025-02-27)


### Features

- Initial release of the GitLab v2 integration
- Support for syncing:
  - Groups
  - Projects
  - Issues
  - Merge Requests<|MERGE_RESOLUTION|>--- conflicted
+++ resolved
@@ -7,20 +7,20 @@
 
 <!-- towncrier release notes start -->
 
-<<<<<<< HEAD
-## 0.1.17 (2025-05-29)
-=======
+## 0.1.18 (2025-06-01)
+
+
+### Improvements
+
+- transfer the integration to GA phase
+
+
 ## 0.1.17 (2025-06-01)
->>>>>>> 04bf06b8
-
-
-### Improvements
-
-<<<<<<< HEAD
-- transfer the integration to GA phase
-=======
+
+
+### Improvements
+
 - Bumped ocean version to ^0.23.5
->>>>>>> 04bf06b8
 
 
 ## 0.1.16 (2025-05-29)
