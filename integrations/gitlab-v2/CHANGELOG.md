--- conflicted
+++ resolved
@@ -7,16 +7,20 @@
 
 <!-- towncrier release notes start -->
 
+## 0.1.17 (2025-05-29)
+
+
+### Improvements
+
+- transfer the integration to GA phase
+
+
 ## 0.1.16 (2025-05-29)
 
 
 ### Improvements
 
-<<<<<<< HEAD
-- transfer the integration to GA phase
-=======
 - Bumped ocean version to ^0.23.4
->>>>>>> 0576babc
 
 
 ## 0.1.15 (2025-05-28)
