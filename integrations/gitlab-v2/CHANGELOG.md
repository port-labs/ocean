# Changelog - Ocean - gitlab-v2

All notable changes to this project will be documented in this file.

The format is based on [Keep a Changelog](https://keepachangelog.com/en/1.0.0/),
and this project adheres to [Semantic Versioning](https://semver.org/spec/v2.0.0.html).

<!-- towncrier release notes start -->

<<<<<<< HEAD
## 0.3.2 (2025-10-21)


### Improvements

- Bumped ocean version to ^0.28.16
=======
## 0.3.2 (2025-10-20)


### Features

- Added live events for `tag` and `release` kinds
>>>>>>> 0194b116


## 0.3.1 (2025-10-20)


### Improvements

- Bumped ocean version to ^0.28.15


## 0.3.0 (2025-10-16)


### Features

- Added support for `releases` and `tags` kinds


## 0.2.38 (2025-10-15)


### Improvements

- Add memory optimizations for file kind


## 0.2.37 (2025-10-15)


### Improvements

- Bumped ocean version to ^0.28.14


## 0.2.36 (2025-09-30)


### Improvements

- Add refresh token mid session

## 0.2.35 (2025-09-30)


### Improvements

- Bumped ocean version to ^0.28.12


## 0.2.34 (2025-09-28)


### Improvements

- Bumped ocean version to ^0.28.11


## 0.2.33 (2025-09-25)


### Improvements

- Bumped ocean version to ^0.28.9


## 0.2.32 (2025-09-25)


### Improvements

- Bumped ocean version to ^0.28.8


## 0.2.31 (2025-09-25)


### Improvements

- You can now choose to include inherited members during ingestion by using the `includeInheritedMembers` selector.


## 0.2.30 (2025-09-17)


### Improvements

- Bumped ocean version to ^0.28.7


## 0.2.29 (2025-09-16)


### Improvements

- Bumped ocean version to ^0.28.5


## 0.2.28 (2025-09-10)


### Improvements

- Bumped ocean version to ^0.28.4


## 0.2.27 (2025-09-08)


### Improvements

- Bumped ocean version to ^0.28.3


## 0.2.26 (2025-09-05)


### Improvements

- Enrich pipelines with project data when resyncing pipelines.


## 0.2.25 (2025-08-31)


### Features

- Added configurable access control with `GitlabVisibilityConfig` allowing configuration of GitLab access levels
- Replaced hardcoded `owned` parameter with flexible `params` system
- Removed hardcoded `DEFAULT_MIN_ACCESS_LEVEL = 30`


## 0.2.24 (2025-08-28)


### Improvements

- Bumped ocean version to ^0.28.2


## 0.2.23 (2025-08-27)


### Improvements

- Bumped ocean version to ^0.28.1


## 0.2.22 (2025-08-25)


### Improvements

- Bumped ocean version to ^0.28.0


## 0.2.21 (2025-08-24)


### Improvements

- Bumped ocean version to ^0.27.10


## 0.2.20 (2025-08-20)


### Improvements

- Bumped ocean version to ^0.27.9


## 0.2.19 (2025-08-18)


### Improvements

- Bumped ocean version to ^0.27.8


## 0.2.18 (2025-08-17)


### Improvements

- Bumped ocean version to ^0.27.7


## 0.2.17 (2025-08-13)


### Improvements

- Bumped ocean version to ^0.27.6


## 0.2.16 (2025-08-13)


### Improvements

- Bumped ocean version to ^0.27.5


## 0.2.15 (2025-08-11)


### Improvements

- Bumped ocean version to ^0.27.3


## 0.2.14 (2025-08-11)


### Improvements

- Bumped ocean version to ^0.27.2


## 0.2.13 (2025-08-07)


### Improvements

- Bumped ocean version to ^0.27.1


## 0.2.12 (2025-08-05)


### Improvements

- Bumped ocean version to ^0.27.0


## 0.2.11 (2025-08-04)


### Improvements

- Bumped ocean version to ^0.26.3


## 0.2.10 (2025-08-03)


### Improvements

- Bumped ocean version to ^0.26.2


## 0.2.9 (2025-07-20)


### Improvements

- Bumped ocean version to ^0.26.1


## 0.2.8 (2025-07-16)


### Improvements

- Bumped ocean version to ^0.25.5


## 0.2.7 (2025-07-07)


### Improvements

- Bumped ocean version to ^0.25.0


## 0.2.6 (2025-07-02)


### Improvements

- Bumped ocean version to ^0.24.22


## 0.2.5 (2025-06-26)


### Improvements

- Implemented entity delete in port for file kind live events


## 0.2.4 (2025-06-30)


### Improvements

- Bumped ocean version to ^0.24.21


## 0.2.3 (2025-06-26)

### Improvements

- Bumped ocean version to ^0.24.20


## 0.2.2 (2025-06-25)


### Improvements

- Bumped ocean version to ^0.24.19


## 0.2.1 (2025-06-24)


### Improvements

- Bumped ocean version to ^0.24.18


## 0.2.0 (2025-06-23)


### Features

- Added support for Project Webhook Processor, enabling handling of project creation and deletion events via webhooks in the GitLab integration.


## 0.1.39 (2025-06-23)


### Improvements

- Bumped ocean version to ^0.24.17


## 0.1.38 (2025-06-22)


### Improvements

- Bumped ocean version to ^0.24.16


## 0.1.37 (2025-06-22)


### Improvements

- Upgraded integration requests dependency (#1)


## 0.1.36 (2025-06-22)


### Improvements

- Bumped ocean version to ^0.24.15


## 0.1.35 (2025-06-22)


### Improvements

- Bumped ocean version to ^0.24.12


## 0.1.34 (2025-06-22)


### Improvements

- Bumped ocean version to ^0.24.12


## 0.1.33 (2025-06-17)


### Improvements


- Added filtering for top-level groups in group search
- Updated webhook creation to only fetch groups owned by the authenticated user


## 0.1.32 (2025-06-16)


### Improvements

- Bumped ocean version to ^0.24.11


## 0.1.31 (2025-06-15)


### Improvements

- Bumped ocean version to ^0.24.10


## 0.1.30 (2025-06-09)


### Improvements

- Added support for ingesting merge requests in different states (opened, closed, merged) through a new state selector configuration, allowing users to specify which merge request states they want to track


## 0.1.29 (2025-06-11)


### Improvements

- Changed job fetching to use pipeline context instead of project context to establish proper parent-child relationships between pipelines and jobs


## 0.1.28 (2025-06-11)


### Improvements


- Bumped ocean version to ^0.24.8


## 0.1.27 (2025-06-11)


### Improvements

- Bumped ocean version to ^0.24.7


## 0.1.26 (2025-06-09)


### Improvements

- Bumped ocean version to ^0.24.6


## 0.1.25 (2025-06-09)


### Improvements

- Bumped ocean version to ^0.24.5


## 0.1.24 (2025-06-09)


### Improvements

- Bumped ocean version to ^0.24.4


## 0.1.23 (2025-06-08)


### Improvements

- Bumped ocean version to ^0.24.3


## 0.1.22 (2025-06-05)

- Graceful handling of HTTP error codes (401, 403, 404) to prevent resync failures


## 0.1.21 (2025-06-04)

### Improvements

- Bumped ocean version to ^0.24.2


## 0.1.20 (2025-06-03)


### Improvements

- Bumped ocean version to ^0.24.1


## 0.1.19 (2025-06-03)


### Improvements

- Bumped ocean version to ^0.24.0


## 0.1.18 (2025-06-01)


### Improvements

- transfer the integration to GA phase


## 0.1.17 (2025-06-01)


### Improvements

- Bumped ocean version to ^0.23.5


## 0.1.16 (2025-05-29)


### Improvements

- Bumped ocean version to ^0.23.4


## 0.1.15 (2025-05-28)


### Improvements

- Bumped ocean version to ^0.23.3


## 0.1.14 (2025-05-28)


### Improvements

- Added Helm deployment method override configuration to spec.yaml


## 0.1.13 (2025-05-28)


### Improvements

- Bumped ocean version to ^0.23.2


## 0.1.12 (2025-05-27)


### Improvements

- Bumped ocean version to ^0.23.1


## 0.1.11 (2025-05-27)


### Improvements

- Bumped ocean version to ^0.23.0


## 0.1.10 (2025-05-26)


### Improvements

- Bumped ocean version to ^0.22.12


## 0.1.9 (2025-05-26)


### Improvements

- Bumped ocean version to ^0.22.11


## 0.1.8 (2025-05-20)


### Improvements

- Bumped ocean version to ^0.22.10


## 0.1.7 (2025-05-19)


### Improvements

- Bumped ocean version to ^0.22.9


## 0.1.5 (2025-05-15)


### Improvements

- Bumped ocean version to ^0.22.8


## 0.1.4 (2025-05-12)


### Improvements

- Bumped ocean version to ^0.22.7


## 0.1.3 (2025-05-06)


### Improvements

- Bumped ocean version to ^0.22.6


## 0.1.2 (2025-04-28)

### Improvements

- Added title to the integration to be viewed in the data sources page


## 0.1.1 (2025-04-27)

### Bug Fixes

- Resolved "h11 accepts some malformed Chunked-Encoding bodies" h11 vulnerability


### Improvements

- Bumped ocean version to ^0.22.5


## 0.1.0 (2025-23-04)


### Improvement

- Bumped integration version from beta to GA


## 0.1.2-beta (2025-04-17)


### Improvements

- Adds Groups, Members and Merge Requests to integration defaults


## 0.1.1-beta (2025-04-17)


### Bug Fixes

- Fixed integration icon


## 0.1.0-beta (2025-04-15)


### Improvement

- Bumped integration version from dev to beta


## 0.1.13-dev (2025-04-15)


### Improvements

- Bumped ocean version to ^0.22.4


## 0.1.12-dev (2025-04-15)


### Improvements

- Bumped ocean version to ^0.22.3
- Updated service blueprint schema with new fields:
  - readme (markdown format)
  - language
  - slack (URL format)
  - tier (enum with colors)
- Removed description and defaultBranch fields from service blueprint


## 0.1.11-dev (2025-04-14)



### Improvements

- Enhanced webhook processing with `GitlabLiveEventsProcessorManager` to utilize the `GitManipulationHandler` for Entity Processing

### Bug Fixes

- Renamed 'hook' class attribute to 'hooks' in file and folder webhook processors


## 0.1.10-dev (2025-04-14)


### Features

- Added support for pipeline and job kinds

### Improvements

- Added email field to group member enrichment for better user identification


## 0.1.9-dev (2025-04-14)


### Features

- Add support for gitlab members


## 0.1.8-dev (2025-04-14)


### Features

- Added support for live events for folder kind


## 0.1.7-dev (2025-04-14)


### Improvements

- Added support for resolving `file://` references in parsed JSON and YAML files.


## 0.1.6-dev (2025-04-09)


### Features

- Added support for live events for file kind

### Improvements

- Added file enrichment
- Added filtering for merge requests
- Enhanced concurrency control

### Bug Fixes

- Updated default branch from "default" to "main" in FilesResourceConfig


## 0.1.5-dev (2025-04-09)


### Features

- Added support for folder kind


## 0.1.4-dev (2025-04-08)


### Features

- Added support for file kind


## 0.1.3-dev (2025-04-07)


### Improvements

- Bumped ocean version to ^0.22.2


## 0.1.2-dev (2025-04-03)


### Features

- Added support for live events


## 0.1.1-dev (2025-04-03)


### Improvements

- Bumped ocean version to ^0.22.1


## 0.1.0-dev (2025-02-27)


### Features

- Initial release of the GitLab v2 integration
- Support for syncing:
  - Groups
  - Projects
  - Issues
  - Merge Requests<|MERGE_RESOLUTION|>--- conflicted
+++ resolved
@@ -6,22 +6,19 @@
 and this project adheres to [Semantic Versioning](https://semver.org/spec/v2.0.0.html).
 
 <!-- towncrier release notes start -->
-
-<<<<<<< HEAD
-## 0.3.2 (2025-10-21)
+## 0.3.3 (2025-10-21)
 
 
 ### Improvements
 
 - Bumped ocean version to ^0.28.16
-=======
+
 ## 0.3.2 (2025-10-20)
 
 
 ### Features
 
 - Added live events for `tag` and `release` kinds
->>>>>>> 0194b116
 
 
 ## 0.3.1 (2025-10-20)
