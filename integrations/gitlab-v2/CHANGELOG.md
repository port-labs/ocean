--- conflicted
+++ resolved
@@ -7,14 +7,15 @@
 
 <!-- towncrier release notes start -->
 
-<<<<<<< HEAD
 ## 0.5.0 (2025-11-28)
 
 
 ### Improvements
+
 - Added support for syncing folders from specific repositories and branches
 - Added folder kind to integration default
-=======
+
+
 ## 0.4.4 (2025-12-07)
 
 
@@ -38,7 +39,6 @@
 
 - Bumped ocean version to ^0.31.0
 - Parse yaml with pyyaml, fix memory issue.
->>>>>>> a0f89983
 
 
 ## 0.4.1 (2025-12-03)
