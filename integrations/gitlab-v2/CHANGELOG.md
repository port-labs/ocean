--- conflicted
+++ resolved
@@ -7,21 +7,21 @@
 
 <!-- towncrier release notes start -->
 
-<<<<<<< HEAD
 ## 0.5.0 (2025-11-28)
+
 
 ### Improvements
 
 - Added support for syncing folders from specific repositories and branches
 - Added folder kind to integration default
-=======
+
+
 ## 0.3.28 (2025-12-01)
 
 
 ### Improvements
 
 - Bumped ocean version to ^0.30.6
->>>>>>> 4f168791
 
 
 ## 0.3.27 (2025-11-27)
