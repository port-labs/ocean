--- conflicted
+++ resolved
@@ -7,23 +7,22 @@
 
 <!-- towncrier release notes start -->
 
-<<<<<<< HEAD
-
-## 0.1.32 (2025-06-16)
+
+## 0.1.33 (2025-06-17)
 
 ### Improvements
 
 
 - Added filtering for top-level groups in group search
 - Updated webhook creation to only fetch groups owned by the authenticated user
-=======
+
+
 ## 0.1.32 (2025-06-16)
 
 
 ### Improvements
 
 - Bumped ocean version to ^0.24.11
->>>>>>> 4d37f0eb
 
 
 ## 0.1.31 (2025-06-15)
