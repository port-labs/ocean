# Changelog - Ocean - gitlab-v2

All notable changes to this project will be documented in this file.

The format is based on [Keep a Changelog](https://keepachangelog.com/en/1.0.0/),
and this project adheres to [Semantic Versioning](https://semver.org/spec/v2.0.0.html).

<!-- towncrier release notes start -->

<<<<<<< HEAD
## 0.3.1 (2025-10-17)


### Features

- Added live events for `tag` and `release` kinds
=======
## 0.3.1 (2025-10-20)


### Improvements

- Bumped ocean version to ^0.28.15
>>>>>>> 8580f6a3


## 0.3.0 (2025-10-16)


### Features

- Added support for `releases` and `tags` kinds


## 0.2.38 (2025-10-15)


### Improvements

- Add memory optimizations for file kind


## 0.2.37 (2025-10-15)


### Improvements

- Bumped ocean version to ^0.28.14


## 0.2.36 (2025-09-30)


### Improvements

- Add refresh token mid session

## 0.2.35 (2025-09-30)


### Improvements

- Bumped ocean version to ^0.28.12


## 0.2.34 (2025-09-28)


### Improvements

- Bumped ocean version to ^0.28.11


## 0.2.33 (2025-09-25)


### Improvements

- Bumped ocean version to ^0.28.9


## 0.2.32 (2025-09-25)


### Improvements

- Bumped ocean version to ^0.28.8


## 0.2.31 (2025-09-25)


### Improvements

- You can now choose to include inherited members during ingestion by using the `includeInheritedMembers` selector.


## 0.2.30 (2025-09-17)


### Improvements

- Bumped ocean version to ^0.28.7


## 0.2.29 (2025-09-16)


### Improvements

- Bumped ocean version to ^0.28.5


## 0.2.28 (2025-09-10)


### Improvements

- Bumped ocean version to ^0.28.4


## 0.2.27 (2025-09-08)


### Improvements

- Bumped ocean version to ^0.28.3


## 0.2.26 (2025-09-05)


### Improvements

- Enrich pipelines with project data when resyncing pipelines.


## 0.2.25 (2025-08-31)


### Features

- Added configurable access control with `GitlabVisibilityConfig` allowing configuration of GitLab access levels
- Replaced hardcoded `owned` parameter with flexible `params` system
- Removed hardcoded `DEFAULT_MIN_ACCESS_LEVEL = 30`


## 0.2.24 (2025-08-28)


### Improvements

- Bumped ocean version to ^0.28.2


## 0.2.23 (2025-08-27)


### Improvements

- Bumped ocean version to ^0.28.1


## 0.2.22 (2025-08-25)


### Improvements

- Bumped ocean version to ^0.28.0


## 0.2.21 (2025-08-24)


### Improvements

- Bumped ocean version to ^0.27.10


## 0.2.20 (2025-08-20)


### Improvements

- Bumped ocean version to ^0.27.9


## 0.2.19 (2025-08-18)


### Improvements

- Bumped ocean version to ^0.27.8


## 0.2.18 (2025-08-17)


### Improvements

- Bumped ocean version to ^0.27.7


## 0.2.17 (2025-08-13)


### Improvements

- Bumped ocean version to ^0.27.6


## 0.2.16 (2025-08-13)


### Improvements

- Bumped ocean version to ^0.27.5


## 0.2.15 (2025-08-11)


### Improvements

- Bumped ocean version to ^0.27.3


## 0.2.14 (2025-08-11)


### Improvements

- Bumped ocean version to ^0.27.2


## 0.2.13 (2025-08-07)


### Improvements

- Bumped ocean version to ^0.27.1


## 0.2.12 (2025-08-05)


### Improvements

- Bumped ocean version to ^0.27.0


## 0.2.11 (2025-08-04)


### Improvements

- Bumped ocean version to ^0.26.3


## 0.2.10 (2025-08-03)


### Improvements

- Bumped ocean version to ^0.26.2


## 0.2.9 (2025-07-20)


### Improvements

- Bumped ocean version to ^0.26.1


## 0.2.8 (2025-07-16)


### Improvements

- Bumped ocean version to ^0.25.5


## 0.2.7 (2025-07-07)


### Improvements

- Bumped ocean version to ^0.25.0


## 0.2.6 (2025-07-02)


### Improvements

- Bumped ocean version to ^0.24.22


## 0.2.5 (2025-06-26)


### Improvements

- Implemented entity delete in port for file kind live events


## 0.2.4 (2025-06-30)


### Improvements

- Bumped ocean version to ^0.24.21


## 0.2.3 (2025-06-26)

### Improvements

- Bumped ocean version to ^0.24.20


## 0.2.2 (2025-06-25)


### Improvements

- Bumped ocean version to ^0.24.19


## 0.2.1 (2025-06-24)


### Improvements

- Bumped ocean version to ^0.24.18


## 0.2.0 (2025-06-23)


### Features

- Added support for Project Webhook Processor, enabling handling of project creation and deletion events via webhooks in the GitLab integration.


## 0.1.39 (2025-06-23)


### Improvements

- Bumped ocean version to ^0.24.17


## 0.1.38 (2025-06-22)


### Improvements

- Bumped ocean version to ^0.24.16


## 0.1.37 (2025-06-22)


### Improvements

- Upgraded integration requests dependency (#1)


## 0.1.36 (2025-06-22)


### Improvements

- Bumped ocean version to ^0.24.15


## 0.1.35 (2025-06-22)


### Improvements

- Bumped ocean version to ^0.24.12


## 0.1.34 (2025-06-22)


### Improvements

- Bumped ocean version to ^0.24.12


## 0.1.33 (2025-06-17)


### Improvements


- Added filtering for top-level groups in group search
- Updated webhook creation to only fetch groups owned by the authenticated user


## 0.1.32 (2025-06-16)


### Improvements

- Bumped ocean version to ^0.24.11


## 0.1.31 (2025-06-15)


### Improvements

- Bumped ocean version to ^0.24.10


## 0.1.30 (2025-06-09)


### Improvements

- Added support for ingesting merge requests in different states (opened, closed, merged) through a new state selector configuration, allowing users to specify which merge request states they want to track


## 0.1.29 (2025-06-11)


### Improvements

- Changed job fetching to use pipeline context instead of project context to establish proper parent-child relationships between pipelines and jobs


## 0.1.28 (2025-06-11)


### Improvements


- Bumped ocean version to ^0.24.8


## 0.1.27 (2025-06-11)


### Improvements

- Bumped ocean version to ^0.24.7


## 0.1.26 (2025-06-09)


### Improvements

- Bumped ocean version to ^0.24.6


## 0.1.25 (2025-06-09)


### Improvements

- Bumped ocean version to ^0.24.5


## 0.1.24 (2025-06-09)


### Improvements

- Bumped ocean version to ^0.24.4


## 0.1.23 (2025-06-08)


### Improvements

- Bumped ocean version to ^0.24.3


## 0.1.22 (2025-06-05)

- Graceful handling of HTTP error codes (401, 403, 404) to prevent resync failures


## 0.1.21 (2025-06-04)

### Improvements

- Bumped ocean version to ^0.24.2


## 0.1.20 (2025-06-03)


### Improvements

- Bumped ocean version to ^0.24.1


## 0.1.19 (2025-06-03)


### Improvements

- Bumped ocean version to ^0.24.0


## 0.1.18 (2025-06-01)


### Improvements

- transfer the integration to GA phase


## 0.1.17 (2025-06-01)


### Improvements

- Bumped ocean version to ^0.23.5


## 0.1.16 (2025-05-29)


### Improvements

- Bumped ocean version to ^0.23.4


## 0.1.15 (2025-05-28)


### Improvements

- Bumped ocean version to ^0.23.3


## 0.1.14 (2025-05-28)


### Improvements

- Added Helm deployment method override configuration to spec.yaml


## 0.1.13 (2025-05-28)


### Improvements

- Bumped ocean version to ^0.23.2


## 0.1.12 (2025-05-27)


### Improvements

- Bumped ocean version to ^0.23.1


## 0.1.11 (2025-05-27)


### Improvements

- Bumped ocean version to ^0.23.0


## 0.1.10 (2025-05-26)


### Improvements

- Bumped ocean version to ^0.22.12


## 0.1.9 (2025-05-26)


### Improvements

- Bumped ocean version to ^0.22.11


## 0.1.8 (2025-05-20)


### Improvements

- Bumped ocean version to ^0.22.10


## 0.1.7 (2025-05-19)


### Improvements

- Bumped ocean version to ^0.22.9


## 0.1.5 (2025-05-15)


### Improvements

- Bumped ocean version to ^0.22.8


## 0.1.4 (2025-05-12)


### Improvements

- Bumped ocean version to ^0.22.7


## 0.1.3 (2025-05-06)


### Improvements

- Bumped ocean version to ^0.22.6


## 0.1.2 (2025-04-28)

### Improvements

- Added title to the integration to be viewed in the data sources page


## 0.1.1 (2025-04-27)

### Bug Fixes

- Resolved "h11 accepts some malformed Chunked-Encoding bodies" h11 vulnerability


### Improvements

- Bumped ocean version to ^0.22.5


## 0.1.0 (2025-23-04)


### Improvement

- Bumped integration version from beta to GA


## 0.1.2-beta (2025-04-17)


### Improvements

- Adds Groups, Members and Merge Requests to integration defaults


## 0.1.1-beta (2025-04-17)


### Bug Fixes

- Fixed integration icon


## 0.1.0-beta (2025-04-15)


### Improvement

- Bumped integration version from dev to beta


## 0.1.13-dev (2025-04-15)


### Improvements

- Bumped ocean version to ^0.22.4


## 0.1.12-dev (2025-04-15)


### Improvements

- Bumped ocean version to ^0.22.3
- Updated service blueprint schema with new fields:
  - readme (markdown format)
  - language
  - slack (URL format)
  - tier (enum with colors)
- Removed description and defaultBranch fields from service blueprint


## 0.1.11-dev (2025-04-14)



### Improvements

- Enhanced webhook processing with `GitlabLiveEventsProcessorManager` to utilize the `GitManipulationHandler` for Entity Processing

### Bug Fixes

- Renamed 'hook' class attribute to 'hooks' in file and folder webhook processors


## 0.1.10-dev (2025-04-14)


### Features

- Added support for pipeline and job kinds

### Improvements

- Added email field to group member enrichment for better user identification


## 0.1.9-dev (2025-04-14)


### Features

- Add support for gitlab members


## 0.1.8-dev (2025-04-14)


### Features

- Added support for live events for folder kind


## 0.1.7-dev (2025-04-14)


### Improvements

- Added support for resolving `file://` references in parsed JSON and YAML files.


## 0.1.6-dev (2025-04-09)


### Features

- Added support for live events for file kind

### Improvements

- Added file enrichment
- Added filtering for merge requests
- Enhanced concurrency control

### Bug Fixes

- Updated default branch from "default" to "main" in FilesResourceConfig


## 0.1.5-dev (2025-04-09)


### Features

- Added support for folder kind


## 0.1.4-dev (2025-04-08)


### Features

- Added support for file kind


## 0.1.3-dev (2025-04-07)


### Improvements

- Bumped ocean version to ^0.22.2


## 0.1.2-dev (2025-04-03)


### Features

- Added support for live events


## 0.1.1-dev (2025-04-03)


### Improvements

- Bumped ocean version to ^0.22.1


## 0.1.0-dev (2025-02-27)


### Features

- Initial release of the GitLab v2 integration
- Support for syncing:
  - Groups
  - Projects
  - Issues
  - Merge Requests<|MERGE_RESOLUTION|>--- conflicted
+++ resolved
@@ -7,21 +7,20 @@
 
 <!-- towncrier release notes start -->
 
-<<<<<<< HEAD
-## 0.3.1 (2025-10-17)
+## 0.3.2 (2025-10-20)
 
 
 ### Features
 
 - Added live events for `tag` and `release` kinds
-=======
+
+
 ## 0.3.1 (2025-10-20)
 
 
 ### Improvements
 
 - Bumped ocean version to ^0.28.15
->>>>>>> 8580f6a3
 
 
 ## 0.3.0 (2025-10-16)
