--- conflicted
+++ resolved
@@ -7,21 +7,20 @@
 
 <!-- towncrier release notes start -->
 
-<<<<<<< HEAD
 ## 0.1.3-dev (2025-04-08)
 
 
 ### Features
 
 - Add support for gitlab members
-=======
+
+
 ## 0.1.3-dev (2025-04-07)
 
 
 ### Improvements
 
 - Bumped ocean version to ^0.22.2
->>>>>>> d642e1b6
 
 
 ## 0.1.2-dev (2025-04-03)
