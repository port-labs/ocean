# Changelog - Ocean - gitlab-v2

All notable changes to this project will be documented in this file.

The format is based on [Keep a Changelog](https://keepachangelog.com/en/1.0.0/),
and this project adheres to [Semantic Versioning](https://semver.org/spec/v2.0.0.html).

<!-- towncrier release notes start -->

## 0.1.12-dev (2025-04-15)


### Improvements

<<<<<<< HEAD
- Bumped ocean version to ^0.22.3
=======
- Updated service blueprint schema with new fields:
  - readme (markdown format)
  - language
  - slack (URL format)
  - tier (enum with colors)
- Removed description and defaultBranch fields from service blueprint
>>>>>>> 7f5fb339


## 0.1.11-dev (2025-04-14)



### Improvements

- Enhanced webhook processing with `GitlabLiveEventsProcessorManager` to utilize the `GitManipulationHandler` for Entity Processing

### Bug Fixes

- Renamed 'hook' class attribute to 'hooks' in file and folder webhook processors


## 0.1.10-dev (2025-04-14)


### Features

- Added support for pipeline and job kinds

### Improvements

- Added email field to group member enrichment for better user identification


## 0.1.9-dev (2025-04-14)


### Features

- Add support for gitlab members


## 0.1.8-dev (2025-04-14)


### Features

- Added support for live events for folder kind


## 0.1.7-dev (2025-04-14)


### Improvements

- Added support for resolving `file://` references in parsed JSON and YAML files.


## 0.1.6-dev (2025-04-09)


### Features

- Added support for live events for file kind

### Improvements

- Added file enrichment
- Added filtering for merge requests
- Enhanced concurrency control

### Bug Fixes

- Updated default branch from "default" to "main" in FilesResourceConfig


## 0.1.5-dev (2025-04-09)


### Features

- Added support for folder kind


## 0.1.4-dev (2025-04-08)


### Features

- Added support for file kind


## 0.1.3-dev (2025-04-07)


### Improvements

- Bumped ocean version to ^0.22.2


## 0.1.2-dev (2025-04-03)


### Features

- Added support for live events


## 0.1.1-dev (2025-04-03)


### Improvements

- Bumped ocean version to ^0.22.1


## 0.1.0-dev (2025-02-27)


### Features

- Initial release of the GitLab v2 integration
- Support for syncing:
  - Groups
  - Projects
  - Issues
  - Merge Requests<|MERGE_RESOLUTION|>--- conflicted
+++ resolved
@@ -7,21 +7,26 @@
 
 <!-- towncrier release notes start -->
 
+## 0.1.13-dev (2025-04-15)
+
+
+### Improvements
+
+- Bumped ocean version to ^0.22.3
+
+
 ## 0.1.12-dev (2025-04-15)
 
 
 ### Improvements
 
-<<<<<<< HEAD
 - Bumped ocean version to ^0.22.3
-=======
 - Updated service blueprint schema with new fields:
   - readme (markdown format)
   - language
   - slack (URL format)
   - tier (enum with colors)
 - Removed description and defaultBranch fields from service blueprint
->>>>>>> 7f5fb339
 
 
 ## 0.1.11-dev (2025-04-14)
