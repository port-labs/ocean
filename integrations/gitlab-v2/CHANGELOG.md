--- conflicted
+++ resolved
@@ -7,13 +7,13 @@
 
 <!-- towncrier release notes start -->
 
-<<<<<<< HEAD
-## 0.1.7-dev (2025-04-09)
+## 0.1.9-dev (2025-04-14)
 
 ### Improvements
 
 - Enhanced webhook processing with `GitlabLiveEventsProcessorManager` to utilize the `GitManipulationHandler` for Entity Processing
-=======
+
+
 ## 0.1.8-dev (2025-04-14)
 
 
@@ -28,7 +28,6 @@
 ### Improvements
 
 - Added support for resolving `file://` references in parsed JSON and YAML files.
->>>>>>> e3671838
 
 
 ## 0.1.6-dev (2025-04-09)
