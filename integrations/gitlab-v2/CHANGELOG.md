# Changelog - Ocean - gitlab-v2

All notable changes to this project will be documented in this file.

The format is based on [Keep a Changelog](https://keepachangelog.com/en/1.0.0/),
and this project adheres to [Semantic Versioning](https://semver.org/spec/v2.0.0.html).

<!-- towncrier release notes start -->

<<<<<<< HEAD
## 0.1.1-dev (2025-04-02)

### Features

- Added Support for file kind
=======
## 0.1.2-dev (2025-04-03)


### Features

- Added support for live events


## 0.1.1-dev (2025-04-03)


### Improvements

- Bumped ocean version to ^0.22.1
>>>>>>> 1076e3e2


## 0.1.0-dev (2025-02-27)


### Features

- Initial release of the GitLab v2 integration
- Support for syncing:
  - Groups
  - Projects
  - Issues
  - Merge Requests<|MERGE_RESOLUTION|>--- conflicted
+++ resolved
@@ -7,13 +7,6 @@
 
 <!-- towncrier release notes start -->
 
-<<<<<<< HEAD
-## 0.1.1-dev (2025-04-02)
-
-### Features
-
-- Added Support for file kind
-=======
 ## 0.1.2-dev (2025-04-03)
 
 
@@ -28,7 +21,6 @@
 ### Improvements
 
 - Bumped ocean version to ^0.22.1
->>>>>>> 1076e3e2
 
 
 ## 0.1.0-dev (2025-02-27)
