--- conflicted
+++ resolved
@@ -7,18 +7,19 @@
 
 <!-- towncrier release notes start -->
 
-<<<<<<< HEAD
 ## 0.4.0 (2025-11-17)
-=======
+
+
+### Improvements
+
+- Added support for ingesting CODEOWNERS files in the default mapping
+
+
 ## 0.3.27 (2025-11-27)
->>>>>>> b7a1a234
-
-
-### Improvements
-
-<<<<<<< HEAD
-- Added support for ingesting CODEOWNERS files in the default mapping
-=======
+
+
+### Improvements
+
 - Bumped ocean version to ^0.30.5
 
 
@@ -92,7 +93,6 @@
 ### Improvements
 
 - Bumped ocean version to ^0.29.7
->>>>>>> b7a1a234
 
 
 ## 0.3.17 (2025-11-17)
