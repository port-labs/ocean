# Changelog - Ocean - gitlab-v2

All notable changes to this project will be documented in this file.

The format is based on [Keep a Changelog](https://keepachangelog.com/en/1.0.0/),
and this project adheres to [Semantic Versioning](https://semver.org/spec/v2.0.0.html).

<!-- towncrier release notes start -->

<<<<<<< HEAD
## 0.1.7-dev (2025-04-11)


### Features

- Added support for live events for folder kind
=======
## 0.1.7-dev (2025-04-14)


### Improvements

- Added support for resolving `file://` references in parsed JSON and YAML files.
>>>>>>> 3b510a74


## 0.1.6-dev (2025-04-09)


### Features

- Added support for live events for file kind

### Improvements

- Added file enrichment
- Added filtering for merge requests
- Enhanced concurrency control

### Bug Fixes

- Updated default branch from "default" to "main" in FilesResourceConfig


## 0.1.5-dev (2025-04-09)


### Features

- Added support for folder kind


## 0.1.4-dev (2025-04-08)


### Features

- Added support for file kind


## 0.1.3-dev (2025-04-07)


### Improvements

- Bumped ocean version to ^0.22.2


## 0.1.2-dev (2025-04-03)


### Features

- Added support for live events


## 0.1.1-dev (2025-04-03)


### Improvements

- Bumped ocean version to ^0.22.1


## 0.1.0-dev (2025-02-27)


### Features

- Initial release of the GitLab v2 integration
- Support for syncing:
  - Groups
  - Projects
  - Issues
  - Merge Requests<|MERGE_RESOLUTION|>--- conflicted
+++ resolved
@@ -7,21 +7,20 @@
 
 <!-- towncrier release notes start -->
 
-<<<<<<< HEAD
 ## 0.1.7-dev (2025-04-11)
 
 
 ### Features
 
 - Added support for live events for folder kind
-=======
+
+
 ## 0.1.7-dev (2025-04-14)
 
 
 ### Improvements
 
 - Added support for resolving `file://` references in parsed JSON and YAML files.
->>>>>>> 3b510a74
 
 
 ## 0.1.6-dev (2025-04-09)
