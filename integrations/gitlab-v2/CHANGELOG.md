# Changelog - Ocean - gitlab-v2

All notable changes to this project will be documented in this file.

The format is based on [Keep a Changelog](https://keepachangelog.com/en/1.0.0/),
and this project adheres to [Semantic Versioning](https://semver.org/spec/v2.0.0.html).

<!-- towncrier release notes start -->

<<<<<<< HEAD
## 0.1.27 (2025-06-09)
=======
## 0.1.28 (2025-06-11)
>>>>>>> 4e5eae36


### Improvements

<<<<<<< HEAD
- Changed job fetching to use pipeline context instead of project context to establish proper parent-child relationships between pipelines and jobs
=======
- Bumped ocean version to ^0.24.8


## 0.1.27 (2025-06-11)


### Improvements

- Bumped ocean version to ^0.24.7
>>>>>>> 4e5eae36


## 0.1.26 (2025-06-09)


### Improvements

- Bumped ocean version to ^0.24.6


## 0.1.25 (2025-06-09)


### Improvements

- Bumped ocean version to ^0.24.5


## 0.1.24 (2025-06-09)


### Improvements

- Bumped ocean version to ^0.24.4


## 0.1.23 (2025-06-08)


### Improvements

- Bumped ocean version to ^0.24.3


## 0.1.22 (2025-06-05)

- Graceful handling of HTTP error codes (401, 403, 404) to prevent resync failures


## 0.1.21 (2025-06-04)

### Improvements

- Bumped ocean version to ^0.24.2


## 0.1.20 (2025-06-03)


### Improvements

- Bumped ocean version to ^0.24.1


## 0.1.19 (2025-06-03)


### Improvements

- Bumped ocean version to ^0.24.0


## 0.1.18 (2025-06-01)


### Improvements

- transfer the integration to GA phase


## 0.1.17 (2025-06-01)


### Improvements

- Bumped ocean version to ^0.23.5


## 0.1.16 (2025-05-29)


### Improvements

- Bumped ocean version to ^0.23.4


## 0.1.15 (2025-05-28)


### Improvements

- Bumped ocean version to ^0.23.3


## 0.1.14 (2025-05-28)


### Improvements

- Added Helm deployment method override configuration to spec.yaml


## 0.1.13 (2025-05-28)


### Improvements

- Bumped ocean version to ^0.23.2


## 0.1.12 (2025-05-27)


### Improvements

- Bumped ocean version to ^0.23.1


## 0.1.11 (2025-05-27)


### Improvements

- Bumped ocean version to ^0.23.0


## 0.1.10 (2025-05-26)


### Improvements

- Bumped ocean version to ^0.22.12


## 0.1.9 (2025-05-26)


### Improvements

- Bumped ocean version to ^0.22.11


## 0.1.8 (2025-05-20)


### Improvements

- Bumped ocean version to ^0.22.10


## 0.1.7 (2025-05-19)


### Improvements

- Bumped ocean version to ^0.22.9


## 0.1.5 (2025-05-15)


### Improvements

- Bumped ocean version to ^0.22.8


## 0.1.4 (2025-05-12)


### Improvements

- Bumped ocean version to ^0.22.7


## 0.1.3 (2025-05-06)


### Improvements

- Bumped ocean version to ^0.22.6


## 0.1.2 (2025-04-28)

### Improvements

- Added title to the integration to be viewed in the data sources page


## 0.1.1 (2025-04-27)

### Bug Fixes

- Resolved "h11 accepts some malformed Chunked-Encoding bodies" h11 vulnerability


### Improvements

- Bumped ocean version to ^0.22.5


## 0.1.0 (2025-23-04)


### Improvement

- Bumped integration version from beta to GA


## 0.1.2-beta (2025-04-17)


### Improvements

- Adds Groups, Members and Merge Requests to integration defaults


## 0.1.1-beta (2025-04-17)


### Bug Fixes

- Fixed integration icon


## 0.1.0-beta (2025-04-15)


### Improvement

- Bumped integration version from dev to beta


## 0.1.13-dev (2025-04-15)


### Improvements

- Bumped ocean version to ^0.22.4


## 0.1.12-dev (2025-04-15)


### Improvements

- Bumped ocean version to ^0.22.3
- Updated service blueprint schema with new fields:
  - readme (markdown format)
  - language
  - slack (URL format)
  - tier (enum with colors)
- Removed description and defaultBranch fields from service blueprint


## 0.1.11-dev (2025-04-14)



### Improvements

- Enhanced webhook processing with `GitlabLiveEventsProcessorManager` to utilize the `GitManipulationHandler` for Entity Processing

### Bug Fixes

- Renamed 'hook' class attribute to 'hooks' in file and folder webhook processors


## 0.1.10-dev (2025-04-14)


### Features

- Added support for pipeline and job kinds

### Improvements

- Added email field to group member enrichment for better user identification


## 0.1.9-dev (2025-04-14)


### Features

- Add support for gitlab members


## 0.1.8-dev (2025-04-14)


### Features

- Added support for live events for folder kind


## 0.1.7-dev (2025-04-14)


### Improvements

- Added support for resolving `file://` references in parsed JSON and YAML files.


## 0.1.6-dev (2025-04-09)


### Features

- Added support for live events for file kind

### Improvements

- Added file enrichment
- Added filtering for merge requests
- Enhanced concurrency control

### Bug Fixes

- Updated default branch from "default" to "main" in FilesResourceConfig


## 0.1.5-dev (2025-04-09)


### Features

- Added support for folder kind


## 0.1.4-dev (2025-04-08)


### Features

- Added support for file kind


## 0.1.3-dev (2025-04-07)


### Improvements

- Bumped ocean version to ^0.22.2


## 0.1.2-dev (2025-04-03)


### Features

- Added support for live events


## 0.1.1-dev (2025-04-03)


### Improvements

- Bumped ocean version to ^0.22.1


## 0.1.0-dev (2025-02-27)


### Features

- Initial release of the GitLab v2 integration
- Support for syncing:
  - Groups
  - Projects
  - Issues
  - Merge Requests<|MERGE_RESOLUTION|>--- conflicted
+++ resolved
@@ -7,18 +7,20 @@
 
 <!-- towncrier release notes start -->
 
-<<<<<<< HEAD
-## 0.1.27 (2025-06-09)
-=======
+## 0.1.29 (2025-06-11)
+
+
+### Improvements
+
+- Changed job fetching to use pipeline context instead of project context to establish proper parent-child relationships between pipelines and jobs
+
+
 ## 0.1.28 (2025-06-11)
->>>>>>> 4e5eae36
-
-
-### Improvements
-
-<<<<<<< HEAD
-- Changed job fetching to use pipeline context instead of project context to establish proper parent-child relationships between pipelines and jobs
-=======
+
+
+### Improvements
+
+
 - Bumped ocean version to ^0.24.8
 
 
@@ -28,7 +30,6 @@
 ### Improvements
 
 - Bumped ocean version to ^0.24.7
->>>>>>> 4e5eae36
 
 
 ## 0.1.26 (2025-06-09)
