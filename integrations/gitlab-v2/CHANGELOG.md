--- conflicted
+++ resolved
@@ -7,14 +7,14 @@
 
 <!-- towncrier release notes start -->
 
-<<<<<<< HEAD
-## 0.2.25 (2025-09-01)
+## 0.2.26 (2025-09-05)
 
 
 ### Improvements
 
 - Enrich pipelines with project data when resyncing pipelines.
-=======
+
+
 ## 0.2.25 (2025-08-31)
 
 
@@ -23,7 +23,6 @@
 - Added configurable access control with `GitlabVisibilityConfig` allowing configuration of GitLab access levels
 - Replaced hardcoded `owned` parameter with flexible `params` system
 - Removed hardcoded `DEFAULT_MIN_ACCESS_LEVEL = 30`
->>>>>>> 44f66feb
 
 
 ## 0.2.24 (2025-08-28)
