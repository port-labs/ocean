# Changelog - Ocean - gitlab-v2

All notable changes to this project will be documented in this file.

The format is based on [Keep a Changelog](https://keepachangelog.com/en/1.0.0/),
and this project adheres to [Semantic Versioning](https://semver.org/spec/v2.0.0.html).

<!-- towncrier release notes start -->
<<<<<<< HEAD
## 0.2.39 (2025-01-27)


### Bug Fixes

- Fix pagination bug in get_parent_groups that was creating duplicate webhooks for child groups
=======

## 0.3.6 (2025-11-02)


### Improvements

- Bumped ocean version to ^0.28.19


## 0.3.5 (2025-10-27)


### Improvements

- Bumped ocean version to ^0.28.18


## 0.3.4 (2025-10-26)


### Improvements

- Bumped ocean version to ^0.28.17


## 0.3.3 (2025-10-21)


### Improvements

- Bumped ocean version to ^0.28.16


## 0.3.2 (2025-10-20)


### Features

- Added live events for `tag` and `release` kinds


## 0.3.1 (2025-10-20)


### Improvements

- Bumped ocean version to ^0.28.15


## 0.3.0 (2025-10-16)


### Features

- Added support for `releases` and `tags` kinds
>>>>>>> 136abac3


## 0.2.38 (2025-10-15)


### Improvements

- Add memory optimizations for file kind


## 0.2.37 (2025-10-15)


### Improvements

- Bumped ocean version to ^0.28.14


## 0.2.36 (2025-09-30)


### Improvements

- Add refresh token mid session

## 0.2.35 (2025-09-30)


### Improvements

- Bumped ocean version to ^0.28.12


## 0.2.34 (2025-09-28)


### Improvements

- Bumped ocean version to ^0.28.11


## 0.2.33 (2025-09-25)


### Improvements

- Bumped ocean version to ^0.28.9


## 0.2.32 (2025-09-25)


### Improvements

- Bumped ocean version to ^0.28.8


## 0.2.31 (2025-09-25)


### Improvements

- You can now choose to include inherited members during ingestion by using the `includeInheritedMembers` selector.


## 0.2.30 (2025-09-17)


### Improvements

- Bumped ocean version to ^0.28.7


## 0.2.29 (2025-09-16)


### Improvements

- Bumped ocean version to ^0.28.5


## 0.2.28 (2025-09-10)


### Improvements

- Bumped ocean version to ^0.28.4


## 0.2.27 (2025-09-08)


### Improvements

- Bumped ocean version to ^0.28.3


## 0.2.26 (2025-09-05)


### Improvements

- Enrich pipelines with project data when resyncing pipelines.


## 0.2.25 (2025-08-31)


### Features

- Added configurable access control with `GitlabVisibilityConfig` allowing configuration of GitLab access levels
- Replaced hardcoded `owned` parameter with flexible `params` system
- Removed hardcoded `DEFAULT_MIN_ACCESS_LEVEL = 30`


## 0.2.24 (2025-08-28)


### Improvements

- Bumped ocean version to ^0.28.2


## 0.2.23 (2025-08-27)


### Improvements

- Bumped ocean version to ^0.28.1


## 0.2.22 (2025-08-25)


### Improvements

- Bumped ocean version to ^0.28.0


## 0.2.21 (2025-08-24)


### Improvements

- Bumped ocean version to ^0.27.10


## 0.2.20 (2025-08-20)


### Improvements

- Bumped ocean version to ^0.27.9


## 0.2.19 (2025-08-18)


### Improvements

- Bumped ocean version to ^0.27.8


## 0.2.18 (2025-08-17)


### Improvements

- Bumped ocean version to ^0.27.7


## 0.2.17 (2025-08-13)


### Improvements

- Bumped ocean version to ^0.27.6


## 0.2.16 (2025-08-13)


### Improvements

- Bumped ocean version to ^0.27.5


## 0.2.15 (2025-08-11)


### Improvements

- Bumped ocean version to ^0.27.3


## 0.2.14 (2025-08-11)


### Improvements

- Bumped ocean version to ^0.27.2


## 0.2.13 (2025-08-07)


### Improvements

- Bumped ocean version to ^0.27.1


## 0.2.12 (2025-08-05)


### Improvements

- Bumped ocean version to ^0.27.0


## 0.2.11 (2025-08-04)


### Improvements

- Bumped ocean version to ^0.26.3


## 0.2.10 (2025-08-03)


### Improvements

- Bumped ocean version to ^0.26.2


## 0.2.9 (2025-07-20)


### Improvements

- Bumped ocean version to ^0.26.1


## 0.2.8 (2025-07-16)


### Improvements

- Bumped ocean version to ^0.25.5


## 0.2.7 (2025-07-07)


### Improvements

- Bumped ocean version to ^0.25.0


## 0.2.6 (2025-07-02)


### Improvements

- Bumped ocean version to ^0.24.22


## 0.2.5 (2025-06-26)


### Improvements

- Implemented entity delete in port for file kind live events


## 0.2.4 (2025-06-30)


### Improvements

- Bumped ocean version to ^0.24.21


## 0.2.3 (2025-06-26)

### Improvements

- Bumped ocean version to ^0.24.20


## 0.2.2 (2025-06-25)


### Improvements

- Bumped ocean version to ^0.24.19


## 0.2.1 (2025-06-24)


### Improvements

- Bumped ocean version to ^0.24.18


## 0.2.0 (2025-06-23)


### Features

- Added support for Project Webhook Processor, enabling handling of project creation and deletion events via webhooks in the GitLab integration.


## 0.1.39 (2025-06-23)


### Improvements

- Bumped ocean version to ^0.24.17


## 0.1.38 (2025-06-22)


### Improvements

- Bumped ocean version to ^0.24.16


## 0.1.37 (2025-06-22)


### Improvements

- Upgraded integration requests dependency (#1)


## 0.1.36 (2025-06-22)


### Improvements

- Bumped ocean version to ^0.24.15


## 0.1.35 (2025-06-22)


### Improvements

- Bumped ocean version to ^0.24.12


## 0.1.34 (2025-06-22)


### Improvements

- Bumped ocean version to ^0.24.12


## 0.1.33 (2025-06-17)


### Improvements


- Added filtering for top-level groups in group search
- Updated webhook creation to only fetch groups owned by the authenticated user


## 0.1.32 (2025-06-16)


### Improvements

- Bumped ocean version to ^0.24.11


## 0.1.31 (2025-06-15)


### Improvements

- Bumped ocean version to ^0.24.10


## 0.1.30 (2025-06-09)


### Improvements

- Added support for ingesting merge requests in different states (opened, closed, merged) through a new state selector configuration, allowing users to specify which merge request states they want to track


## 0.1.29 (2025-06-11)


### Improvements

- Changed job fetching to use pipeline context instead of project context to establish proper parent-child relationships between pipelines and jobs


## 0.1.28 (2025-06-11)


### Improvements


- Bumped ocean version to ^0.24.8


## 0.1.27 (2025-06-11)


### Improvements

- Bumped ocean version to ^0.24.7


## 0.1.26 (2025-06-09)


### Improvements

- Bumped ocean version to ^0.24.6


## 0.1.25 (2025-06-09)


### Improvements

- Bumped ocean version to ^0.24.5


## 0.1.24 (2025-06-09)


### Improvements

- Bumped ocean version to ^0.24.4


## 0.1.23 (2025-06-08)


### Improvements

- Bumped ocean version to ^0.24.3


## 0.1.22 (2025-06-05)

- Graceful handling of HTTP error codes (401, 403, 404) to prevent resync failures


## 0.1.21 (2025-06-04)

### Improvements

- Bumped ocean version to ^0.24.2


## 0.1.20 (2025-06-03)


### Improvements

- Bumped ocean version to ^0.24.1


## 0.1.19 (2025-06-03)


### Improvements

- Bumped ocean version to ^0.24.0


## 0.1.18 (2025-06-01)


### Improvements

- transfer the integration to GA phase


## 0.1.17 (2025-06-01)


### Improvements

- Bumped ocean version to ^0.23.5


## 0.1.16 (2025-05-29)


### Improvements

- Bumped ocean version to ^0.23.4


## 0.1.15 (2025-05-28)


### Improvements

- Bumped ocean version to ^0.23.3


## 0.1.14 (2025-05-28)


### Improvements

- Added Helm deployment method override configuration to spec.yaml


## 0.1.13 (2025-05-28)


### Improvements

- Bumped ocean version to ^0.23.2


## 0.1.12 (2025-05-27)


### Improvements

- Bumped ocean version to ^0.23.1


## 0.1.11 (2025-05-27)


### Improvements

- Bumped ocean version to ^0.23.0


## 0.1.10 (2025-05-26)


### Improvements

- Bumped ocean version to ^0.22.12


## 0.1.9 (2025-05-26)


### Improvements

- Bumped ocean version to ^0.22.11


## 0.1.8 (2025-05-20)


### Improvements

- Bumped ocean version to ^0.22.10


## 0.1.7 (2025-05-19)


### Improvements

- Bumped ocean version to ^0.22.9


## 0.1.5 (2025-05-15)


### Improvements

- Bumped ocean version to ^0.22.8


## 0.1.4 (2025-05-12)


### Improvements

- Bumped ocean version to ^0.22.7


## 0.1.3 (2025-05-06)


### Improvements

- Bumped ocean version to ^0.22.6


## 0.1.2 (2025-04-28)

### Improvements

- Added title to the integration to be viewed in the data sources page


## 0.1.1 (2025-04-27)

### Bug Fixes

- Resolved "h11 accepts some malformed Chunked-Encoding bodies" h11 vulnerability


### Improvements

- Bumped ocean version to ^0.22.5


## 0.1.0 (2025-23-04)


### Improvement

- Bumped integration version from beta to GA


## 0.1.2-beta (2025-04-17)


### Improvements

- Adds Groups, Members and Merge Requests to integration defaults


## 0.1.1-beta (2025-04-17)


### Bug Fixes

- Fixed integration icon


## 0.1.0-beta (2025-04-15)


### Improvement

- Bumped integration version from dev to beta


## 0.1.13-dev (2025-04-15)


### Improvements

- Bumped ocean version to ^0.22.4


## 0.1.12-dev (2025-04-15)


### Improvements

- Bumped ocean version to ^0.22.3
- Updated service blueprint schema with new fields:
  - readme (markdown format)
  - language
  - slack (URL format)
  - tier (enum with colors)
- Removed description and defaultBranch fields from service blueprint


## 0.1.11-dev (2025-04-14)



### Improvements

- Enhanced webhook processing with `GitlabLiveEventsProcessorManager` to utilize the `GitManipulationHandler` for Entity Processing

### Bug Fixes

- Renamed 'hook' class attribute to 'hooks' in file and folder webhook processors


## 0.1.10-dev (2025-04-14)


### Features

- Added support for pipeline and job kinds

### Improvements

- Added email field to group member enrichment for better user identification


## 0.1.9-dev (2025-04-14)


### Features

- Add support for gitlab members


## 0.1.8-dev (2025-04-14)


### Features

- Added support for live events for folder kind


## 0.1.7-dev (2025-04-14)


### Improvements

- Added support for resolving `file://` references in parsed JSON and YAML files.


## 0.1.6-dev (2025-04-09)


### Features

- Added support for live events for file kind

### Improvements

- Added file enrichment
- Added filtering for merge requests
- Enhanced concurrency control

### Bug Fixes

- Updated default branch from "default" to "main" in FilesResourceConfig


## 0.1.5-dev (2025-04-09)


### Features

- Added support for folder kind


## 0.1.4-dev (2025-04-08)


### Features

- Added support for file kind


## 0.1.3-dev (2025-04-07)


### Improvements

- Bumped ocean version to ^0.22.2


## 0.1.2-dev (2025-04-03)


### Features

- Added support for live events


## 0.1.1-dev (2025-04-03)


### Improvements

- Bumped ocean version to ^0.22.1


## 0.1.0-dev (2025-02-27)


### Features

- Initial release of the GitLab v2 integration
- Support for syncing:
  - Groups
  - Projects
  - Issues
  - Merge Requests<|MERGE_RESOLUTION|>--- conflicted
+++ resolved
@@ -6,14 +6,14 @@
 and this project adheres to [Semantic Versioning](https://semver.org/spec/v2.0.0.html).
 
 <!-- towncrier release notes start -->
-<<<<<<< HEAD
-## 0.2.39 (2025-01-27)
+## 0.3.7 (2025-11-02)
 
 
 ### Bug Fixes
 
 - Fix pagination bug in get_parent_groups that was creating duplicate webhooks for child groups
-=======
+
+
 
 ## 0.3.6 (2025-11-02)
 
@@ -69,7 +69,6 @@
 ### Features
 
 - Added support for `releases` and `tags` kinds
->>>>>>> 136abac3
 
 
 ## 0.2.38 (2025-10-15)
