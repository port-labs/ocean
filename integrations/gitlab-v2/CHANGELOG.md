# Changelog - Ocean - gitlab-v2

All notable changes to this project will be documented in this file.

The format is based on [Keep a Changelog](https://keepachangelog.com/en/1.0.0/),
and this project adheres to [Semantic Versioning](https://semver.org/spec/v2.0.0.html).

<!-- towncrier release notes start -->

## 0.1.9-dev (2025-04-14)

<<<<<<< HEAD
### Improvements

- Enhanced webhook processing with `GitlabLiveEventsProcessorManager` to utilize the `GitManipulationHandler` for Entity Processing
=======

### Features

- Add support for gitlab members
>>>>>>> 92cb3222


## 0.1.8-dev (2025-04-14)


### Features

- Added support for live events for folder kind


## 0.1.7-dev (2025-04-14)


### Improvements

- Added support for resolving `file://` references in parsed JSON and YAML files.


## 0.1.6-dev (2025-04-09)


### Features

- Added support for live events for file kind

### Improvements

- Added file enrichment
- Added filtering for merge requests
- Enhanced concurrency control

### Bug Fixes

- Updated default branch from "default" to "main" in FilesResourceConfig


## 0.1.5-dev (2025-04-09)


### Features

- Added support for folder kind


## 0.1.4-dev (2025-04-08)


### Features

- Added support for file kind


## 0.1.3-dev (2025-04-07)


### Improvements

- Bumped ocean version to ^0.22.2


## 0.1.2-dev (2025-04-03)


### Features

- Added support for live events


## 0.1.1-dev (2025-04-03)


### Improvements

- Bumped ocean version to ^0.22.1


## 0.1.0-dev (2025-02-27)


### Features

- Initial release of the GitLab v2 integration
- Support for syncing:
  - Groups
  - Projects
  - Issues
  - Merge Requests<|MERGE_RESOLUTION|>--- conflicted
+++ resolved
@@ -7,18 +7,19 @@
 
 <!-- towncrier release notes start -->
 
-## 0.1.9-dev (2025-04-14)
+## 0.1.10-dev (2025-04-14)
 
-<<<<<<< HEAD
 ### Improvements
 
 - Enhanced webhook processing with `GitlabLiveEventsProcessorManager` to utilize the `GitManipulationHandler` for Entity Processing
-=======
+
+
+## 0.1.9-dev (2025-04-14)
+
 
 ### Features
 
 - Add support for gitlab members
->>>>>>> 92cb3222
 
 
 ## 0.1.8-dev (2025-04-14)
