--- conflicted
+++ resolved
@@ -7,16 +7,20 @@
 
 <!-- towncrier release notes start -->
 
+## 0.5.12 (2025-12-16)
+
+
+### Improvements
+
+- Added codeowners property to service blueprint with file:// mapping to sync CODEOWNERS file content from repositories
+
+
 ## 0.5.11 (2025-12-16)
 
 
 ### Improvements
 
-<<<<<<< HEAD
-- Added codeowners property to service blueprint with file:// mapping to sync CODEOWNERS file content from repositories
-=======
 - Bumped ocean version to ^0.32.4
->>>>>>> 589336ef
 
 
 ## 0.5.10 (2025-12-15)
