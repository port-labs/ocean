# Changelog - Ocean - gitlab-v2

All notable changes to this project will be documented in this file.

The format is based on [Keep a Changelog](https://keepachangelog.com/en/1.0.0/),
and this project adheres to [Semantic Versioning](https://semver.org/spec/v2.0.0.html).

<!-- towncrier release notes start -->

## 0.2.37 (2025-10-15)


### Improvements

<<<<<<< HEAD
- Added support for `releases` and `tags` kinds
=======
- Bumped ocean version to ^0.28.14
>>>>>>> 7da6a0be


## 0.2.36 (2025-09-30)


### Improvements

- Add refresh token mid session

## 0.2.35 (2025-09-30)


### Improvements

- Bumped ocean version to ^0.28.12


## 0.2.34 (2025-09-28)


### Improvements

- Bumped ocean version to ^0.28.11


## 0.2.33 (2025-09-25)


### Improvements

- Bumped ocean version to ^0.28.9


## 0.2.32 (2025-09-25)


### Improvements

- Bumped ocean version to ^0.28.8


## 0.2.31 (2025-09-25)


### Improvements

- You can now choose to include inherited members during ingestion by using the `includeInheritedMembers` selector.


## 0.2.30 (2025-09-17)


### Improvements

- Bumped ocean version to ^0.28.7


## 0.2.29 (2025-09-16)


### Improvements

- Bumped ocean version to ^0.28.5


## 0.2.28 (2025-09-10)


### Improvements

- Bumped ocean version to ^0.28.4


## 0.2.27 (2025-09-08)


### Improvements

- Bumped ocean version to ^0.28.3


## 0.2.26 (2025-09-05)


### Improvements

- Enrich pipelines with project data when resyncing pipelines.


## 0.2.25 (2025-08-31)


### Features

- Added configurable access control with `GitlabVisibilityConfig` allowing configuration of GitLab access levels
- Replaced hardcoded `owned` parameter with flexible `params` system
- Removed hardcoded `DEFAULT_MIN_ACCESS_LEVEL = 30`


## 0.2.24 (2025-08-28)


### Improvements

- Bumped ocean version to ^0.28.2


## 0.2.23 (2025-08-27)


### Improvements

- Bumped ocean version to ^0.28.1


## 0.2.22 (2025-08-25)


### Improvements

- Bumped ocean version to ^0.28.0


## 0.2.21 (2025-08-24)


### Improvements

- Bumped ocean version to ^0.27.10


## 0.2.20 (2025-08-20)


### Improvements

- Bumped ocean version to ^0.27.9


## 0.2.19 (2025-08-18)


### Improvements

- Bumped ocean version to ^0.27.8


## 0.2.18 (2025-08-17)


### Improvements

- Bumped ocean version to ^0.27.7


## 0.2.17 (2025-08-13)


### Improvements

- Bumped ocean version to ^0.27.6


## 0.2.16 (2025-08-13)


### Improvements

- Bumped ocean version to ^0.27.5


## 0.2.15 (2025-08-11)


### Improvements

- Bumped ocean version to ^0.27.3


## 0.2.14 (2025-08-11)


### Improvements

- Bumped ocean version to ^0.27.2


## 0.2.13 (2025-08-07)


### Improvements

- Bumped ocean version to ^0.27.1


## 0.2.12 (2025-08-05)


### Improvements

- Bumped ocean version to ^0.27.0


## 0.2.11 (2025-08-04)


### Improvements

- Bumped ocean version to ^0.26.3


## 0.2.10 (2025-08-03)


### Improvements

- Bumped ocean version to ^0.26.2


## 0.2.9 (2025-07-20)


### Improvements

- Bumped ocean version to ^0.26.1


## 0.2.8 (2025-07-16)


### Improvements

- Bumped ocean version to ^0.25.5


## 0.2.7 (2025-07-07)


### Improvements

- Bumped ocean version to ^0.25.0


## 0.2.6 (2025-07-02)


### Improvements

- Bumped ocean version to ^0.24.22


## 0.2.5 (2025-06-26)


### Improvements

- Implemented entity delete in port for file kind live events


## 0.2.4 (2025-06-30)


### Improvements

- Bumped ocean version to ^0.24.21


## 0.2.3 (2025-06-26)

### Improvements

- Bumped ocean version to ^0.24.20


## 0.2.2 (2025-06-25)


### Improvements

- Bumped ocean version to ^0.24.19


## 0.2.1 (2025-06-24)


### Improvements

- Bumped ocean version to ^0.24.18


## 0.2.0 (2025-06-23)


### Features

- Added support for Project Webhook Processor, enabling handling of project creation and deletion events via webhooks in the GitLab integration.


## 0.1.39 (2025-06-23)


### Improvements

- Bumped ocean version to ^0.24.17


## 0.1.38 (2025-06-22)


### Improvements

- Bumped ocean version to ^0.24.16


## 0.1.37 (2025-06-22)


### Improvements

- Upgraded integration requests dependency (#1)


## 0.1.36 (2025-06-22)


### Improvements

- Bumped ocean version to ^0.24.15


## 0.1.35 (2025-06-22)


### Improvements

- Bumped ocean version to ^0.24.12


## 0.1.34 (2025-06-22)


### Improvements

- Bumped ocean version to ^0.24.12


## 0.1.33 (2025-06-17)


### Improvements


- Added filtering for top-level groups in group search
- Updated webhook creation to only fetch groups owned by the authenticated user


## 0.1.32 (2025-06-16)


### Improvements

- Bumped ocean version to ^0.24.11


## 0.1.31 (2025-06-15)


### Improvements

- Bumped ocean version to ^0.24.10


## 0.1.30 (2025-06-09)


### Improvements

- Added support for ingesting merge requests in different states (opened, closed, merged) through a new state selector configuration, allowing users to specify which merge request states they want to track


## 0.1.29 (2025-06-11)


### Improvements

- Changed job fetching to use pipeline context instead of project context to establish proper parent-child relationships between pipelines and jobs


## 0.1.28 (2025-06-11)


### Improvements


- Bumped ocean version to ^0.24.8


## 0.1.27 (2025-06-11)


### Improvements

- Bumped ocean version to ^0.24.7


## 0.1.26 (2025-06-09)


### Improvements

- Bumped ocean version to ^0.24.6


## 0.1.25 (2025-06-09)


### Improvements

- Bumped ocean version to ^0.24.5


## 0.1.24 (2025-06-09)


### Improvements

- Bumped ocean version to ^0.24.4


## 0.1.23 (2025-06-08)


### Improvements

- Bumped ocean version to ^0.24.3


## 0.1.22 (2025-06-05)

- Graceful handling of HTTP error codes (401, 403, 404) to prevent resync failures


## 0.1.21 (2025-06-04)

### Improvements

- Bumped ocean version to ^0.24.2


## 0.1.20 (2025-06-03)


### Improvements

- Bumped ocean version to ^0.24.1


## 0.1.19 (2025-06-03)


### Improvements

- Bumped ocean version to ^0.24.0


## 0.1.18 (2025-06-01)


### Improvements

- transfer the integration to GA phase


## 0.1.17 (2025-06-01)


### Improvements

- Bumped ocean version to ^0.23.5


## 0.1.16 (2025-05-29)


### Improvements

- Bumped ocean version to ^0.23.4


## 0.1.15 (2025-05-28)


### Improvements

- Bumped ocean version to ^0.23.3


## 0.1.14 (2025-05-28)


### Improvements

- Added Helm deployment method override configuration to spec.yaml


## 0.1.13 (2025-05-28)


### Improvements

- Bumped ocean version to ^0.23.2


## 0.1.12 (2025-05-27)


### Improvements

- Bumped ocean version to ^0.23.1


## 0.1.11 (2025-05-27)


### Improvements

- Bumped ocean version to ^0.23.0


## 0.1.10 (2025-05-26)


### Improvements

- Bumped ocean version to ^0.22.12


## 0.1.9 (2025-05-26)


### Improvements

- Bumped ocean version to ^0.22.11


## 0.1.8 (2025-05-20)


### Improvements

- Bumped ocean version to ^0.22.10


## 0.1.7 (2025-05-19)


### Improvements

- Bumped ocean version to ^0.22.9


## 0.1.5 (2025-05-15)


### Improvements

- Bumped ocean version to ^0.22.8


## 0.1.4 (2025-05-12)


### Improvements

- Bumped ocean version to ^0.22.7


## 0.1.3 (2025-05-06)


### Improvements

- Bumped ocean version to ^0.22.6


## 0.1.2 (2025-04-28)

### Improvements

- Added title to the integration to be viewed in the data sources page


## 0.1.1 (2025-04-27)

### Bug Fixes

- Resolved "h11 accepts some malformed Chunked-Encoding bodies" h11 vulnerability


### Improvements

- Bumped ocean version to ^0.22.5


## 0.1.0 (2025-23-04)


### Improvement

- Bumped integration version from beta to GA


## 0.1.2-beta (2025-04-17)


### Improvements

- Adds Groups, Members and Merge Requests to integration defaults


## 0.1.1-beta (2025-04-17)


### Bug Fixes

- Fixed integration icon


## 0.1.0-beta (2025-04-15)


### Improvement

- Bumped integration version from dev to beta


## 0.1.13-dev (2025-04-15)


### Improvements

- Bumped ocean version to ^0.22.4


## 0.1.12-dev (2025-04-15)


### Improvements

- Bumped ocean version to ^0.22.3
- Updated service blueprint schema with new fields:
  - readme (markdown format)
  - language
  - slack (URL format)
  - tier (enum with colors)
- Removed description and defaultBranch fields from service blueprint


## 0.1.11-dev (2025-04-14)



### Improvements

- Enhanced webhook processing with `GitlabLiveEventsProcessorManager` to utilize the `GitManipulationHandler` for Entity Processing

### Bug Fixes

- Renamed 'hook' class attribute to 'hooks' in file and folder webhook processors


## 0.1.10-dev (2025-04-14)


### Features

- Added support for pipeline and job kinds

### Improvements

- Added email field to group member enrichment for better user identification


## 0.1.9-dev (2025-04-14)


### Features

- Add support for gitlab members


## 0.1.8-dev (2025-04-14)


### Features

- Added support for live events for folder kind


## 0.1.7-dev (2025-04-14)


### Improvements

- Added support for resolving `file://` references in parsed JSON and YAML files.


## 0.1.6-dev (2025-04-09)


### Features

- Added support for live events for file kind

### Improvements

- Added file enrichment
- Added filtering for merge requests
- Enhanced concurrency control

### Bug Fixes

- Updated default branch from "default" to "main" in FilesResourceConfig


## 0.1.5-dev (2025-04-09)


### Features

- Added support for folder kind


## 0.1.4-dev (2025-04-08)


### Features

- Added support for file kind


## 0.1.3-dev (2025-04-07)


### Improvements

- Bumped ocean version to ^0.22.2


## 0.1.2-dev (2025-04-03)


### Features

- Added support for live events


## 0.1.1-dev (2025-04-03)


### Improvements

- Bumped ocean version to ^0.22.1


## 0.1.0-dev (2025-02-27)


### Features

- Initial release of the GitLab v2 integration
- Support for syncing:
  - Groups
  - Projects
  - Issues
  - Merge Requests<|MERGE_RESOLUTION|>--- conflicted
+++ resolved
@@ -7,16 +7,20 @@
 
 <!-- towncrier release notes start -->
 
+## 0.2.38 (2025-10-15)
+
+
+### Improvements
+
+- Added support for `releases` and `tags` kinds
+
+
 ## 0.2.37 (2025-10-15)
 
 
 ### Improvements
 
-<<<<<<< HEAD
-- Added support for `releases` and `tags` kinds
-=======
 - Bumped ocean version to ^0.28.14
->>>>>>> 7da6a0be
 
 
 ## 0.2.36 (2025-09-30)
