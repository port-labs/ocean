--- conflicted
+++ resolved
@@ -1,10 +1,6 @@
 [tool.poetry]
 name = "firehydrant"
-<<<<<<< HEAD
-version = "0.1.196"
-=======
-version = "0.1.198"
->>>>>>> 3a322a36
+version = "0.1.199"
 description = "FireHydrant Integration Powered by Ocean"
 authors = ["Isaac Coffie <isaac@getport.io>"]
 
