--- conflicted
+++ resolved
@@ -1,10 +1,6 @@
 [tool.poetry]
 name = "firehydrant"
-<<<<<<< HEAD
-version = "0.1.101"
-=======
-version = "0.1.112"
->>>>>>> 6a62d813
+version = "0.1.113"
 description = "FireHydrant Integration Powered by Ocean"
 authors = ["Isaac Coffie <isaac@getport.io>"]
 
