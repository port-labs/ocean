# Changelog

All notable changes to this project will be documented in this file.

The format is based on [Keep a Changelog](https://keepachangelog.com/en/1.0.0/),
and this project adheres to [Semantic Versioning](https://semver.org/spec/v2.0.0.html).

<!-- towncrier release notes start -->

<<<<<<< HEAD
# Port_Ocean 0.1.54 (2024-07-09)

### Improvements

- Added description to configurations (#54)
=======
# Port_Ocean 0.1.54 (2024-07-10)

### Improvements

- Bumped ocean version to ^0.9.4 (#1)
>>>>>>> 5beb5f05


# Port_Ocean 0.1.53 (2024-07-09)

### Improvements

- Bumped ocean version to ^0.9.3 (#1)


# Port_Ocean 0.1.52 (2024-07-07)

### Improvements

- Bumped ocean version to ^0.9.2 (#1)


# Port_Ocean 0.1.51 (2024-06-23)

### Improvements

- Bumped ocean version to ^0.9.1 (#1)


# Port_Ocean 0.1.50 (2024-06-19)

### Improvements

- Bumped ocean version to ^0.9.0 (#1)


# Port_Ocean 0.1.49 (2024-06-16)

### Improvements

- Bumped ocean version to ^0.8.0 (#1)


# Port_Ocean 0.1.48 (2024-06-13)

### Improvements

- Bumped ocean version to ^0.7.1 (#1)


# Port_Ocean 0.1.47 (2024-06-13)

### Improvements

- Bumped ocean version to ^0.7.0 (#1)


# Port_Ocean 0.1.46 (2024-06-10)

### Improvements

- Bumped ocean version to ^0.6.0 (#1)


# Port_Ocean 0.1.45 (2024-06-05)

### Improvements

- Bumped ocean version to ^0.5.27 (#1)


# Port_Ocean 0.1.44 (2024-06-03)

### Improvements

- Bumped ocean version to ^0.5.25 (#1)


# Port_Ocean 0.1.43 (2024-06-02)

### Improvements

- Bumped ocean version to ^0.5.24 (#1)


# Port_Ocean 0.1.42 (2024-05-30)

### Improvements

- Bumped ocean version to ^0.5.23 (#1)
- Updated the base image used in the Dockerfile that is created during integration scaffolding from `python:3.11-slim-buster` to `python:3.11-slim-bookworm`


# Port_Ocean 0.1.41 (2024-05-29)

### Improvements

- Bumped ocean version to ^0.5.22 (#1)


# Port_Ocean 0.1.40 (2024-05-26)

### Improvements

- Bumped ocean version to ^0.5.21 (#1)


# Port_Ocean 0.1.39 (2024-05-26)

### Improvements

- Bumped ocean version to ^0.5.20 (#1)
- Removed the config.yaml file due to unused overrides


# Port_Ocean 0.1.38 (2024-05-16)

### Improvements

- Bumped ocean version to ^0.5.19 (#1)


# Port_Ocean 0.1.37 (2024-05-12)

### Improvements

- Bumped ocean version to ^0.5.18 (#1)


# Port_Ocean 0.1.36 (2024-05-01)

### Improvements

- Bumped ocean version to ^0.5.17 (#1)


# Port_Ocean 0.1.35 (2024-05-01)

### Improvements

- Bumped ocean version to ^0.5.16 (#1)


# Port_Ocean 0.1.34 (2024-04-30)

### Improvements

- Bumped ocean version to ^0.5.15 (#1)


# Port_Ocean 0.1.33 (2024-04-24)

### Improvements

- Bumped ocean version to ^0.5.14 (#1)


# Port_Ocean 0.1.32 (2024-04-17)

### Improvements

- Bumped ocean version to ^0.5.12 (#1)


# Port_Ocean 0.1.31 (2024-04-11)

### Improvements

- Bumped ocean version to ^0.5.11 (#1)


# Port_Ocean 0.1.30 (2024-04-10)

### Improvements

- Bumped ocean version to ^0.5.10 (#1)


# Port_Ocean 0.1.29 (2024-04-01)

### Improvements

- Bumped ocean version to ^0.5.9 (#1)


# Port_Ocean 0.1.28 (2024-03-28)

### Improvements

- Bumped ocean version to ^0.5.8 (#1)


# Port_Ocean 0.1.27 (2024-03-20)

### Improvements

- Bumped ocean version to ^0.5.7 (#1)


# Port_Ocean 0.1.26 (2024-03-17)

### Improvements

- Bumped ocean version to ^0.5.6 (#1)


# Port_Ocean 0.1.25 (2024-03-06)

### Improvements

- Bumped ocean version to ^0.5.5 (#1)


# Port_Ocean 0.1.24 (2024-03-03)

### Improvements

- Bumped ocean version to ^0.5.4 (#1)


# Port_Ocean 0.1.23 (2024-03-03)

### Improvements

- Bumped ocean version to ^0.5.3 (#1)


# Port_Ocean 0.1.22 (2024-02-21)

### Improvements

- Bumped ocean version to ^0.5.2 (#1)


# Port_Ocean 0.1.21 (2024-02-20)

### Improvements

- Bumped ocean version to ^0.5.1 (#1)


# Port_Ocean 0.1.20 (2024-02-18)

### Improvements

- Bumped ocean version to ^0.5.0 (#1)


# Port_Ocean 0.1.19 (2024-01-23)

### Improvements

- Bumped ocean version to ^0.4.17 (#1)


# Port_Ocean 0.1.18 (2024-01-11)

### Improvements

- Bumped ocean version to ^0.4.16 (#1)


# Port_Ocean 0.1.17 (2024-01-07)

### Improvements

- Bumped ocean version to ^0.4.15 (#1)


# Port_Ocean 0.1.16 (2024-01-07)

### Improvements

- Bumped ocean version to ^0.4.14 (#1)


# Port_Ocean 0.1.15 (2024-01-01)

### Improvements

- Bumped ocean version to ^0.4.13 (#1)


# Port_Ocean 0.1.14 (2023-12-24)

### Improvements

- Bumped ocean version to ^0.4.12 (#1)


# Port_Ocean 0.1.13 (2023-12-21)

### Improvements

- Bumped ocean version to ^0.4.11 (#1)


# Port_Ocean 0.1.12 (2023-12-21)

### Improvements

- Bumped ocean version to ^0.4.10 (#1)


# Port_Ocean 0.1.11 (2023-12-14)

### Improvements

- Bumped ocean version to ^0.4.8 (#1)


# Port_Ocean 0.1.10 (2023-12-05)

### Improvements

- Bumped ocean version to ^0.4.7 (#1)


# Port_Ocean 0.1.9 (2023-12-04)

### Improvements

- Bumped ocean version to ^0.4.6 (#1)


# Port_Ocean 0.1.8 (2023-11-30)

### Improvements

- Bumped ocean version to ^0.4.5 (#1)


# Port_Ocean 0.1.7 (2023-11-29)

### Improvements

- Bumped ocean version to ^0.4.4 (#1)
- Changed the httpx client to be the ocean's client for better connection error handling and request retries


# Port_Ocean 0.1.6 (2023-11-21)

### Improvements

- Bumped ocean version to ^0.4.3 (#1)


# Port_Ocean 0.1.5 (2023-11-08)

### Improvements

- Bumped ocean version to ^0.4.2 (#1)


# Port_Ocean 0.1.4 (2023-11-03)

### Improvements

- Bumped ocean version to ^0.4.1 (#1)


# Port_Ocean 0.1.3 (2023-11-01)

### Improvements

- Bumped ocean version to ^0.4.0 (#1)


# Port_Ocean 0.1.2 (2023-10-29)

### Improvements

- Bumped ocean version to 0.3.2 (#1)


# Port_Ocean 0.1.1 (2023-09-27)

### Improvements

- Bumped ocean to version 0.3.1 (#1)


# Port_Ocean 0.1.0 (2023-09-08)

### Features

- Implemented Firehydrant integration (#0)<|MERGE_RESOLUTION|>--- conflicted
+++ resolved
@@ -7,19 +7,11 @@
 
 <!-- towncrier release notes start -->
 
-<<<<<<< HEAD
-# Port_Ocean 0.1.54 (2024-07-09)
-
-### Improvements
-
-- Added description to configurations (#54)
-=======
 # Port_Ocean 0.1.54 (2024-07-10)
 
 ### Improvements
 
 - Bumped ocean version to ^0.9.4 (#1)
->>>>>>> 5beb5f05
 
 
 # Port_Ocean 0.1.53 (2024-07-09)
