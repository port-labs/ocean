ARG BASE_PYTHON_IMAGE=debian:trixie-slim
# debian:trixie-slim - Python 3.12
FROM ${BASE_PYTHON_IMAGE}

ARG OCEAN_USER_ID=1001
RUN groupadd -r appgroup && useradd -r -g appgroup -m -u ${OCEAN_USER_ID} ocean

RUN mkdir -p /tmp/ocean


RUN apt-get update \
    && apt-get install -y --no-install-recommends librdkafka-dev python3 \
    && apt-get clean
RUN apt-get update \
    && apt-get install -y \
        --no-install-recommends \
        wget \
        g++ \
        libssl-dev \
        autoconf \
        automake \
        libtool \
        curl \
        librdkafka-dev \
        python3 \
        python3-pip \
        python3-poetry \
        build-essential\
        git \
        python3-venv \
        acl \
        libyaml-dev \
    && apt-get clean

ARG BUILD_CONTEXT
ARG PROMETHEUS_MULTIPROC_DIR=/tmp/ocean/prometheus/metrics
ARG STREAMING_LOCATION=/tmp/ocean/streaming

ENV PROMETHEUS_MULTIPROC_DIR=${PROMETHEUS_MULTIPROC_DIR}
ENV STREAMING_LOCATION=${STREAMING_LOCATION}
ENV SSL_CERT_DIR=/home/ocean/.local/share/ca-certificates
ENV SSL_CERT_FILE=/home/ocean/.local/share/ca-certificates/ca-certificates.crt
ENV CURL_CA_BUNDLE=/home/ocean/.local/share/ca-certificates/ca-certificates.crt
ENV REQUESTS_CA_BUNDLE=/home/ocean/.local/share/ca-certificates/ca-certificates.crt
# Create /tmp/ocean directory and set permissions


RUN mkdir -p ${PROMETHEUS_MULTIPROC_DIR}
RUN mkdir -p ${STREAMING_LOCATION}

WORKDIR /app

COPY . .
RUN rm -rf .venv-docker ${BUILD_CONTEXT}/.venv-docker
RUN python3 -m venv .venv-docker
RUN python3 -m venv ${BUILD_CONTEXT}/.venv-docker

WORKDIR /app/${BUILD_CONTEXT}

WORKDIR /app
RUN chown -R ocean:appgroup /app && chmod -R 755 /app
RUN chown -R ocean:appgroup /app/${BUILD_CONTEXT} && chmod -R 755 /app/${BUILD_CONTEXT}
RUN chown -R ocean:appgroup /tmp/ocean && chmod -R 755 /tmp/ocean
<<<<<<< HEAD
# Add ocean user to ssl certs group and prepare CA cert sync
RUN setfacl -m u:ocean:rwX /etc/ssl/certs \
    && mkdir -p /home/ocean/.local/share/ca-certificates \
    && chown -R ocean:appgroup /home/ocean/.local/share/ca-certificates \
    && chmod +x /app/integrations/_infra/sync_ca_certs.sh
=======
# Add ocean user to ssl certs group
RUN setfacl -m u:ocean:rwX /etc/ssl/certs

>>>>>>> ace55df1
USER ocean

ENTRYPOINT ["./integrations/_infra/entry_local.sh"]<|MERGE_RESOLUTION|>--- conflicted
+++ resolved
@@ -61,17 +61,11 @@
 RUN chown -R ocean:appgroup /app && chmod -R 755 /app
 RUN chown -R ocean:appgroup /app/${BUILD_CONTEXT} && chmod -R 755 /app/${BUILD_CONTEXT}
 RUN chown -R ocean:appgroup /tmp/ocean && chmod -R 755 /tmp/ocean
-<<<<<<< HEAD
 # Add ocean user to ssl certs group and prepare CA cert sync
 RUN setfacl -m u:ocean:rwX /etc/ssl/certs \
     && mkdir -p /home/ocean/.local/share/ca-certificates \
     && chown -R ocean:appgroup /home/ocean/.local/share/ca-certificates \
     && chmod +x /app/integrations/_infra/sync_ca_certs.sh
-=======
-# Add ocean user to ssl certs group
-RUN setfacl -m u:ocean:rwX /etc/ssl/certs
-
->>>>>>> ace55df1
 USER ocean
 
 ENTRYPOINT ["./integrations/_infra/entry_local.sh"]