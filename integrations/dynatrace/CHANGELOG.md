--- conflicted
+++ resolved
@@ -9,15 +9,14 @@
 
 # Port_Ocean 0.1.35 (2024-07-31)
 
-<<<<<<< HEAD
+
 ### Improvements
 
 - Bumped ocean version to ^0.9.7 (#1)
-=======
+
 ### Bug Fixes
 
 - Fix problem where API calls return unevaluated SLOs causing stale records in Port
->>>>>>> 51ec5ece
 
 
 # Port_Ocean 0.1.34 (2024-07-31)
