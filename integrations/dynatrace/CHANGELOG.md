--- conflicted
+++ resolved
@@ -7,17 +7,21 @@
 
 <!-- towncrier release notes start -->
 
-## 0.1.91 (2025-01-21)
-
-
-### Improvements
-
-<<<<<<< HEAD
+## 0.1.92 (2025-01-21)
+
+
+### Improvements
+
 - Added team kind
 - Added a relation between slo and monitored entities using the `attachRelatedEntities` flag
-=======
+
+
+## 0.1.91 (2025-01-21)
+
+
+### Improvements
+
 - Bumped ocean version to ^0.18.1
->>>>>>> eaa8f736
 
 
 ## 0.1.90 (2025-01-19)
