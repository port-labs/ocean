--- conflicted
+++ resolved
@@ -7,23 +7,11 @@
 
 <!-- towncrier release notes start -->
 
-<<<<<<< HEAD
-# Port_Ocean 0.1.8 (2024-04-23)
-
-### Improvements
-
-- Bumped ocean version to ^0.5.13 (0.1.8)
-
-### Bug Fixes
-
-- Fixed bug causing missing fields in entities (0.1.8)
-=======
 # Port_Ocean 0.1.8 (2024-04-24)
 
 ### Improvements
 
 - Bumped ocean version to ^0.5.14 (#1)
->>>>>>> e8f377ca
 
 
 # Port_Ocean 0.1.7 (2024-04-17)
