--- conflicted
+++ resolved
@@ -7,19 +7,18 @@
 
 <!-- towncrier release notes start -->
 
-<<<<<<< HEAD
-# Port_Ocean 0.1.34 (2024-07-30)
+# Port_Ocean 0.1.35 (2024-07-30)
 
 ### Bug Fixes
 
 - Fix problem where API calls return unevaluated SLOs causing stale records in Port
-=======
+
+
 # Port_Ocean 0.1.34 (2024-07-31)
 
 ### Improvements
 
 - Bumped ocean version to ^0.9.6 (#1)
->>>>>>> 3af86b49
 
 
 # Port_Ocean 0.1.33 (2024-07-24)
