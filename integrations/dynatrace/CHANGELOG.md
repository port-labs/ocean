--- conflicted
+++ resolved
@@ -7,19 +7,20 @@
 
 <!-- towncrier release notes start -->
 
-<<<<<<< HEAD
-## 0.1.89 (2025-01-21)
-=======
-## 0.1.90 (2025-01-19)
->>>>>>> cd75a98d
-
-
-### Improvements
-
-<<<<<<< HEAD
+## 0.1.91 (2025-01-21)
+
+
+### Improvements
+
 - Added team kind
 - Added a relation between slo and monitored entities using the `attachRelatedEntities` flag
-=======
+
+
+## 0.1.90 (2025-01-19)
+
+
+### Improvements
+
 - Bumped ocean version to ^0.18.0
 
 
@@ -29,7 +30,6 @@
 ### Improvements
 
 - Bumped ocean version to ^0.17.8
->>>>>>> cd75a98d
 
 
 ## 0.1.88 (2025-01-15)
