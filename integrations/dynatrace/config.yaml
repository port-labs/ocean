# This is an example configuration file for the integration service.
# Please copy this file to config.yaml file in the integration folder and edit it to your needs.
port:
<<<<<<< HEAD
  clientId: "{{ from env PORT_CLIENT_ID }}"  # Can be loaded via environment variable: PORT_CLIENT_ID
  clientSecret: "{{ from env PORT_CLIENT_SECRET }}"  # Can be loaded via environment variable: PORT_CLIENT_SECRET
=======
  clientId: "{{ from env PORT_CLIENT_ID }}" # Can be loaded via environment variable: PORT_CLIENT_ID
  clientSecret: "{{ from env PORT_CLIENT_SECRET }}" # Can be loaded via environment variable: PORT_CLIENT_SECRET

>>>>>>> 3da83ca8
# The event listener to use for the integration service.
eventListener:
  type: POLLING
integration:
  # The identifier of this integration instance.
  identifier: "my-dynatrace-integration"
  # The type of the integration.
  type: "dynatrace"
  config:
    dynatraceHostUrl: "{{ from env DYNATRACE_HOST_URL }}"
    dynatraceApiKey: "{{ from env DYNATRACE_API_KEY }}"<|MERGE_RESOLUTION|>--- conflicted
+++ resolved
@@ -1,14 +1,8 @@
 # This is an example configuration file for the integration service.
 # Please copy this file to config.yaml file in the integration folder and edit it to your needs.
 port:
-<<<<<<< HEAD
   clientId: "{{ from env PORT_CLIENT_ID }}"  # Can be loaded via environment variable: PORT_CLIENT_ID
   clientSecret: "{{ from env PORT_CLIENT_SECRET }}"  # Can be loaded via environment variable: PORT_CLIENT_SECRET
-=======
-  clientId: "{{ from env PORT_CLIENT_ID }}" # Can be loaded via environment variable: PORT_CLIENT_ID
-  clientSecret: "{{ from env PORT_CLIENT_SECRET }}" # Can be loaded via environment variable: PORT_CLIENT_SECRET
-
->>>>>>> 3da83ca8
 # The event listener to use for the integration service.
 eventListener:
   type: POLLING
