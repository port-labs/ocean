--- conflicted
+++ resolved
@@ -7,17 +7,18 @@
 
 <!-- towncrier release notes start -->
 
+# Port_Ocean 0.1.34 (2024-06-03)
+
+### Bug Fixes
+
+- Change Service icon to Microservice (#1)
+
+
 # Port_Ocean 0.1.33 (2024-06-03)
 
-<<<<<<< HEAD
-### Bug Fixes
-
-- Change Service icon to Microservice (#1)
-=======
 ### Improvements
 
 - Bumped ocean version to ^0.5.25 (#1)
->>>>>>> c22ec940
 
 
 # Port_Ocean 0.1.32 (2024-06-02)
