# Changelog

All notable changes to this project will be documented in this file.

The format is based on [Keep a Changelog](https://keepachangelog.com/en/1.0.0/),
and this project adheres to [Semantic Versioning](https://semver.org/spec/v2.0.0.html).

<!-- towncrier release notes start -->

<<<<<<< HEAD
## 0.2.57 (2025-12-18)


### Features

- Added support for vulnerability
- Added example blueprint and mapping for vulnerability
- Added tests for client
=======
## 0.2.57 (2025-12-22)


### Improvements

- Bumped ocean version to ^0.32.7

>>>>>>> f803fea9

## 0.2.56 (2025-12-18)


### Improvements

- Bumped ocean version to ^0.32.5


## 0.2.55 (2025-12-16)


### Improvements

- Bumped ocean version to ^0.32.4


## 0.2.54 (2025-12-15)


### Improvements

- Bumped ocean version to ^0.32.3


## 0.2.53 (2025-12-14)


### Improvements

- Bumped ocean version to ^0.32.2


## 0.2.52 (2025-12-10)


### Improvements

- Bumped ocean version to ^0.32.1


## 0.2.51 (2025-12-09)


### Improvements

- Bumped ocean version to ^0.32.0


## 0.2.50 (2025-12-09)


### Improvements

- Bumped ocean version to ^0.31.7


## 0.2.49 (2025-12-09)


### Improvements

- Bumped ocean version to ^0.31.6


## 0.2.48 (2025-12-08)


### Improvements

- Bumped ocean version to ^0.31.4


## 0.2.47 (2025-12-08)


### Improvements

- Bumped ocean version to ^0.31.3


## 0.2.46 (2025-12-07)


### Improvements

- Bumped ocean version to ^0.31.2


## 0.2.45 (2025-12-04)


### Improvements

- Bumped ocean version to ^0.31.1


## 0.2.44 (2025-12-04)


### Improvements

- Bumped ocean version to ^0.31.0


## 0.2.43 (2025-12-03)


### Improvements

- Bumped ocean version to ^0.30.7


## 0.2.42 (2025-12-01)


### Improvements

- Bumped ocean version to ^0.30.6


## 0.2.41 (2025-12-01)


### Improvements

- Added OAuth client credentials authentication support for ServiceNow


## 0.2.40 (2025-11-27)


### Improvements

- Bumped ocean version to ^0.30.5


## 0.2.39 (2025-11-26)


### Improvements

- Bumped ocean version to ^0.30.4


## 0.2.38 (2025-11-25)


### Improvements

- Bumped ocean version to ^0.30.3


## 0.2.37 (2025-11-24)


### Improvements

- Bumped ocean version to ^0.30.2


## 0.2.36 (2025-11-23)


### Improvements

- Bumped ocean version to ^0.30.1


## 0.2.35 (2025-11-23)


### Improvements

- Bumped ocean version to ^0.30.0


## 0.2.34 (2025-11-23)


### Improvements

- Bumped ocean version to ^0.29.10


## 0.2.33 (2025-11-20)


### Improvements

- Bumped ocean version to ^0.29.9


## 0.2.32 (2025-11-19)


### Improvements

- Bumped ocean version to ^0.29.8


## 0.2.31 (2025-11-18)


### Improvements

- Bumped ocean version to ^0.29.7


## 0.2.30 (2025-11-17)


### Improvements

- Bumped ocean version to ^0.29.6


## 0.2.29 (2025-11-10)


### Improvements

- Bumped ocean version to ^0.29.5


## 0.2.28 (2025-11-10)


### Improvements

- Bumped ocean version to ^0.29.4


## 0.2.27 (2025-11-09)


### Improvements

- Bumped starlette version to 0.49.3

## 0.2.26 (2025-11-09)


### Improvements

- Bumped ocean version to ^0.29.3


## 0.2.25 (2025-11-09)


### Improvements

- Bumped ocean version to ^0.29.2


## 0.2.24 (2025-11-06)


### Improvements

- Bumped ocean version to ^0.29.1


## 0.2.23 (2025-11-04)


### Improvements

- Bumped ocean version to ^0.29.0


## 0.2.22 (2025-11-02)


### Improvements

- Bumped ocean version to ^0.28.19


## 0.2.21 (2025-10-27)


### Improvements

- Bumped ocean version to ^0.28.18


## 0.2.20 (2025-10-26)


### Improvements

- Bumped ocean version to ^0.28.17


## 0.2.19 (2025-10-21)


### Improvements

- Bumped ocean version to ^0.28.16


## 0.2.18 (2025-10-20)


### Improvements

- Bumped ocean version to ^0.28.15


## 0.2.17 (2025-10-15)


### Improvements

- Bumped ocean version to ^0.28.14


## 0.2.16 (2025-09-30)


### Improvements

- Bumped ocean version to ^0.28.12


## 0.2.15 (2025-09-28)


### Improvements

- Bumped ocean version to ^0.28.11


## 0.2.14 (2025-09-25)


### Improvements

- Bumped ocean version to ^0.28.9


## 0.2.13 (2025-09-25)


### Improvements

- Bumped ocean version to ^0.28.8


## 0.2.12 (2025-09-17)


### Improvements

- Bumped ocean version to ^0.28.7


## 0.2.11 (2025-09-16)


### Improvements

- Bumped ocean version to ^0.28.5


## 0.2.10 (2025-09-10)


### Improvements

- Bumped ocean version to ^0.28.4


## 0.2.9 (2025-09-08)


### Improvements

- Bumped ocean version to ^0.28.3


## 0.2.8 (2025-08-28)


### Improvements

- Bumped ocean version to ^0.28.2


## 0.2.7 (2025-08-27)


### Improvements

- Bumped ocean version to ^0.28.1


## 0.2.6 (2025-08-25)


### Improvements

- Bumped ocean version to ^0.28.0


## 0.2.5 (2025-08-24)


### Improvements

- Bumped ocean version to ^0.27.10


## 0.2.4 (2025-08-20)


### Improvements

- Bumped ocean version to ^0.27.9


## 0.2.3 (2025-08-18)


### Improvements

- Bumped ocean version to ^0.27.8


## 0.2.2 (2025-08-17)


### Improvements

- Bumped ocean version to ^0.27.7


## 0.2.1 (2025-08-13)


### Improvements

- Bumped ocean version to ^0.27.6


## 0.2.0 (2025-08-13)


### Bug Fixes

- Fixed pagination loop issue caused by repeating the initial header params in subsequent requests


## 0.1.179 (2025-08-13)


### Improvements

- Bumped ocean version to ^0.27.5


## 0.1.178 (2025-08-11)


### Improvements

- Bumped ocean version to ^0.27.3


## 0.1.177 (2025-08-11)


### Improvements

- Bumped ocean version to ^0.27.2


## 0.1.176 (2025-08-07)


### Improvements

- Bumped ocean version to ^0.27.1


## 0.1.175 (2025-08-05)


### Improvements

- Bumped ocean version to ^0.27.0


## 0.1.174 (2025-08-04)


### Improvements

- Bumped ocean version to ^0.26.3


## 0.1.173 (2025-08-03)


### Improvements

- Bumped ocean version to ^0.26.2


## 0.1.172 (2025-07-20)


### Improvements

- Bumped ocean version to ^0.26.1


## 0.1.171 (2025-07-16)


### Improvements

- Bumped ocean version to ^0.25.5


## 0.1.170 (2025-07-07)


### Improvements

- Bumped ocean version to ^0.25.0


## 0.1.169 (2025-07-02)


### Improvements

- Bumped ocean version to ^0.24.22


## 0.1.168 (2025-06-30)


### Improvements

- Bumped ocean version to ^0.24.21


## 0.1.167 (2025-06-26)


### Improvements

- Bumped ocean version to ^0.24.20


## 0.1.166 (2025-06-25)


### Improvements

- Bumped ocean version to ^0.24.19


## 0.1.165 (2025-06-24)


### Improvements

- Bumped ocean version to ^0.24.18


## 0.1.164 (2025-06-23)


### Improvements

- Bumped ocean version to ^0.24.17


## 0.1.163 (2025-06-22)


### Improvements

- Bumped ocean version to ^0.24.16


## 0.1.162 (2025-06-22)


### Improvements

- Upgraded integration requests dependency (#1)


## 0.1.161 (2025-06-22)


### Improvements

- Bumped ocean version to ^0.24.15


## 0.1.160 (2025-06-22)


### Improvements

- Bumped ocean version to ^0.24.12


## 0.1.159 (2025-06-22)


### Improvements

- Bumped ocean version to ^0.24.12


## 0.1.158 (2025-06-16)


### Improvements

- Bumped ocean version to ^0.24.11


## 0.1.157 (2025-06-15)


### Improvements

- Bumped ocean version to ^0.24.10


## 0.1.156 (2025-06-11)


### Improvements

- Bumped ocean version to ^0.24.8


## 0.1.155 (2025-06-11)


### Improvements

- Bumped ocean version to ^0.24.7


## 0.1.154 (2025-06-09)


### Improvements

- Bumped ocean version to ^0.24.6


## 0.1.153 (2025-06-09)


### Improvements

- Bumped ocean version to ^0.24.5


## 0.1.152 (2025-06-09)


### Improvements

- Bumped ocean version to ^0.24.4


## 0.1.151 (2025-06-08)


### Improvements

- Bumped ocean version to ^0.24.3


## 0.1.151 (2025-06-05)


### Improvements

- Added incident `state` and `number` properties to the `servicenowIncident` blueprint and updated the identifier to be mapped to the `sys_id`


## 0.1.150 (2025-06-04)


### Improvements

- Bumped ocean version to ^0.24.2


## 0.1.149 (2025-06-03)


### Improvements

- Bumped ocean version to ^0.24.1


## 0.1.148 (2025-06-03)


### Improvements

- Bumped ocean version to ^0.24.0


## 0.1.147 (2025-06-01)


### Improvements

- Bumped ocean version to ^0.23.5


## 0.1.146 (2025-05-29)


### Improvements

- Bumped ocean version to ^0.23.4


## 0.1.145 (2025-05-28)


### Improvements

- Bumped ocean version to ^0.23.3


## 0.1.144 (2025-05-28)


### Improvements

- Bumped ocean version to ^0.23.2


## 0.1.143 (2025-05-27)


### Improvements

- Bumped ocean version to ^0.23.1


## 0.1.142 (2025-05-27)


### Improvements

- Bumped ocean version to ^0.23.0


## 0.1.141 (2025-05-26)


### Improvements

- Bumped ocean version to ^0.22.12


## 0.1.140 (2025-05-26)


### Improvements

- Bumped ocean version to ^0.22.11


## 0.1.139 (2025-05-20)


### Improvements

- Bumped ocean version to ^0.22.10


## 0.1.138 (2025-05-19)


### Improvements

- Bumped ocean version to ^0.22.9


## 0.1.137 (2025-05-15)


### Improvements

- Bumped ocean version to ^0.22.8


## 0.1.136 (2025-05-12)


### Improvements

- Bumped ocean version to ^0.22.7


## 0.1.135 (2025-05-06)


### Improvements

- Bumped ocean version to ^0.22.6


## 0.1.134 (2025-04-27)

### Bug Fixes

- Resolved "h11 accepts some malformed Chunked-Encoding bodies" h11 vulnerability


### Improvements

- Bumped ocean version to ^0.22.5


## 0.1.133 (2025-04-15)


### Improvements

- Bumped ocean version to ^0.22.4


## 0.1.132 (2025-04-15)


### Improvements

- Bumped ocean version to ^0.22.3


## 0.1.131 (2025-04-14)

### Bug Fixes

- [Integration][ServiceNow] - Sanity check on a more generic api


## 0.1.130 (2025-04-07)


### Improvements

- Bumped ocean version to ^0.22.2


## 0.1.129 (2025-04-03)


### Improvements

- Bumped ocean version to ^0.22.1


## 0.1.128 (2025-03-24)


### Improvements

- Bumped ocean version to ^0.22.0


## 0.1.127 (2025-03-13)


### Improvements

- Bumped ocean version to ^0.21.5


## 0.1.126 (2025-03-12)


### Improvements

- Bumped ocean version to ^0.21.4


## 0.1.125 (2025-03-10)


### Improvements

- Bumped ocean version to ^0.21.3


## 0.1.124 (2025-03-09)


### Improvements

- Bumped ocean version to ^0.21.1


## 0.1.123 (2025-03-03)


### Improvements

- Bumped ocean version to ^0.21.0


## 0.1.122 (2025-02-26)


### Improvements

- Bumped ocean version to ^0.20.4


## 0.1.121 (2025-02-25)


### Improvements

- Bumped ocean version to ^0.20.4


## 0.1.120 (2025-02-24)


### Improvements

- Bumped ocean version to ^0.20.3


## 0.1.119 (2025-02-23)


### Improvements

- Bumped ocean version to ^0.20.2


## 0.1.118 (2025-02-23)


### Improvements

- Bumped ocean version to ^0.20.1


## 0.1.117 (2025-02-19)


### Improvements

- Bumped ocean version to ^0.20.0


## 0.1.116 (2025-02-19)


### Improvements

- Bumped ocean version to ^0.19.3


## 0.1.115 (2025-02-19)


### Improvements

- Bumped ocean version to ^0.19.2


## 0.1.114 (2025-02-19)


### Improvements

- Bumped ocean version to ^0.19.1


## 0.1.113 (2025-02-13)


### Improvements

- Bumped cryptography version to ^44.0.1


## 0.1.112 (2025-02-09)


### Improvements

- Bumped ocean version to ^0.18.9


## 0.1.111 (2025-02-04)


### Improvements

- Bumped ocean version to ^0.18.8


## 0.1.110 (2025-01-29)


### Improvements

- Bumped ocean version to ^0.18.6


## 0.1.109 (2025-01-28)


### Improvements

- Bumped ocean version to ^0.18.5


## 0.1.108 (2025-01-23)


### Improvements

- Bumped ocean version to ^0.18.4


## 0.1.107 (2025-01-22)


### Improvements

- Bumped ocean version to ^0.18.3


## 0.1.106 (2025-01-22)


### Improvements

- Bumped ocean version to ^0.18.2


## 0.1.105 (2025-01-21)


### Improvements

- Bumped ocean version to ^0.18.1


## 0.1.104 (2025-01-19)


### Improvements

- Bumped ocean version to ^0.18.0


## 0.1.103 (2025-01-16)


### Improvements

- Bumped ocean version to ^0.17.8


## 0.1.102 (2025-01-15)


### Improvements

- Bumped jinja version to 3.1.5


## 0.1.101 (2025-01-13)


### Improvements

- Added support for fitering the data from serviceNow API using `apiQueryParams`


## 0.1.100 (2025-01-12)


### Improvements

- Bumped ocean version to ^0.17.7


## 0.1.99 (2025-01-08)


### Improvements

- Bumped ocean version to ^0.17.6


## 0.1.98 (2025-01-07)


### Improvements

- Bumped ocean version to ^0.17.5


## 0.1.97 (2025-01-02)


### Improvements

- Bumped ocean version to ^0.17.4


## 0.1.96 (2025-01-02)


### Improvements

- Bumped ocean version to ^0.17.3


## 0.1.95 (2024-12-31)


### Improvements

- Bumped ocean version to ^0.17.2


## 0.1.94 (2026-12-30)


### Improvements

- Added title to the configuration properties


## 0.1.93 (2024-12-26)


### Improvements

- Bumped ocean version to ^0.16.1


## 0.1.92 (2024-12-24)


### Improvements

- Bumped ocean version to ^0.16.0


## 0.1.91 (2024-12-22)


### Improvements

- Bumped ocean version to ^0.15.3


## 0.1.90 (2024-12-15)


### Improvements

- Bumped ocean version to ^0.15.2


## 0.1.89 (2024-12-15)


### Improvements

- Bumped ocean version to ^0.15.1


## 0.1.88 (2024-12-12)


### Improvements

- Bumped ocean version to ^0.15.0


## 0.1.87 (2024-12-10)


### Improvements

- Bumped ocean version to ^0.14.7


## 0.1.86 (2024-12-04)


### Improvements

- Bumped ocean version to ^0.14.6


## 0.1.85 (2024-12-04)


### Improvements

- Bumped ocean version to ^0.14.5


## 0.1.84 (2024-11-25)


### Improvements

- Bumped ocean version to ^0.14.3


## 0.1.83 (2024-11-25)


### Improvements

- Bumped ocean version to ^0.14.2


## 0.1.82 (2024-11-21)


### Improvements

- Bumped ocean version to ^0.14.1


## 0.1.81 (2024-11-12)


### Improvements

- Bumped ocean version to ^0.14.0


## 0.1.80 (2024-11-12)


### Improvements

- Bumped ocean version to ^0.13.1


## 0.1.79 (2024-11-10)


### Improvements

- Bumped ocean version to ^0.13.0


## 0.1.78 (2024-11-10)


### Improvements

- Bumped ocean version to ^0.12.9


## 0.1.77 (2024-11-06)


### Improvements

- Bumped ocean version to ^0.12.8


## 0.1.76 (2024-10-23)


### Improvements

- Bumped ocean version to ^0.12.7


## 0.1.75 (2024-10-22)


### Improvements

- Bumped ocean version to ^0.12.6


## 0.1.74 (2024-10-14)


### Improvements

- Bumped ocean version to ^0.12.4


## 0.1.73 (2024-10-09)


### Improvements

- Bumped ocean version to ^0.12.3


## 0.1.72 (2024-10-08)


### Improvements

- Bumped ocean version to ^0.12.2


## 0.1.71 (2024-10-01)


### Improvements

- Bumped ocean version to ^0.12.1


## 0.1.70 (2024-09-29)


### Improvements

- Bumped ocean version to ^0.11.0


## 0.1.69 (2024-09-22)


### Improvements

- Bumped ocean version to ^0.10.12


## 0.1.68 (2024-09-17)


### Improvements

- Bumped ocean version to ^0.10.11


## 0.1.67 (2024-09-12)


### Improvements

- Bumped ocean version to ^0.10.10 (#1)


## 0.1.66 (2024-09-05)


### Improvements

- Bumped ocean version to ^0.10.9 (#1)


## 0.1.65 (2024-09-04)


### Improvements

- Bumped ocean version to ^0.10.8 (#1)


## 0.1.64 (2024-09-01)


### Improvements

- Bumped ocean version to ^0.10.7 (#1)


## 0.1.63 (2024-08-30)


### Improvements

- Bumped ocean version to ^0.10.5 (#1)


## 0.1.62 (2024-08-28)


### Improvements

- Bumped ocean version to ^0.10.4 (#1)


## 0.1.61 (2024-08-28)


### Improvements

- Bumped ocean version to ^0.10.3 (#1)


## 0.1.60 (2024-08-26)


### Improvements

- Bumped ocean version to ^0.10.2 (#1)


## 0.1.59 (2024-08-26)


### Improvements

- Bumped ocean version to ^0.10.1 (#1)


## 0.1.58 (2024-08-22)


### Improvements

- Bumped ocean version to ^0.10.0 (#1)


## 0.1.57 (2024-08-20)


### Improvements

- Bumped ocean version to ^0.9.14 (#1)


## 0.1.56 (2024-08-13)


### Improvements

- Bumped ocean version to ^0.9.13 (#1)


## 0.1.55 (2024-08-11)


### Improvements

- Bumped ocean version to ^0.9.12 (#1)


## 0.1.54 (2024-08-05)


### Improvements

- Bumped ocean version to ^0.9.11 (#1)


## 0.1.53 (2024-08-04)


### Improvements

- Bumped ocean version to ^0.9.10 (#1)


## 0.1.52 (2024-08-01)

### Improvements

- Added _target='blank' attribute to html links in the spec.yaml file to open a new browser tab instead of the current browser


## 0.1.51 (2024-07-31)

### Improvements

- Upgraded integration dependencies (#1)


## 0.1.50 (2024-07-31)

### Improvements

- Bumped ocean version to ^0.9.7 (#1)


## 0.1.49 (2024-07-31)

### Improvements

- Bumped ocean version to ^0.9.6 (#1)


## 0.1.48 (2024-07-24)

### Improvements

- Bumped ocean version to ^0.9.5


## 0.1.47 (2024-07-17)

### Improvements

- Updated the connectivity check to use an existing table such as incident instead of the instance table


## 0.1.46 (2024-07-10)

### Improvements

- Updated the descriptions of integration variables to have a call to action, with links leading the user on how to get them


## 0.1.45 (2024-07-10)

### Improvements

- Bumped ocean version to ^0.9.4 (#1)


## 0.1.44 (2024-07-09)

### Improvements

- Added description to the integration configuration variables


## 0.1.43 (2024-07-09)

### Improvements

- Bumped ocean version to ^0.9.3 (#1)


## 0.1.42 (2024-07-07)

### Improvements

- Bumped ocean version to ^0.9.2 (#1)


## 0.1.41 (2024-06-23)

### Improvements

- Bumped ocean version to ^0.9.1 (#1)


## 0.1.40 (2024-06-19)

### Improvements

- Bumped ocean version to ^0.9.0 (#1)


## 0.1.39 (2024-06-16)

### Improvements

- Bumped ocean version to ^0.8.0 (#1)


## 0.1.38 (2024-06-13)

### Improvements

- Bumped ocean version to ^0.7.1 (#1)


## 0.1.37 (2024-06-13)

### Improvements

- Bumped ocean version to ^0.7.0 (#1)


## 0.1.36 (2024-06-10)

### Improvements

- Bumped ocean version to ^0.6.0 (#1)


## 0.1.35 (2024-06-05)

### Improvements

- Bumped ocean version to ^0.5.27 (#1)


## 0.1.34 (2024-06-03)

### Bug Fixes

- Change Service icon to Microservice (#1)


## 0.1.33 (2024-06-03)

### Improvements

- Bumped ocean version to ^0.5.25 (#1)


## 0.1.32 (2024-06-02)

### Improvements

- Bumped ocean version to ^0.5.24 (#1)


## 0.1.31 (2024-05-30)

### Improvements

- Bumped ocean version to ^0.5.23 (#1)
- Updated the base image used in the Dockerfile that is created during integration scaffolding from `python:3.11-slim-buster` to `python:3.11-slim-bookworm`


## 0.1.30 (2024-05-29)

### Improvements

- Bumped ocean version to ^0.5.22 (#1)


## 0.1.29 (2024-05-26)

### Improvements

- Bumped ocean version to ^0.5.21 (#1)


## 0.1.28 (2024-05-26)

### Improvements

- Bumped ocean version to ^0.5.20 (#1)
- Removed the config.yaml file due to unused overrides


## 0.1.27 (2024-05-16)

### Improvements

- Bumped ocean version to ^0.5.19 (#1)


## 0.1.26 (2024-05-12)

### Improvements

- Bumped ocean version to ^0.5.18 (#1)


## 0.1.25 (2024-05-01)

### Improvements

- Bumped ocean version to ^0.5.17 (#1)


## 0.1.24 (2024-05-01)

### Improvements

- Bumped ocean version to ^0.5.16 (#1)


## 0.1.23 (2024-04-30)

### Improvements

- Bumped ocean version to ^0.5.15 (#1)


## 0.1.22 (2024-04-24)

### Improvements

- Bumped ocean version to ^0.5.14 (#1)


## 0.1.21 (2024-04-17)

### Improvements

- Bumped ocean version to ^0.5.12 (#1)


## 0.1.20 (2024-04-11)

### Improvements

- Bumped ocean version to ^0.5.11 (#1)


## 0.1.19 (2024-04-10)

### Improvements

- Bumped ocean version to ^0.5.10 (#1)


## 0.1.18 (2024-04-01)

### Improvements

- Bumped ocean version to ^0.5.9 (#1)


## 0.1.17 (2024-03-28)

### Improvements

- Bumped ocean version to ^0.5.8 (#1)


## 0.1.16 (2024-03-20)

### Improvements

- Bumped ocean version to ^0.5.7 (#1)


## 0.1.15 (2024-03-17)

### Improvements

- Bumped ocean version to ^0.5.6 (#1)


## 0.1.14 (2024-03-06)

### Improvements

- Bumped ocean version to ^0.5.5 (#1)


## 0.1.13 (2024-03-03)

### Improvements

- Bumped ocean version to ^0.5.4 (#1)


## 0.1.12 (2024-03-03)

### Improvements

- Bumped ocean version to ^0.5.3 (#1)


## 0.1.11 (2024-02-21)

### Improvements

- Bumped ocean version to ^0.5.2 (#1)


## 0.1.10 (2024-02-20)

### Improvements

- Bumped ocean version to ^0.5.1 (#1)


## 0.1.9 (2024-02-18)

### Improvements

- Bumped ocean version to ^0.5.0 (#1)


## 0.1.8 (2024-01-23)

### Improvements

- Bumped ocean version to ^0.4.17 (#1)


## 0.1.7 (2024-01-11)

### Improvements

- Bumped ocean version to ^0.4.16 (#1)


## 0.1.6 (2024-01-07)

### Improvements

- Bumped ocean version to ^0.4.15 (#1)


## 0.1.5 (2024-01-07)

### Improvements

- Bumped ocean version to ^0.4.14 (#1)


## 0.1.4 (2024-01-01)

### Improvements

- Bumped ocean version to ^0.4.13 (#1)


## 0.1.3 (2023-12-24)

### Improvements

- Bumped ocean version to ^0.4.12 (#1)


## 0.1.2 (2023-12-21)

### Improvements

- Bumped ocean version to ^0.4.11 (#1)


## 0.1.1 (2023-12-21)

### Improvements

- Bumped ocean version to ^0.4.10 (#1)


## 0.1.0 (2023-12-15)

### Features

- Implemented Servicenow integration to bring groups, service catalog and incidents data to Port (#0)<|MERGE_RESOLUTION|>--- conflicted
+++ resolved
@@ -7,16 +7,15 @@
 
 <!-- towncrier release notes start -->
 
-<<<<<<< HEAD
-## 0.2.57 (2025-12-18)
+## 0.2.58 (2025-12-23)
 
 
 ### Features
 
-- Added support for vulnerability
 - Added example blueprint and mapping for vulnerability
 - Added tests for client
-=======
+
+
 ## 0.2.57 (2025-12-22)
 
 
@@ -24,7 +23,6 @@
 
 - Bumped ocean version to ^0.32.7
 
->>>>>>> f803fea9
 
 ## 0.2.56 (2025-12-18)
 
