--- conflicted
+++ resolved
@@ -7,18 +7,20 @@
 
 <!-- towncrier release notes start -->
 
+## 0.1.177 (2025-08-07)
+
+
+### Fix
+
+- Fixed pagination loop issue caused by repeating the initial header params in subsequent requests
+
+
 ## 0.1.176 (2025-08-07)
 
 
-<<<<<<< HEAD
-### Fix
-
-- Fixed pagination loop issue caused by repeating the initial header params in subsequent requests
-=======
 ### Improvements
 
 - Bumped ocean version to ^0.27.1
->>>>>>> d4f15715
 
 
 ## 0.1.175 (2025-08-05)
