--- conflicted
+++ resolved
@@ -7,18 +7,11 @@
 
 <!-- towncrier release notes start -->
 
-<<<<<<< HEAD
-## 0.1.150 (2025-06-03)
-=======
 ## 0.1.154 (2025-06-09)
->>>>>>> 2831a515
-
-
-### Improvements
-
-<<<<<<< HEAD
-- Added incident state and number properties to the servicenowIncident blueprint
-=======
+
+
+### Improvements
+
 - Bumped ocean version to ^0.24.6
 
 
@@ -60,7 +53,6 @@
 ### Improvements
 
 - Bumped ocean version to ^0.24.2
->>>>>>> 2831a515
 
 
 ## 0.1.149 (2025-06-03)
