--- conflicted
+++ resolved
@@ -7,20 +7,20 @@
 
 <!-- towncrier release notes start -->
 
-<<<<<<< HEAD
-## 0.1.100 (2025-01-09)
-=======
-## 0.1.100 (2025-01-12)
->>>>>>> 068cd170
-
-
-### Improvements
-
-<<<<<<< HEAD
+### 0.1.101 (2025-01-13)
+
+
+### Improvements
+
 - Added support for fitering the data from serviceNow API using `apiQueryParams`
-=======
+
+
+# 0.1.100 (2025-01-12)
+
+
+### Improvements
+
 - Bumped ocean version to ^0.17.7
->>>>>>> 068cd170
 
 
 ## 0.1.99 (2025-01-08)
