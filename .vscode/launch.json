{
  "version": "0.2.0",
  "configurations": [
    {
      "console": "integratedTerminal",
      "cwd": "${workspaceFolder}/integrations/jira",
      "envFile": "${workspaceFolder}/integrations/jira/.env",
      "justMyCode": true,
      "name": "Run jira integration",
      "program": "${workspaceFolder}/integrations/jira/debug.py",
      "python": "${workspaceFolder}/integrations/jira/.venv/bin/python",
      "request": "launch",
      "type": "debugpy"
    },
    {
      "console": "integratedTerminal",
      "cwd": "${workspaceFolder}/integrations/snyk",
      "envFile": "${workspaceFolder}/integrations/snyk/.env",
      "justMyCode": true,
      "name": "Run snyk integration",
      "program": "${workspaceFolder}/integrations/snyk/debug.py",
      "python": "${workspaceFolder}/integrations/snyk/.venv/bin/python",
      "request": "launch",
      "type": "debugpy"
    },
    {
      "console": "integratedTerminal",
      "cwd": "${workspaceFolder}/integrations/fake-integration",
      "envFile": "${workspaceFolder}/integrations/fake-integration/.env",
      "justMyCode": true,
      "name": "Run fake-integration integration",
      "program": "${workspaceFolder}/integrations/fake-integration/debug.py",
      "python": "${workspaceFolder}/integrations/fake-integration/.venv/bin/python",
      "request": "launch",
      "type": "debugpy"
    },
    {
      "name": "Attach to docker fake-integration integration",
      "type": "debugpy",
      "request": "attach",
      "connect": {
        "host": "localhost",
        "port": 5678
      },
      "pathMappings": [
        {
          "localRoot": "${workspaceFolder}",
          "remoteRoot": "/app"
        }
      ],
      "justMyCode": false
    },
    {
      "console": "integratedTerminal",
      "cwd": "${workspaceFolder}/integrations/pagerduty",
      "envFile": "${workspaceFolder}/integrations/pagerduty/.env",
      "justMyCode": true,
      "name": "Run pagerduty integration",
      "program": "${workspaceFolder}/integrations/pagerduty/debug.py",
      "python": "${workspaceFolder}/integrations/pagerduty/.venv/bin/python",
      "request": "launch",
      "type": "debugpy"
    },
    {
      "console": "integratedTerminal",
      "cwd": "${workspaceFolder}/integrations/gitlab",
      "envFile": "${workspaceFolder}/integrations/gitlab/.env",
      "name": "Run gitlab integration",
      "program": "${workspaceFolder}/integrations/gitlab/debug.py",
      "python": "${workspaceFolder}/integrations/gitlab/.venv/bin/python",
      "request": "launch",
      "type": "debugpy"
    },
    {
      "console": "integratedTerminal",
      "cwd": "${workspaceFolder}/integrations/argocd",
      "envFile": "${workspaceFolder}/integrations/argocd/.env",
      "justMyCode": true,
      "name": "Run argocd integration",
      "program": "${workspaceFolder}/integrations/argocd/debug.py",
      "python": "${workspaceFolder}/integrations/argocd/.venv/bin/python",
      "request": "launch",
      "type": "debugpy"
    },
    {
      "console": "integratedTerminal",
      "cwd": "${workspaceFolder}/integrations/azure-devops",
      "envFile": "${workspaceFolder}/integrations/azure-devops/.env",
      "justMyCode": true,
      "name": "Run azure-devops integration",
      "program": "${workspaceFolder}/integrations/azure-devops/debug.py",
      "python": "${workspaceFolder}/integrations/azure-devops/.venv/bin/python",
      "request": "launch",
      "type": "debugpy"
    },
    {
      "console": "integratedTerminal",
      "cwd": "${workspaceFolder}/integrations/gcp",
      "envFile": "${workspaceFolder}/integrations/gcp/.env",
      "justMyCode": false,
      "name": "Run GCP integration",
      "program": "${workspaceFolder}/integrations/gcp/debug.py",
      "python": "${workspaceFolder}/integrations/gcp/.venv/bin/python",
      "request": "launch",
      "type": "debugpy"
    },
    {
      "console": "integratedTerminal",
      "cwd": "${workspaceFolder}/integrations/aws",
      "envFile": "${workspaceFolder}/integrations/aws/.env",
      "justMyCode": false,
      "name": "Run AWS integration",
      "program": "${workspaceFolder}/integrations/aws/debug.py",
      "python": "${workspaceFolder}/integrations/aws/.venv/bin/python",
      "request": "launch",
      "type": "debugpy"
    },
    {
      "console": "integratedTerminal",
      "cwd": "${workspaceFolder}/integrations/datadog",
      "envFile": "${workspaceFolder}/integrations/datadog/.env",
      "justMyCode": false,
      "name": "Run Datadog integration",
      "program": "${workspaceFolder}/integrations/datadog/debug.py",
      "python": "${workspaceFolder}/integrations/datadog/.venv/bin/python",
      "request": "launch",
      "type": "debugpy"
    },
    {
      "console": "integratedTerminal",
      "cwd": "${workspaceFolder}/integrations/aws-v3",
      "envFile": "${workspaceFolder}/integrations/aws-v3/.env",
      "justMyCode": false,
      "name": "Run AWS-v3 integration",
      "program": "${workspaceFolder}/integrations/aws-v3/debug.py",
      "python": "${workspaceFolder}/integrations/aws-v3/.venv/bin/python",
      "request": "launch",
      "type": "debugpy"
    },
    {
      "console": "integratedTerminal",
      "cwd": "${workspaceFolder}/integrations/test-integration",
      "envFile": "${workspaceFolder}/integrations/test-integration/.env",
      "justMyCode": true,
      "name": "Run test-integration integration",
      "program": "${workspaceFolder}/integrations/test-integration/debug.py",
      "python": "${workspaceFolder}/integrations/test-integration/.venv/bin/python",
      "request": "launch",
      "type": "debugpy"
    },
    {
      "console": "integratedTerminal",
      "cwd": "${workspaceFolder}/integrations/backstage",
      "envFile": "${workspaceFolder}/integrations/backstage/.env",
      "justMyCode": true,
      "name": "Run backstage integration",
      "program": "${workspaceFolder}/integrations/backstage/debug.py",
      "python": "${workspaceFolder}/integrations/backstage/.venv/bin/python",
      "request": "launch",
      "type": "debugpy"
    },
    {
      "console": "integratedTerminal",
      "cwd": "${workspaceFolder}/integrations/gitlab-v2",
      "envFile": "${workspaceFolder}/integrations/gitlab-v2/.env",
      "justMyCode": true,
      "name": "Run gitlab-v2 integration",
      "program": "${workspaceFolder}/integrations/gitlab-v2/debug.py",
      "python": "${workspaceFolder}/integrations/gitlab-v2/.venv/bin/python",
      "request": "launch",
      "type": "debugpy"
    },
    {
      "console": "integratedTerminal",
      "cwd": "${workspaceFolder}/integrations/bitbucket-cloud",
      "envFile": "${workspaceFolder}/integrations/bitbucket-cloud/.env",
      "justMyCode": true,
      "name": "Run bitbucket-cloud integration",
      "program": "${workspaceFolder}/integrations/bitbucket-cloud/debug.py",
      "python": "${workspaceFolder}/integrations/bitbucket-cloud/.venv/bin/python",
      "request": "launch",
      "type": "debugpy"
    },
    {
      "console": "integratedTerminal",
      "cwd": "${workspaceFolder}/port_ocean/cli",
      "justMyCode": true,
      "name": "Run ocean new command",
      "program": "${workspaceFolder}/port_ocean/debug_cli.py",
      "python": "${workspaceFolder}/.venv/bin/python",
      "request": "launch",
      "type": "debugpy",
      "args": [
        "new"
      ]
    },
    {
      "console": "integratedTerminal",
      "cwd": "${workspaceFolder}/integrations/github-copilot",
      "envFile": "${workspaceFolder}/integrations/github-copilot/.env",
      "justMyCode": true,
      "name": "Run github-copilot integration",
      "program": "${workspaceFolder}/integrations/github-copilot/debug.py",
      "python": "${workspaceFolder}/integrations/github-copilot/.venv/bin/python",
      "request": "launch",
      "type": "debugpy"
    },
    {
      "console": "integratedTerminal",
      "cwd": "${workspaceFolder}/integrations/jira-server",
      "envFile": "${workspaceFolder}/integrations/jira-server/.env",
      "justMyCode": true,
      "name": "Run jira-server integration",
      "program": "${workspaceFolder}/integrations/jira-server/debug.py",
      "python": "${workspaceFolder}/integrations/jira-server/.venv/bin/python",
      "request": "launch",
      "type": "debugpy"
    },
    {
      "console": "integratedTerminal",
      "cwd": "${workspaceFolder}/integrations/komodor",
      "envFile": "${workspaceFolder}/integrations/komodor/.env",
      "justMyCode": true,
      "name": "Run komodor integration",
      "program": "${workspaceFolder}/integrations/komodor/debug.py",
      "python": "${workspaceFolder}/integrations/komodor/.venv/bin/python",
      "request": "launch",
      "type": "debugpy"
    },
    {
      "console": "integratedTerminal",
      "cwd": "${workspaceFolder}/integrations/checkmarx-one",
      "envFile": "${workspaceFolder}/integrations/checkmarx-one/.env",
      "justMyCode": true,
      "name": "Run checkmarx_one integration",
      "program": "${workspaceFolder}/integrations/checkmarx-one/debug.py",
      "python": "${workspaceFolder}/integrations/checkmarx-one/.venv/bin/python",
      "request": "launch",
      "type": "debugpy"
    },
    {
      "console": "integratedTerminal",
      "cwd": "${workspaceFolder}/integrations/aikido",
      "envFile": "${workspaceFolder}/integrations/aikido/.env",
      "justMyCode": true,
      "name": "Run aikido integration",
      "program": "${workspaceFolder}/integrations/aikido/debug.py",
      "python": "${workspaceFolder}/integrations/aikido/.venv/bin/python",
      "request": "launch",
      "type": "debugpy"
    },
    {
      "console": "integratedTerminal",
      "cwd": "${workspaceFolder}/integrations/okta",
      "envFile": "${workspaceFolder}/integrations/okta/.env",
      "justMyCode": true,
      "name": "Run okta integration",
      "program": "${workspaceFolder}/integrations/okta/debug.py",
      "python": "${workspaceFolder}/integrations/okta/.venv/bin/python",
      "request": "launch",
      "type": "debugpy"
    },
    {
      "console": "integratedTerminal",
      "cwd": "${workspaceFolder}/integrations/armorcode",
      "envFile": "${workspaceFolder}/integrations/armorcode/.env",
      "justMyCode": true,
      "name": "Run armorcode integration",
      "program": "${workspaceFolder}/integrations/armorcode/debug.py",
      "python": "${workspaceFolder}/integrations/armorcode/.venv/bin/python",
      "request": "launch",
      "type": "debugpy"
    },
    {
      "console": "integratedTerminal",
      "cwd": "${workspaceFolder}/integrations/bitbucket-server",
      "envFile": "${workspaceFolder}/integrations/bitbucket-server/.env",
      "justMyCode": true,
      "name": "Run bitbucket-server integration",
      "program": "${workspaceFolder}/integrations/bitbucket-server/debug.py",
      "python": "${workspaceFolder}/integrations/bitbucket-server/.venv/bin/python",
      "request": "launch",
      "type": "debugpy"
    },
    {
      "console": "integratedTerminal",
<<<<<<< HEAD
      "cwd": "${workspaceFolder}/integrations/github",
      "envFile": "${workspaceFolder}/integrations/github/.env",
      "justMyCode": true,
      "name": "Run Github integration",
      "program": "${workspaceFolder}/integrations/github/debug.py",
      "python": "${workspaceFolder}/integrations/github/.venv/bin/python",
=======
      "cwd": "${workspaceFolder}/integrations/jenkins",
      "envFile": "${workspaceFolder}/integrations/jenkins/.env",
      "justMyCode": true,
      "name": "Run jenkins integration",
      "program": "${workspaceFolder}/integrations/jenkins/debug.py",
      "python": "${workspaceFolder}/integrations/jenkins/.venv/bin/python",
>>>>>>> 5dbe86f2
      "request": "launch",
      "type": "debugpy"
    },
    {
      "console": "integratedTerminal",
      "cwd": "${workspaceFolder}/integrations/generic-http",
      "envFile": "${workspaceFolder}/integrations/generic-http/examples/config-no-auth.env",
      "justMyCode": true,
      "name": "Generic HTTP - No Auth",
      "program": "${workspaceFolder}/integrations/generic-http/debug.py",
      "python": "${workspaceFolder}/integrations/generic-http/.venv/bin/python",
      "request": "launch",
      "type": "debugpy"
    },
    {
      "console": "integratedTerminal",
      "cwd": "${workspaceFolder}/integrations/generic-http",
      "envFile": "${workspaceFolder}/integrations/generic-http/examples/config-bearer-token.env",
      "justMyCode": true,
      "name": "Generic HTTP - Bearer Token",
      "program": "${workspaceFolder}/integrations/generic-http/debug.py",
      "python": "${workspaceFolder}/integrations/generic-http/.venv/bin/python",
      "request": "launch",
      "type": "debugpy"
    },
    {
      "console": "integratedTerminal",
      "cwd": "${workspaceFolder}/integrations/generic-http",
      "envFile": "${workspaceFolder}/integrations/generic-http/examples/config-basic-auth.env",
      "justMyCode": true,
      "name": "Generic HTTP - Basic Auth",
      "program": "${workspaceFolder}/integrations/generic-http/debug.py",
      "python": "${workspaceFolder}/integrations/generic-http/.venv/bin/python",
      "request": "launch",
      "type": "debugpy"
    },
    {
      "console": "integratedTerminal",
      "cwd": "${workspaceFolder}/integrations/generic-http",
      "envFile": "${workspaceFolder}/integrations/generic-http/examples/config-api-key.env",
      "justMyCode": true,
      "name": "Generic HTTP - API Key",
      "program": "${workspaceFolder}/integrations/generic-http/debug.py",
      "python": "${workspaceFolder}/integrations/generic-http/.venv/bin/python",
      "request": "launch",
      "type": "debugpy"
    }
  ]
}<|MERGE_RESOLUTION|>--- conflicted
+++ resolved
@@ -284,21 +284,23 @@
     },
     {
       "console": "integratedTerminal",
-<<<<<<< HEAD
       "cwd": "${workspaceFolder}/integrations/github",
       "envFile": "${workspaceFolder}/integrations/github/.env",
       "justMyCode": true,
       "name": "Run Github integration",
       "program": "${workspaceFolder}/integrations/github/debug.py",
       "python": "${workspaceFolder}/integrations/github/.venv/bin/python",
-=======
+      "request": "launch",
+      "type": "debugpy"
+    },
+    {
+      "console": "integratedTerminal",
       "cwd": "${workspaceFolder}/integrations/jenkins",
       "envFile": "${workspaceFolder}/integrations/jenkins/.env",
       "justMyCode": true,
       "name": "Run jenkins integration",
       "program": "${workspaceFolder}/integrations/jenkins/debug.py",
       "python": "${workspaceFolder}/integrations/jenkins/.venv/bin/python",
->>>>>>> 5dbe86f2
       "request": "launch",
       "type": "debugpy"
     },
