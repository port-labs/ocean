{
  "version": "0.2.0",
  "configurations": [
    {
      "console": "integratedTerminal",
      "cwd": "${workspaceFolder}/integrations/jira",
      "envFile": "${workspaceFolder}/integrations/jira/.env",
      "justMyCode": true,
      "name": "Run jira integration",
      "program": "${workspaceFolder}/integrations/jira/debug.py",
      "python": "${workspaceFolder}/integrations/jira/.venv/bin/python",
      "request": "launch",
      "type": "debugpy"
    },
    {
      "console": "integratedTerminal",
      "cwd": "${workspaceFolder}/integrations/snyk",
      "envFile": "${workspaceFolder}/integrations/snyk/.env",
      "justMyCode": true,
      "name": "Run snyk integration",
      "program": "${workspaceFolder}/integrations/snyk/debug.py",
      "python": "${workspaceFolder}/integrations/snyk/.venv/bin/python",
      "request": "launch",
      "type": "debugpy"
    },
    {
      "console": "integratedTerminal",
      "cwd": "${workspaceFolder}/integrations/fake-integration",
      "envFile": "${workspaceFolder}/integrations/fake-integration/.env",
      "justMyCode": true,
      "name": "Run fake-integration integration",
      "program": "${workspaceFolder}/integrations/fake-integration/debug.py",
      "python": "${workspaceFolder}/integrations/fake-integration/.venv/bin/python",
      "request": "launch",
      "type": "debugpy"
    },
    {
      "name": "Attach to docker fake-integration integration",
      "type": "debugpy",
      "request": "attach",
      "connect": {
        "host": "localhost",
        "port": 5678
      },
      "pathMappings": [
        {
          "localRoot": "${workspaceFolder}",
          "remoteRoot": "/app"
        }
      ],
      "justMyCode": false
    },
    {
      "console": "integratedTerminal",
      "cwd": "${workspaceFolder}/integrations/pagerduty",
      "envFile": "${workspaceFolder}/integrations/pagerduty/.env",
      "justMyCode": true,
      "name": "Run pagerduty integration",
      "program": "${workspaceFolder}/integrations/pagerduty/debug.py",
      "python": "${workspaceFolder}/integrations/pagerduty/.venv/bin/python",
      "request": "launch",
      "type": "debugpy"
    },
    {
      "console": "integratedTerminal",
      "cwd": "${workspaceFolder}/integrations/gitlab",
      "envFile": "${workspaceFolder}/integrations/gitlab/.env",
      "name": "Run gitlab integration",
      "program": "${workspaceFolder}/integrations/gitlab/debug.py",
      "python": "${workspaceFolder}/integrations/gitlab/.venv/bin/python",
      "request": "launch",
      "type": "debugpy"
    },
    {
      "console": "integratedTerminal",
      "cwd": "${workspaceFolder}/integrations/argocd",
      "envFile": "${workspaceFolder}/integrations/argocd/.env",
      "justMyCode": true,
      "name": "Run argocd integration",
      "program": "${workspaceFolder}/integrations/argocd/debug.py",
      "python": "${workspaceFolder}/integrations/argocd/.venv/bin/python",
      "request": "launch",
      "type": "debugpy"
    },
    {
      "console": "integratedTerminal",
      "cwd": "${workspaceFolder}/integrations/azure-devops",
      "envFile": "${workspaceFolder}/integrations/azure-devops/.env",
      "justMyCode": true,
      "name": "Run azure-devops integration",
      "program": "${workspaceFolder}/integrations/azure-devops/debug.py",
      "python": "${workspaceFolder}/integrations/azure-devops/.venv/bin/python",
      "request": "launch",
      "type": "debugpy"
    },
    {
      "console": "integratedTerminal",
      "cwd": "${workspaceFolder}/integrations/gcp",
      "envFile": "${workspaceFolder}/integrations/gcp/.env",
      "justMyCode": false,
      "name": "Run GCP integration",
      "program": "${workspaceFolder}/integrations/gcp/debug.py",
      "python": "${workspaceFolder}/integrations/gcp/.venv/bin/python",
      "request": "launch",
      "type": "debugpy"
    },
    {
      "console": "integratedTerminal",
      "cwd": "${workspaceFolder}/integrations/aws",
      "envFile": "${workspaceFolder}/integrations/aws/.env",
      "justMyCode": false,
      "name": "Run AWS integration",
      "program": "${workspaceFolder}/integrations/aws/debug.py",
      "python": "${workspaceFolder}/integrations/aws/.venv/bin/python",
      "request": "launch",
      "type": "debugpy"
    },
    {
      "console": "integratedTerminal",
      "cwd": "${workspaceFolder}/integrations/datadog",
      "envFile": "${workspaceFolder}/integrations/datadog/.env",
      "justMyCode": false,
      "name": "Run Datadog integration",
      "program": "${workspaceFolder}/integrations/datadog/debug.py",
      "python": "${workspaceFolder}/integrations/datadog/.venv/bin/python",
      "request": "launch",
      "type": "debugpy"
    },
    {
      "console": "integratedTerminal",
      "cwd": "${workspaceFolder}/integrations/aws-v3",
      "envFile": "${workspaceFolder}/integrations/aws-v3/.env",
      "justMyCode": false,
      "name": "Run AWS-v3 integration",
      "program": "${workspaceFolder}/integrations/aws-v3/debug.py",
      "python": "${workspaceFolder}/integrations/aws-v3/.venv/bin/python",
      "request": "launch",
      "type": "debugpy"
    },
    {
      "console": "integratedTerminal",
      "cwd": "${workspaceFolder}/integrations/test-integration",
      "envFile": "${workspaceFolder}/integrations/test-integration/.env",
      "justMyCode": true,
      "name": "Run test-integration integration",
      "program": "${workspaceFolder}/integrations/test-integration/debug.py",
      "python": "${workspaceFolder}/integrations/test-integration/.venv/bin/python",
      "request": "launch",
      "type": "debugpy"
    },
    {
      "console": "integratedTerminal",
      "cwd": "${workspaceFolder}/integrations/backstage",
      "envFile": "${workspaceFolder}/integrations/backstage/.env",
      "justMyCode": true,
      "name": "Run backstage integration",
      "program": "${workspaceFolder}/integrations/backstage/debug.py",
      "python": "${workspaceFolder}/integrations/backstage/.venv/bin/python",
      "request": "launch",
      "type": "debugpy"
    },
    {
      "console": "integratedTerminal",
      "cwd": "${workspaceFolder}/integrations/gitlab-v2",
      "envFile": "${workspaceFolder}/integrations/gitlab-v2/.env",
      "justMyCode": true,
      "name": "Run gitlab-v2 integration",
      "program": "${workspaceFolder}/integrations/gitlab-v2/debug.py",
      "python": "${workspaceFolder}/integrations/gitlab-v2/.venv/bin/python",
      "request": "launch",
      "type": "debugpy"
    },
    {
      "console": "integratedTerminal",
      "cwd": "${workspaceFolder}/integrations/bitbucket-cloud",
      "envFile": "${workspaceFolder}/integrations/bitbucket-cloud/.env",
      "justMyCode": true,
      "name": "Run bitbucket-cloud integration",
      "program": "${workspaceFolder}/integrations/bitbucket-cloud/debug.py",
      "python": "${workspaceFolder}/integrations/bitbucket-cloud/.venv/bin/python",
      "request": "launch",
      "type": "debugpy"
    },
    {
      "console": "integratedTerminal",
      "cwd": "${workspaceFolder}/port_ocean/cli",
      "justMyCode": true,
      "name": "Run ocean new command",
      "program": "${workspaceFolder}/port_ocean/debug_cli.py",
      "python": "${workspaceFolder}/.venv/bin/python",
      "request": "launch",
      "type": "debugpy",
      "args": [
        "new"
      ]
    },
    {
      "console": "integratedTerminal",
      "cwd": "${workspaceFolder}/integrations/github-copilot",
      "envFile": "${workspaceFolder}/integrations/github-copilot/.env",
      "justMyCode": true,
      "name": "Run github-copilot integration",
      "program": "${workspaceFolder}/integrations/github-copilot/debug.py",
      "python": "${workspaceFolder}/integrations/github-copilot/.venv/bin/python",
      "request": "launch",
      "type": "debugpy"
    },
    {
      "console": "integratedTerminal",
      "cwd": "${workspaceFolder}/integrations/jira-server",
      "envFile": "${workspaceFolder}/integrations/jira-server/.env",
      "justMyCode": true,
      "name": "Run jira-server integration",
      "program": "${workspaceFolder}/integrations/jira-server/debug.py",
      "python": "${workspaceFolder}/integrations/jira-server/.venv/bin/python",
      "request": "launch",
      "type": "debugpy"
    },
    {
      "console": "integratedTerminal",
      "cwd": "${workspaceFolder}/integrations/komodor",
      "envFile": "${workspaceFolder}/integrations/komodor/.env",
      "justMyCode": true,
      "name": "Run komodor integration",
      "program": "${workspaceFolder}/integrations/komodor/debug.py",
      "python": "${workspaceFolder}/integrations/komodor/.venv/bin/python",
      "request": "launch",
      "type": "debugpy"
    },
    {
      "console": "integratedTerminal",
      "cwd": "${workspaceFolder}/integrations/checkmarx-one",
      "envFile": "${workspaceFolder}/integrations/checkmarx-one/.env",
      "justMyCode": true,
      "name": "Run checkmarx_one integration",
      "program": "${workspaceFolder}/integrations/checkmarx-one/debug.py",
      "python": "${workspaceFolder}/integrations/checkmarx-one/.venv/bin/python",
      "request": "launch",
      "type": "debugpy"
    },
    {
      "console": "integratedTerminal",
      "cwd": "${workspaceFolder}/integrations/aikido",
      "envFile": "${workspaceFolder}/integrations/aikido/.env",
      "justMyCode": true,
      "name": "Run aikido integration",
      "program": "${workspaceFolder}/integrations/aikido/debug.py",
      "python": "${workspaceFolder}/integrations/aikido/.venv/bin/python",
      "request": "launch",
      "type": "debugpy"
    },
    {
      "console": "integratedTerminal",
      "cwd": "${workspaceFolder}/integrations/okta",
      "envFile": "${workspaceFolder}/integrations/okta/.env",
      "justMyCode": true,
      "name": "Run okta integration",
      "program": "${workspaceFolder}/integrations/okta/debug.py",
      "python": "${workspaceFolder}/integrations/okta/.venv/bin/python",
      "request": "launch",
      "type": "debugpy"
    },
    {
      "console": "integratedTerminal",
      "cwd": "${workspaceFolder}/integrations/armorcode",
      "envFile": "${workspaceFolder}/integrations/armorcode/.env",
      "justMyCode": true,
      "name": "Run armorcode integration",
      "program": "${workspaceFolder}/integrations/armorcode/debug.py",
      "python": "${workspaceFolder}/integrations/armorcode/.venv/bin/python",
      "request": "launch",
      "type": "debugpy"
    },
    {
      "console": "integratedTerminal",
      "cwd": "${workspaceFolder}/integrations/bitbucket-server",
      "envFile": "${workspaceFolder}/integrations/bitbucket-server/.env",
      "justMyCode": true,
      "name": "Run bitbucket-server integration",
      "program": "${workspaceFolder}/integrations/bitbucket-server/debug.py",
      "python": "${workspaceFolder}/integrations/bitbucket-server/.venv/bin/python",
      "request": "launch",
      "type": "debugpy"
    },
    {
      "console": "integratedTerminal",
<<<<<<< HEAD
      "cwd": "${workspaceFolder}/integrations/jenkins",
      "envFile": "${workspaceFolder}/integrations/jenkins/.env",
      "justMyCode": true,
      "name": "Run jenkins integration",
      "program": "${workspaceFolder}/integrations/jenkins/debug.py",
      "python": "${workspaceFolder}/integrations/jenkins/.venv/bin/python",
      "request": "launch",
      "type": "debugpy"
    },
    {
      "console": "integratedTerminal",
      "cwd": "${workspaceFolder}/integrations/http-server",
      "envFile": "${workspaceFolder}/integrations/http-server/examples/config-no-auth.env",
=======
      "cwd": "${workspaceFolder}/integrations/generic-http",
      "envFile": "${workspaceFolder}/integrations/generic-http/examples/config-no-auth.env",
>>>>>>> aa769e27
      "justMyCode": true,
      "name": "Generic HTTP - No Auth",
      "program": "${workspaceFolder}/integrations/generic-http/debug.py",
      "python": "${workspaceFolder}/integrations/generic-http/.venv/bin/python",
      "request": "launch",
      "type": "debugpy"
    },
    {
      "console": "integratedTerminal",
      "cwd": "${workspaceFolder}/integrations/generic-http",
      "envFile": "${workspaceFolder}/integrations/generic-http/examples/config-bearer-token.env",
      "justMyCode": true,
      "name": "Generic HTTP - Bearer Token",
      "program": "${workspaceFolder}/integrations/generic-http/debug.py",
      "python": "${workspaceFolder}/integrations/generic-http/.venv/bin/python",
      "request": "launch",
      "type": "debugpy"
    },
    {
      "console": "integratedTerminal",
      "cwd": "${workspaceFolder}/integrations/generic-http",
      "envFile": "${workspaceFolder}/integrations/generic-http/examples/config-basic-auth.env",
      "justMyCode": true,
      "name": "Generic HTTP - Basic Auth",
      "program": "${workspaceFolder}/integrations/generic-http/debug.py",
      "python": "${workspaceFolder}/integrations/generic-http/.venv/bin/python",
      "request": "launch",
      "type": "debugpy"
    },
    {
      "console": "integratedTerminal",
      "cwd": "${workspaceFolder}/integrations/generic-http",
      "envFile": "${workspaceFolder}/integrations/generic-http/examples/config-api-key.env",
      "justMyCode": true,
      "name": "Generic HTTP - API Key",
      "program": "${workspaceFolder}/integrations/generic-http/debug.py",
      "python": "${workspaceFolder}/integrations/generic-http/.venv/bin/python",
      "request": "launch",
      "type": "debugpy"
    }
  ]
}<|MERGE_RESOLUTION|>--- conflicted
+++ resolved
@@ -284,7 +284,6 @@
     },
     {
       "console": "integratedTerminal",
-<<<<<<< HEAD
       "cwd": "${workspaceFolder}/integrations/jenkins",
       "envFile": "${workspaceFolder}/integrations/jenkins/.env",
       "justMyCode": true,
@@ -296,12 +295,8 @@
     },
     {
       "console": "integratedTerminal",
-      "cwd": "${workspaceFolder}/integrations/http-server",
-      "envFile": "${workspaceFolder}/integrations/http-server/examples/config-no-auth.env",
-=======
       "cwd": "${workspaceFolder}/integrations/generic-http",
       "envFile": "${workspaceFolder}/integrations/generic-http/examples/config-no-auth.env",
->>>>>>> aa769e27
       "justMyCode": true,
       "name": "Generic HTTP - No Auth",
       "program": "${workspaceFolder}/integrations/generic-http/debug.py",
