{
  "version": "0.2.0",
  "configurations": [
    {
      "console": "integratedTerminal",
      "cwd": "${workspaceFolder}/integrations/jira",
      "envFile": "${workspaceFolder}/integrations/jira/.env",
      "justMyCode": true,
      "name": "Run jira integration",
      "program": "${workspaceFolder}/integrations/jira/debug.py",
      "python": "${workspaceFolder}/integrations/jira/.venv/bin/python",
      "request": "launch",
      "type": "debugpy"
    },
    {
      "console": "integratedTerminal",
      "cwd": "${workspaceFolder}/integrations/snyk",
      "envFile": "${workspaceFolder}/integrations/snyk/.env",
      "justMyCode": true,
      "name": "Run snyk integration",
      "program": "${workspaceFolder}/integrations/snyk/debug.py",
      "python": "${workspaceFolder}/integrations/snyk/.venv/bin/python",
      "request": "launch",
      "type": "debugpy"
    },
    {
      "console": "integratedTerminal",
      "cwd": "${workspaceFolder}/integrations/fake-integration",
      "envFile": "${workspaceFolder}/integrations/fake-integration/.env",
      "justMyCode": true,
      "name": "Run fake-integration integration",
      "program": "${workspaceFolder}/integrations/fake-integration/debug.py",
      "python": "${workspaceFolder}/integrations/fake-integration/.venv/bin/python",
      "request": "launch",
      "type": "debugpy"
    },
    {
      "name": "Attach to docker fake-integration integration",
      "type": "debugpy",
      "request": "attach",
      "connect": {
        "host": "localhost",
        "port": 5678
      },
      "pathMappings": [
        {
          "localRoot": "${workspaceFolder}",
          "remoteRoot": "/app"
        }
      ],
      "justMyCode": false
    },
    {
      "console": "integratedTerminal",
      "cwd": "${workspaceFolder}/integrations/pagerduty",
      "envFile": "${workspaceFolder}/integrations/pagerduty/.env",
      "justMyCode": true,
      "name": "Run pagerduty integration",
      "program": "${workspaceFolder}/integrations/pagerduty/debug.py",
      "python": "${workspaceFolder}/integrations/pagerduty/.venv/bin/python",
      "request": "launch",
      "type": "debugpy"
    },
    {
      "console": "integratedTerminal",
      "cwd": "${workspaceFolder}/integrations/gitlab",
      "envFile": "${workspaceFolder}/integrations/gitlab/.env",
      "name": "Run gitlab integration",
      "program": "${workspaceFolder}/integrations/gitlab/debug.py",
      "python": "${workspaceFolder}/integrations/gitlab/.venv/bin/python",
      "request": "launch",
      "type": "debugpy"
    },
    {
      "console": "integratedTerminal",
      "cwd": "${workspaceFolder}/integrations/argocd",
      "envFile": "${workspaceFolder}/integrations/argocd/.env",
      "justMyCode": true,
      "name": "Run argocd integration",
      "program": "${workspaceFolder}/integrations/argocd/debug.py",
      "python": "${workspaceFolder}/integrations/argocd/.venv/bin/python",
      "request": "launch",
      "type": "debugpy"
    },
    {
      "console": "integratedTerminal",
      "cwd": "${workspaceFolder}/integrations/azure-devops",
      "envFile": "${workspaceFolder}/integrations/azure-devops/.env",
      "justMyCode": true,
      "name": "Run azure-devops integration",
      "program": "${workspaceFolder}/integrations/azure-devops/debug.py",
      "python": "${workspaceFolder}/integrations/azure-devops/.venv/bin/python",
      "request": "launch",
      "type": "debugpy"
    },
    {
      "console": "integratedTerminal",
      "cwd": "${workspaceFolder}/integrations/gcp",
      "envFile": "${workspaceFolder}/integrations/gcp/.env",
      "justMyCode": false,
      "name": "Run GCP integration",
      "program": "${workspaceFolder}/integrations/gcp/debug.py",
      "python": "${workspaceFolder}/integrations/gcp/.venv/bin/python",
      "request": "launch",
      "type": "debugpy"
    },
    {
      "console": "integratedTerminal",
      "cwd": "${workspaceFolder}/integrations/aws",
      "envFile": "${workspaceFolder}/integrations/aws/.env",
      "justMyCode": false,
      "name": "Run AWS integration",
      "program": "${workspaceFolder}/integrations/aws/debug.py",
      "python": "${workspaceFolder}/integrations/aws/.venv/bin/python",
      "request": "launch",
      "type": "debugpy"
    },
    {
      "console": "integratedTerminal",
      "cwd": "${workspaceFolder}/integrations/datadog",
      "envFile": "${workspaceFolder}/integrations/datadog/.env",
      "justMyCode": false,
      "name": "Run Datadog integration",
      "program": "${workspaceFolder}/integrations/datadog/debug.py",
      "python": "${workspaceFolder}/integrations/datadog/.venv/bin/python",
      "request": "launch",
      "type": "debugpy"
    },
    {
      "console": "integratedTerminal",
      "cwd": "${workspaceFolder}/integrations/aws-v3",
      "envFile": "${workspaceFolder}/integrations/aws-v3/.env",
      "justMyCode": false,
      "name": "Run AWS-v3 integration",
      "program": "${workspaceFolder}/integrations/aws-v3/debug.py",
      "python": "${workspaceFolder}/integrations/aws-v3/.venv/bin/python",
      "request": "launch",
      "type": "debugpy"
    },
    {
      "console": "integratedTerminal",
      "cwd": "${workspaceFolder}/integrations/test-integration",
      "envFile": "${workspaceFolder}/integrations/test-integration/.env",
      "justMyCode": true,
      "name": "Run test-integration integration",
      "program": "${workspaceFolder}/integrations/test-integration/debug.py",
      "python": "${workspaceFolder}/integrations/test-integration/.venv/bin/python",
      "request": "launch",
      "type": "debugpy"
    },
    {
      "console": "integratedTerminal",
      "cwd": "${workspaceFolder}/integrations/backstage",
      "envFile": "${workspaceFolder}/integrations/backstage/.env",
      "justMyCode": true,
      "name": "Run backstage integration",
      "program": "${workspaceFolder}/integrations/backstage/debug.py",
      "python": "${workspaceFolder}/integrations/backstage/.venv/bin/python",
      "request": "launch",
      "type": "debugpy"
    },
    {
      "console": "integratedTerminal",
      "cwd": "${workspaceFolder}/integrations/gitlab-v2",
      "envFile": "${workspaceFolder}/integrations/gitlab-v2/.env",
      "justMyCode": true,
      "name": "Run gitlab-v2 integration",
      "program": "${workspaceFolder}/integrations/gitlab-v2/debug.py",
      "python": "${workspaceFolder}/integrations/gitlab-v2/.venv/bin/python",
      "request": "launch",
      "type": "debugpy"
    },
    {
      "console": "integratedTerminal",
      "cwd": "${workspaceFolder}/integrations/bitbucket-cloud",
      "envFile": "${workspaceFolder}/integrations/bitbucket-cloud/.env",
      "justMyCode": true,
      "name": "Run bitbucket-cloud integration",
      "program": "${workspaceFolder}/integrations/bitbucket-cloud/debug.py",
      "python": "${workspaceFolder}/integrations/bitbucket-cloud/.venv/bin/python",
      "request": "launch",
      "type": "debugpy"
    },
    {
      "console": "integratedTerminal",
      "cwd": "${workspaceFolder}/port_ocean/cli",
      "justMyCode": true,
      "name": "Run ocean new command",
      "program": "${workspaceFolder}/port_ocean/debug_cli.py",
      "python": "${workspaceFolder}/.venv/bin/python",
      "request": "launch",
      "type": "debugpy",
      "args": [
        "new"
      ]
    },
    {
      "console": "integratedTerminal",
      "cwd": "${workspaceFolder}/integrations/github-copilot",
      "envFile": "${workspaceFolder}/integrations/github-copilot/.env",
      "justMyCode": true,
      "name": "Run github-copilot integration",
      "program": "${workspaceFolder}/integrations/github-copilot/debug.py",
      "python": "${workspaceFolder}/integrations/github-copilot/.venv/bin/python",
      "request": "launch",
      "type": "debugpy"
    },
    {
      "console": "integratedTerminal",
      "cwd": "${workspaceFolder}/integrations/jira-server",
      "envFile": "${workspaceFolder}/integrations/jira-server/.env",
      "justMyCode": true,
      "name": "Run jira-server integration",
      "program": "${workspaceFolder}/integrations/jira-server/debug.py",
      "python": "${workspaceFolder}/integrations/jira-server/.venv/bin/python",
      "request": "launch",
      "type": "debugpy"
    },
    {
      "console": "integratedTerminal",
      "cwd": "${workspaceFolder}/integrations/komodor",
      "envFile": "${workspaceFolder}/integrations/komodor/.env",
      "justMyCode": true,
      "name": "Run komodor integration",
      "program": "${workspaceFolder}/integrations/komodor/debug.py",
      "python": "${workspaceFolder}/integrations/komodor/.venv/bin/python",
      "request": "launch",
      "type": "debugpy"
    },
    {
      "console": "integratedTerminal",
      "cwd": "${workspaceFolder}/integrations/checkmarx-one",
      "envFile": "${workspaceFolder}/integrations/checkmarx-one/.env",
      "justMyCode": true,
      "name": "Run checkmarx_one integration",
      "program": "${workspaceFolder}/integrations/checkmarx-one/debug.py",
      "python": "${workspaceFolder}/integrations/checkmarx-one/.venv/bin/python",
      "request": "launch",
      "type": "debugpy"
    },
    {
      "console": "integratedTerminal",
      "cwd": "${workspaceFolder}/integrations/aikido",
      "envFile": "${workspaceFolder}/integrations/aikido/.env",
      "justMyCode": true,
      "name": "Run aikido integration",
      "program": "${workspaceFolder}/integrations/aikido/debug.py",
      "python": "${workspaceFolder}/integrations/aikido/.venv/bin/python",
      "request": "launch",
      "type": "debugpy"
    },
    {
      "console": "integratedTerminal",
<<<<<<< HEAD
      "cwd": "${workspaceFolder}/integrations/http-server",
      "envFile": "${workspaceFolder}/integrations/http-server/test-config-no-auth.env",
      "justMyCode": true,
      "name": "HTTP Server - No Auth",
      "program": "${workspaceFolder}/integrations/http-server/debug.py",
      "python": "${workspaceFolder}/integrations/http-server/.venv/bin/python",
=======
      "cwd": "${workspaceFolder}/integrations/okta",
      "envFile": "${workspaceFolder}/integrations/okta/.env",
      "justMyCode": true,
      "name": "Run okta integration",
      "program": "${workspaceFolder}/integrations/okta/debug.py",
      "python": "${workspaceFolder}/integrations/okta/.venv/bin/python",
>>>>>>> 7d7135f6
      "request": "launch",
      "type": "debugpy"
    },
    {
      "console": "integratedTerminal",
<<<<<<< HEAD
      "cwd": "${workspaceFolder}/integrations/http-server",
      "envFile": "${workspaceFolder}/integrations/http-server/test-config-bearer-token.env",
      "justMyCode": true,
      "name": "HTTP Server - Bearer Token",
      "program": "${workspaceFolder}/integrations/http-server/debug.py",
      "python": "${workspaceFolder}/integrations/http-server/.venv/bin/python",
=======
      "cwd": "${workspaceFolder}/integrations/armorcode",
      "envFile": "${workspaceFolder}/integrations/armorcode/.env",
      "justMyCode": true,
      "name": "Run armorcode integration",
      "program": "${workspaceFolder}/integrations/armorcode/debug.py",
      "python": "${workspaceFolder}/integrations/armorcode/.venv/bin/python",
>>>>>>> 7d7135f6
      "request": "launch",
      "type": "debugpy"
    },
    {
      "console": "integratedTerminal",
<<<<<<< HEAD
      "cwd": "${workspaceFolder}/integrations/http-server",
      "envFile": "${workspaceFolder}/integrations/http-server/test-config-basic-auth.env",
      "justMyCode": true,
      "name": "HTTP Server - Basic Auth",
      "program": "${workspaceFolder}/integrations/http-server/debug.py",
      "python": "${workspaceFolder}/integrations/http-server/.venv/bin/python",
      "request": "launch",
      "type": "debugpy"
    },
    {
      "console": "integratedTerminal",
      "cwd": "${workspaceFolder}/integrations/http-server",
      "envFile": "${workspaceFolder}/integrations/http-server/test-config-api-key.env",
      "justMyCode": true,
      "name": "HTTP Server - API Key",
      "program": "${workspaceFolder}/integrations/http-server/debug.py",
      "python": "${workspaceFolder}/integrations/http-server/.venv/bin/python",
      "request": "launch",
      "type": "debugpy"
    }
=======
      "cwd": "${workspaceFolder}/integrations/bitbucket-server",
      "envFile": "${workspaceFolder}/integrations/bitbucket-server/.env",
      "justMyCode": true,
      "name": "Run bitbucket-server integration",
      "program": "${workspaceFolder}/integrations/bitbucket-server/debug.py",
      "python": "${workspaceFolder}/integrations/bitbucket-server/.venv/bin/python",
      "request": "launch",
      "type": "debugpy"
    },
>>>>>>> 7d7135f6
  ]
}<|MERGE_RESOLUTION|>--- conflicted
+++ resolved
@@ -251,49 +251,63 @@
     },
     {
       "console": "integratedTerminal",
-<<<<<<< HEAD
+      "cwd": "${workspaceFolder}/integrations/okta",
+      "envFile": "${workspaceFolder}/integrations/okta/.env",
+      "justMyCode": true,
+      "name": "Run okta integration",
+      "program": "${workspaceFolder}/integrations/okta/debug.py",
+      "python": "${workspaceFolder}/integrations/okta/.venv/bin/python",
+      "request": "launch",
+      "type": "debugpy"
+    },
+    {
+      "console": "integratedTerminal",
+      "cwd": "${workspaceFolder}/integrations/armorcode",
+      "envFile": "${workspaceFolder}/integrations/armorcode/.env",
+      "justMyCode": true,
+      "name": "Run armorcode integration",
+      "program": "${workspaceFolder}/integrations/armorcode/debug.py",
+      "python": "${workspaceFolder}/integrations/armorcode/.venv/bin/python",
+      "request": "launch",
+      "type": "debugpy"
+    },
+    {
+      "console": "integratedTerminal",
+      "cwd": "${workspaceFolder}/integrations/bitbucket-server",
+      "envFile": "${workspaceFolder}/integrations/bitbucket-server/.env",
+      "justMyCode": true,
+      "name": "Run bitbucket-server integration",
+      "program": "${workspaceFolder}/integrations/bitbucket-server/debug.py",
+      "python": "${workspaceFolder}/integrations/bitbucket-server/.venv/bin/python",
+      "request": "launch",
+      "type": "debugpy"
+    },
+    {
+      "console": "integratedTerminal",
       "cwd": "${workspaceFolder}/integrations/http-server",
-      "envFile": "${workspaceFolder}/integrations/http-server/test-config-no-auth.env",
+      "envFile": "${workspaceFolder}/integrations/http-server/examples/config-no-auth.env",
       "justMyCode": true,
       "name": "HTTP Server - No Auth",
       "program": "${workspaceFolder}/integrations/http-server/debug.py",
       "python": "${workspaceFolder}/integrations/http-server/.venv/bin/python",
-=======
-      "cwd": "${workspaceFolder}/integrations/okta",
-      "envFile": "${workspaceFolder}/integrations/okta/.env",
-      "justMyCode": true,
-      "name": "Run okta integration",
-      "program": "${workspaceFolder}/integrations/okta/debug.py",
-      "python": "${workspaceFolder}/integrations/okta/.venv/bin/python",
->>>>>>> 7d7135f6
-      "request": "launch",
-      "type": "debugpy"
-    },
-    {
-      "console": "integratedTerminal",
-<<<<<<< HEAD
+      "request": "launch",
+      "type": "debugpy"
+    },
+    {
+      "console": "integratedTerminal",
       "cwd": "${workspaceFolder}/integrations/http-server",
-      "envFile": "${workspaceFolder}/integrations/http-server/test-config-bearer-token.env",
+      "envFile": "${workspaceFolder}/integrations/http-server/examples/config-bearer-token.env",
       "justMyCode": true,
       "name": "HTTP Server - Bearer Token",
       "program": "${workspaceFolder}/integrations/http-server/debug.py",
       "python": "${workspaceFolder}/integrations/http-server/.venv/bin/python",
-=======
-      "cwd": "${workspaceFolder}/integrations/armorcode",
-      "envFile": "${workspaceFolder}/integrations/armorcode/.env",
-      "justMyCode": true,
-      "name": "Run armorcode integration",
-      "program": "${workspaceFolder}/integrations/armorcode/debug.py",
-      "python": "${workspaceFolder}/integrations/armorcode/.venv/bin/python",
->>>>>>> 7d7135f6
-      "request": "launch",
-      "type": "debugpy"
-    },
-    {
-      "console": "integratedTerminal",
-<<<<<<< HEAD
+      "request": "launch",
+      "type": "debugpy"
+    },
+    {
+      "console": "integratedTerminal",
       "cwd": "${workspaceFolder}/integrations/http-server",
-      "envFile": "${workspaceFolder}/integrations/http-server/test-config-basic-auth.env",
+      "envFile": "${workspaceFolder}/integrations/http-server/examples/config-basic-auth.env",
       "justMyCode": true,
       "name": "HTTP Server - Basic Auth",
       "program": "${workspaceFolder}/integrations/http-server/debug.py",
@@ -304,7 +318,7 @@
     {
       "console": "integratedTerminal",
       "cwd": "${workspaceFolder}/integrations/http-server",
-      "envFile": "${workspaceFolder}/integrations/http-server/test-config-api-key.env",
+      "envFile": "${workspaceFolder}/integrations/http-server/examples/config-api-key.env",
       "justMyCode": true,
       "name": "HTTP Server - API Key",
       "program": "${workspaceFolder}/integrations/http-server/debug.py",
@@ -312,16 +326,5 @@
       "request": "launch",
       "type": "debugpy"
     }
-=======
-      "cwd": "${workspaceFolder}/integrations/bitbucket-server",
-      "envFile": "${workspaceFolder}/integrations/bitbucket-server/.env",
-      "justMyCode": true,
-      "name": "Run bitbucket-server integration",
-      "program": "${workspaceFolder}/integrations/bitbucket-server/debug.py",
-      "python": "${workspaceFolder}/integrations/bitbucket-server/.venv/bin/python",
-      "request": "launch",
-      "type": "debugpy"
-    },
->>>>>>> 7d7135f6
   ]
 }