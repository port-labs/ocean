{
  "version": "0.2.0",
  "configurations": [
    {
      "console": "integratedTerminal",
      "cwd": "${workspaceFolder}/integrations/jira",
      "envFile": "${workspaceFolder}/integrations/jira/.env",
      "justMyCode": true,
      "name": "Run jira integration",
      "program": "${workspaceFolder}/integrations/jira/debug.py",
      "python": "${workspaceFolder}/integrations/jira/.venv/bin/python",
      "request": "launch",
      "type": "debugpy"
    },
    {
      "console": "integratedTerminal",
      "cwd": "${workspaceFolder}/integrations/snyk",
      "envFile": "${workspaceFolder}/integrations/snyk/.env",
      "justMyCode": true,
      "name": "Run snyk integration",
      "program": "${workspaceFolder}/integrations/snyk/debug.py",
      "python": "${workspaceFolder}/integrations/snyk/.venv/bin/python",
      "request": "launch",
      "type": "debugpy"
    },
    {
      "console": "integratedTerminal",
      "cwd": "${workspaceFolder}/integrations/fake-integration",
      "envFile": "${workspaceFolder}/integrations/fake-integration/.env",
      "justMyCode": true,
      "name": "Run fake-integration integration",
      "program": "${workspaceFolder}/integrations/fake-integration/debug.py",
      "python": "${workspaceFolder}/integrations/fake-integration/.venv/bin/python",
      "request": "launch",
      "type": "debugpy"
    },
    {
      "name": "Attach to docker fake-integration integration",
      "type": "debugpy",
      "request": "attach",
      "connect": {
        "host": "localhost",
        "port": 5678
      },
      "pathMappings": [
        {
          "localRoot": "${workspaceFolder}",
          "remoteRoot": "/app"
        }
      ],
      "justMyCode": false
    },
    {
      "console": "integratedTerminal",
      "cwd": "${workspaceFolder}/integrations/pagerduty",
      "envFile": "${workspaceFolder}/integrations/pagerduty/.env",
      "justMyCode": true,
      "name": "Run pagerduty integration",
      "program": "${workspaceFolder}/integrations/pagerduty/debug.py",
      "python": "${workspaceFolder}/integrations/pagerduty/.venv/bin/python",
      "request": "launch",
      "type": "debugpy"
    },
    {
      "console": "integratedTerminal",
      "cwd": "${workspaceFolder}/integrations/gitlab",
      "envFile": "${workspaceFolder}/integrations/gitlab/.env",
      "name": "Run gitlab integration",
      "program": "${workspaceFolder}/integrations/gitlab/debug.py",
      "python": "${workspaceFolder}/integrations/gitlab/.venv/bin/python",
      "request": "launch",
      "type": "debugpy"
    },
    {
      "console": "integratedTerminal",
      "cwd": "${workspaceFolder}/integrations/argocd",
      "envFile": "${workspaceFolder}/integrations/argocd/.env",
      "justMyCode": true,
      "name": "Run argocd integration",
      "program": "${workspaceFolder}/integrations/argocd/debug.py",
      "python": "${workspaceFolder}/integrations/argocd/.venv/bin/python",
      "request": "launch",
      "type": "debugpy"
    },
    {
      "console": "integratedTerminal",
      "cwd": "${workspaceFolder}/integrations/azure-devops",
      "envFile": "${workspaceFolder}/integrations/azure-devops/.env",
      "justMyCode": true,
      "name": "Run azure-devops integration",
      "program": "${workspaceFolder}/integrations/azure-devops/debug.py",
      "python": "${workspaceFolder}/integrations/azure-devops/.venv/bin/python",
      "request": "launch",
      "type": "debugpy"
    },
    {
      "console": "integratedTerminal",
      "cwd": "${workspaceFolder}/integrations/gcp",
      "envFile": "${workspaceFolder}/integrations/gcp/.env",
      "justMyCode": false,
      "name": "Run GCP integration",
      "program": "${workspaceFolder}/integrations/gcp/debug.py",
      "python": "${workspaceFolder}/integrations/gcp/.venv/bin/python",
      "request": "launch",
      "type": "debugpy"
    },
    {
      "console": "integratedTerminal",
      "cwd": "${workspaceFolder}/integrations/aws",
      "envFile": "${workspaceFolder}/integrations/aws/.env",
      "justMyCode": false,
      "name": "Run AWS integration",
      "program": "${workspaceFolder}/integrations/aws/debug.py",
      "python": "${workspaceFolder}/integrations/aws/.venv/bin/python",
      "request": "launch",
      "type": "debugpy"
    },
    {
      "console": "integratedTerminal",
      "cwd": "${workspaceFolder}/integrations/datadog",
      "envFile": "${workspaceFolder}/integrations/datadog/.env",
      "justMyCode": false,
      "name": "Run Datadog integration",
      "program": "${workspaceFolder}/integrations/datadog/debug.py",
      "python": "${workspaceFolder}/integrations/datadog/.venv/bin/python",
      "request": "launch",
      "type": "debugpy"
    },
    {
      "console": "integratedTerminal",
      "cwd": "${workspaceFolder}/integrations/test-integration",
      "envFile": "${workspaceFolder}/integrations/test-integration/.env",
      "justMyCode": true,
      "name": "Run test-integration integration",
      "program": "${workspaceFolder}/integrations/test-integration/debug.py",
      "python": "${workspaceFolder}/integrations/test-integration/.venv/bin/python",
      "request": "launch",
      "type": "debugpy"
    },
    {
      "console": "integratedTerminal",
      "cwd": "${workspaceFolder}/integrations/backstage",
      "envFile": "${workspaceFolder}/integrations/backstage/.env",
      "justMyCode": true,
      "name": "Run backstage integration",
      "program": "${workspaceFolder}/integrations/backstage/debug.py",
      "python": "${workspaceFolder}/integrations/backstage/.venv/bin/python",
      "request": "launch",
      "type": "debugpy"
    },
    {
      "console": "integratedTerminal",
      "cwd": "${workspaceFolder}/integrations/gitlab-v2",
      "envFile": "${workspaceFolder}/integrations/gitlab-v2/.env",
      "justMyCode": true,
      "name": "Run gitlab-v2 integration",
      "program": "${workspaceFolder}/integrations/gitlab-v2/debug.py",
      "python": "${workspaceFolder}/integrations/gitlab-v2/.venv/bin/python",
      "request": "launch",
      "type": "debugpy"
    },
    {
      "console": "integratedTerminal",
      "cwd": "${workspaceFolder}/integrations/bitbucket-cloud",
      "envFile": "${workspaceFolder}/integrations/bitbucket-cloud/.env",
      "justMyCode": true,
      "name": "Run bitbucket-cloud integration",
      "program": "${workspaceFolder}/integrations/bitbucket-cloud/debug.py",
      "python": "${workspaceFolder}/integrations/bitbucket-cloud/.venv/bin/python",
      "request": "launch",
      "type": "debugpy"
    },
    {
      "console": "integratedTerminal",
      "cwd": "${workspaceFolder}/port_ocean/cli",
      "justMyCode": true,
      "name": "Run ocean new command",
      "program": "${workspaceFolder}/port_ocean/debug_cli.py",
      "python": "${workspaceFolder}/.venv/bin/python",
      "request": "launch",
      "type": "debugpy",
      "args": [
        "new"
      ]
    },
    {
      "console": "integratedTerminal",
      "cwd": "${workspaceFolder}/integrations/github-copilot",
      "envFile": "${workspaceFolder}/integrations/github-copilot/.env",
      "justMyCode": true,
      "name": "Run github-copilot integration",
      "program": "${workspaceFolder}/integrations/github-copilot/debug.py",
      "python": "${workspaceFolder}/integrations/github-copilot/.venv/bin/python",
      "request": "launch",
      "type": "debugpy"
    },
    {
      "console": "integratedTerminal",
<<<<<<< HEAD
      "cwd": "${workspaceFolder}/integrations/azure-ms",
      "envFile": "${workspaceFolder}/integrations/azure-ms/.env",
      "justMyCode": true,
      "name": "Run azure-ms integration",
      "program": "${workspaceFolder}/integrations/azure-ms/debug.py",
      "python": "${workspaceFolder}/integrations/azure-ms/.venv/bin/python",
=======
      "cwd": "${workspaceFolder}/integrations/jira-server",
      "envFile": "${workspaceFolder}/integrations/jira-server/.env",
      "justMyCode": true,
      "name": "Run jira-server integration",
      "program": "${workspaceFolder}/integrations/jira-server/debug.py",
      "python": "${workspaceFolder}/integrations/jira-server/.venv/bin/python",
>>>>>>> e74af8d8
      "request": "launch",
      "type": "debugpy"
    },
    {
      "console": "integratedTerminal",
      "cwd": "${workspaceFolder}/integrations/komodor",
      "envFile": "${workspaceFolder}/integrations/komodor/.env",
      "justMyCode": true,
      "name": "Run komodor integration",
      "program": "${workspaceFolder}/integrations/komodor/debug.py",
      "python": "${workspaceFolder}/integrations/komodor/.venv/bin/python",
      "request": "launch",
      "type": "debugpy"
    }
  ]
}<|MERGE_RESOLUTION|>--- conflicted
+++ resolved
@@ -196,21 +196,23 @@
     },
     {
       "console": "integratedTerminal",
-<<<<<<< HEAD
       "cwd": "${workspaceFolder}/integrations/azure-ms",
       "envFile": "${workspaceFolder}/integrations/azure-ms/.env",
       "justMyCode": true,
       "name": "Run azure-ms integration",
       "program": "${workspaceFolder}/integrations/azure-ms/debug.py",
       "python": "${workspaceFolder}/integrations/azure-ms/.venv/bin/python",
-=======
+      "request": "launch",
+      "type": "debugpy"
+    },
+    {
+      "console": "integratedTerminal",
       "cwd": "${workspaceFolder}/integrations/jira-server",
       "envFile": "${workspaceFolder}/integrations/jira-server/.env",
       "justMyCode": true,
       "name": "Run jira-server integration",
       "program": "${workspaceFolder}/integrations/jira-server/debug.py",
       "python": "${workspaceFolder}/integrations/jira-server/.venv/bin/python",
->>>>>>> e74af8d8
       "request": "launch",
       "type": "debugpy"
     },
