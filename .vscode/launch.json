{
  "version": "0.2.0",
  "configurations": [
    {
      "console": "integratedTerminal",
      "cwd": "${workspaceFolder}/integrations/jira",
      "envFile": "${workspaceFolder}/integrations/jira/.env",
      "justMyCode": true,
      "name": "Run jira integration",
      "program": "${workspaceFolder}/integrations/jira/debug.py",
      "python": "${workspaceFolder}/integrations/jira/.venv/bin/python",
      "request": "launch",
      "type": "debugpy"
    },
    {
      "console": "integratedTerminal",
      "cwd": "${workspaceFolder}/integrations/snyk",
      "envFile": "${workspaceFolder}/integrations/snyk/.env",
      "justMyCode": true,
      "name": "Run snyk integration",
      "program": "${workspaceFolder}/integrations/snyk/debug.py",
      "python": "${workspaceFolder}/integrations/snyk/.venv/bin/python",
      "request": "launch",
      "type": "debugpy"
    },
    {
      "console": "integratedTerminal",
      "cwd": "${workspaceFolder}/integrations/fake-integration",
      "envFile": "${workspaceFolder}/integrations/fake-integration/.env",
      "justMyCode": true,
      "name": "Run fake-integration integration",
      "program": "${workspaceFolder}/integrations/fake-integration/debug.py",
      "python": "${workspaceFolder}/integrations/fake-integration/.venv/bin/python",
      "request": "launch",
      "type": "debugpy"
    },
    {
      "console": "integratedTerminal",
      "cwd": "${workspaceFolder}/integrations/pagerduty",
      "envFile": "${workspaceFolder}/integrations/pagerduty/.env",
      "justMyCode": true,
      "name": "Run pagerduty integration",
      "program": "${workspaceFolder}/integrations/pagerduty/debug.py",
      "python": "${workspaceFolder}/integrations/pagerduty/.venv/bin/python",
      "request": "launch",
      "type": "debugpy"
    },
    {
      "console": "integratedTerminal",
      "cwd": "${workspaceFolder}/integrations/gitlab",
      "envFile": "${workspaceFolder}/integrations/gitlab/.env",
      "name": "Run gitlab integration",
      "program": "${workspaceFolder}/integrations/gitlab/debug.py",
      "python": "${workspaceFolder}/integrations/gitlab/.venv/bin/python",
      "request": "launch",
      "type": "debugpy"
    },
    {
      "console": "integratedTerminal",
      "cwd": "${workspaceFolder}/integrations/argocd",
      "envFile": "${workspaceFolder}/integrations/argocd/.env",
      "justMyCode": true,
      "name": "Run argocd integration",
      "program": "${workspaceFolder}/integrations/argocd/debug.py",
      "python": "${workspaceFolder}/integrations/argocd/.venv/bin/python",
      "request": "launch",
      "type": "debugpy"
    },
    {
      "console": "integratedTerminal",
      "cwd": "${workspaceFolder}/integrations/azure-devops",
      "envFile": "${workspaceFolder}/integrations/azure-devops/.env",
      "justMyCode": true,
      "name": "Run azure-devops integration",
      "program": "${workspaceFolder}/integrations/azure-devops/debug.py",
      "python": "${workspaceFolder}/integrations/azure-devops/.venv/bin/python",
      "request": "launch",
      "type": "debugpy"
    },
    {
      "console": "integratedTerminal",
      "cwd": "${workspaceFolder}/integrations/gcp",
      "envFile": "${workspaceFolder}/integrations/gcp/.env",
      "justMyCode": false,
      "name": "Run GCP integration",
      "program": "${workspaceFolder}/integrations/gcp/debug.py",
      "python": "${workspaceFolder}/integrations/gcp/.venv/bin/python",
      "request": "launch",
      "type": "debugpy"
    },
    {
      "console": "integratedTerminal",
      "cwd": "${workspaceFolder}/integrations/aws",
      "envFile": "${workspaceFolder}/integrations/aws/.env",
      "justMyCode": false,
      "name": "Run AWS integration",
      "program": "${workspaceFolder}/integrations/aws/debug.py",
      "python": "${workspaceFolder}/integrations/aws/.venv/bin/python",
      "request": "launch",
      "type": "debugpy"
    },
    {
      "console": "integratedTerminal",
      "cwd": "${workspaceFolder}/integrations/datadog",
      "envFile": "${workspaceFolder}/integrations/datadog/.env",
      "justMyCode": false,
      "name": "Run Datadog integration",
      "program": "${workspaceFolder}/integrations/datadog/debug.py",
      "python": "${workspaceFolder}/integrations/datadog/.venv/bin/python",
      "request": "launch",
      "type": "debugpy"
    },
    {
      "console": "integratedTerminal",
      "cwd": "${workspaceFolder}/integrations/test-integration",
      "envFile": "${workspaceFolder}/integrations/test-integration/.env",
      "justMyCode": true,
      "name": "Run test-integration integration",
      "program": "${workspaceFolder}/integrations/test-integration/debug.py",
      "python": "${workspaceFolder}/integrations/test-integration/.venv/bin/python",
      "request": "launch",
      "type": "debugpy"
    },
    {
      "console": "integratedTerminal",
      "cwd": "${workspaceFolder}/integrations/backstage",
      "envFile": "${workspaceFolder}/integrations/backstage/.env",
      "justMyCode": true,
      "name": "Run backstage integration",
      "program": "${workspaceFolder}/integrations/backstage/debug.py",
      "python": "${workspaceFolder}/integrations/backstage/.venv/bin/python",
      "request": "launch",
      "type": "debugpy"
    },
    {
      "console": "integratedTerminal",
      "cwd": "${workspaceFolder}/integrations/gitlab-v2",
      "envFile": "${workspaceFolder}/integrations/gitlab-v2/.env",
      "justMyCode": true,
      "name": "Run gitlab-v2 integration",
      "program": "${workspaceFolder}/integrations/gitlab-v2/debug.py",
      "python": "${workspaceFolder}/integrations/gitlab-v2/.venv/bin/python",
      "request": "launch",
      "type": "debugpy"
    },
    {
      "console": "integratedTerminal",
      "cwd": "${workspaceFolder}/integrations/bitbucket-cloud",
      "envFile": "${workspaceFolder}/integrations/bitbucket-cloud/.env",
      "justMyCode": true,
      "name": "Run bitbucket-cloud integration",
      "program": "${workspaceFolder}/integrations/bitbucket-cloud/debug.py",
      "python": "${workspaceFolder}/integrations/bitbucket-cloud/.venv/bin/python",
      "request": "launch",
      "type": "debugpy"
    },
    {
      "console": "integratedTerminal",
      "cwd": "${workspaceFolder}/port_ocean/cli",
      "justMyCode": true,
      "name": "Run ocean new command",
      "program": "${workspaceFolder}/port_ocean/debug_cli.py",
      "python": "${workspaceFolder}/.venv/bin/python",
      "request": "launch",
      "type": "debugpy",
      "args": [
        "new"
      ]
    },
    {
      "console": "integratedTerminal",
      "cwd": "${workspaceFolder}/integrations/github-copilot",
      "envFile": "${workspaceFolder}/integrations/github-copilot/.env",
      "justMyCode": true,
      "name": "Run github-copilot integration",
      "program": "${workspaceFolder}/integrations/github-copilot/debug.py",
      "python": "${workspaceFolder}/integrations/github-copilot/.venv/bin/python",
      "request": "launch",
      "type": "debugpy"
    },
    {
      "console": "integratedTerminal",
<<<<<<< HEAD
      "cwd": "${workspaceFolder}/integrations/jira_self_hosted",
      "envFile": "${workspaceFolder}/integrations/jira_self_hosted/.env",
      "justMyCode": true,
      "name": "Run jira-self-hosted integration",
      "program": "${workspaceFolder}/integrations/jira_self_hosted/debug.py",
      "python": "${workspaceFolder}/integrations/jira_self_hosted/.venv/bin/python",
=======
      "cwd": "${workspaceFolder}/integrations/komodor",
      "envFile": "${workspaceFolder}/integrations/komodor/.env",
      "justMyCode": true,
      "name": "Run komodor integration",
      "program": "${workspaceFolder}/integrations/komodor/debug.py",
      "python": "${workspaceFolder}/integrations/komodor/.venv/bin/python",
>>>>>>> 95145edb
      "request": "launch",
      "type": "debugpy"
    }
  ]
}<|MERGE_RESOLUTION|>--- conflicted
+++ resolved
@@ -180,21 +180,23 @@
     },
     {
       "console": "integratedTerminal",
-<<<<<<< HEAD
       "cwd": "${workspaceFolder}/integrations/jira_self_hosted",
       "envFile": "${workspaceFolder}/integrations/jira_self_hosted/.env",
       "justMyCode": true,
       "name": "Run jira-self-hosted integration",
       "program": "${workspaceFolder}/integrations/jira_self_hosted/debug.py",
       "python": "${workspaceFolder}/integrations/jira_self_hosted/.venv/bin/python",
-=======
+      "request": "launch",
+      "type": "debugpy"
+    },
+    {
+      "console": "integratedTerminal",
       "cwd": "${workspaceFolder}/integrations/komodor",
       "envFile": "${workspaceFolder}/integrations/komodor/.env",
       "justMyCode": true,
       "name": "Run komodor integration",
       "program": "${workspaceFolder}/integrations/komodor/debug.py",
       "python": "${workspaceFolder}/integrations/komodor/.venv/bin/python",
->>>>>>> 95145edb
       "request": "launch",
       "type": "debugpy"
     }
