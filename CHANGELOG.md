--- conflicted
+++ resolved
@@ -6,15 +6,15 @@
 this project adheres to [Semantic Versioning](https://semver.org/spec/v2.0.0.html).
 
 <!-- towncrier release notes start -->
-<<<<<<< HEAD
-
-## 0.26.2 (2025-07-16)
+
+## 0.27.1 (2025-08-06)
 
 ### Bug Fixes
 
 - Fixed error handling issues around pickle file load
-=======
+
 ## 0.27.0 (2025-08-03)
+
 ### Improvements
 
 - Enhanced webhook event processing with GroupQueue implementation
@@ -41,7 +41,6 @@
 ### Improvements
 
 - Add posting integration raw data to lakehouse
->>>>>>> dc029b27
 
 ## 0.26.1 (2025-07-20)
 
