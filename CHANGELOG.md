# Changelog

All notable changes to this project will be documented in this file.

The format is based on [Keep a Changelog](https://keepachangelog.com/en/1.0.0/),
this project adheres to [Semantic Versioning](https://semver.org/spec/v2.0.0.html).

<!-- towncrier release notes start -->
<<<<<<< HEAD

## 0.24.8 (2025-06-11)

### Bug Fixes
- Prevented unhandled exception when webhook event is received for resource types not present in mapping but can be handled by processors.
=======
## 0.24.8 (2025-06-11)

### Bug Fixes
- Fixed missing syncing state metrics reporting during resource processing

>>>>>>> e0e16198

## 0.24.7 (2025-06-11)

### Bug Fixes
- Update is oauth enabled condition to check if a path to oauth token is set.
- Update requests.

## 0.24.6 (2025-06-09)

### Improvements
- Added a check to not start upserting / deleting if we have 0 entities to update / delete.

## 0.24.5 (2025-06-09)

### Improvements
- Made on_start tasks start regardless of the Uvicorn server startup.

## 0.24.4 (2025-06-08)

### Improvements
- Refined error phase metrics for resource registration and resync.

## 0.24.3 (2025-06-08)

### Improvements
- Using Port bulk upserts api in resyncs in all Ocean.

## 0.24.2 (2025-06-04)

### Improvements
- Set process_execution_mode default to multi_process.

## 0.24.1 (2025-06-03)

### Improvements
- Using Port bulk upserts api in resyncs in Ocean SaaS

## 0.24.0 (2025-06-03)

### Improvements
- Experimental - using Port bulk upserts api in resyncs

## 0.23.5 (2025-06-01)

### Bug Fixes

- Update poetry lock.
- Fix PROMETHEUS_MULTIPROC_DIR in docker file.
- Skip deleteing entities if subprocess fails.
- Clean up PROMETHEUS_MULTIPROC_DIR only in multiprocess mode.

## 0.23.4 (2025-05-29)

### Improvements
- Fixed metrics urls and added reconciliation kind to report

## 0.23.3 (2025-05-28)

### Bug Fixes

- Asyncio lock error in subprocess's http request.
- PROMETHEUS_MULTIPROC_DIR default missing.


## 0.23.2 (2025-05-28)

### Improvements

- Replaced based image to use echo images in order to reduce vulnerability exposure


## 0.23.1 (2025-05-27)

### Bug Fixes
- Event loop is blocked by waiting for a process.

## 0.23.0 (2025-05-27)

### Features
- Add Multiprocessing mode to ocean accessible via the OCEAN__PROCESS_EXECUTION_MODE env variable with possible values - multi_process/single_process.
- Add caching to ocean that is saved on disk or memory accessible via OCEAN__CACHING_STORAGE_MODE env variable with possible values - disk/memory.
- Add support for multiprocessing to prometheus accessible via the PROMETHEUS_MULTIPROC_DIR env variable.

## 0.22.12 (2025-05-26)

### Improvements
- Enhanced logs on integration initialization

## 0.22.11 (2025-05-25)

### Improvements
- Enhanced metrics reporting by implementing direct integration with Port's metrics endpoint for improved monitoring and observability

## 0.22.10 (2025-05-20)

### Improvements
- Fix Dependabot vulnerabilities

## 0.22.9 (2025-05-18)

### Improvements
- Enhanced Ocean metrics event structure for better data organization and analysis
- Expanded metrics collection points to provide more comprehensive monitoring capabilities

## 0.22.8 (2025-05-15)

### Improvements
- Enhanced error logging by including trace IDs for server errors

## 0.22.7 (2025-05-12)

### Bug Fixes
- Fixed case where new installation of an integration resulted with errors on installing a package

## 0.22.6 (2025-05-06)

### Improvements
- Display a validation error if the mapping is not configured correctly.


## 0.22.5 (2025-04-27)

### Bug Fixes
-Resolved "h11 accepts some malformed Chunked-Encoding bodies" h11 vulnerability

## 0.22.4 (2025-04-15)

### Features
-Refactored logger setup to generate unique instance IDs.
-Renamed try_get_hostname to resolve_hostname for clarity.
-Removed redundant instance parameter from setup_logger.

## 0.22.3 (2025-04-15)

### Features
- Added inctance and hostname to logger configuration.
- Updated setup_logger function to include inctance.
- Generated unique inctance in run function.
- Enhanced log format to include inctance.

## 0.22.2 (2025-04-06)

### Bug Fixes

- Fixed entityDeletionThreshold not sent as part of the initial port app configuration.

## 0.22.1 (2025-04-02)

### Features

- Added support for team search query in entity mapping
- Enhanced batch_upsert_entities to return tuples with success status.
- Improved null property handling in entity field comparisons.
- Updated upsert logic to use batch upsert consistently.
- Added unit tests for null property handling in entity comparisons.

## 0.22.0 (2025-03-17)

### Features

- Added metrics reporting capability using promethues, which can be accessible through the /metrics route.

## 0.21.5 (2025-03-12)

### Improvements

- Updated LiveEventsProcessorManager to fetch the latest port app configuration for each event by calling `get_port_app_config(use_cache=False)`.
- This change ensures that the processor manager always uses the most current configuration when handling events.

## 0.21.4 (2025-03-12)

### Improvements

- Updated core dependencies (jinja 3.1.6, confluent-kafka 2.8.2 and cryptography =43.0.1,<45.0.0)

## 0.21.3 (2025-03-09)

### Improvements

- Add minimum entities to map before searching

## 0.21.2 (2025-03-09)

### Improvements

- Add configurable event processing timeouts to Ocean

## 0.21.1 (2025-03-09)

### Bug Fixes

- fixed wrong integration version showing in UI and API by moving the check of OCEAN__INITIALIZE_PORT_RESOURCES=false to after the patch

## 0.21.0 (2025-03-01)

### Features

- Added `on_resync_start` and `on_resync_complete` hooks to the `SyncRawMixin` class to allow integrations to run code before and after a resync.

### Bug Fixes

- Fixed `ocean new` on Unix-like systems failing with `FileNotFoundError` (#1402)
- Fixed cancelled error handling while running resync

## 0.20.4 (2025-02-25)

### Bug Fixes
- Converted should_process_event and get_matching_kinds methods to async.
- Enhanced error handling to process successful results even if some processors fail.
- Updated tests to validate async methods and error handling improvements.
- Added a new integration test for webhook processing with mixed processor outcomes.



## 0.20.3 (2025-02-24)

### Improvements

- Changing log level for frequent error

## 0.20.2 (2025-02-23)

### Bug Fixes

- Validate feature flag for get config in new integrations - outside of mixin

## 0.20.1 (2025-02-23)

### Bug Fixes

- Validate feature flag for get config in new integrations

## 0.20.0 (2025-02-20)

### Features

- Added comprehensive live events support in Ocean Core:
  - Introduced `LiveEventsMixin` for standardized live event handling across integrations
  - Added methods for resource mapping, entity deletion threshold, and data processing
  - Enhanced `AbstractWebhookProcessor` with live events integration
  - Added robust retry logic and lifecycle management for webhook processing
  - Implemented history-preserving entity deletion and recreation for live events

## 0.19.3 (2025-02-19)

### Features

- Added new `base_url` to Ocean Core. This will be used to deprecate the `OCEAN__INTEGRATION__CONFIG__APP_HOST` usage.

## 0.19.2 (2025-02-19)

### Bug Fixes

- Fixed non awaited coroutine for provisioned integrations

## 0.19.1 (2025-02-18)

### Features

- Verify Provision enabled integrations

### Bug Fixes

- Ensure no race condition with externally created integrations

## 0.19.0 (2025-02-16)

### Features

- Added capability to read configurations from a file.
- Add option to periodically keep the integration's configuration updated with the file's configuration.
- Add reloading configuration on retry

## 0.18.9 (2025-02-07)

### Improvements

- Added option to destroy integration config while performing defaults clean cli command: `ocean defaults clean --force --wait --destroy`

## 0.18.8 (2025-02-04)

### Bug Fixes

- Fix flaky tests

## 0.18.7 (2025-01-29)

### Improvements

- Reduce cases of mass deletion of entities on resync by adding threshold for deletion

## 0.18.6 (2025-01-29)

### Improvements

- Entity diff calculation only on resync

## 0.18.5 (2025-01-28)

### Bug Fixes

- Fixed an issue where the integration would delete all entities if the Port app configuration was empty

## 0.18.4 (2025-01-22)

### Improvements

- added check diff entitites to reduce load from port to all integrations

## 0.18.3 (2025-01-22)

### Improvements

- Opt-in integration resource provision by Port

## 0.18.2 (2025-01-21)

### Improvements

- Updated the search entities query sent to port with one rule of identifier instead of many

## 0.18.1 (2025-01-21)

### Improvements

- Updated the search entities query sent to port with blueprint

## 0.18.0 (2025-01-15)

### Improvements

- Introduced a new entity diff resolver to reduce port system load by comparing entities and upserting changed entities only

## 0.17.8 (2025-01-15)

### Bug Fixes

- Fixed vulnerability in the jinja package that is resolved by updating to 3.1.5


## 0.17.7 (2025-01-08)

### Bug Fixes

- Fixed a bug where creating an integration with WEBHOOKS_ONLY event listener failed.

### Improvements

- Added jira integration running config to vscode.

## 0.17.6 (2025-01-08)

### Bug Fixes

- Fixed a bug where the `unregister_raw` and `register_raw` were not handling right the errors and misconfigured entity keys


## 0.17.5 (2025-01-07)


### Bug Fixes

- Explicit poetry version due to major version (2.0.0) breaking the CI


## 0.17.4 (2024-12-31)


### Bug Fixes

- Adjusted log terminology
- Failed transformations counter now increments for all cases (None (null / missing), empty)

## 0.17.3 (2024-12-31)


### Bug Fixes

- Added support for empty values for JQ mapping logs
- Added tests to assert for proper response when JQ is missmapped or values are empty

## 0.17.2 (2024-12-31)


### Bug Fixes

- Fixed lint failures


## 0.17.1 (2024-12-31)


### Bug Fixes

- Fixed lint failure for resources that have two `on_resync` decorators


## 0.17.0 (2024-12-31)


### Features

- Added new webhooks only event listener mode. This event listener handles only webhook invocations and raises error once used for resync.


## 0.16.1 (2024-12-25)

### Bug Fixes

- Added new info log for JQ mapping per batch to notify of misconfigured JQ mappings between a property and the JQ target


## 0.16.0 (2024-12-24)


### Improvements

- When `createMissingRelatedEntities` is set to `false` and upserting entity failed on not existing entity, the entity will be gathered to the end of the resync and will try sorting all
  the failed entities through a topological sort and upsert them as well
- Test upsert with dependencies, with self circular dependency and external entity dependency.

### Bug Fixes

- When experiencing cyclic error on topological sort try unsorted upsert of the entities
- Fix topologicals sort tree creation so an entity cannot be its own dependency


## 0.15.3 (2024-12-22)

### Bug Fixes

- Extended `Ocean new` cli command to fill out more information for the user and also fixed wrong output


## 0.15.2 (2024-12-15)

### Improvements

- Add handling for different installation types compatibility


## 0.15.1 (2024-12-15)

### Bug Fixes

- Changed `SaasOauth` runtime to `SaasOauth2`


## 0.15.0 (2024-12-12)

### Features

- Added `SaasOauth` runtime support


## 0.14.7 (2024-12-09)


### Bug Fixes

- Remove specific timeout for search request in favor of global timeout.
- Update `handle_request` to use method for indentifying retryable requests.
- Set upsert entenies as retryable.
- Update the condition upon which the JWT token is refreshed so it will refresh on expiration instead of only after.


## 0.14.6 (2024-12-04)


### Improvements

- Added a warning log for cases where the Integrations are provided with a personal token and not with machine credentials.

## 0.14.5 (2024-12-03)


### Improvements

- Add performance test framework


## 0.14.4 (2024-12-03)


### Bug Fixes

- Add try/except block on httpx transport of ocean client to log timeouts and other exceptions (Client timeouts not recorded)


## 0.14.3 (2024-11-25)


### Improvements

- Support the reduction of Port rate limit in the integrations.

## 0.14.2 (2024-11-24)


### Bug Fixes

- Fix ocean new.

## 0.14.1 (2024-11-13)


### Improvements

- Added a decorator to help with caching results from coroutines.


## 0.14.0 (2024-11-12)


### Improvements

- Add support for choosing default resources that the integration will create dynamically


## 0.13.1 (2024-11-12)


### Bug Fixes

- Fix memory leak due to repetitive registration of FastAPI routes


## 0.13.0 (2024-11-10)


### Improvements

- Bump python from 3.11 to 3.12 (0.13.0)


## 0.12.9 (2024-11-07)


### Bug Fixes

- Await logger writing exception on exit (Integration logs not being ingested)
- Await logger thread on exit (Integration logs not being ingested)
- Serialize exception (Integration logs not being ingested)


## 0.12.8 (2024-11-04)


### Improvements

- Bump fastapi to version 0.115.3 - fix Starlette Denial of service (DoS) via multipart/form-data (0.12.8)

## 0.12.7 (2024-10-23)


### Bug Fixes

- Fixed get_integration_ocean_app test fixture configuration injection (0.12.7)


## 0.12.6 (2024-10-20)


### Bug Fixes

- Fixed get_integration_resource_config assumption for port-app-config files to be of .yaml extension only (0.12.6)


## 0.12.5 (2024-10-21)


### Bug Fixes

- Fixed get_integration_resource_config assumption for port-app-config files to be of .yml extension only (0.12.5)


## 0.12.3 (2024-10-09)

### Improvements

- Updated docker base image to improve security vulnerabilities


## 0.12.2 (2024-10-06)

### Improvements

- Added a util `semaphore_async_iterator` to enable seamless control over concurrent executions.


## 0.12.1 (2024-10-02)

### Bug Fixes

- Fixed a bug when running jq with iterator that caused the integration to crash
- Reverted image to `python:3.11-slim-buster` to fix the issue with the alpine image

## 0.12.0 (2024-10-01)

### Improvements

- Replace `python:3.11-slim-bookworm` with `python:3.11-alpine` to reduce dependencies and fix vulnerabilities

### Bug Fixes

- Fixed smoke tests to run concurrently and clean up after themselves

## 0.11.0 (2024-09-29)

### Improvements

- Replace pyjq with jq.py to bump jq version from 1.5.2 to 1.7.1

## 0.10.12 (2024-09-19)

### Bug Fixes

- Fixed updating state of resync when the resync is being cancelled by a new resync event

## 0.10.11 (2024-09-17)

### Improvements

- Add smoke test with a live integration to validate core changes

## 0.10.10 (2024-09-12)

### Bug Fixes

- Fixed failing on initialization of the integration when one of the actions exists in port

### Improvements

- Added fix lint command to the makefile as well as the pre-commit hook


## 0.10.9 (2024-09-05)

### Bug Fixes

- Replaced StopAsyncIteration with a return statement to ignore prevent errors in cases where empty tasks are sent to the stream_async_iterators_tasks function


## 0.10.8 (2024-09-04)

### Bug Fixes

- Avoid raising exception when receiving ReadTimeout on batch upsert entities
- Increased both internal port client and third party client timeout to handle long requests


## 0.10.7 (2024-08-28)

### Improvements

- Add search identifier support (Allow to run a search query to find the identifier of the entity as part of the mapping)


## 0.10.6 (2024-08-31)

### Bug Fixes

- Fixed error log when looking for existence of integration on initialization


## 0.10.5 (2024-08-27)

### Improvements

- Test support and helpers


## 0.10.4 (2024-08-28)

### Bug Fixes

- Fixed upsert entity failure when saving modified data for search relations calculations


## 0.10.3 (2024-08-28)

### Bug Fixes

- Bugfix Semaphores get fail when moving to the next scheduled resync when syncing a large number of entities, using a single event loop for all threads


## 0.10.2 (2024-08-26)

### Bug Fixes

- Reverted last bugfix


## 0.10.1 (2024-08-26)

### Bug Fixes

- Fixed unhashable type: 'dict' error when trying to delete entities with search identifier/relations


## 0.10.0 (2024-08-19)

### Improvements

- Add support for reporting the integration resync state to expose more information about the integration state in the portal
- Fix kafka listener never ending resync loop due to resyncState updates


## 0.9.14 (2024-08-19)

### Bug Fixes

- Fixed an issue causing the cli to fail in a directory with no pyproject.toml in it


## 0.9.13 (2024-08-13)

### Improvements

- Changed action CREATE route to use new v2 option


## 0.9.12 (2024-08-06)

### Bug Fixes

- Fixed resync issue when calculating the diff of entities failed due to search identifier in relation mapping


## 0.9.11 (2024-08-05)


### Bug Fixes

- Not showing misleading error message if port state is empty

## 0.9.10 (2024-08-04)


### Bug Fixes

- Fixed & Aligned scaffolding files


## 0.9.9 (2024-08-04)


### Bug Fixes

- Fixed an issue where passing an object for OCEAN__INTEGRATION__CONFIG that holds an object might not be parsed correctly and cause validation error for invalid type (#1)


## 0.9.8 (2024-08-01)


### Bug Fixes

- Fixed an issue where a `ValueError` was raised in `unregister_raw` method due to incorrect unpacking of results from asyncio.gather. The fix involved using zip to properly handle the output and ensure both entities and errors are processed correctly.


## 0.9.7 (2024-07-31)


### Bug Fixes

- Fix vulnerabilities and bump versions of dependencies
- Add python-dateutil to the core dependencies
- Fix misspelling in the `bump-all.sh` script


## 0.9.6 (2024-07-30)


### Bug Fixes

- Flush all remaining buffered logs when exiting application


## 0.9.5 (2024-07-23)


### Bug Fixes

- Initialize missing _port_app_config


## 0.9.4 (2024-07-09)


### Bug Fixes

- Handle non existing config mapping for cases where the integration was created by SAAS and the config mapping was not set


## 0.9.3 (2024-07-08)


### Improvements

- Added Ocean integration config to remove all environment variables from jq access
- Added log for when receiving invalid port app config mapping

## 0.9.2 (2024-07-05)


### Improvements

- Added log of the used integration mapping for each resync event
- Added log when failed on processing jq mapping for raw result

### Bug Fixes

- Fixed an issue where raw results were not being sent if raw data didn't map to any entity


## 0.9.1 (2024-06-23)


### Bug Fixes

- Safely get changelogDestination key instead of accessing it directly


## 0.9.0 (2024-06-19)


### Features

- Added validation of whether the integration can run in the desired runtime


## 0.8.0 (2024-06-16)


### Improvements

- Add search relation support (Allow to to run a search query to find the relation to the entity as part of the mapping)


## 0.7.1 (2024-06-13)


### Bug Fixes

- Fixed values unpack error in register_raw


## 0.7.0 (2024-06-13)


### Improvements

- Added pydantic's dotenv extra to the core dependencies for reading .env files on the integration startup
- Added .python-version to the repository for easier setup with pyenv install


## 0.6.0 (2024-06-10)


### Improvements

- Changed initialization to always apply default mapping if no other mapping is configured


## 0.5.27 (2024-06-05)


### Bug Fixes

- Fixed incorrect pydantic validation over the integration settings


## 0.5.26 (2024-06-04)


### Bug Fixes

- Fixed an issue causing integrations with no configuration to fail during the initialization process


## 0.5.25 (2024-06-03)


### Bug Fixes

- Fixed faulty error handling caused by gather_and_split_errors_from_results raising errors that are not directly under BaseException (#1)


## 0.5.24 (2024-06-02)


### Improvements

- Improved exception propagation for the entity processing (#1)
- QOL utility (`core.utils.gather_and_split_errors_from_results`) for when calling `asyncio.gather` with the `return_exceptions` parameter set to `True` and there is need for separating the errors from the data itself (#2)

### Bug Fixes

- Fixed unhandled exceptions caused by the entity parsing, resulting in the integration freezing (#1)


## 0.5.23 (2024-05-30)


### Improvements

- Updated the base image used in the Dockerfile that is created during integration scaffolding from `python:3.11-slim-buster` to `python:3.11-slim-bookworm`

## 0.5.22 (2024-05-29)


### Bug Fixes

- Fixed an issue in `send_raw_data_examples` when there are slashes in integration kind


## 0.5.21 (2024-05-26)


### Features

- Added `send_raw_data_examples` integration config to allow sending raw data examples from the third party API to port (on resync), for testing and managing the integration mapping


## 0.5.20 (2024-05-26)


### Improvements

- Made config.yaml file optional in the integration setup process.
- Integration type is now determined by the name specified in the pyproject.toml file.
- Switched to using the FastAPI lifespan feature instead of the deprecated on_shutdown and on_start methods.

### Bug Fixes

- Fixed the FastAPI server staying stale after shutdown by using the FastAPI lifespan feature for handling shutdown signals, preventing override of the shutdown process.
- Fixed issue with integration continuing to run after shutdown by canceling the resync async generator task.


## 0.5.19 (2024-05-16)


### Improvements

- Added caching to port-app-config.yml retrieval from port api (only for live events)


## 0.5.18 (2024-05-12)


### Improvements

- Added a util function that allows to run multiple asynchronous tasks in a bounded way to prevent overload and memory issues
- Use that utility when calculating JQ mapping for raw entities



## 0.5.17 (2024-05-01)


### Bug Fixes

- Fixed an issue in creating a child event context from the parent context by removing an unnecessary line of code



## 0.5.16 (2024-05-01)


### Features

- Allowing override of parent event context in ocean's event context manager


## 0.5.15 (2024-04-30)


### Bug Fixes

- Fixed error in `register_raw` when there's no relevant mappings for a specific kind


## 0.5.14 (2024-04-24)


### Improvements

- Implemented real-time entity deletion exclusively for instances that haven't matched any selectors.
- Change the JQ calculation to process only identifier and blueprint for raw entities not selected during real-time events to only get the required data for the delete.

## 0.5.13 (2024-04-17)


### Features

- Delete entities that doesn't passed the selector on real time events


## 0.5.12 (2024-04-12)


### Features

- Added a util function that allows to iterate over a list of async iterators and stream the results of each iterator as they are available


## 0.5.11 (2024-04-11)


### Improvements

- Improved the handling of integration entities by adding retries and running it after the upsert to prevent blocking the resync
- Changed entities search timeout to 30 seconds to prevent blocking the resync

### Features

- Added a way to enable request retries for any request even if its request method is not part of the retryable methods


## 0.5.10 (2024-04-10)


### Bug Fixes

- Fixed application settings to be loaded from the environment variables

### Improvements

- Added integration version label to docker


## 0.5.9 (2024-03-30)


### Bug Fixes

- Fixed a bug where every time after the first token expiration, the framework didn't actually marked that the token got refreshed, causing the token to be refreshed every time when a request is made to Port. (#1)


## 0.5.8 (2024-03-27)


### Bug Fixes

- Fixed a bug in loguru which fails to deserialize an exceptions (#1)


## 0.5.7 (2024-03-20)


### Features

- Added the ability to map entities from raw array attributes by introducing `itemsToParse` key in the mapping configuration


## 0.5.6 (2024-03-17)


### Features

- Added array to possible integration configuration types (PORT-7262)


## 0.5.5 (2024-03-06)


### Bug Fixes

- Changed caching to detect changes in params of function (#1)


## 0.5.4 (2024-03-03)


### Bug Fixes

- Fixed an issue where a failure in the entity processing step might fail the whole resync (#1)


## 0.5.3 (2024-03-03)


### Improvements

- Cahnged the JQ Entity processor to work with async callss to allow better parallelism and async work (#1)


## 0.5.2 (2024-02-21)


### Bug Fixes

- Fixed an issue causing the integration to crash when passing a sensitive configuration with invalid regex characters due to a missing escaping (PORT-6836)


## 0.5.1 (2024-02-20)


### Features

- Added handling for kafka consumer empty partition assignment and shutting the application down with an error (PORT-5475)
- Added QOL decorator to help with caching the third party response (PORT-5475_2)

### Improvements

- Changed the Kafka consumer to run in the event loop in async instead of sync in another thread (PORT-5475)

### Bug Fixes

- Fixed an issue causing all the character to be redacted when passing empty string to a sensitive field


## 0.5.0 (2024-02-18)


### Features

- Added a method for ocean integration to redact sensitive information from the logs and automatically apply it to sensitive configurations and known sensitive patterns. (#1)
- Added an HTTP handler for Ocean logs to facilitate sending the logs to the Port. (#2)

### Improvements

- Seperated the `port_ocean.utils` file into multiple files within the `utils` folder to improve code organization. (#1)
- Changed the Ocean context to be a global variable instead of using Localstack, preventing the framework from re-initiating the context for each thread. (#2)

### Bug Fixes

- Fixed an issue where the event listener was causing the application to continue running even after receiving a termination signal. (#1)
- Fixed a bug that caused some termination signal handlers to not work by consolidating the signal listeners in a single class, as signals can only have one listener. (#2)


## 0.4.17 (2024-01-23)


### Features

- Added sonarcloud files for public integration scaffolding (PORT-6181)
- Replaced the `remove-docker` option from the `ocean new` cli with `private` & `public` flags (PORT-6181)


## 0.4.16 (2024-01-11)


### Improvements

- Increased the default timeout for requests to 3rd party targets to 30 seconds, and made it configurable (PORT-6074)


## 0.4.15 (2024-01-07)


### Bug Fixes

- Fixed issue causing app config with no team mapping to fail due the core using None when not set (PORT-5938)


## 0.4.14 (2024-01-07)


### Bug Fixes

- Fixed missing team parameter in the port app config model (PORT-5938)


## 0.4.13 (2023-12-31)


### Features

- Added capability to create pages as part of the integration setup (PORT-5689)

### Improvements

- Added integration and blueprints existence check before creating default resources (#1)
- Added verbosity to diff deletion process after resync (#2)

## 0.4.12 (2023-12-22)


### Bug Fixes

- Fixed `ocean new` scaffolding error `'collections.OrderedDict object' has no attribute 'public_integration'` (PORT-5728)


## 0.4.11 (2023-12-21)


### Improvements

- Added handling for aggregation properties when initializing the integration, so it will patch the aggregation properties after creating the relations (PORT-5717)
- Changed entity property in the `portResourceConfig` to be required instead of optional, as we don't support creation of blueprints as part of the app config (PORT-4549)


## 0.4.10 (2023-12-21)


### Improvements

- Wrapped the httpx async client with implementation that overrides the default transport class with custom transport to apply all default httpx features that are ignored when passing a custom transport instance. This allows the missing behevior of the http [proxy environment variable](https://www.python-httpx.org/environment_variables/#proxies) (PORT-5676)
- Changed deprecated `poetry lock --check` in the make files to `poetry check` (PORT-5711)

### Bug Fixes

- Changed the way we upsert and delete bulk of entities from the catalog to be batched rather than spawning all requests at once


## 0.4.9 (2023-12-19)


### Improvements

- Added a way to create the integration without the Dockerfile and .dockerignore to use the global Docker files when scaffolding a new integration.


## 0.4.8 (2023-12-13)


### Bug Fixes

- Fixed the incorrect search of entities by datasource, which was causing entities from older versions not to be deleted. (PORT-5583)


## 0.4.7 (2023-12-05)


### Improvements

- Allowing POST requests for getting port tokens to be retryable (PORT-5442)

### Bug Fixes

- Changed the default limitations and timeouts for requests to Port in order to handle PoolTimeout error caused by a large amout of requests sent in parallel (PORT-5442)


## 0.4.6 (2023-12-04)


### Bug Fixes

- Fixed a bug that triggered the integration to update during the initialization process when the integration already existed and the organization lacked default blueprints (PORT-5378).
- Fixed an issue where setting integration type or identifier that contains a capital letter will not show the integration in the UI (PORT-5399)


## 0.4.5 (2023-11-30)


### Features

- Added handling for transport errors like connection timeout error for outbound requests from ocean integrations and core (PORT-5369)
- Changed port request option `merge` to be true by default (PORT-5396)

### Improvements

- Changed the port request options defaults to be constructed in the port app config model instead of setting the defaults in many places (PORT-5369)


## 0.4.4 (2023-11-29)


### Features

- Added a httpx client that recreate itself on new threads using localproxy & localstack bundled with the `RetryTransport` transport featured in 0.4.3 (PORT-5333)

### Improvements

- Added `TokenRetryTransport` to the port client httpx client to handle connection errors and create new access tokens when the token is expiring while requesting (PORT-5333)
- Removed the retry handler decorator from the port client. Now using the `TokenRetryTransport` (PORT-5333)
- Handled `CycleError` for cyclic dependency in entities with better error message and ocean exception class (PORT-5333)


## 0.4.3 (2023-11-09)


### Features

- Added `RetryTransport` as a helper for retrying requests that integrations can use (PORT-5161)

### Bug Fixes

- Fixed kafka consumer to poll messages asynchronously, to avoid max poll timeout when running long resyncs (PORT-5160)
- Fixed a bug where the expiration of a Port token is not properly handled (PORT-5161)
- Fixed a bug where the `retry_every` didn't count failed runs as repetitions (PORT-5161)

## 0.4.2 (2023-11-04)


### Features

- Added the current integration version to the port requests for future features and better debugging (PORT-4310)

### Bug Fixes

- Added the `install/prod` command to the integration scaffold template as was intended (PORT-5107)
- Changed the serializing of the port app config so when initializing it there wont be any None or default values displayed in the UI (PORT-5108)

### Improvements

- Removed version field from the spec.yml in the scaffolded integration (Version will be taken from the pyproject.toml) (PORT-5107)
- Changed the integration type in spec.yml to be the integration slug when scaffolding a new integration (PORT-5107)
- Added more logs to the ocean package for better debugging of the integration (PORT-4780)
- Seperated `SyncRawMixin` from `SyncRawMixin` (moved `SyncRawMixin` to `core/integrations/mixins/sync_raw.py`)
- Improved code readability for `SyncRawMixin`


## 0.4.1 (2023-11-03)


### Bug Fixes

- Fixed the `initialize-port-resources` option in `ocean sail` to not be a flag.
- Changed default of `initialize-port-resources` to `true`.
- Catch all exceptions in the resync of ONCE event listener,to make sure the application will exit gracefully


## 0.4.0 (2023-10-31)


### Features

- Added support for running ocean integrations once and new ocean sail options to support it. As part of it we added ImmediateEventListener.


## 0.3.2 (2023-10-29)


### Improvements

- createMissingRelatedEntities + deleteDependentEntities are now defaulted to true


## 0.3.1 (2023-09-27)


### Bug Fixes

- Fix missing user agent when apply default resources on initialization (PORT-4813)

## 0.3.0 (2023-09-06)


### Deprecations

- Removed the `batch_work_size` configuration. Integrations should use the async generator syntax instead (PORT-4616)

### Features

- Added support for a configurable resync interval for integrations (PORT-4616)
- Added a new feature that will abort a running resync if a new resync is attempting to start (PORT-4619)

### Improvements

- Changed the way an empty port app config is handled in the `PortAppConfig Handler` (PORT-4483)
- Added yaml linter (#1)
- Removed the Ocean version parameter from the integration scaffold template, the version is now queried directly from the Ocean framework library used by the integration (#2)
- Changed the publish integration workflow to get the integration version from the `pyproject.toml` file of the integration and not from the `spec.yml` file (#3)

### Bug Fixes

- Fixed a bug that rollbacked all blueprints instead of only those created during integration setup, when the setup encountered an issue with blueprint creation
- Fixed a bug that caused values that resulted with a falsy jq evaluation to convert them to null. The values will now be ingested using their proper falsy representation (0 as 0, empty array as empty array, false as false, etc.)
- Fixed the injections of parameters to the `config.yaml` file, the injected values will now be wrapped with `""` (#1)

## 0.2.3 (2023-08-17)


### Features

- Added the ability to create and clean the defaults of an integration using the following CLI commands: `ocean defaults dock` and `ocean defaults clean` (dock-clean-defaults)


### Improvements

- Optimized dockerfile to produce smaller images (PORT-4485)
- Changed default log level to INFO in the cli

### Bug Fixes

- Fixed an issue with loading the configuration from the environment variables if the config is a dictionary
- Move Resource Config Selector class to public
- Handled delete events from change log where there is no after

## 0.2.2 (2023-08-11)


### Bug Fixes

- Fixed an issue causing the config yaml providers to not be parsed

## 0.2.1 (2023-08-09)


### Bug Fixes

- Fixed an issue causing ocean to convert the integration config objects to camelized objects

## 0.2.0 (2023-08-09)


### Breaking Changes

- Updated the `on_resync` generator to use a list of items instead of a single item

### Improvements

- Changed default log level to `INFO`
- Changed the extra object messages log level from `INFO` to `DEBUG`
- Removed a wrongful error log at the integration installation that says the integration does not exists

### Bug Fixes

- Added support for many relations for the same entity (PORT-4379)
- Added the resource config to the event context (PORT-4398)
- Fixed lack of support for multiple relations (PORT-4411)
- Added traceback output to the integration resync method exception log (PORT-4422)
- Fixed an issue that caused the jq `None` values for relations to become a string with the value `"None"` instead of being interpreted as `null` in JSON

## 0.1.3 (2023-08-02)


### Bug Fixes

- Fixed an issue preventing the setup of an integration with config values passed exclusively as environment variables. This fix also enables the option to deploy an integration to AWS ECS using Terraform (PORT-4379)

## 0.1.2 (2023-07-27)


### Breaking Changes

- All integration configuration variables are now passed to the integration code in snake_case format
- Renamed `port_ocean.config.integration` -> `port_ocean.config.settings`

### Features

- All the settings can now be set using environment variables with prefix of `OCEAN__{The name of the field}` and `__` between nested fields
- The broker field in the kafka settings now has the Port production brokers as the default value

### Improvements

- Using pyhumps to automatically camelize the aliases of the settings

### Bug Fixes

- Fixed a crash when there are no resources in the port-app-config

## 0.1.1 (2023-07-26)


### Breaking Changes

- Changed SAMPLE event listener to POLLING. (Make sure to update your `eventListener.type` field in your `config.yaml` for the integration) (PORT-4346)

### Improvements

- Seperated the cli commands to multiple files under the `port_ocean/cli/commands` folder (PORT-4303)
- Improved error messages from the PortClient (PORT-4337)

### Bug Fixes

- Fixed Webhook event listener not triggering
- Fixed PortClient using httpx async client from another event loop

  (PORT-4306)

- Fixed `ocean new` jinja crash for the config.yaml in the scaffold (PORT-4328)
- Fixed issue where the integration did not create the integration config on creation (PORT-4341)
- Fixed an issue with initializePortResources that caused failure for unknown file names on init (PORT-4343)

## 0.1.0 (2023-07-20)


### Features

- ### First version changelog

  #### Added

  - Handlers

    - Added entities state applier first port HTTP implementation.
    - Added entity processor first jq implementation.
    - Added port app config first port HTTP implementation.

  - Event Listeners

    - Added KAFKA event listener.
    - Added SAMPLE event listener.
    - Added WEBHOOK event listener.

  - Core

    - Added Ocean contexts & contexts global variables.
    - Added validation to the integration config according to its `.port/spec.yaml`.
    - Added a way to specify default resources to be created on installation.
    - Added a new way to return data from the resync using generators.
    - Added provider-based injection for the config yaml.

  - CLI
    - Added `ocean list` to list all public integrations in the port-ocean repo.
    - Added `ocean new` to scaffold an Ocean project.
    - Added `ocean pull` to pull one of the public integrations from the port-ocean repo.
    - Added `ocean sail` to run the integration.
    - Added `ocean version` to get the framework version.
    - Added `make new` to scaffold in the Ocean repository.

  (PORT-4307)<|MERGE_RESOLUTION|>--- conflicted
+++ resolved
@@ -6,19 +6,17 @@
 this project adheres to [Semantic Versioning](https://semver.org/spec/v2.0.0.html).
 
 <!-- towncrier release notes start -->
-<<<<<<< HEAD
+## 0.24.9 (2025-06-12)
+
+### Bug Fixes
+- Prevented unhandled exception when webhook event is received for resource types not present in mapping but can be handled by processors.
+
 
 ## 0.24.8 (2025-06-11)
 
 ### Bug Fixes
-- Prevented unhandled exception when webhook event is received for resource types not present in mapping but can be handled by processors.
-=======
-## 0.24.8 (2025-06-11)
-
-### Bug Fixes
 - Fixed missing syncing state metrics reporting during resource processing
 
->>>>>>> e0e16198
 
 ## 0.24.7 (2025-06-11)
 
