# Changelog

All notable changes to this project will be documented in this file.

The format is based on [Keep a Changelog](https://keepachangelog.com/en/1.0.0/),
this project adheres to [Semantic Versioning](https://semver.org/spec/v2.0.0.html).

<!-- towncrier release notes start -->
<<<<<<< HEAD
## 0.31.2 (2025-12-04)

### Bug fixes

- fix webhook processor crashing when entity identifier is a dictionary

=======
## 0.31.2 (2025-12-07)

### Vulnerabilities

- Ocean core: Fixed werkzeug & urllib3 vulnerabilities
- Ocean docs: docusaurus, glob, js-yaml & node-forge
>>>>>>> 4f2776dd

## 0.31.1 (2025-12-04)

### Bug Fixes

- Fixed logger.exception() call in execution manager to properly capture exceptions without interfering with automatic exception capture


## 0.31.0 (2025-12-03)

### Improvements

- Remove multi-threading from ocean core.


## 0.30.7 (2025-12-03)

### Improvements

- Make mapping errors have error log instead of info

## 0.30.6 (2025-11-27)

### Improvements

- `cache_iterator_result` preserves the chunks that got inserted.

## 0.30.5 (2025-11-27)

### Bug Fixes

-  Fix delete target logic for complex items_to_parse jq expressions
-  Fix items_to_parse with yield_items_to_parse enabled item construction

## 0.30.4 (2025-11-26)
- Updated upsert (load) metrics to be calculated directly from response
- Updated log on duplicate count

## 0.30.3 (2025-11-25)

### Improvements

-  Add StreamingWrapper to core

## 0.30.2 (2025-11-24)

### Improvements

- Fixed NOT recreating blueprints if they exist under different name


## 0.30.1 (2025-11-23)

### Improvements

- Add support to use '' in jq filters

## 0.30.0 (2025-11-23)

### Improvements

- Expose actions processing capability without feature flag


## 0.29.10 (2025-11-20)

### Bug fixes

- JQ expression classifier would classify mixed single item and all payload context expressions to run on all of the payload


## 0.29.9 (2025-11-20)

### Improvements

- Only log HTTP response sizes for non-port.io domains.

## 0.29.8 (2025-11-18)

### Improvements

- CI: Release spec file by integration type rather dir name

## 0.29.7 (2025-11-17)

### Improvements

- Revise internal actions api header name

## 0.29.6 (2025-11-16)

### Improvements

- Enable `yield_items_to_parse` flag as default.

## 0.29.5 (2025-11-10)

### Bug fixes

- Update unprocessed kinds metrics to have 'aborted' status when a resync is aborted

## 0.29.4 (2025-11-10)

### Bug fixes

- Fix graceful shutdown handling (SIGTERM handling)

## 0.29.3 (2025-11-09)

### Improvements

- Updated starlette dependency

## 0.29.2 (2025-11-09)

### Bug fixes

- Avoid waiting for empty task queues to release queue lock

## 0.29.1 (2025-11-06)

### Improvements

- Resolved Dependabot alerts

## 0.29.0 (2025-11-04)

### Improvements

- Add capability of running an execution agent

## 0.28.18 (2025-10-27)

### Bug fixes

- Remove assume length by reading the response for logging
- Fixed publish core image Github action

## 0.28.18 (2025-10-27)

### Bug fixes

- Fix logging exception on process finish
- Fixed serialization issue caused by Decimal objects returned from ijson.items_coro during jq transformation when yield_items_to_parse is enabled

## 0.28.17 (2025-10-26)

### Bug fixes

- Prevent StreamConsumed error when there is no content-length header on response

## 0.28.16 (2025-10-21)

### Bug fixes

- Add pagination to search entities API call

## 0.28.15 (2025-10-20)

### Bug fixes

- Fix examples construction on items_to_parse (extra nesting removed)
- Fix onload process from fs in items_to_parse with no yield_items_to_parse branch

## 0.28.14 (2025-10-15)

### Bug fixes

- Fix items_to_parse without yield_items_to_parse bug on array data type
- Fix items_to_parse group_complex_mapping_value bug

## 0.28.13 (2025-10-03)

### Improvements

- Improved cache key generation for instance/class methods in Ocean's caching utilities
- Added comprehensive test coverage for cache decorators on instance/class/static methods

## 0.28.12 (2025-09-30)

### Bug fixes

- Change raw data timestamp from to int with miliseconds

## 0.28.11 (2025-09-28)

### Bug fixes

- Change raw data timestamp from sting to int

## 0.28.10 (2025-09-26)

### Bug fixes

- Convert Entity dictionary identifiers to consistent json representation
- Fix buggy check in EntityMapping that always resolves to False


## 0.28.9 (2025-09-21)

### Bug Fixes

- revert memory optimization commit

## 0.28.8 (2025-09-21)

### Improvements

- added extractionTimestamp to post_integration_raw_data


## 0.28.7 (2025-09-16)

### Improvements

- Support for events which their payload offloaded to the fs
- Memory optimizations of itemstoparse feature

## 0.28.6 (2025-09-16)

### Improvements
- Add secrets to github ocean secrets

## 0.28.5 (2025-09-16)

### Bug Fixes
- Fix user ocean permissions on `/etc/ssl/certs`

## 0.28.4 (2025-09-10)

### Bug Fixes
- Using `spawn` startup method in the mutliprocessing module for windows machines that doesn't support `fork`

## 0.28.3 (2025-08-28)

### Improvements

- Never send empty eventId

## 0.28.2 (2025-08-28)

### Improvements

- Added integration status report on sigterm

## 0.28.1 (2025-08-27)

### Improvements

- Fixed wrong filtered out metric calculation

## 0.28.0 (2025-08-19)

### Improvements

- Made HTTP retry config extensible with new RetryConfig class and callback to apply per-integration policies without code changes.
- Added rate-limit aware retries through configurable retry-after headers (e.g., X-RateLimit-Reset) and additional retry status codes that extend safe defaults.
- Control max_attempts/base_delay/jitter_ratio/max_backoff_wait and override retryable_methods via callback.

## 0.27.10 (2025-08-24)

### Improvements

- Added ingest url support

## 0.27.9 (2025-08-20)

### Improvements

- Fixed reconciliation metrics not updating properly during sync
- Removed premature cleanup of Prometheus metrics after subprocess finish to fix reconciliation stuck on pending
- Enhanced sync state tracking across different phases

## 0.27.8 (2025-08-18)

### Improvements

- added more logs to sync metrics in order to investigate reconciliation pending bug

## 0.27.7 (2025-08-15)

### Improvements

- fixed log level in ingest logs

## 0.27.6 (2025-08-13)

### Improvements

- Add streaming requests.

## 0.27.5 (2024-08-13)


### Improvements

- Bump fastapi to version 0.116.0 - fix Starlette has possible denial-of-service vector when parsing large files in multipart forms (< 0.47.2)

## 0.27.4 (2025-08-12)
### Bug Fixes

- Fix kafka broker list for Terraform

## 0.27.3 (2025-08-11)

### Bug Fixes

- Items to parse can be set when there is an item object on the root level by set the itemsToParseName param

## 0.27.2 (2025-08-07)

### Bug Fixes

- Move the items to parse logic to be yielded from the generator to support ocean's logic.

## 0.27.1 (2025-08-10)

### Bug Fixes

- Ensure deletion metrics always being sent on reconceliation

## 0.27.0 (2025-08-03)

### Improvements

- Enhanced webhook event processing with GroupQueue implementation

Introduced GroupQueue to ensure exclusive processing per group while allowing parallel processing across different groups
Multiple workers can now process webhook events from different groups concurrently, improving throughput
FIFO ordering is maintained within each group to preserve event sequence integrity
Added automatic lock timeout mechanism to recover from frozen or hung workers
Implemented context-based group tracking using ContextVar for cleaner worker-to-group association

- Performance optimizations
Configurable number of workers per webhook path (event_workers_count)
Reduced contention by allowing concurrent processing of independent groups
Improved resource cleanup and state management after processing

## 0.26.3 (2025-08-04)

### Bug Fixes

- Added permissions for the ocean user to access and write to the /app/.config directory for OAuth configuration.

## 0.26.2 (2025-08-03)

### Improvements

- Add posting integration raw data to lakehouse

## 0.26.1 (2025-07-20)

### Improvements

- Added limited sudo permissions for Ocean user to execute update-ca-certificates command

## 0.26.0 (2025-07-16)

### Improvements

- Use new and efficient datasource route

## 0.25.5 (2025-07-16)

### Improvements

- Fix Dependabot vulnerability by poetry install

## 0.25.4 (2025-07-16)

### Improvements

- Add logging for integrations's response body size.

## 0.25.3 (2025-07-15)

### Bugfix

- Fixed dockerfile's ocean user argument position to be under the last FROM


## 0.25.2 (2025-07-13)

### Improvements

- Introduced Ocean user's id (999) as the default id for security purposes
- Added rwX permissions to the Ocean user to write and read certificates
- Fixed raise of issue with an entity which has a relation that the blueprint doesn't

## 0.25.1 (2025-07-07)

### Improvements

- Add failed mapping if all values filtered out

## 0.25.0 (2025-07-02)

### Improvement

- Added extraction of the deletion process from the main process if multi processing is enabled

## 0.24.22 (2025-07-02)

### Bug Fixes
- Fix trailing slash issue

## 0.24.21 (2025-06-30)

### Bug Fixes
- Fixed url in PUT metrics route

## 0.24.20 (2025-06-26)

### Improvements

- Added resource kind to context of process initiation

## 0.24.19 (2025-06-25)

### Bug Fixes
- Fixed issue with resync function not retuning the success value

## 0.24.18 (2025-06-23)

### Bug Fixes
- Fixed issue with upserts when there are entities with different blueprints in the same batch from live events

## 0.24.17 (2025-06-23)

### Bug Fixes
- Update cache folder to be in /tmp.
- Use root user in smoke test.

## 0.24.16 (2025-06-22)

### Improvements
- Add ocean user to docker file.

## 0.24.15 (2025-06-22)

### Bug Fixes
- Fixed metrics tracking for raw data processing.

## 0.24.14 (2025-06-22)

### Improvements
- Reduce bulk upserts concurrency.

## 0.24.13 (2025-06-22)

### Improvements
- Reduce bulk upserts concurrency.

## 0.24.12 (2025-06-19)

### Improvements
- Update packages.

## 0.24.11 (2025-06-16)

### Bug Fixes
- Prevented unhandled exception when webhook event is received for resource types not present in mapping but can be handled by processors.

## 0.24.10 (2025-06-15)

### Bug Fixes
- Fixed overwriting syncing state metrics reporting during resource processing

## 0.24.9 (2025-06-15)

### Improvements
- Added support for mapping icons as part of ocean integration mappings.

## 0.24.8 (2025-06-11)

### Bug Fixes
- Fixed missing syncing state metrics reporting during resource processing

## 0.24.7 (2025-06-11)

### Bug Fixes
- Update is oauth enabled condition to check if a path to oauth token is set.
- Update requests.

## 0.24.6 (2025-06-09)

### Improvements
- Added a check to not start upserting / deleting if we have 0 entities to update / delete.

## 0.24.5 (2025-06-09)

### Improvements
- Made on_start tasks start regardless of the Uvicorn server startup.

## 0.24.4 (2025-06-08)

### Improvements
- Refined error phase metrics for resource registration and resync.

## 0.24.3 (2025-06-08)

### Improvements
- Using Port bulk upserts api in resyncs in all Ocean.

## 0.24.2 (2025-06-04)

### Improvements
- Set process_execution_mode default to multi_process.

## 0.24.1 (2025-06-03)

### Improvements
- Using Port bulk upserts api in resyncs in Ocean SaaS

## 0.24.0 (2025-06-03)

### Improvements
- Experimental - using Port bulk upserts api in resyncs

## 0.23.5 (2025-06-01)

### Bug Fixes

- Update poetry lock.
- Fix PROMETHEUS_MULTIPROC_DIR in docker file.
- Skip deleteing entities if subprocess fails.
- Clean up PROMETHEUS_MULTIPROC_DIR only in multiprocess mode.

## 0.23.4 (2025-05-29)

### Improvements
- Fixed metrics urls and added reconciliation kind to report

## 0.23.3 (2025-05-28)

### Bug Fixes

- Asyncio lock error in subprocess's http request.
- PROMETHEUS_MULTIPROC_DIR default missing.


## 0.23.2 (2025-05-28)

### Improvements

- Replaced based image to use echo images in order to reduce vulnerability exposure


## 0.23.1 (2025-05-27)

### Bug Fixes
- Event loop is blocked by waiting for a process.

## 0.23.0 (2025-05-27)

### Features
- Add Multiprocessing mode to ocean accessible via the OCEAN__PROCESS_EXECUTION_MODE env variable with possible values - multi_process/single_process.
- Add caching to ocean that is saved on disk or memory accessible via OCEAN__CACHING_STORAGE_MODE env variable with possible values - disk/memory.
- Add support for multiprocessing to prometheus accessible via the PROMETHEUS_MULTIPROC_DIR env variable.

## 0.22.12 (2025-05-26)

### Improvements
- Enhanced logs on integration initialization

## 0.22.11 (2025-05-25)

### Improvements
- Enhanced metrics reporting by implementing direct integration with Port's metrics endpoint for improved monitoring and observability

## 0.22.10 (2025-05-20)

### Improvements
- Fix Dependabot vulnerabilities

## 0.22.9 (2025-05-18)

### Improvements
- Enhanced Ocean metrics event structure for better data organization and analysis
- Expanded metrics collection points to provide more comprehensive monitoring capabilities

## 0.22.8 (2025-05-15)

### Improvements
- Enhanced error logging by including trace IDs for server errors

## 0.22.7 (2025-05-12)

### Bug Fixes
- Fixed case where new installation of an integration resulted with errors on installing a package

## 0.22.6 (2025-05-06)

### Improvements
- Display a validation error if the mapping is not configured correctly.


## 0.22.5 (2025-04-27)

### Bug Fixes
-Resolved "h11 accepts some malformed Chunked-Encoding bodies" h11 vulnerability

## 0.22.4 (2025-04-15)

### Features
-Refactored logger setup to generate unique instance IDs.
-Renamed try_get_hostname to resolve_hostname for clarity.
-Removed redundant instance parameter from setup_logger.

## 0.22.3 (2025-04-15)

### Features
- Added inctance and hostname to logger configuration.
- Updated setup_logger function to include inctance.
- Generated unique inctance in run function.
- Enhanced log format to include inctance.

## 0.22.2 (2025-04-06)

### Bug Fixes

- Fixed entityDeletionThreshold not sent as part of the initial port app configuration.

## 0.22.1 (2025-04-02)

### Features

- Added support for team search query in entity mapping
- Enhanced batch_upsert_entities to return tuples with success status.
- Improved null property handling in entity field comparisons.
- Updated upsert logic to use batch upsert consistently.
- Added unit tests for null property handling in entity comparisons.

## 0.22.0 (2025-03-17)

### Features

- Added metrics reporting capability using promethues, which can be accessible through the /metrics route.

## 0.21.5 (2025-03-12)

### Improvements

- Updated LiveEventsProcessorManager to fetch the latest port app configuration for each event by calling `get_port_app_config(use_cache=False)`.
- This change ensures that the processor manager always uses the most current configuration when handling events.

## 0.21.4 (2025-03-12)

### Improvements

- Updated core dependencies (jinja 3.1.6, confluent-kafka 2.8.2 and cryptography =43.0.1,<45.0.0)

## 0.21.3 (2025-03-09)

### Improvements

- Add minimum entities to map before searching

## 0.21.2 (2025-03-09)

### Improvements

- Add configurable event processing timeouts to Ocean

## 0.21.1 (2025-03-09)

### Bug Fixes

- fixed wrong integration version showing in UI and API by moving the check of OCEAN__INITIALIZE_PORT_RESOURCES=false to after the patch

## 0.21.0 (2025-03-01)

### Features

- Added `on_resync_start` and `on_resync_complete` hooks to the `SyncRawMixin` class to allow integrations to run code before and after a resync.

### Bug Fixes

- Fixed `ocean new` on Unix-like systems failing with `FileNotFoundError` (#1402)
- Fixed cancelled error handling while running resync

## 0.20.4 (2025-02-25)

### Bug Fixes
- Converted should_process_event and get_matching_kinds methods to async.
- Enhanced error handling to process successful results even if some processors fail.
- Updated tests to validate async methods and error handling improvements.
- Added a new integration test for webhook processing with mixed processor outcomes.



## 0.20.3 (2025-02-24)

### Improvements

- Changing log level for frequent error

## 0.20.2 (2025-02-23)

### Bug Fixes

- Validate feature flag for get config in new integrations - outside of mixin

## 0.20.1 (2025-02-23)

### Bug Fixes

- Validate feature flag for get config in new integrations

## 0.20.0 (2025-02-20)

### Features

- Added comprehensive live events support in Ocean Core:
  - Introduced `LiveEventsMixin` for standardized live event handling across integrations
  - Added methods for resource mapping, entity deletion threshold, and data processing
  - Enhanced `AbstractWebhookProcessor` with live events integration
  - Added robust retry logic and lifecycle management for webhook processing
  - Implemented history-preserving entity deletion and recreation for live events

## 0.19.3 (2025-02-19)

### Features

- Added new `base_url` to Ocean Core. This will be used to deprecate the `OCEAN__INTEGRATION__CONFIG__APP_HOST` usage.

## 0.19.2 (2025-02-19)

### Bug Fixes

- Fixed non awaited coroutine for provisioned integrations

## 0.19.1 (2025-02-18)

### Features

- Verify Provision enabled integrations

### Bug Fixes

- Ensure no race condition with externally created integrations

## 0.19.0 (2025-02-16)

### Features

- Added capability to read configurations from a file.
- Add option to periodically keep the integration's configuration updated with the file's configuration.
- Add reloading configuration on retry

## 0.18.9 (2025-02-07)

### Improvements

- Added option to destroy integration config while performing defaults clean cli command: `ocean defaults clean --force --wait --destroy`

## 0.18.8 (2025-02-04)

### Bug Fixes

- Fix flaky tests

## 0.18.7 (2025-01-29)

### Improvements

- Reduce cases of mass deletion of entities on resync by adding threshold for deletion

## 0.18.6 (2025-01-29)

### Improvements

- Entity diff calculation only on resync

## 0.18.5 (2025-01-28)

### Bug Fixes

- Fixed an issue where the integration would delete all entities if the Port app configuration was empty

## 0.18.4 (2025-01-22)

### Improvements

- added check diff entitites to reduce load from port to all integrations

## 0.18.3 (2025-01-22)

### Improvements

- Opt-in integration resource provision by Port

## 0.18.2 (2025-01-21)

### Improvements

- Updated the search entities query sent to port with one rule of identifier instead of many

## 0.18.1 (2025-01-21)

### Improvements

- Updated the search entities query sent to port with blueprint

## 0.18.0 (2025-01-15)

### Improvements

- Introduced a new entity diff resolver to reduce port system load by comparing entities and upserting changed entities only

## 0.17.8 (2025-01-15)

### Bug Fixes

- Fixed vulnerability in the jinja package that is resolved by updating to 3.1.5


## 0.17.7 (2025-01-08)

### Bug Fixes

- Fixed a bug where creating an integration with WEBHOOKS_ONLY event listener failed.

### Improvements

- Added jira integration running config to vscode.

## 0.17.6 (2025-01-08)

### Bug Fixes

- Fixed a bug where the `unregister_raw` and `register_raw` were not handling right the errors and misconfigured entity keys


## 0.17.5 (2025-01-07)


### Bug Fixes

- Explicit poetry version due to major version (2.0.0) breaking the CI


## 0.17.4 (2024-12-31)


### Bug Fixes

- Adjusted log terminology
- Failed transformations counter now increments for all cases (None (null / missing), empty)

## 0.17.3 (2024-12-31)


### Bug Fixes

- Added support for empty values for JQ mapping logs
- Added tests to assert for proper response when JQ is missmapped or values are empty

## 0.17.2 (2024-12-31)


### Bug Fixes

- Fixed lint failures


## 0.17.1 (2024-12-31)


### Bug Fixes

- Fixed lint failure for resources that have two `on_resync` decorators


## 0.17.0 (2024-12-31)


### Features

- Added new webhooks only event listener mode. This event listener handles only webhook invocations and raises error once used for resync.


## 0.16.1 (2024-12-25)

### Bug Fixes

- Added new info log for JQ mapping per batch to notify of misconfigured JQ mappings between a property and the JQ target


## 0.16.0 (2024-12-24)


### Improvements

- When `createMissingRelatedEntities` is set to `false` and upserting entity failed on not existing entity, the entity will be gathered to the end of the resync and will try sorting all
  the failed entities through a topological sort and upsert them as well
- Test upsert with dependencies, with self circular dependency and external entity dependency.

### Bug Fixes

- When experiencing cyclic error on topological sort try unsorted upsert of the entities
- Fix topologicals sort tree creation so an entity cannot be its own dependency


## 0.15.3 (2024-12-22)

### Bug Fixes

- Extended `Ocean new` cli command to fill out more information for the user and also fixed wrong output


## 0.15.2 (2024-12-15)

### Improvements

- Add handling for different installation types compatibility


## 0.15.1 (2024-12-15)

### Bug Fixes

- Changed `SaasOauth` runtime to `SaasOauth2`


## 0.15.0 (2024-12-12)

### Features

- Added `SaasOauth` runtime support


## 0.14.7 (2024-12-09)


### Bug Fixes

- Remove specific timeout for search request in favor of global timeout.
- Update `handle_request` to use method for indentifying retryable requests.
- Set upsert entenies as retryable.
- Update the condition upon which the JWT token is refreshed so it will refresh on expiration instead of only after.


## 0.14.6 (2024-12-04)


### Improvements

- Added a warning log for cases where the Integrations are provided with a personal token and not with machine credentials.

## 0.14.5 (2024-12-03)


### Improvements

- Add performance test framework


## 0.14.4 (2024-12-03)


### Bug Fixes

- Add try/except block on httpx transport of ocean client to log timeouts and other exceptions (Client timeouts not recorded)


## 0.14.3 (2024-11-25)


### Improvements

- Support the reduction of Port rate limit in the integrations.

## 0.14.2 (2024-11-24)


### Bug Fixes

- Fix ocean new.

## 0.14.1 (2024-11-13)


### Improvements

- Added a decorator to help with caching results from coroutines.


## 0.14.0 (2024-11-12)


### Improvements

- Add support for choosing default resources that the integration will create dynamically


## 0.13.1 (2024-11-12)


### Bug Fixes

- Fix memory leak due to repetitive registration of FastAPI routes


## 0.13.0 (2024-11-10)


### Improvements

- Bump python from 3.11 to 3.12 (0.13.0)


## 0.12.9 (2024-11-07)


### Bug Fixes

- Await logger writing exception on exit (Integration logs not being ingested)
- Await logger thread on exit (Integration logs not being ingested)
- Serialize exception (Integration logs not being ingested)


## 0.12.8 (2024-11-04)


### Improvements

- Bump fastapi to version 0.115.3 - fix Starlette Denial of service (DoS) via multipart/form-data (0.12.8)

## 0.12.7 (2024-10-23)


### Bug Fixes

- Fixed get_integration_ocean_app test fixture configuration injection (0.12.7)


## 0.12.6 (2024-10-20)


### Bug Fixes

- Fixed get_integration_resource_config assumption for port-app-config files to be of .yaml extension only (0.12.6)


## 0.12.5 (2024-10-21)


### Bug Fixes

- Fixed get_integration_resource_config assumption for port-app-config files to be of .yml extension only (0.12.5)


## 0.12.3 (2024-10-09)

### Improvements

- Updated docker base image to improve security vulnerabilities


## 0.12.2 (2024-10-06)

### Improvements

- Added a util `semaphore_async_iterator` to enable seamless control over concurrent executions.


## 0.12.1 (2024-10-02)

### Bug Fixes

- Fixed a bug when running jq with iterator that caused the integration to crash
- Reverted image to `python:3.11-slim-buster` to fix the issue with the alpine image

## 0.12.0 (2024-10-01)

### Improvements

- Replace `python:3.11-slim-bookworm` with `python:3.11-alpine` to reduce dependencies and fix vulnerabilities

### Bug Fixes

- Fixed smoke tests to run concurrently and clean up after themselves

## 0.11.0 (2024-09-29)

### Improvements

- Replace pyjq with jq.py to bump jq version from 1.5.2 to 1.7.1

## 0.10.12 (2024-09-19)

### Bug Fixes

- Fixed updating state of resync when the resync is being cancelled by a new resync event

## 0.10.11 (2024-09-17)

### Improvements

- Add smoke test with a live integration to validate core changes

## 0.10.10 (2024-09-12)

### Bug Fixes

- Fixed failing on initialization of the integration when one of the actions exists in port

### Improvements

- Added fix lint command to the makefile as well as the pre-commit hook


## 0.10.9 (2024-09-05)

### Bug Fixes

- Replaced StopAsyncIteration with a return statement to ignore prevent errors in cases where empty tasks are sent to the stream_async_iterators_tasks function


## 0.10.8 (2024-09-04)

### Bug Fixes

- Avoid raising exception when receiving ReadTimeout on batch upsert entities
- Increased both internal port client and third party client timeout to handle long requests


## 0.10.7 (2024-08-28)

### Improvements

- Add search identifier support (Allow to run a search query to find the identifier of the entity as part of the mapping)


## 0.10.6 (2024-08-31)

### Bug Fixes

- Fixed error log when looking for existence of integration on initialization


## 0.10.5 (2024-08-27)

### Improvements

- Test support and helpers


## 0.10.4 (2024-08-28)

### Bug Fixes

- Fixed upsert entity failure when saving modified data for search relations calculations


## 0.10.3 (2024-08-28)

### Bug Fixes

- Bugfix Semaphores get fail when moving to the next scheduled resync when syncing a large number of entities, using a single event loop for all threads


## 0.10.2 (2024-08-26)

### Bug Fixes

- Reverted last bugfix


## 0.10.1 (2024-08-26)

### Bug Fixes

- Fixed unhashable type: 'dict' error when trying to delete entities with search identifier/relations


## 0.10.0 (2024-08-19)

### Improvements

- Add support for reporting the integration resync state to expose more information about the integration state in the portal
- Fix kafka listener never ending resync loop due to resyncState updates


## 0.9.14 (2024-08-19)

### Bug Fixes

- Fixed an issue causing the cli to fail in a directory with no pyproject.toml in it


## 0.9.13 (2024-08-13)

### Improvements

- Changed action CREATE route to use new v2 option


## 0.9.12 (2024-08-06)

### Bug Fixes

- Fixed resync issue when calculating the diff of entities failed due to search identifier in relation mapping


## 0.9.11 (2024-08-05)


### Bug Fixes

- Not showing misleading error message if port state is empty

## 0.9.10 (2024-08-04)


### Bug Fixes

- Fixed & Aligned scaffolding files


## 0.9.9 (2024-08-04)


### Bug Fixes

- Fixed an issue where passing an object for OCEAN__INTEGRATION__CONFIG that holds an object might not be parsed correctly and cause validation error for invalid type (#1)


## 0.9.8 (2024-08-01)


### Bug Fixes

- Fixed an issue where a `ValueError` was raised in `unregister_raw` method due to incorrect unpacking of results from asyncio.gather. The fix involved using zip to properly handle the output and ensure both entities and errors are processed correctly.


## 0.9.7 (2024-07-31)


### Bug Fixes

- Fix vulnerabilities and bump versions of dependencies
- Add python-dateutil to the core dependencies
- Fix misspelling in the `bump-all.sh` script


## 0.9.6 (2024-07-30)


### Bug Fixes

- Flush all remaining buffered logs when exiting application


## 0.9.5 (2024-07-23)


### Bug Fixes

- Initialize missing _port_app_config


## 0.9.4 (2024-07-09)


### Bug Fixes

- Handle non existing config mapping for cases where the integration was created by SAAS and the config mapping was not set


## 0.9.3 (2024-07-08)


### Improvements

- Added Ocean integration config to remove all environment variables from jq access
- Added log for when receiving invalid port app config mapping

## 0.9.2 (2024-07-05)


### Improvements

- Added log of the used integration mapping for each resync event
- Added log when failed on processing jq mapping for raw result

### Bug Fixes

- Fixed an issue where raw results were not being sent if raw data didn't map to any entity


## 0.9.1 (2024-06-23)


### Bug Fixes

- Safely get changelogDestination key instead of accessing it directly


## 0.9.0 (2024-06-19)


### Features

- Added validation of whether the integration can run in the desired runtime


## 0.8.0 (2024-06-16)


### Improvements

- Add search relation support (Allow to to run a search query to find the relation to the entity as part of the mapping)


## 0.7.1 (2024-06-13)


### Bug Fixes

- Fixed values unpack error in register_raw


## 0.7.0 (2024-06-13)


### Improvements

- Added pydantic's dotenv extra to the core dependencies for reading .env files on the integration startup
- Added .python-version to the repository for easier setup with pyenv install


## 0.6.0 (2024-06-10)


### Improvements

- Changed initialization to always apply default mapping if no other mapping is configured


## 0.5.27 (2024-06-05)


### Bug Fixes

- Fixed incorrect pydantic validation over the integration settings


## 0.5.26 (2024-06-04)


### Bug Fixes

- Fixed an issue causing integrations with no configuration to fail during the initialization process


## 0.5.25 (2024-06-03)


### Bug Fixes

- Fixed faulty error handling caused by gather_and_split_errors_from_results raising errors that are not directly under BaseException (#1)


## 0.5.24 (2024-06-02)


### Improvements

- Improved exception propagation for the entity processing (#1)
- QOL utility (`core.utils.gather_and_split_errors_from_results`) for when calling `asyncio.gather` with the `return_exceptions` parameter set to `True` and there is need for separating the errors from the data itself (#2)

### Bug Fixes

- Fixed unhandled exceptions caused by the entity parsing, resulting in the integration freezing (#1)


## 0.5.23 (2024-05-30)


### Improvements

- Updated the base image used in the Dockerfile that is created during integration scaffolding from `python:3.11-slim-buster` to `python:3.11-slim-bookworm`

## 0.5.22 (2024-05-29)


### Bug Fixes

- Fixed an issue in `send_raw_data_examples` when there are slashes in integration kind


## 0.5.21 (2024-05-26)


### Features

- Added `send_raw_data_examples` integration config to allow sending raw data examples from the third party API to port (on resync), for testing and managing the integration mapping


## 0.5.20 (2024-05-26)


### Improvements

- Made config.yaml file optional in the integration setup process.
- Integration type is now determined by the name specified in the pyproject.toml file.
- Switched to using the FastAPI lifespan feature instead of the deprecated on_shutdown and on_start methods.

### Bug Fixes

- Fixed the FastAPI server staying stale after shutdown by using the FastAPI lifespan feature for handling shutdown signals, preventing override of the shutdown process.
- Fixed issue with integration continuing to run after shutdown by canceling the resync async generator task.


## 0.5.19 (2024-05-16)


### Improvements

- Added caching to port-app-config.yml retrieval from port api (only for live events)


## 0.5.18 (2024-05-12)


### Improvements

- Added a util function that allows to run multiple asynchronous tasks in a bounded way to prevent overload and memory issues
- Use that utility when calculating JQ mapping for raw entities



## 0.5.17 (2024-05-01)


### Bug Fixes

- Fixed an issue in creating a child event context from the parent context by removing an unnecessary line of code



## 0.5.16 (2024-05-01)


### Features

- Allowing override of parent event context in ocean's event context manager


## 0.5.15 (2024-04-30)


### Bug Fixes

- Fixed error in `register_raw` when there's no relevant mappings for a specific kind


## 0.5.14 (2024-04-24)


### Improvements

- Implemented real-time entity deletion exclusively for instances that haven't matched any selectors.
- Change the JQ calculation to process only identifier and blueprint for raw entities not selected during real-time events to only get the required data for the delete.

## 0.5.13 (2024-04-17)


### Features

- Delete entities that doesn't passed the selector on real time events


## 0.5.12 (2024-04-12)


### Features

- Added a util function that allows to iterate over a list of async iterators and stream the results of each iterator as they are available


## 0.5.11 (2024-04-11)


### Improvements

- Improved the handling of integration entities by adding retries and running it after the upsert to prevent blocking the resync
- Changed entities search timeout to 30 seconds to prevent blocking the resync

### Features

- Added a way to enable request retries for any request even if its request method is not part of the retryable methods


## 0.5.10 (2024-04-10)


### Bug Fixes

- Fixed application settings to be loaded from the environment variables

### Improvements

- Added integration version label to docker


## 0.5.9 (2024-03-30)


### Bug Fixes

- Fixed a bug where every time after the first token expiration, the framework didn't actually marked that the token got refreshed, causing the token to be refreshed every time when a request is made to Port. (#1)


## 0.5.8 (2024-03-27)


### Bug Fixes

- Fixed a bug in loguru which fails to deserialize an exceptions (#1)


## 0.5.7 (2024-03-20)


### Features

- Added the ability to map entities from raw array attributes by introducing `itemsToParse` key in the mapping configuration


## 0.5.6 (2024-03-17)


### Features

- Added array to possible integration configuration types (PORT-7262)


## 0.5.5 (2024-03-06)


### Bug Fixes

- Changed caching to detect changes in params of function (#1)


## 0.5.4 (2024-03-03)


### Bug Fixes

- Fixed an issue where a failure in the entity processing step might fail the whole resync (#1)


## 0.5.3 (2024-03-03)


### Improvements

- Cahnged the JQ Entity processor to work with async callss to allow better parallelism and async work (#1)


## 0.5.2 (2024-02-21)


### Bug Fixes

- Fixed an issue causing the integration to crash when passing a sensitive configuration with invalid regex characters due to a missing escaping (PORT-6836)


## 0.5.1 (2024-02-20)


### Features

- Added handling for kafka consumer empty partition assignment and shutting the application down with an error (PORT-5475)
- Added QOL decorator to help with caching the third party response (PORT-5475_2)

### Improvements

- Changed the Kafka consumer to run in the event loop in async instead of sync in another thread (PORT-5475)

### Bug Fixes

- Fixed an issue causing all the character to be redacted when passing empty string to a sensitive field


## 0.5.0 (2024-02-18)


### Features

- Added a method for ocean integration to redact sensitive information from the logs and automatically apply it to sensitive configurations and known sensitive patterns. (#1)
- Added an HTTP handler for Ocean logs to facilitate sending the logs to the Port. (#2)

### Improvements

- Seperated the `port_ocean.utils` file into multiple files within the `utils` folder to improve code organization. (#1)
- Changed the Ocean context to be a global variable instead of using Localstack, preventing the framework from re-initiating the context for each thread. (#2)

### Bug Fixes

- Fixed an issue where the event listener was causing the application to continue running even after receiving a termination signal. (#1)
- Fixed a bug that caused some termination signal handlers to not work by consolidating the signal listeners in a single class, as signals can only have one listener. (#2)


## 0.4.17 (2024-01-23)


### Features

- Added sonarcloud files for public integration scaffolding (PORT-6181)
- Replaced the `remove-docker` option from the `ocean new` cli with `private` & `public` flags (PORT-6181)


## 0.4.16 (2024-01-11)


### Improvements

- Increased the default timeout for requests to 3rd party targets to 30 seconds, and made it configurable (PORT-6074)


## 0.4.15 (2024-01-07)


### Bug Fixes

- Fixed issue causing app config with no team mapping to fail due the core using None when not set (PORT-5938)


## 0.4.14 (2024-01-07)


### Bug Fixes

- Fixed missing team parameter in the port app config model (PORT-5938)


## 0.4.13 (2023-12-31)


### Features

- Added capability to create pages as part of the integration setup (PORT-5689)

### Improvements

- Added integration and blueprints existence check before creating default resources (#1)
- Added verbosity to diff deletion process after resync (#2)

## 0.4.12 (2023-12-22)


### Bug Fixes

- Fixed `ocean new` scaffolding error `'collections.OrderedDict object' has no attribute 'public_integration'` (PORT-5728)


## 0.4.11 (2023-12-21)


### Improvements

- Added handling for aggregation properties when initializing the integration, so it will patch the aggregation properties after creating the relations (PORT-5717)
- Changed entity property in the `portResourceConfig` to be required instead of optional, as we don't support creation of blueprints as part of the app config (PORT-4549)


## 0.4.10 (2023-12-21)


### Improvements

- Wrapped the httpx async client with implementation that overrides the default transport class with custom transport to apply all default httpx features that are ignored when passing a custom transport instance. This allows the missing behevior of the http [proxy environment variable](https://www.python-httpx.org/environment_variables/#proxies) (PORT-5676)
- Changed deprecated `poetry lock --check` in the make files to `poetry check` (PORT-5711)

### Bug Fixes

- Changed the way we upsert and delete bulk of entities from the catalog to be batched rather than spawning all requests at once


## 0.4.9 (2023-12-19)


### Improvements

- Added a way to create the integration without the Dockerfile and .dockerignore to use the global Docker files when scaffolding a new integration.


## 0.4.8 (2023-12-13)


### Bug Fixes

- Fixed the incorrect search of entities by datasource, which was causing entities from older versions not to be deleted. (PORT-5583)


## 0.4.7 (2023-12-05)


### Improvements

- Allowing POST requests for getting port tokens to be retryable (PORT-5442)

### Bug Fixes

- Changed the default limitations and timeouts for requests to Port in order to handle PoolTimeout error caused by a large amout of requests sent in parallel (PORT-5442)


## 0.4.6 (2023-12-04)


### Bug Fixes

- Fixed a bug that triggered the integration to update during the initialization process when the integration already existed and the organization lacked default blueprints (PORT-5378).
- Fixed an issue where setting integration type or identifier that contains a capital letter will not show the integration in the UI (PORT-5399)


## 0.4.5 (2023-11-30)


### Features

- Added handling for transport errors like connection timeout error for outbound requests from ocean integrations and core (PORT-5369)
- Changed port request option `merge` to be true by default (PORT-5396)

### Improvements

- Changed the port request options defaults to be constructed in the port app config model instead of setting the defaults in many places (PORT-5369)


## 0.4.4 (2023-11-29)


### Features

- Added a httpx client that recreate itself on new threads using localproxy & localstack bundled with the `RetryTransport` transport featured in 0.4.3 (PORT-5333)

### Improvements

- Added `TokenRetryTransport` to the port client httpx client to handle connection errors and create new access tokens when the token is expiring while requesting (PORT-5333)
- Removed the retry handler decorator from the port client. Now using the `TokenRetryTransport` (PORT-5333)
- Handled `CycleError` for cyclic dependency in entities with better error message and ocean exception class (PORT-5333)


## 0.4.3 (2023-11-09)


### Features

- Added `RetryTransport` as a helper for retrying requests that integrations can use (PORT-5161)

### Bug Fixes

- Fixed kafka consumer to poll messages asynchronously, to avoid max poll timeout when running long resyncs (PORT-5160)
- Fixed a bug where the expiration of a Port token is not properly handled (PORT-5161)
- Fixed a bug where the `retry_every` didn't count failed runs as repetitions (PORT-5161)

## 0.4.2 (2023-11-04)


### Features

- Added the current integration version to the port requests for future features and better debugging (PORT-4310)

### Bug Fixes

- Added the `install/prod` command to the integration scaffold template as was intended (PORT-5107)
- Changed the serializing of the port app config so when initializing it there wont be any None or default values displayed in the UI (PORT-5108)

### Improvements

- Removed version field from the spec.yml in the scaffolded integration (Version will be taken from the pyproject.toml) (PORT-5107)
- Changed the integration type in spec.yml to be the integration slug when scaffolding a new integration (PORT-5107)
- Added more logs to the ocean package for better debugging of the integration (PORT-4780)
- Seperated `SyncRawMixin` from `SyncRawMixin` (moved `SyncRawMixin` to `core/integrations/mixins/sync_raw.py`)
- Improved code readability for `SyncRawMixin`


## 0.4.1 (2023-11-03)


### Bug Fixes

- Fixed the `initialize-port-resources` option in `ocean sail` to not be a flag.
- Changed default of `initialize-port-resources` to `true`.
- Catch all exceptions in the resync of ONCE event listener,to make sure the application will exit gracefully


## 0.4.0 (2023-10-31)


### Features

- Added support for running ocean integrations once and new ocean sail options to support it. As part of it we added ImmediateEventListener.


## 0.3.2 (2023-10-29)


### Improvements

- createMissingRelatedEntities + deleteDependentEntities are now defaulted to true


## 0.3.1 (2023-09-27)


### Bug Fixes

- Fix missing user agent when apply default resources on initialization (PORT-4813)

## 0.3.0 (2023-09-06)


### Deprecations

- Removed the `batch_work_size` configuration. Integrations should use the async generator syntax instead (PORT-4616)

### Features

- Added support for a configurable resync interval for integrations (PORT-4616)
- Added a new feature that will abort a running resync if a new resync is attempting to start (PORT-4619)

### Improvements

- Changed the way an empty port app config is handled in the `PortAppConfig Handler` (PORT-4483)
- Added yaml linter (#1)
- Removed the Ocean version parameter from the integration scaffold template, the version is now queried directly from the Ocean framework library used by the integration (#2)
- Changed the publish integration workflow to get the integration version from the `pyproject.toml` file of the integration and not from the `spec.yml` file (#3)

### Bug Fixes

- Fixed a bug that rollbacked all blueprints instead of only those created during integration setup, when the setup encountered an issue with blueprint creation
- Fixed a bug that caused values that resulted with a falsy jq evaluation to convert them to null. The values will now be ingested using their proper falsy representation (0 as 0, empty array as empty array, false as false, etc.)
- Fixed the injections of parameters to the `config.yaml` file, the injected values will now be wrapped with `""` (#1)

## 0.2.3 (2023-08-17)


### Features

- Added the ability to create and clean the defaults of an integration using the following CLI commands: `ocean defaults dock` and `ocean defaults clean` (dock-clean-defaults)


### Improvements

- Optimized dockerfile to produce smaller images (PORT-4485)
- Changed default log level to INFO in the cli

### Bug Fixes

- Fixed an issue with loading the configuration from the environment variables if the config is a dictionary
- Move Resource Config Selector class to public
- Handled delete events from change log where there is no after

## 0.2.2 (2023-08-11)


### Bug Fixes

- Fixed an issue causing the config yaml providers to not be parsed

## 0.2.1 (2023-08-09)


### Bug Fixes

- Fixed an issue causing ocean to convert the integration config objects to camelized objects

## 0.2.0 (2023-08-09)


### Breaking Changes

- Updated the `on_resync` generator to use a list of items instead of a single item

### Improvements

- Changed default log level to `INFO`
- Changed the extra object messages log level from `INFO` to `DEBUG`
- Removed a wrongful error log at the integration installation that says the integration does not exists

### Bug Fixes

- Added support for many relations for the same entity (PORT-4379)
- Added the resource config to the event context (PORT-4398)
- Fixed lack of support for multiple relations (PORT-4411)
- Added traceback output to the integration resync method exception log (PORT-4422)
- Fixed an issue that caused the jq `None` values for relations to become a string with the value `"None"` instead of being interpreted as `null` in JSON

## 0.1.3 (2023-08-02)


### Bug Fixes

- Fixed an issue preventing the setup of an integration with config values passed exclusively as environment variables. This fix also enables the option to deploy an integration to AWS ECS using Terraform (PORT-4379)

## 0.1.2 (2023-07-27)


### Breaking Changes

- All integration configuration variables are now passed to the integration code in snake_case format
- Renamed `port_ocean.config.integration` -> `port_ocean.config.settings`

### Features

- All the settings can now be set using environment variables with prefix of `OCEAN__{The name of the field}` and `__` between nested fields
- The broker field in the kafka settings now has the Port production brokers as the default value

### Improvements

- Using pyhumps to automatically camelize the aliases of the settings

### Bug Fixes

- Fixed a crash when there are no resources in the port-app-config

## 0.1.1 (2023-07-26)


### Breaking Changes

- Changed SAMPLE event listener to POLLING. (Make sure to update your `eventListener.type` field in your `config.yaml` for the integration) (PORT-4346)

### Improvements

- Seperated the cli commands to multiple files under the `port_ocean/cli/commands` folder (PORT-4303)
- Improved error messages from the PortClient (PORT-4337)

### Bug Fixes

- Fixed Webhook event listener not triggering
- Fixed PortClient using httpx async client from another event loop

  (PORT-4306)

- Fixed `ocean new` jinja crash for the config.yaml in the scaffold (PORT-4328)
- Fixed issue where the integration did not create the integration config on creation (PORT-4341)
- Fixed an issue with initializePortResources that caused failure for unknown file names on init (PORT-4343)

## 0.1.0 (2023-07-20)


### Features

- ### First version changelog

  #### Added

  - Handlers

    - Added entities state applier first port HTTP implementation.
    - Added entity processor first jq implementation.
    - Added port app config first port HTTP implementation.

  - Event Listeners

    - Added KAFKA event listener.
    - Added SAMPLE event listener.
    - Added WEBHOOK event listener.

  - Core

    - Added Ocean contexts & contexts global variables.
    - Added validation to the integration config according to its `.port/spec.yaml`.
    - Added a way to specify default resources to be created on installation.
    - Added a new way to return data from the resync using generators.
    - Added provider-based injection for the config yaml.

  - CLI
    - Added `ocean list` to list all public integrations in the port-ocean repo.
    - Added `ocean new` to scaffold an Ocean project.
    - Added `ocean pull` to pull one of the public integrations from the port-ocean repo.
    - Added `ocean sail` to run the integration.
    - Added `ocean version` to get the framework version.
    - Added `make new` to scaffold in the Ocean repository.

  (PORT-4307)<|MERGE_RESOLUTION|>--- conflicted
+++ resolved
@@ -6,21 +6,18 @@
 this project adheres to [Semantic Versioning](https://semver.org/spec/v2.0.0.html).
 
 <!-- towncrier release notes start -->
-<<<<<<< HEAD
-## 0.31.2 (2025-12-04)
+## 0.31.3 (2025-12-08)
 
 ### Bug fixes
 
 - fix webhook processor crashing when entity identifier is a dictionary
 
-=======
 ## 0.31.2 (2025-12-07)
 
 ### Vulnerabilities
 
 - Ocean core: Fixed werkzeug & urllib3 vulnerabilities
 - Ocean docs: docusaurus, glob, js-yaml & node-forge
->>>>>>> 4f2776dd
 
 ## 0.31.1 (2025-12-04)
 
