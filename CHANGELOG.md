# Changelog

All notable changes to this project will be documented in this file.

The format is based on [Keep a Changelog](https://keepachangelog.com/en/1.0.0/),
this project adheres to [Semantic Versioning](https://semver.org/spec/v2.0.0.html).

<!-- towncrier release notes start -->
<<<<<<< HEAD

## 0.28.0 (2025-08-19)

### Improvements

- Made HTTP retry config extensible with new RetryConfig class and callback to apply per-integration policies without code changes.
- Added rate-limit aware retries through configurable retry-after headers (e.g., X-RateLimit-Reset) and additional retry status codes that extend safe defaults.
- Control max_attempts/base_delay/jitter_ratio/max_backoff_wait and override retryable_methods via callback.
=======
## 0.27.10 (2025-08-24)

### Improvements

- Added ingest url support

## 0.27.9 (2025-08-20)

### Improvements

- Fixed reconciliation metrics not updating properly during sync
- Removed premature cleanup of Prometheus metrics after subprocess finish to fix reconciliation stuck on pending
- Enhanced sync state tracking across different phases

>>>>>>> f31ef5b5

## 0.27.8 (2025-08-18)

### Improvements

- added more logs to sync metrics in order to investigate reconciliation pending bug

## 0.27.7 (2025-08-15)

### Improvements

- fixed log level in ingest logs

## 0.27.6 (2025-08-13)

### Improvements

- Add streaming requests.

## 0.27.5 (2024-08-13)


### Improvements

- Bump fastapi to version 0.116.0 - fix Starlette has possible denial-of-service vector when parsing large files in multipart forms (< 0.47.2)

## 0.27.4 (2025-08-12)
### Bug Fixes

- Fix kafka broker list for Terraform

## 0.27.3 (2025-08-11)

### Bug Fixes

- Items to parse can be set when there is an item object on the root level by set the itemsToParseName param

## 0.27.2 (2025-08-07)

### Bug Fixes

- Move the items to parse logic to be yielded from the generator to support ocean's logic.

## 0.27.1 (2025-08-10)

### Bug Fixes

- Ensure deletion metrics always being sent on reconceliation

## 0.27.0 (2025-08-03)

### Improvements

- Enhanced webhook event processing with GroupQueue implementation

Introduced GroupQueue to ensure exclusive processing per group while allowing parallel processing across different groups
Multiple workers can now process webhook events from different groups concurrently, improving throughput
FIFO ordering is maintained within each group to preserve event sequence integrity
Added automatic lock timeout mechanism to recover from frozen or hung workers
Implemented context-based group tracking using ContextVar for cleaner worker-to-group association

- Performance optimizations
Configurable number of workers per webhook path (event_workers_count)
Reduced contention by allowing concurrent processing of independent groups
Improved resource cleanup and state management after processing

## 0.26.3 (2025-08-04)

### Bug Fixes

- Added permissions for the ocean user to access and write to the /app/.config directory for OAuth configuration.

## 0.26.2 (2025-08-03)

### Improvements

- Add posting integration raw data to lakehouse

## 0.26.1 (2025-07-20)

### Improvements

- Added limited sudo permissions for Ocean user to execute update-ca-certificates command

## 0.26.0 (2025-07-16)

### Improvements

- Use new and efficient datasource route

## 0.25.5 (2025-07-16)

### Improvements

- Fix Dependabot vulnerability by poetry install

## 0.25.4 (2025-07-16)

### Improvements

- Add logging for integrations's response body size.

## 0.25.3 (2025-07-15)

### Bugfix

- Fixed dockerfile's ocean user argument position to be under the last FROM


## 0.25.2 (2025-07-13)

### Improvements

- Introduced Ocean user's id (999) as the default id for security purposes
- Added rwX permissions to the Ocean user to write and read certificates
- Fixed raise of issue with an entity which has a relation that the blueprint doesn't

## 0.25.1 (2025-07-07)

### Improvements

- Add failed mapping if all values filtered out

## 0.25.0 (2025-07-02)

### Improvement

- Added extraction of the deletion process from the main process if multi processing is enabled

## 0.24.22 (2025-07-02)

### Bug Fixes
- Fix trailing slash issue

## 0.24.21 (2025-06-30)

### Bug Fixes
- Fixed url in PUT metrics route

## 0.24.20 (2025-06-26)

### Improvements

- Added resource kind to context of process initiation

## 0.24.19 (2025-06-25)

### Bug Fixes
- Fixed issue with resync function not retuning the success value

## 0.24.18 (2025-06-23)

### Bug Fixes
- Fixed issue with upserts when there are entities with different blueprints in the same batch from live events

## 0.24.17 (2025-06-23)

### Bug Fixes
- Update cache folder to be in /tmp.
- Use root user in smoke test.

## 0.24.16 (2025-06-22)

### Improvements
- Add ocean user to docker file.

## 0.24.15 (2025-06-22)

### Bug Fixes
- Fixed metrics tracking for raw data processing.

## 0.24.14 (2025-06-22)

### Improvements
- Reduce bulk upserts concurrency.

## 0.24.13 (2025-06-22)

### Improvements
- Reduce bulk upserts concurrency.

## 0.24.12 (2025-06-19)

### Improvements
- Update packages.

## 0.24.11 (2025-06-16)

### Bug Fixes
- Prevented unhandled exception when webhook event is received for resource types not present in mapping but can be handled by processors.

## 0.24.10 (2025-06-15)

### Bug Fixes
- Fixed overwriting syncing state metrics reporting during resource processing

## 0.24.9 (2025-06-15)

### Improvements
- Added support for mapping icons as part of ocean integration mappings.

## 0.24.8 (2025-06-11)

### Bug Fixes
- Fixed missing syncing state metrics reporting during resource processing

## 0.24.7 (2025-06-11)

### Bug Fixes
- Update is oauth enabled condition to check if a path to oauth token is set.
- Update requests.

## 0.24.6 (2025-06-09)

### Improvements
- Added a check to not start upserting / deleting if we have 0 entities to update / delete.

## 0.24.5 (2025-06-09)

### Improvements
- Made on_start tasks start regardless of the Uvicorn server startup.

## 0.24.4 (2025-06-08)

### Improvements
- Refined error phase metrics for resource registration and resync.

## 0.24.3 (2025-06-08)

### Improvements
- Using Port bulk upserts api in resyncs in all Ocean.

## 0.24.2 (2025-06-04)

### Improvements
- Set process_execution_mode default to multi_process.

## 0.24.1 (2025-06-03)

### Improvements
- Using Port bulk upserts api in resyncs in Ocean SaaS

## 0.24.0 (2025-06-03)

### Improvements
- Experimental - using Port bulk upserts api in resyncs

## 0.23.5 (2025-06-01)

### Bug Fixes

- Update poetry lock.
- Fix PROMETHEUS_MULTIPROC_DIR in docker file.
- Skip deleteing entities if subprocess fails.
- Clean up PROMETHEUS_MULTIPROC_DIR only in multiprocess mode.

## 0.23.4 (2025-05-29)

### Improvements
- Fixed metrics urls and added reconciliation kind to report

## 0.23.3 (2025-05-28)

### Bug Fixes

- Asyncio lock error in subprocess's http request.
- PROMETHEUS_MULTIPROC_DIR default missing.


## 0.23.2 (2025-05-28)

### Improvements

- Replaced based image to use echo images in order to reduce vulnerability exposure


## 0.23.1 (2025-05-27)

### Bug Fixes
- Event loop is blocked by waiting for a process.

## 0.23.0 (2025-05-27)

### Features
- Add Multiprocessing mode to ocean accessible via the OCEAN__PROCESS_EXECUTION_MODE env variable with possible values - multi_process/single_process.
- Add caching to ocean that is saved on disk or memory accessible via OCEAN__CACHING_STORAGE_MODE env variable with possible values - disk/memory.
- Add support for multiprocessing to prometheus accessible via the PROMETHEUS_MULTIPROC_DIR env variable.

## 0.22.12 (2025-05-26)

### Improvements
- Enhanced logs on integration initialization

## 0.22.11 (2025-05-25)

### Improvements
- Enhanced metrics reporting by implementing direct integration with Port's metrics endpoint for improved monitoring and observability

## 0.22.10 (2025-05-20)

### Improvements
- Fix Dependabot vulnerabilities

## 0.22.9 (2025-05-18)

### Improvements
- Enhanced Ocean metrics event structure for better data organization and analysis
- Expanded metrics collection points to provide more comprehensive monitoring capabilities

## 0.22.8 (2025-05-15)

### Improvements
- Enhanced error logging by including trace IDs for server errors

## 0.22.7 (2025-05-12)

### Bug Fixes
- Fixed case where new installation of an integration resulted with errors on installing a package

## 0.22.6 (2025-05-06)

### Improvements
- Display a validation error if the mapping is not configured correctly.


## 0.22.5 (2025-04-27)

### Bug Fixes
-Resolved "h11 accepts some malformed Chunked-Encoding bodies" h11 vulnerability

## 0.22.4 (2025-04-15)

### Features
-Refactored logger setup to generate unique instance IDs.
-Renamed try_get_hostname to resolve_hostname for clarity.
-Removed redundant instance parameter from setup_logger.

## 0.22.3 (2025-04-15)

### Features
- Added inctance and hostname to logger configuration.
- Updated setup_logger function to include inctance.
- Generated unique inctance in run function.
- Enhanced log format to include inctance.

## 0.22.2 (2025-04-06)

### Bug Fixes

- Fixed entityDeletionThreshold not sent as part of the initial port app configuration.

## 0.22.1 (2025-04-02)

### Features

- Added support for team search query in entity mapping
- Enhanced batch_upsert_entities to return tuples with success status.
- Improved null property handling in entity field comparisons.
- Updated upsert logic to use batch upsert consistently.
- Added unit tests for null property handling in entity comparisons.

## 0.22.0 (2025-03-17)

### Features

- Added metrics reporting capability using promethues, which can be accessible through the /metrics route.

## 0.21.5 (2025-03-12)

### Improvements

- Updated LiveEventsProcessorManager to fetch the latest port app configuration for each event by calling `get_port_app_config(use_cache=False)`.
- This change ensures that the processor manager always uses the most current configuration when handling events.

## 0.21.4 (2025-03-12)

### Improvements

- Updated core dependencies (jinja 3.1.6, confluent-kafka 2.8.2 and cryptography =43.0.1,<45.0.0)

## 0.21.3 (2025-03-09)

### Improvements

- Add minimum entities to map before searching

## 0.21.2 (2025-03-09)

### Improvements

- Add configurable event processing timeouts to Ocean

## 0.21.1 (2025-03-09)

### Bug Fixes

- fixed wrong integration version showing in UI and API by moving the check of OCEAN__INITIALIZE_PORT_RESOURCES=false to after the patch

## 0.21.0 (2025-03-01)

### Features

- Added `on_resync_start` and `on_resync_complete` hooks to the `SyncRawMixin` class to allow integrations to run code before and after a resync.

### Bug Fixes

- Fixed `ocean new` on Unix-like systems failing with `FileNotFoundError` (#1402)
- Fixed cancelled error handling while running resync

## 0.20.4 (2025-02-25)

### Bug Fixes
- Converted should_process_event and get_matching_kinds methods to async.
- Enhanced error handling to process successful results even if some processors fail.
- Updated tests to validate async methods and error handling improvements.
- Added a new integration test for webhook processing with mixed processor outcomes.



## 0.20.3 (2025-02-24)

### Improvements

- Changing log level for frequent error

## 0.20.2 (2025-02-23)

### Bug Fixes

- Validate feature flag for get config in new integrations - outside of mixin

## 0.20.1 (2025-02-23)

### Bug Fixes

- Validate feature flag for get config in new integrations

## 0.20.0 (2025-02-20)

### Features

- Added comprehensive live events support in Ocean Core:
  - Introduced `LiveEventsMixin` for standardized live event handling across integrations
  - Added methods for resource mapping, entity deletion threshold, and data processing
  - Enhanced `AbstractWebhookProcessor` with live events integration
  - Added robust retry logic and lifecycle management for webhook processing
  - Implemented history-preserving entity deletion and recreation for live events

## 0.19.3 (2025-02-19)

### Features

- Added new `base_url` to Ocean Core. This will be used to deprecate the `OCEAN__INTEGRATION__CONFIG__APP_HOST` usage.

## 0.19.2 (2025-02-19)

### Bug Fixes

- Fixed non awaited coroutine for provisioned integrations

## 0.19.1 (2025-02-18)

### Features

- Verify Provision enabled integrations

### Bug Fixes

- Ensure no race condition with externally created integrations

## 0.19.0 (2025-02-16)

### Features

- Added capability to read configurations from a file.
- Add option to periodically keep the integration's configuration updated with the file's configuration.
- Add reloading configuration on retry

## 0.18.9 (2025-02-07)

### Improvements

- Added option to destroy integration config while performing defaults clean cli command: `ocean defaults clean --force --wait --destroy`

## 0.18.8 (2025-02-04)

### Bug Fixes

- Fix flaky tests

## 0.18.7 (2025-01-29)

### Improvements

- Reduce cases of mass deletion of entities on resync by adding threshold for deletion

## 0.18.6 (2025-01-29)

### Improvements

- Entity diff calculation only on resync

## 0.18.5 (2025-01-28)

### Bug Fixes

- Fixed an issue where the integration would delete all entities if the Port app configuration was empty

## 0.18.4 (2025-01-22)

### Improvements

- added check diff entitites to reduce load from port to all integrations

## 0.18.3 (2025-01-22)

### Improvements

- Opt-in integration resource provision by Port

## 0.18.2 (2025-01-21)

### Improvements

- Updated the search entities query sent to port with one rule of identifier instead of many

## 0.18.1 (2025-01-21)

### Improvements

- Updated the search entities query sent to port with blueprint

## 0.18.0 (2025-01-15)

### Improvements

- Introduced a new entity diff resolver to reduce port system load by comparing entities and upserting changed entities only

## 0.17.8 (2025-01-15)

### Bug Fixes

- Fixed vulnerability in the jinja package that is resolved by updating to 3.1.5


## 0.17.7 (2025-01-08)

### Bug Fixes

- Fixed a bug where creating an integration with WEBHOOKS_ONLY event listener failed.

### Improvements

- Added jira integration running config to vscode.

## 0.17.6 (2025-01-08)

### Bug Fixes

- Fixed a bug where the `unregister_raw` and `register_raw` were not handling right the errors and misconfigured entity keys


## 0.17.5 (2025-01-07)


### Bug Fixes

- Explicit poetry version due to major version (2.0.0) breaking the CI


## 0.17.4 (2024-12-31)


### Bug Fixes

- Adjusted log terminology
- Failed transformations counter now increments for all cases (None (null / missing), empty)

## 0.17.3 (2024-12-31)


### Bug Fixes

- Added support for empty values for JQ mapping logs
- Added tests to assert for proper response when JQ is missmapped or values are empty

## 0.17.2 (2024-12-31)


### Bug Fixes

- Fixed lint failures


## 0.17.1 (2024-12-31)


### Bug Fixes

- Fixed lint failure for resources that have two `on_resync` decorators


## 0.17.0 (2024-12-31)


### Features

- Added new webhooks only event listener mode. This event listener handles only webhook invocations and raises error once used for resync.


## 0.16.1 (2024-12-25)

### Bug Fixes

- Added new info log for JQ mapping per batch to notify of misconfigured JQ mappings between a property and the JQ target


## 0.16.0 (2024-12-24)


### Improvements

- When `createMissingRelatedEntities` is set to `false` and upserting entity failed on not existing entity, the entity will be gathered to the end of the resync and will try sorting all
  the failed entities through a topological sort and upsert them as well
- Test upsert with dependencies, with self circular dependency and external entity dependency.

### Bug Fixes

- When experiencing cyclic error on topological sort try unsorted upsert of the entities
- Fix topologicals sort tree creation so an entity cannot be its own dependency


## 0.15.3 (2024-12-22)

### Bug Fixes

- Extended `Ocean new` cli command to fill out more information for the user and also fixed wrong output


## 0.15.2 (2024-12-15)

### Improvements

- Add handling for different installation types compatibility


## 0.15.1 (2024-12-15)

### Bug Fixes

- Changed `SaasOauth` runtime to `SaasOauth2`


## 0.15.0 (2024-12-12)

### Features

- Added `SaasOauth` runtime support


## 0.14.7 (2024-12-09)


### Bug Fixes

- Remove specific timeout for search request in favor of global timeout.
- Update `handle_request` to use method for indentifying retryable requests.
- Set upsert entenies as retryable.
- Update the condition upon which the JWT token is refreshed so it will refresh on expiration instead of only after.


## 0.14.6 (2024-12-04)


### Improvements

- Added a warning log for cases where the Integrations are provided with a personal token and not with machine credentials.

## 0.14.5 (2024-12-03)


### Improvements

- Add performance test framework


## 0.14.4 (2024-12-03)


### Bug Fixes

- Add try/except block on httpx transport of ocean client to log timeouts and other exceptions (Client timeouts not recorded)


## 0.14.3 (2024-11-25)


### Improvements

- Support the reduction of Port rate limit in the integrations.

## 0.14.2 (2024-11-24)


### Bug Fixes

- Fix ocean new.

## 0.14.1 (2024-11-13)


### Improvements

- Added a decorator to help with caching results from coroutines.


## 0.14.0 (2024-11-12)


### Improvements

- Add support for choosing default resources that the integration will create dynamically


## 0.13.1 (2024-11-12)


### Bug Fixes

- Fix memory leak due to repetitive registration of FastAPI routes


## 0.13.0 (2024-11-10)


### Improvements

- Bump python from 3.11 to 3.12 (0.13.0)


## 0.12.9 (2024-11-07)


### Bug Fixes

- Await logger writing exception on exit (Integration logs not being ingested)
- Await logger thread on exit (Integration logs not being ingested)
- Serialize exception (Integration logs not being ingested)


## 0.12.8 (2024-11-04)


### Improvements

- Bump fastapi to version 0.115.3 - fix Starlette Denial of service (DoS) via multipart/form-data (0.12.8)

## 0.12.7 (2024-10-23)


### Bug Fixes

- Fixed get_integration_ocean_app test fixture configuration injection (0.12.7)


## 0.12.6 (2024-10-20)


### Bug Fixes

- Fixed get_integration_resource_config assumption for port-app-config files to be of .yaml extension only (0.12.6)


## 0.12.5 (2024-10-21)


### Bug Fixes

- Fixed get_integration_resource_config assumption for port-app-config files to be of .yml extension only (0.12.5)


## 0.12.3 (2024-10-09)

### Improvements

- Updated docker base image to improve security vulnerabilities


## 0.12.2 (2024-10-06)

### Improvements

- Added a util `semaphore_async_iterator` to enable seamless control over concurrent executions.


## 0.12.1 (2024-10-02)

### Bug Fixes

- Fixed a bug when running jq with iterator that caused the integration to crash
- Reverted image to `python:3.11-slim-buster` to fix the issue with the alpine image

## 0.12.0 (2024-10-01)

### Improvements

- Replace `python:3.11-slim-bookworm` with `python:3.11-alpine` to reduce dependencies and fix vulnerabilities

### Bug Fixes

- Fixed smoke tests to run concurrently and clean up after themselves

## 0.11.0 (2024-09-29)

### Improvements

- Replace pyjq with jq.py to bump jq version from 1.5.2 to 1.7.1

## 0.10.12 (2024-09-19)

### Bug Fixes

- Fixed updating state of resync when the resync is being cancelled by a new resync event

## 0.10.11 (2024-09-17)

### Improvements

- Add smoke test with a live integration to validate core changes

## 0.10.10 (2024-09-12)

### Bug Fixes

- Fixed failing on initialization of the integration when one of the actions exists in port

### Improvements

- Added fix lint command to the makefile as well as the pre-commit hook


## 0.10.9 (2024-09-05)

### Bug Fixes

- Replaced StopAsyncIteration with a return statement to ignore prevent errors in cases where empty tasks are sent to the stream_async_iterators_tasks function


## 0.10.8 (2024-09-04)

### Bug Fixes

- Avoid raising exception when receiving ReadTimeout on batch upsert entities
- Increased both internal port client and third party client timeout to handle long requests


## 0.10.7 (2024-08-28)

### Improvements

- Add search identifier support (Allow to run a search query to find the identifier of the entity as part of the mapping)


## 0.10.6 (2024-08-31)

### Bug Fixes

- Fixed error log when looking for existence of integration on initialization


## 0.10.5 (2024-08-27)

### Improvements

- Test support and helpers


## 0.10.4 (2024-08-28)

### Bug Fixes

- Fixed upsert entity failure when saving modified data for search relations calculations


## 0.10.3 (2024-08-28)

### Bug Fixes

- Bugfix Semaphores get fail when moving to the next scheduled resync when syncing a large number of entities, using a single event loop for all threads


## 0.10.2 (2024-08-26)

### Bug Fixes

- Reverted last bugfix


## 0.10.1 (2024-08-26)

### Bug Fixes

- Fixed unhashable type: 'dict' error when trying to delete entities with search identifier/relations


## 0.10.0 (2024-08-19)

### Improvements

- Add support for reporting the integration resync state to expose more information about the integration state in the portal
- Fix kafka listener never ending resync loop due to resyncState updates


## 0.9.14 (2024-08-19)

### Bug Fixes

- Fixed an issue causing the cli to fail in a directory with no pyproject.toml in it


## 0.9.13 (2024-08-13)

### Improvements

- Changed action CREATE route to use new v2 option


## 0.9.12 (2024-08-06)

### Bug Fixes

- Fixed resync issue when calculating the diff of entities failed due to search identifier in relation mapping


## 0.9.11 (2024-08-05)


### Bug Fixes

- Not showing misleading error message if port state is empty

## 0.9.10 (2024-08-04)


### Bug Fixes

- Fixed & Aligned scaffolding files


## 0.9.9 (2024-08-04)


### Bug Fixes

- Fixed an issue where passing an object for OCEAN__INTEGRATION__CONFIG that holds an object might not be parsed correctly and cause validation error for invalid type (#1)


## 0.9.8 (2024-08-01)


### Bug Fixes

- Fixed an issue where a `ValueError` was raised in `unregister_raw` method due to incorrect unpacking of results from asyncio.gather. The fix involved using zip to properly handle the output and ensure both entities and errors are processed correctly.


## 0.9.7 (2024-07-31)


### Bug Fixes

- Fix vulnerabilities and bump versions of dependencies
- Add python-dateutil to the core dependencies
- Fix misspelling in the `bump-all.sh` script


## 0.9.6 (2024-07-30)


### Bug Fixes

- Flush all remaining buffered logs when exiting application


## 0.9.5 (2024-07-23)


### Bug Fixes

- Initialize missing _port_app_config


## 0.9.4 (2024-07-09)


### Bug Fixes

- Handle non existing config mapping for cases where the integration was created by SAAS and the config mapping was not set


## 0.9.3 (2024-07-08)


### Improvements

- Added Ocean integration config to remove all environment variables from jq access
- Added log for when receiving invalid port app config mapping

## 0.9.2 (2024-07-05)


### Improvements

- Added log of the used integration mapping for each resync event
- Added log when failed on processing jq mapping for raw result

### Bug Fixes

- Fixed an issue where raw results were not being sent if raw data didn't map to any entity


## 0.9.1 (2024-06-23)


### Bug Fixes

- Safely get changelogDestination key instead of accessing it directly


## 0.9.0 (2024-06-19)


### Features

- Added validation of whether the integration can run in the desired runtime


## 0.8.0 (2024-06-16)


### Improvements

- Add search relation support (Allow to to run a search query to find the relation to the entity as part of the mapping)


## 0.7.1 (2024-06-13)


### Bug Fixes

- Fixed values unpack error in register_raw


## 0.7.0 (2024-06-13)


### Improvements

- Added pydantic's dotenv extra to the core dependencies for reading .env files on the integration startup
- Added .python-version to the repository for easier setup with pyenv install


## 0.6.0 (2024-06-10)


### Improvements

- Changed initialization to always apply default mapping if no other mapping is configured


## 0.5.27 (2024-06-05)


### Bug Fixes

- Fixed incorrect pydantic validation over the integration settings


## 0.5.26 (2024-06-04)


### Bug Fixes

- Fixed an issue causing integrations with no configuration to fail during the initialization process


## 0.5.25 (2024-06-03)


### Bug Fixes

- Fixed faulty error handling caused by gather_and_split_errors_from_results raising errors that are not directly under BaseException (#1)


## 0.5.24 (2024-06-02)


### Improvements

- Improved exception propagation for the entity processing (#1)
- QOL utility (`core.utils.gather_and_split_errors_from_results`) for when calling `asyncio.gather` with the `return_exceptions` parameter set to `True` and there is need for separating the errors from the data itself (#2)

### Bug Fixes

- Fixed unhandled exceptions caused by the entity parsing, resulting in the integration freezing (#1)


## 0.5.23 (2024-05-30)


### Improvements

- Updated the base image used in the Dockerfile that is created during integration scaffolding from `python:3.11-slim-buster` to `python:3.11-slim-bookworm`

## 0.5.22 (2024-05-29)


### Bug Fixes

- Fixed an issue in `send_raw_data_examples` when there are slashes in integration kind


## 0.5.21 (2024-05-26)


### Features

- Added `send_raw_data_examples` integration config to allow sending raw data examples from the third party API to port (on resync), for testing and managing the integration mapping


## 0.5.20 (2024-05-26)


### Improvements

- Made config.yaml file optional in the integration setup process.
- Integration type is now determined by the name specified in the pyproject.toml file.
- Switched to using the FastAPI lifespan feature instead of the deprecated on_shutdown and on_start methods.

### Bug Fixes

- Fixed the FastAPI server staying stale after shutdown by using the FastAPI lifespan feature for handling shutdown signals, preventing override of the shutdown process.
- Fixed issue with integration continuing to run after shutdown by canceling the resync async generator task.


## 0.5.19 (2024-05-16)


### Improvements

- Added caching to port-app-config.yml retrieval from port api (only for live events)


## 0.5.18 (2024-05-12)


### Improvements

- Added a util function that allows to run multiple asynchronous tasks in a bounded way to prevent overload and memory issues
- Use that utility when calculating JQ mapping for raw entities



## 0.5.17 (2024-05-01)


### Bug Fixes

- Fixed an issue in creating a child event context from the parent context by removing an unnecessary line of code



## 0.5.16 (2024-05-01)


### Features

- Allowing override of parent event context in ocean's event context manager


## 0.5.15 (2024-04-30)


### Bug Fixes

- Fixed error in `register_raw` when there's no relevant mappings for a specific kind


## 0.5.14 (2024-04-24)


### Improvements

- Implemented real-time entity deletion exclusively for instances that haven't matched any selectors.
- Change the JQ calculation to process only identifier and blueprint for raw entities not selected during real-time events to only get the required data for the delete.

## 0.5.13 (2024-04-17)


### Features

- Delete entities that doesn't passed the selector on real time events


## 0.5.12 (2024-04-12)


### Features

- Added a util function that allows to iterate over a list of async iterators and stream the results of each iterator as they are available


## 0.5.11 (2024-04-11)


### Improvements

- Improved the handling of integration entities by adding retries and running it after the upsert to prevent blocking the resync
- Changed entities search timeout to 30 seconds to prevent blocking the resync

### Features

- Added a way to enable request retries for any request even if its request method is not part of the retryable methods


## 0.5.10 (2024-04-10)


### Bug Fixes

- Fixed application settings to be loaded from the environment variables

### Improvements

- Added integration version label to docker


## 0.5.9 (2024-03-30)


### Bug Fixes

- Fixed a bug where every time after the first token expiration, the framework didn't actually marked that the token got refreshed, causing the token to be refreshed every time when a request is made to Port. (#1)


## 0.5.8 (2024-03-27)


### Bug Fixes

- Fixed a bug in loguru which fails to deserialize an exceptions (#1)


## 0.5.7 (2024-03-20)


### Features

- Added the ability to map entities from raw array attributes by introducing `itemsToParse` key in the mapping configuration


## 0.5.6 (2024-03-17)


### Features

- Added array to possible integration configuration types (PORT-7262)


## 0.5.5 (2024-03-06)


### Bug Fixes

- Changed caching to detect changes in params of function (#1)


## 0.5.4 (2024-03-03)


### Bug Fixes

- Fixed an issue where a failure in the entity processing step might fail the whole resync (#1)


## 0.5.3 (2024-03-03)


### Improvements

- Cahnged the JQ Entity processor to work with async callss to allow better parallelism and async work (#1)


## 0.5.2 (2024-02-21)


### Bug Fixes

- Fixed an issue causing the integration to crash when passing a sensitive configuration with invalid regex characters due to a missing escaping (PORT-6836)


## 0.5.1 (2024-02-20)


### Features

- Added handling for kafka consumer empty partition assignment and shutting the application down with an error (PORT-5475)
- Added QOL decorator to help with caching the third party response (PORT-5475_2)

### Improvements

- Changed the Kafka consumer to run in the event loop in async instead of sync in another thread (PORT-5475)

### Bug Fixes

- Fixed an issue causing all the character to be redacted when passing empty string to a sensitive field


## 0.5.0 (2024-02-18)


### Features

- Added a method for ocean integration to redact sensitive information from the logs and automatically apply it to sensitive configurations and known sensitive patterns. (#1)
- Added an HTTP handler for Ocean logs to facilitate sending the logs to the Port. (#2)

### Improvements

- Seperated the `port_ocean.utils` file into multiple files within the `utils` folder to improve code organization. (#1)
- Changed the Ocean context to be a global variable instead of using Localstack, preventing the framework from re-initiating the context for each thread. (#2)

### Bug Fixes

- Fixed an issue where the event listener was causing the application to continue running even after receiving a termination signal. (#1)
- Fixed a bug that caused some termination signal handlers to not work by consolidating the signal listeners in a single class, as signals can only have one listener. (#2)


## 0.4.17 (2024-01-23)


### Features

- Added sonarcloud files for public integration scaffolding (PORT-6181)
- Replaced the `remove-docker` option from the `ocean new` cli with `private` & `public` flags (PORT-6181)


## 0.4.16 (2024-01-11)


### Improvements

- Increased the default timeout for requests to 3rd party targets to 30 seconds, and made it configurable (PORT-6074)


## 0.4.15 (2024-01-07)


### Bug Fixes

- Fixed issue causing app config with no team mapping to fail due the core using None when not set (PORT-5938)


## 0.4.14 (2024-01-07)


### Bug Fixes

- Fixed missing team parameter in the port app config model (PORT-5938)


## 0.4.13 (2023-12-31)


### Features

- Added capability to create pages as part of the integration setup (PORT-5689)

### Improvements

- Added integration and blueprints existence check before creating default resources (#1)
- Added verbosity to diff deletion process after resync (#2)

## 0.4.12 (2023-12-22)


### Bug Fixes

- Fixed `ocean new` scaffolding error `'collections.OrderedDict object' has no attribute 'public_integration'` (PORT-5728)


## 0.4.11 (2023-12-21)


### Improvements

- Added handling for aggregation properties when initializing the integration, so it will patch the aggregation properties after creating the relations (PORT-5717)
- Changed entity property in the `portResourceConfig` to be required instead of optional, as we don't support creation of blueprints as part of the app config (PORT-4549)


## 0.4.10 (2023-12-21)


### Improvements

- Wrapped the httpx async client with implementation that overrides the default transport class with custom transport to apply all default httpx features that are ignored when passing a custom transport instance. This allows the missing behevior of the http [proxy environment variable](https://www.python-httpx.org/environment_variables/#proxies) (PORT-5676)
- Changed deprecated `poetry lock --check` in the make files to `poetry check` (PORT-5711)

### Bug Fixes

- Changed the way we upsert and delete bulk of entities from the catalog to be batched rather than spawning all requests at once


## 0.4.9 (2023-12-19)


### Improvements

- Added a way to create the integration without the Dockerfile and .dockerignore to use the global Docker files when scaffolding a new integration.


## 0.4.8 (2023-12-13)


### Bug Fixes

- Fixed the incorrect search of entities by datasource, which was causing entities from older versions not to be deleted. (PORT-5583)


## 0.4.7 (2023-12-05)


### Improvements

- Allowing POST requests for getting port tokens to be retryable (PORT-5442)

### Bug Fixes

- Changed the default limitations and timeouts for requests to Port in order to handle PoolTimeout error caused by a large amout of requests sent in parallel (PORT-5442)


## 0.4.6 (2023-12-04)


### Bug Fixes

- Fixed a bug that triggered the integration to update during the initialization process when the integration already existed and the organization lacked default blueprints (PORT-5378).
- Fixed an issue where setting integration type or identifier that contains a capital letter will not show the integration in the UI (PORT-5399)


## 0.4.5 (2023-11-30)


### Features

- Added handling for transport errors like connection timeout error for outbound requests from ocean integrations and core (PORT-5369)
- Changed port request option `merge` to be true by default (PORT-5396)

### Improvements

- Changed the port request options defaults to be constructed in the port app config model instead of setting the defaults in many places (PORT-5369)


## 0.4.4 (2023-11-29)


### Features

- Added a httpx client that recreate itself on new threads using localproxy & localstack bundled with the `RetryTransport` transport featured in 0.4.3 (PORT-5333)

### Improvements

- Added `TokenRetryTransport` to the port client httpx client to handle connection errors and create new access tokens when the token is expiring while requesting (PORT-5333)
- Removed the retry handler decorator from the port client. Now using the `TokenRetryTransport` (PORT-5333)
- Handled `CycleError` for cyclic dependency in entities with better error message and ocean exception class (PORT-5333)


## 0.4.3 (2023-11-09)


### Features

- Added `RetryTransport` as a helper for retrying requests that integrations can use (PORT-5161)

### Bug Fixes

- Fixed kafka consumer to poll messages asynchronously, to avoid max poll timeout when running long resyncs (PORT-5160)
- Fixed a bug where the expiration of a Port token is not properly handled (PORT-5161)
- Fixed a bug where the `retry_every` didn't count failed runs as repetitions (PORT-5161)

## 0.4.2 (2023-11-04)


### Features

- Added the current integration version to the port requests for future features and better debugging (PORT-4310)

### Bug Fixes

- Added the `install/prod` command to the integration scaffold template as was intended (PORT-5107)
- Changed the serializing of the port app config so when initializing it there wont be any None or default values displayed in the UI (PORT-5108)

### Improvements

- Removed version field from the spec.yml in the scaffolded integration (Version will be taken from the pyproject.toml) (PORT-5107)
- Changed the integration type in spec.yml to be the integration slug when scaffolding a new integration (PORT-5107)
- Added more logs to the ocean package for better debugging of the integration (PORT-4780)
- Seperated `SyncRawMixin` from `SyncRawMixin` (moved `SyncRawMixin` to `core/integrations/mixins/sync_raw.py`)
- Improved code readability for `SyncRawMixin`


## 0.4.1 (2023-11-03)


### Bug Fixes

- Fixed the `initialize-port-resources` option in `ocean sail` to not be a flag.
- Changed default of `initialize-port-resources` to `true`.
- Catch all exceptions in the resync of ONCE event listener,to make sure the application will exit gracefully


## 0.4.0 (2023-10-31)


### Features

- Added support for running ocean integrations once and new ocean sail options to support it. As part of it we added ImmediateEventListener.


## 0.3.2 (2023-10-29)


### Improvements

- createMissingRelatedEntities + deleteDependentEntities are now defaulted to true


## 0.3.1 (2023-09-27)


### Bug Fixes

- Fix missing user agent when apply default resources on initialization (PORT-4813)

## 0.3.0 (2023-09-06)


### Deprecations

- Removed the `batch_work_size` configuration. Integrations should use the async generator syntax instead (PORT-4616)

### Features

- Added support for a configurable resync interval for integrations (PORT-4616)
- Added a new feature that will abort a running resync if a new resync is attempting to start (PORT-4619)

### Improvements

- Changed the way an empty port app config is handled in the `PortAppConfig Handler` (PORT-4483)
- Added yaml linter (#1)
- Removed the Ocean version parameter from the integration scaffold template, the version is now queried directly from the Ocean framework library used by the integration (#2)
- Changed the publish integration workflow to get the integration version from the `pyproject.toml` file of the integration and not from the `spec.yml` file (#3)

### Bug Fixes

- Fixed a bug that rollbacked all blueprints instead of only those created during integration setup, when the setup encountered an issue with blueprint creation
- Fixed a bug that caused values that resulted with a falsy jq evaluation to convert them to null. The values will now be ingested using their proper falsy representation (0 as 0, empty array as empty array, false as false, etc.)
- Fixed the injections of parameters to the `config.yaml` file, the injected values will now be wrapped with `""` (#1)

## 0.2.3 (2023-08-17)


### Features

- Added the ability to create and clean the defaults of an integration using the following CLI commands: `ocean defaults dock` and `ocean defaults clean` (dock-clean-defaults)


### Improvements

- Optimized dockerfile to produce smaller images (PORT-4485)
- Changed default log level to INFO in the cli

### Bug Fixes

- Fixed an issue with loading the configuration from the environment variables if the config is a dictionary
- Move Resource Config Selector class to public
- Handled delete events from change log where there is no after

## 0.2.2 (2023-08-11)


### Bug Fixes

- Fixed an issue causing the config yaml providers to not be parsed

## 0.2.1 (2023-08-09)


### Bug Fixes

- Fixed an issue causing ocean to convert the integration config objects to camelized objects

## 0.2.0 (2023-08-09)


### Breaking Changes

- Updated the `on_resync` generator to use a list of items instead of a single item

### Improvements

- Changed default log level to `INFO`
- Changed the extra object messages log level from `INFO` to `DEBUG`
- Removed a wrongful error log at the integration installation that says the integration does not exists

### Bug Fixes

- Added support for many relations for the same entity (PORT-4379)
- Added the resource config to the event context (PORT-4398)
- Fixed lack of support for multiple relations (PORT-4411)
- Added traceback output to the integration resync method exception log (PORT-4422)
- Fixed an issue that caused the jq `None` values for relations to become a string with the value `"None"` instead of being interpreted as `null` in JSON

## 0.1.3 (2023-08-02)


### Bug Fixes

- Fixed an issue preventing the setup of an integration with config values passed exclusively as environment variables. This fix also enables the option to deploy an integration to AWS ECS using Terraform (PORT-4379)

## 0.1.2 (2023-07-27)


### Breaking Changes

- All integration configuration variables are now passed to the integration code in snake_case format
- Renamed `port_ocean.config.integration` -> `port_ocean.config.settings`

### Features

- All the settings can now be set using environment variables with prefix of `OCEAN__{The name of the field}` and `__` between nested fields
- The broker field in the kafka settings now has the Port production brokers as the default value

### Improvements

- Using pyhumps to automatically camelize the aliases of the settings

### Bug Fixes

- Fixed a crash when there are no resources in the port-app-config

## 0.1.1 (2023-07-26)


### Breaking Changes

- Changed SAMPLE event listener to POLLING. (Make sure to update your `eventListener.type` field in your `config.yaml` for the integration) (PORT-4346)

### Improvements

- Seperated the cli commands to multiple files under the `port_ocean/cli/commands` folder (PORT-4303)
- Improved error messages from the PortClient (PORT-4337)

### Bug Fixes

- Fixed Webhook event listener not triggering
- Fixed PortClient using httpx async client from another event loop

  (PORT-4306)

- Fixed `ocean new` jinja crash for the config.yaml in the scaffold (PORT-4328)
- Fixed issue where the integration did not create the integration config on creation (PORT-4341)
- Fixed an issue with initializePortResources that caused failure for unknown file names on init (PORT-4343)

## 0.1.0 (2023-07-20)


### Features

- ### First version changelog

  #### Added

  - Handlers

    - Added entities state applier first port HTTP implementation.
    - Added entity processor first jq implementation.
    - Added port app config first port HTTP implementation.

  - Event Listeners

    - Added KAFKA event listener.
    - Added SAMPLE event listener.
    - Added WEBHOOK event listener.

  - Core

    - Added Ocean contexts & contexts global variables.
    - Added validation to the integration config according to its `.port/spec.yaml`.
    - Added a way to specify default resources to be created on installation.
    - Added a new way to return data from the resync using generators.
    - Added provider-based injection for the config yaml.

  - CLI
    - Added `ocean list` to list all public integrations in the port-ocean repo.
    - Added `ocean new` to scaffold an Ocean project.
    - Added `ocean pull` to pull one of the public integrations from the port-ocean repo.
    - Added `ocean sail` to run the integration.
    - Added `ocean version` to get the framework version.
    - Added `make new` to scaffold in the Ocean repository.

  (PORT-4307)<|MERGE_RESOLUTION|>--- conflicted
+++ resolved
@@ -6,7 +6,6 @@
 this project adheres to [Semantic Versioning](https://semver.org/spec/v2.0.0.html).
 
 <!-- towncrier release notes start -->
-<<<<<<< HEAD
 
 ## 0.28.0 (2025-08-19)
 
@@ -15,7 +14,7 @@
 - Made HTTP retry config extensible with new RetryConfig class and callback to apply per-integration policies without code changes.
 - Added rate-limit aware retries through configurable retry-after headers (e.g., X-RateLimit-Reset) and additional retry status codes that extend safe defaults.
 - Control max_attempts/base_delay/jitter_ratio/max_backoff_wait and override retryable_methods via callback.
-=======
+
 ## 0.27.10 (2025-08-24)
 
 ### Improvements
@@ -29,8 +28,6 @@
 - Fixed reconciliation metrics not updating properly during sync
 - Removed premature cleanup of Prometheus metrics after subprocess finish to fix reconciliation stuck on pending
 - Enhanced sync state tracking across different phases
-
->>>>>>> f31ef5b5
 
 ## 0.27.8 (2025-08-18)
 
