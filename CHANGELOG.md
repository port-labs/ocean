# Changelog

All notable changes to this project will be documented in this file.

The format is based on [Keep a Changelog](https://keepachangelog.com/en/1.0.0/),
this project adheres to [Semantic Versioning](https://semver.org/spec/v2.0.0.html).

<!-- towncrier release notes start -->
## 0.31.7 (2025-12-09)

### Improvements

<<<<<<< HEAD
- Ocean core: Bumped minimum requirements for starlette and aiostream
=======
- Added log on partial bulk upsert failures
- Updated react & react-dom versions

>>>>>>> b18e766c

## 0.31.6 (2025-12-09)

### Improvements

- Ocean core: Bumped minimum requirements for werkzeug & urllib3

## 0.31.5 (2025-12-08)

### Improvements

- Change the example sending logic, so instead of collecting the
examples in a class after a successful transformation, always send the
examples ahead of each JQ transformation

## 0.31.4 (2025-12-08)

### Improvements

- Add flag `itemsToParseTopLevelTransform` to control the top level payload form.

## 0.31.3 (2025-12-08)

### Bug fixes

- fix webhook processor crashing when entity identifier is a dictionary

## 0.31.2 (2025-12-07)

### Vulnerabilities

- Ocean core: Fixed werkzeug & urllib3 vulnerabilities
- Ocean docs: docusaurus, glob, js-yaml & node-forge

## 0.31.1 (2025-12-04)

### Bug Fixes

- Fixed logger.exception() call in execution manager to properly capture exceptions without interfering with automatic exception capture


## 0.31.0 (2025-12-03)

### Improvements

- Remove multi-threading from ocean core.


## 0.30.7 (2025-12-03)

### Improvements

- Make mapping errors have error log instead of info

## 0.30.6 (2025-11-27)

### Improvements

- `cache_iterator_result` preserves the chunks that got inserted.

## 0.30.5 (2025-11-27)

### Bug Fixes

-  Fix delete target logic for complex items_to_parse jq expressions
-  Fix items_to_parse with yield_items_to_parse enabled item construction

## 0.30.4 (2025-11-26)
- Updated upsert (load) metrics to be calculated directly from response
- Updated log on duplicate count

## 0.30.3 (2025-11-25)

### Improvements

-  Add StreamingWrapper to core

## 0.30.2 (2025-11-24)

### Improvements

- Fixed NOT recreating blueprints if they exist under different name


## 0.30.1 (2025-11-23)

### Improvements

- Add support to use '' in jq filters

## 0.30.0 (2025-11-23)

### Improvements

- Expose actions processing capability without feature flag


## 0.29.10 (2025-11-20)

### Bug fixes

- JQ expression classifier would classify mixed single item and all payload context expressions to run on all of the payload


## 0.29.9 (2025-11-20)

### Improvements

- Only log HTTP response sizes for non-port.io domains.

## 0.29.8 (2025-11-18)

### Improvements

- CI: Release spec file by integration type rather dir name

## 0.29.7 (2025-11-17)

### Improvements

- Revise internal actions api header name

## 0.29.6 (2025-11-16)

### Improvements

- Enable `yield_items_to_parse` flag as default.

## 0.29.5 (2025-11-10)

### Bug fixes

- Update unprocessed kinds metrics to have 'aborted' status when a resync is aborted

## 0.29.4 (2025-11-10)

### Bug fixes

- Fix graceful shutdown handling (SIGTERM handling)

## 0.29.3 (2025-11-09)

### Improvements

- Updated starlette dependency

## 0.29.2 (2025-11-09)

### Bug fixes

- Avoid waiting for empty task queues to release queue lock

## 0.29.1 (2025-11-06)

### Improvements

- Resolved Dependabot alerts

## 0.29.0 (2025-11-04)

### Improvements

- Add capability of running an execution agent

## 0.28.18 (2025-10-27)

### Bug fixes

- Remove assume length by reading the response for logging
- Fixed publish core image Github action

## 0.28.18 (2025-10-27)

### Bug fixes

- Fix logging exception on process finish
- Fixed serialization issue caused by Decimal objects returned from ijson.items_coro during jq transformation when yield_items_to_parse is enabled

## 0.28.17 (2025-10-26)

### Bug fixes

- Prevent StreamConsumed error when there is no content-length header on response

## 0.28.16 (2025-10-21)

### Bug fixes

- Add pagination to search entities API call

## 0.28.15 (2025-10-20)

### Bug fixes

- Fix examples construction on items_to_parse (extra nesting removed)
- Fix onload process from fs in items_to_parse with no yield_items_to_parse branch

## 0.28.14 (2025-10-15)

### Bug fixes

- Fix items_to_parse without yield_items_to_parse bug on array data type
- Fix items_to_parse group_complex_mapping_value bug

## 0.28.13 (2025-10-03)

### Improvements

- Improved cache key generation for instance/class methods in Ocean's caching utilities
- Added comprehensive test coverage for cache decorators on instance/class/static methods

## 0.28.12 (2025-09-30)

### Bug fixes

- Change raw data timestamp from to int with miliseconds

## 0.28.11 (2025-09-28)

### Bug fixes

- Change raw data timestamp from sting to int

## 0.28.10 (2025-09-26)

### Bug fixes

- Convert Entity dictionary identifiers to consistent json representation
- Fix buggy check in EntityMapping that always resolves to False


## 0.28.9 (2025-09-21)

### Bug Fixes

- revert memory optimization commit

## 0.28.8 (2025-09-21)

### Improvements

- added extractionTimestamp to post_integration_raw_data


## 0.28.7 (2025-09-16)

### Improvements

- Support for events which their payload offloaded to the fs
- Memory optimizations of itemstoparse feature

## 0.28.6 (2025-09-16)

### Improvements
- Add secrets to github ocean secrets

## 0.28.5 (2025-09-16)

### Bug Fixes
- Fix user ocean permissions on `/etc/ssl/certs`

## 0.28.4 (2025-09-10)

### Bug Fixes
- Using `spawn` startup method in the mutliprocessing module for windows machines that doesn't support `fork`

## 0.28.3 (2025-08-28)

### Improvements

- Never send empty eventId

## 0.28.2 (2025-08-28)

### Improvements

- Added integration status report on sigterm

## 0.28.1 (2025-08-27)

### Improvements

- Fixed wrong filtered out metric calculation

## 0.28.0 (2025-08-19)

### Improvements

- Made HTTP retry config extensible with new RetryConfig class and callback to apply per-integration policies without code changes.
- Added rate-limit aware retries through configurable retry-after headers (e.g., X-RateLimit-Reset) and additional retry status codes that extend safe defaults.
- Control max_attempts/base_delay/jitter_ratio/max_backoff_wait and override retryable_methods via callback.

## 0.27.10 (2025-08-24)

### Improvements

- Added ingest url support

## 0.27.9 (2025-08-20)

### Improvements

- Fixed reconciliation metrics not updating properly during sync
- Removed premature cleanup of Prometheus metrics after subprocess finish to fix reconciliation stuck on pending
- Enhanced sync state tracking across different phases

## 0.27.8 (2025-08-18)

### Improvements

- added more logs to sync metrics in order to investigate reconciliation pending bug

## 0.27.7 (2025-08-15)

### Improvements

- fixed log level in ingest logs

## 0.27.6 (2025-08-13)

### Improvements

- Add streaming requests.

## 0.27.5 (2024-08-13)


### Improvements

- Bump fastapi to version 0.116.0 - fix Starlette has possible denial-of-service vector when parsing large files in multipart forms (< 0.47.2)

## 0.27.4 (2025-08-12)
### Bug Fixes

- Fix kafka broker list for Terraform

## 0.27.3 (2025-08-11)

### Bug Fixes

- Items to parse can be set when there is an item object on the root level by set the itemsToParseName param

## 0.27.2 (2025-08-07)

### Bug Fixes

- Move the items to parse logic to be yielded from the generator to support ocean's logic.

## 0.27.1 (2025-08-10)

### Bug Fixes

- Ensure deletion metrics always being sent on reconceliation

## 0.27.0 (2025-08-03)

### Improvements

- Enhanced webhook event processing with GroupQueue implementation

Introduced GroupQueue to ensure exclusive processing per group while allowing parallel processing across different groups
Multiple workers can now process webhook events from different groups concurrently, improving throughput
FIFO ordering is maintained within each group to preserve event sequence integrity
Added automatic lock timeout mechanism to recover from frozen or hung workers
Implemented context-based group tracking using ContextVar for cleaner worker-to-group association

- Performance optimizations
Configurable number of workers per webhook path (event_workers_count)
Reduced contention by allowing concurrent processing of independent groups
Improved resource cleanup and state management after processing

## 0.26.3 (2025-08-04)

### Bug Fixes

- Added permissions for the ocean user to access and write to the /app/.config directory for OAuth configuration.

## 0.26.2 (2025-08-03)

### Improvements

- Add posting integration raw data to lakehouse

## 0.26.1 (2025-07-20)

### Improvements

- Added limited sudo permissions for Ocean user to execute update-ca-certificates command

## 0.26.0 (2025-07-16)

### Improvements

- Use new and efficient datasource route

## 0.25.5 (2025-07-16)

### Improvements

- Fix Dependabot vulnerability by poetry install

## 0.25.4 (2025-07-16)

### Improvements

- Add logging for integrations's response body size.

## 0.25.3 (2025-07-15)

### Bugfix

- Fixed dockerfile's ocean user argument position to be under the last FROM


## 0.25.2 (2025-07-13)

### Improvements

- Introduced Ocean user's id (999) as the default id for security purposes
- Added rwX permissions to the Ocean user to write and read certificates
- Fixed raise of issue with an entity which has a relation that the blueprint doesn't

## 0.25.1 (2025-07-07)

### Improvements

- Add failed mapping if all values filtered out

## 0.25.0 (2025-07-02)

### Improvement

- Added extraction of the deletion process from the main process if multi processing is enabled

## 0.24.22 (2025-07-02)

### Bug Fixes
- Fix trailing slash issue

## 0.24.21 (2025-06-30)

### Bug Fixes
- Fixed url in PUT metrics route

## 0.24.20 (2025-06-26)

### Improvements

- Added resource kind to context of process initiation

## 0.24.19 (2025-06-25)

### Bug Fixes
- Fixed issue with resync function not retuning the success value

## 0.24.18 (2025-06-23)

### Bug Fixes
- Fixed issue with upserts when there are entities with different blueprints in the same batch from live events

## 0.24.17 (2025-06-23)

### Bug Fixes
- Update cache folder to be in /tmp.
- Use root user in smoke test.

## 0.24.16 (2025-06-22)

### Improvements
- Add ocean user to docker file.

## 0.24.15 (2025-06-22)

### Bug Fixes
- Fixed metrics tracking for raw data processing.

## 0.24.14 (2025-06-22)

### Improvements
- Reduce bulk upserts concurrency.

## 0.24.13 (2025-06-22)

### Improvements
- Reduce bulk upserts concurrency.

## 0.24.12 (2025-06-19)

### Improvements
- Update packages.

## 0.24.11 (2025-06-16)

### Bug Fixes
- Prevented unhandled exception when webhook event is received for resource types not present in mapping but can be handled by processors.

## 0.24.10 (2025-06-15)

### Bug Fixes
- Fixed overwriting syncing state metrics reporting during resource processing

## 0.24.9 (2025-06-15)

### Improvements
- Added support for mapping icons as part of ocean integration mappings.

## 0.24.8 (2025-06-11)

### Bug Fixes
- Fixed missing syncing state metrics reporting during resource processing

## 0.24.7 (2025-06-11)

### Bug Fixes
- Update is oauth enabled condition to check if a path to oauth token is set.
- Update requests.

## 0.24.6 (2025-06-09)

### Improvements
- Added a check to not start upserting / deleting if we have 0 entities to update / delete.

## 0.24.5 (2025-06-09)

### Improvements
- Made on_start tasks start regardless of the Uvicorn server startup.

## 0.24.4 (2025-06-08)

### Improvements
- Refined error phase metrics for resource registration and resync.

## 0.24.3 (2025-06-08)

### Improvements
- Using Port bulk upserts api in resyncs in all Ocean.

## 0.24.2 (2025-06-04)

### Improvements
- Set process_execution_mode default to multi_process.

## 0.24.1 (2025-06-03)

### Improvements
- Using Port bulk upserts api in resyncs in Ocean SaaS

## 0.24.0 (2025-06-03)

### Improvements
- Experimental - using Port bulk upserts api in resyncs

## 0.23.5 (2025-06-01)

### Bug Fixes

- Update poetry lock.
- Fix PROMETHEUS_MULTIPROC_DIR in docker file.
- Skip deleteing entities if subprocess fails.
- Clean up PROMETHEUS_MULTIPROC_DIR only in multiprocess mode.

## 0.23.4 (2025-05-29)

### Improvements
- Fixed metrics urls and added reconciliation kind to report

## 0.23.3 (2025-05-28)

### Bug Fixes

- Asyncio lock error in subprocess's http request.
- PROMETHEUS_MULTIPROC_DIR default missing.


## 0.23.2 (2025-05-28)

### Improvements

- Replaced based image to use echo images in order to reduce vulnerability exposure


## 0.23.1 (2025-05-27)

### Bug Fixes
- Event loop is blocked by waiting for a process.

## 0.23.0 (2025-05-27)

### Features
- Add Multiprocessing mode to ocean accessible via the OCEAN__PROCESS_EXECUTION_MODE env variable with possible values - multi_process/single_process.
- Add caching to ocean that is saved on disk or memory accessible via OCEAN__CACHING_STORAGE_MODE env variable with possible values - disk/memory.
- Add support for multiprocessing to prometheus accessible via the PROMETHEUS_MULTIPROC_DIR env variable.

## 0.22.12 (2025-05-26)

### Improvements
- Enhanced logs on integration initialization

## 0.22.11 (2025-05-25)

### Improvements
- Enhanced metrics reporting by implementing direct integration with Port's metrics endpoint for improved monitoring and observability

## 0.22.10 (2025-05-20)

### Improvements
- Fix Dependabot vulnerabilities

## 0.22.9 (2025-05-18)

### Improvements
- Enhanced Ocean metrics event structure for better data organization and analysis
- Expanded metrics collection points to provide more comprehensive monitoring capabilities

## 0.22.8 (2025-05-15)

### Improvements
- Enhanced error logging by including trace IDs for server errors

## 0.22.7 (2025-05-12)

### Bug Fixes
- Fixed case where new installation of an integration resulted with errors on installing a package

## 0.22.6 (2025-05-06)

### Improvements
- Display a validation error if the mapping is not configured correctly.


## 0.22.5 (2025-04-27)

### Bug Fixes
-Resolved "h11 accepts some malformed Chunked-Encoding bodies" h11 vulnerability

## 0.22.4 (2025-04-15)

### Features
-Refactored logger setup to generate unique instance IDs.
-Renamed try_get_hostname to resolve_hostname for clarity.
-Removed redundant instance parameter from setup_logger.

## 0.22.3 (2025-04-15)

### Features
- Added inctance and hostname to logger configuration.
- Updated setup_logger function to include inctance.
- Generated unique inctance in run function.
- Enhanced log format to include inctance.

## 0.22.2 (2025-04-06)

### Bug Fixes

- Fixed entityDeletionThreshold not sent as part of the initial port app configuration.

## 0.22.1 (2025-04-02)

### Features

- Added support for team search query in entity mapping
- Enhanced batch_upsert_entities to return tuples with success status.
- Improved null property handling in entity field comparisons.
- Updated upsert logic to use batch upsert consistently.
- Added unit tests for null property handling in entity comparisons.

## 0.22.0 (2025-03-17)

### Features

- Added metrics reporting capability using promethues, which can be accessible through the /metrics route.

## 0.21.5 (2025-03-12)

### Improvements

- Updated LiveEventsProcessorManager to fetch the latest port app configuration for each event by calling `get_port_app_config(use_cache=False)`.
- This change ensures that the processor manager always uses the most current configuration when handling events.

## 0.21.4 (2025-03-12)

### Improvements

- Updated core dependencies (jinja 3.1.6, confluent-kafka 2.8.2 and cryptography =43.0.1,<45.0.0)

## 0.21.3 (2025-03-09)

### Improvements

- Add minimum entities to map before searching

## 0.21.2 (2025-03-09)

### Improvements

- Add configurable event processing timeouts to Ocean

## 0.21.1 (2025-03-09)

### Bug Fixes

- fixed wrong integration version showing in UI and API by moving the check of OCEAN__INITIALIZE_PORT_RESOURCES=false to after the patch

## 0.21.0 (2025-03-01)

### Features

- Added `on_resync_start` and `on_resync_complete` hooks to the `SyncRawMixin` class to allow integrations to run code before and after a resync.

### Bug Fixes

- Fixed `ocean new` on Unix-like systems failing with `FileNotFoundError` (#1402)
- Fixed cancelled error handling while running resync

## 0.20.4 (2025-02-25)

### Bug Fixes
- Converted should_process_event and get_matching_kinds methods to async.
- Enhanced error handling to process successful results even if some processors fail.
- Updated tests to validate async methods and error handling improvements.
- Added a new integration test for webhook processing with mixed processor outcomes.



## 0.20.3 (2025-02-24)

### Improvements

- Changing log level for frequent error

## 0.20.2 (2025-02-23)

### Bug Fixes

- Validate feature flag for get config in new integrations - outside of mixin

## 0.20.1 (2025-02-23)

### Bug Fixes

- Validate feature flag for get config in new integrations

## 0.20.0 (2025-02-20)

### Features

- Added comprehensive live events support in Ocean Core:
  - Introduced `LiveEventsMixin` for standardized live event handling across integrations
  - Added methods for resource mapping, entity deletion threshold, and data processing
  - Enhanced `AbstractWebhookProcessor` with live events integration
  - Added robust retry logic and lifecycle management for webhook processing
  - Implemented history-preserving entity deletion and recreation for live events

## 0.19.3 (2025-02-19)

### Features

- Added new `base_url` to Ocean Core. This will be used to deprecate the `OCEAN__INTEGRATION__CONFIG__APP_HOST` usage.

## 0.19.2 (2025-02-19)

### Bug Fixes

- Fixed non awaited coroutine for provisioned integrations

## 0.19.1 (2025-02-18)

### Features

- Verify Provision enabled integrations

### Bug Fixes

- Ensure no race condition with externally created integrations

## 0.19.0 (2025-02-16)

### Features

- Added capability to read configurations from a file.
- Add option to periodically keep the integration's configuration updated with the file's configuration.
- Add reloading configuration on retry

## 0.18.9 (2025-02-07)

### Improvements

- Added option to destroy integration config while performing defaults clean cli command: `ocean defaults clean --force --wait --destroy`

## 0.18.8 (2025-02-04)

### Bug Fixes

- Fix flaky tests

## 0.18.7 (2025-01-29)

### Improvements

- Reduce cases of mass deletion of entities on resync by adding threshold for deletion

## 0.18.6 (2025-01-29)

### Improvements

- Entity diff calculation only on resync

## 0.18.5 (2025-01-28)

### Bug Fixes

- Fixed an issue where the integration would delete all entities if the Port app configuration was empty

## 0.18.4 (2025-01-22)

### Improvements

- added check diff entitites to reduce load from port to all integrations

## 0.18.3 (2025-01-22)

### Improvements

- Opt-in integration resource provision by Port

## 0.18.2 (2025-01-21)

### Improvements

- Updated the search entities query sent to port with one rule of identifier instead of many

## 0.18.1 (2025-01-21)

### Improvements

- Updated the search entities query sent to port with blueprint

## 0.18.0 (2025-01-15)

### Improvements

- Introduced a new entity diff resolver to reduce port system load by comparing entities and upserting changed entities only

## 0.17.8 (2025-01-15)

### Bug Fixes

- Fixed vulnerability in the jinja package that is resolved by updating to 3.1.5


## 0.17.7 (2025-01-08)

### Bug Fixes

- Fixed a bug where creating an integration with WEBHOOKS_ONLY event listener failed.

### Improvements

- Added jira integration running config to vscode.

## 0.17.6 (2025-01-08)

### Bug Fixes

- Fixed a bug where the `unregister_raw` and `register_raw` were not handling right the errors and misconfigured entity keys


## 0.17.5 (2025-01-07)


### Bug Fixes

- Explicit poetry version due to major version (2.0.0) breaking the CI


## 0.17.4 (2024-12-31)


### Bug Fixes

- Adjusted log terminology
- Failed transformations counter now increments for all cases (None (null / missing), empty)

## 0.17.3 (2024-12-31)


### Bug Fixes

- Added support for empty values for JQ mapping logs
- Added tests to assert for proper response when JQ is missmapped or values are empty

## 0.17.2 (2024-12-31)


### Bug Fixes

- Fixed lint failures


## 0.17.1 (2024-12-31)


### Bug Fixes

- Fixed lint failure for resources that have two `on_resync` decorators


## 0.17.0 (2024-12-31)


### Features

- Added new webhooks only event listener mode. This event listener handles only webhook invocations and raises error once used for resync.


## 0.16.1 (2024-12-25)

### Bug Fixes

- Added new info log for JQ mapping per batch to notify of misconfigured JQ mappings between a property and the JQ target


## 0.16.0 (2024-12-24)


### Improvements

- When `createMissingRelatedEntities` is set to `false` and upserting entity failed on not existing entity, the entity will be gathered to the end of the resync and will try sorting all
  the failed entities through a topological sort and upsert them as well
- Test upsert with dependencies, with self circular dependency and external entity dependency.

### Bug Fixes

- When experiencing cyclic error on topological sort try unsorted upsert of the entities
- Fix topologicals sort tree creation so an entity cannot be its own dependency


## 0.15.3 (2024-12-22)

### Bug Fixes

- Extended `Ocean new` cli command to fill out more information for the user and also fixed wrong output


## 0.15.2 (2024-12-15)

### Improvements

- Add handling for different installation types compatibility


## 0.15.1 (2024-12-15)

### Bug Fixes

- Changed `SaasOauth` runtime to `SaasOauth2`


## 0.15.0 (2024-12-12)

### Features

- Added `SaasOauth` runtime support


## 0.14.7 (2024-12-09)


### Bug Fixes

- Remove specific timeout for search request in favor of global timeout.
- Update `handle_request` to use method for indentifying retryable requests.
- Set upsert entenies as retryable.
- Update the condition upon which the JWT token is refreshed so it will refresh on expiration instead of only after.


## 0.14.6 (2024-12-04)


### Improvements

- Added a warning log for cases where the Integrations are provided with a personal token and not with machine credentials.

## 0.14.5 (2024-12-03)


### Improvements

- Add performance test framework


## 0.14.4 (2024-12-03)


### Bug Fixes

- Add try/except block on httpx transport of ocean client to log timeouts and other exceptions (Client timeouts not recorded)


## 0.14.3 (2024-11-25)


### Improvements

- Support the reduction of Port rate limit in the integrations.

## 0.14.2 (2024-11-24)


### Bug Fixes

- Fix ocean new.

## 0.14.1 (2024-11-13)


### Improvements

- Added a decorator to help with caching results from coroutines.


## 0.14.0 (2024-11-12)


### Improvements

- Add support for choosing default resources that the integration will create dynamically


## 0.13.1 (2024-11-12)


### Bug Fixes

- Fix memory leak due to repetitive registration of FastAPI routes


## 0.13.0 (2024-11-10)


### Improvements

- Bump python from 3.11 to 3.12 (0.13.0)


## 0.12.9 (2024-11-07)


### Bug Fixes

- Await logger writing exception on exit (Integration logs not being ingested)
- Await logger thread on exit (Integration logs not being ingested)
- Serialize exception (Integration logs not being ingested)


## 0.12.8 (2024-11-04)


### Improvements

- Bump fastapi to version 0.115.3 - fix Starlette Denial of service (DoS) via multipart/form-data (0.12.8)

## 0.12.7 (2024-10-23)


### Bug Fixes

- Fixed get_integration_ocean_app test fixture configuration injection (0.12.7)


## 0.12.6 (2024-10-20)


### Bug Fixes

- Fixed get_integration_resource_config assumption for port-app-config files to be of .yaml extension only (0.12.6)


## 0.12.5 (2024-10-21)


### Bug Fixes

- Fixed get_integration_resource_config assumption for port-app-config files to be of .yml extension only (0.12.5)


## 0.12.3 (2024-10-09)

### Improvements

- Updated docker base image to improve security vulnerabilities


## 0.12.2 (2024-10-06)

### Improvements

- Added a util `semaphore_async_iterator` to enable seamless control over concurrent executions.


## 0.12.1 (2024-10-02)

### Bug Fixes

- Fixed a bug when running jq with iterator that caused the integration to crash
- Reverted image to `python:3.11-slim-buster` to fix the issue with the alpine image

## 0.12.0 (2024-10-01)

### Improvements

- Replace `python:3.11-slim-bookworm` with `python:3.11-alpine` to reduce dependencies and fix vulnerabilities

### Bug Fixes

- Fixed smoke tests to run concurrently and clean up after themselves

## 0.11.0 (2024-09-29)

### Improvements

- Replace pyjq with jq.py to bump jq version from 1.5.2 to 1.7.1

## 0.10.12 (2024-09-19)

### Bug Fixes

- Fixed updating state of resync when the resync is being cancelled by a new resync event

## 0.10.11 (2024-09-17)

### Improvements

- Add smoke test with a live integration to validate core changes

## 0.10.10 (2024-09-12)

### Bug Fixes

- Fixed failing on initialization of the integration when one of the actions exists in port

### Improvements

- Added fix lint command to the makefile as well as the pre-commit hook


## 0.10.9 (2024-09-05)

### Bug Fixes

- Replaced StopAsyncIteration with a return statement to ignore prevent errors in cases where empty tasks are sent to the stream_async_iterators_tasks function


## 0.10.8 (2024-09-04)

### Bug Fixes

- Avoid raising exception when receiving ReadTimeout on batch upsert entities
- Increased both internal port client and third party client timeout to handle long requests


## 0.10.7 (2024-08-28)

### Improvements

- Add search identifier support (Allow to run a search query to find the identifier of the entity as part of the mapping)


## 0.10.6 (2024-08-31)

### Bug Fixes

- Fixed error log when looking for existence of integration on initialization


## 0.10.5 (2024-08-27)

### Improvements

- Test support and helpers


## 0.10.4 (2024-08-28)

### Bug Fixes

- Fixed upsert entity failure when saving modified data for search relations calculations


## 0.10.3 (2024-08-28)

### Bug Fixes

- Bugfix Semaphores get fail when moving to the next scheduled resync when syncing a large number of entities, using a single event loop for all threads


## 0.10.2 (2024-08-26)

### Bug Fixes

- Reverted last bugfix


## 0.10.1 (2024-08-26)

### Bug Fixes

- Fixed unhashable type: 'dict' error when trying to delete entities with search identifier/relations


## 0.10.0 (2024-08-19)

### Improvements

- Add support for reporting the integration resync state to expose more information about the integration state in the portal
- Fix kafka listener never ending resync loop due to resyncState updates


## 0.9.14 (2024-08-19)

### Bug Fixes

- Fixed an issue causing the cli to fail in a directory with no pyproject.toml in it


## 0.9.13 (2024-08-13)

### Improvements

- Changed action CREATE route to use new v2 option


## 0.9.12 (2024-08-06)

### Bug Fixes

- Fixed resync issue when calculating the diff of entities failed due to search identifier in relation mapping


## 0.9.11 (2024-08-05)


### Bug Fixes

- Not showing misleading error message if port state is empty

## 0.9.10 (2024-08-04)


### Bug Fixes

- Fixed & Aligned scaffolding files


## 0.9.9 (2024-08-04)


### Bug Fixes

- Fixed an issue where passing an object for OCEAN__INTEGRATION__CONFIG that holds an object might not be parsed correctly and cause validation error for invalid type (#1)


## 0.9.8 (2024-08-01)


### Bug Fixes

- Fixed an issue where a `ValueError` was raised in `unregister_raw` method due to incorrect unpacking of results from asyncio.gather. The fix involved using zip to properly handle the output and ensure both entities and errors are processed correctly.


## 0.9.7 (2024-07-31)


### Bug Fixes

- Fix vulnerabilities and bump versions of dependencies
- Add python-dateutil to the core dependencies
- Fix misspelling in the `bump-all.sh` script


## 0.9.6 (2024-07-30)


### Bug Fixes

- Flush all remaining buffered logs when exiting application


## 0.9.5 (2024-07-23)


### Bug Fixes

- Initialize missing _port_app_config


## 0.9.4 (2024-07-09)


### Bug Fixes

- Handle non existing config mapping for cases where the integration was created by SAAS and the config mapping was not set


## 0.9.3 (2024-07-08)


### Improvements

- Added Ocean integration config to remove all environment variables from jq access
- Added log for when receiving invalid port app config mapping

## 0.9.2 (2024-07-05)


### Improvements

- Added log of the used integration mapping for each resync event
- Added log when failed on processing jq mapping for raw result

### Bug Fixes

- Fixed an issue where raw results were not being sent if raw data didn't map to any entity


## 0.9.1 (2024-06-23)


### Bug Fixes

- Safely get changelogDestination key instead of accessing it directly


## 0.9.0 (2024-06-19)


### Features

- Added validation of whether the integration can run in the desired runtime


## 0.8.0 (2024-06-16)


### Improvements

- Add search relation support (Allow to to run a search query to find the relation to the entity as part of the mapping)


## 0.7.1 (2024-06-13)


### Bug Fixes

- Fixed values unpack error in register_raw


## 0.7.0 (2024-06-13)


### Improvements

- Added pydantic's dotenv extra to the core dependencies for reading .env files on the integration startup
- Added .python-version to the repository for easier setup with pyenv install


## 0.6.0 (2024-06-10)


### Improvements

- Changed initialization to always apply default mapping if no other mapping is configured


## 0.5.27 (2024-06-05)


### Bug Fixes

- Fixed incorrect pydantic validation over the integration settings


## 0.5.26 (2024-06-04)


### Bug Fixes

- Fixed an issue causing integrations with no configuration to fail during the initialization process


## 0.5.25 (2024-06-03)


### Bug Fixes

- Fixed faulty error handling caused by gather_and_split_errors_from_results raising errors that are not directly under BaseException (#1)


## 0.5.24 (2024-06-02)


### Improvements

- Improved exception propagation for the entity processing (#1)
- QOL utility (`core.utils.gather_and_split_errors_from_results`) for when calling `asyncio.gather` with the `return_exceptions` parameter set to `True` and there is need for separating the errors from the data itself (#2)

### Bug Fixes

- Fixed unhandled exceptions caused by the entity parsing, resulting in the integration freezing (#1)


## 0.5.23 (2024-05-30)


### Improvements

- Updated the base image used in the Dockerfile that is created during integration scaffolding from `python:3.11-slim-buster` to `python:3.11-slim-bookworm`

## 0.5.22 (2024-05-29)


### Bug Fixes

- Fixed an issue in `send_raw_data_examples` when there are slashes in integration kind


## 0.5.21 (2024-05-26)


### Features

- Added `send_raw_data_examples` integration config to allow sending raw data examples from the third party API to port (on resync), for testing and managing the integration mapping


## 0.5.20 (2024-05-26)


### Improvements

- Made config.yaml file optional in the integration setup process.
- Integration type is now determined by the name specified in the pyproject.toml file.
- Switched to using the FastAPI lifespan feature instead of the deprecated on_shutdown and on_start methods.

### Bug Fixes

- Fixed the FastAPI server staying stale after shutdown by using the FastAPI lifespan feature for handling shutdown signals, preventing override of the shutdown process.
- Fixed issue with integration continuing to run after shutdown by canceling the resync async generator task.


## 0.5.19 (2024-05-16)


### Improvements

- Added caching to port-app-config.yml retrieval from port api (only for live events)


## 0.5.18 (2024-05-12)


### Improvements

- Added a util function that allows to run multiple asynchronous tasks in a bounded way to prevent overload and memory issues
- Use that utility when calculating JQ mapping for raw entities



## 0.5.17 (2024-05-01)


### Bug Fixes

- Fixed an issue in creating a child event context from the parent context by removing an unnecessary line of code



## 0.5.16 (2024-05-01)


### Features

- Allowing override of parent event context in ocean's event context manager


## 0.5.15 (2024-04-30)


### Bug Fixes

- Fixed error in `register_raw` when there's no relevant mappings for a specific kind


## 0.5.14 (2024-04-24)


### Improvements

- Implemented real-time entity deletion exclusively for instances that haven't matched any selectors.
- Change the JQ calculation to process only identifier and blueprint for raw entities not selected during real-time events to only get the required data for the delete.

## 0.5.13 (2024-04-17)


### Features

- Delete entities that doesn't passed the selector on real time events


## 0.5.12 (2024-04-12)


### Features

- Added a util function that allows to iterate over a list of async iterators and stream the results of each iterator as they are available


## 0.5.11 (2024-04-11)


### Improvements

- Improved the handling of integration entities by adding retries and running it after the upsert to prevent blocking the resync
- Changed entities search timeout to 30 seconds to prevent blocking the resync

### Features

- Added a way to enable request retries for any request even if its request method is not part of the retryable methods


## 0.5.10 (2024-04-10)


### Bug Fixes

- Fixed application settings to be loaded from the environment variables

### Improvements

- Added integration version label to docker


## 0.5.9 (2024-03-30)


### Bug Fixes

- Fixed a bug where every time after the first token expiration, the framework didn't actually marked that the token got refreshed, causing the token to be refreshed every time when a request is made to Port. (#1)


## 0.5.8 (2024-03-27)


### Bug Fixes

- Fixed a bug in loguru which fails to deserialize an exceptions (#1)


## 0.5.7 (2024-03-20)


### Features

- Added the ability to map entities from raw array attributes by introducing `itemsToParse` key in the mapping configuration


## 0.5.6 (2024-03-17)


### Features

- Added array to possible integration configuration types (PORT-7262)


## 0.5.5 (2024-03-06)


### Bug Fixes

- Changed caching to detect changes in params of function (#1)


## 0.5.4 (2024-03-03)


### Bug Fixes

- Fixed an issue where a failure in the entity processing step might fail the whole resync (#1)


## 0.5.3 (2024-03-03)


### Improvements

- Cahnged the JQ Entity processor to work with async callss to allow better parallelism and async work (#1)


## 0.5.2 (2024-02-21)


### Bug Fixes

- Fixed an issue causing the integration to crash when passing a sensitive configuration with invalid regex characters due to a missing escaping (PORT-6836)


## 0.5.1 (2024-02-20)


### Features

- Added handling for kafka consumer empty partition assignment and shutting the application down with an error (PORT-5475)
- Added QOL decorator to help with caching the third party response (PORT-5475_2)

### Improvements

- Changed the Kafka consumer to run in the event loop in async instead of sync in another thread (PORT-5475)

### Bug Fixes

- Fixed an issue causing all the character to be redacted when passing empty string to a sensitive field


## 0.5.0 (2024-02-18)


### Features

- Added a method for ocean integration to redact sensitive information from the logs and automatically apply it to sensitive configurations and known sensitive patterns. (#1)
- Added an HTTP handler for Ocean logs to facilitate sending the logs to the Port. (#2)

### Improvements

- Seperated the `port_ocean.utils` file into multiple files within the `utils` folder to improve code organization. (#1)
- Changed the Ocean context to be a global variable instead of using Localstack, preventing the framework from re-initiating the context for each thread. (#2)

### Bug Fixes

- Fixed an issue where the event listener was causing the application to continue running even after receiving a termination signal. (#1)
- Fixed a bug that caused some termination signal handlers to not work by consolidating the signal listeners in a single class, as signals can only have one listener. (#2)


## 0.4.17 (2024-01-23)


### Features

- Added sonarcloud files for public integration scaffolding (PORT-6181)
- Replaced the `remove-docker` option from the `ocean new` cli with `private` & `public` flags (PORT-6181)


## 0.4.16 (2024-01-11)


### Improvements

- Increased the default timeout for requests to 3rd party targets to 30 seconds, and made it configurable (PORT-6074)


## 0.4.15 (2024-01-07)


### Bug Fixes

- Fixed issue causing app config with no team mapping to fail due the core using None when not set (PORT-5938)


## 0.4.14 (2024-01-07)


### Bug Fixes

- Fixed missing team parameter in the port app config model (PORT-5938)


## 0.4.13 (2023-12-31)


### Features

- Added capability to create pages as part of the integration setup (PORT-5689)

### Improvements

- Added integration and blueprints existence check before creating default resources (#1)
- Added verbosity to diff deletion process after resync (#2)

## 0.4.12 (2023-12-22)


### Bug Fixes

- Fixed `ocean new` scaffolding error `'collections.OrderedDict object' has no attribute 'public_integration'` (PORT-5728)


## 0.4.11 (2023-12-21)


### Improvements

- Added handling for aggregation properties when initializing the integration, so it will patch the aggregation properties after creating the relations (PORT-5717)
- Changed entity property in the `portResourceConfig` to be required instead of optional, as we don't support creation of blueprints as part of the app config (PORT-4549)


## 0.4.10 (2023-12-21)


### Improvements

- Wrapped the httpx async client with implementation that overrides the default transport class with custom transport to apply all default httpx features that are ignored when passing a custom transport instance. This allows the missing behevior of the http [proxy environment variable](https://www.python-httpx.org/environment_variables/#proxies) (PORT-5676)
- Changed deprecated `poetry lock --check` in the make files to `poetry check` (PORT-5711)

### Bug Fixes

- Changed the way we upsert and delete bulk of entities from the catalog to be batched rather than spawning all requests at once


## 0.4.9 (2023-12-19)


### Improvements

- Added a way to create the integration without the Dockerfile and .dockerignore to use the global Docker files when scaffolding a new integration.


## 0.4.8 (2023-12-13)


### Bug Fixes

- Fixed the incorrect search of entities by datasource, which was causing entities from older versions not to be deleted. (PORT-5583)


## 0.4.7 (2023-12-05)


### Improvements

- Allowing POST requests for getting port tokens to be retryable (PORT-5442)

### Bug Fixes

- Changed the default limitations and timeouts for requests to Port in order to handle PoolTimeout error caused by a large amout of requests sent in parallel (PORT-5442)


## 0.4.6 (2023-12-04)


### Bug Fixes

- Fixed a bug that triggered the integration to update during the initialization process when the integration already existed and the organization lacked default blueprints (PORT-5378).
- Fixed an issue where setting integration type or identifier that contains a capital letter will not show the integration in the UI (PORT-5399)


## 0.4.5 (2023-11-30)


### Features

- Added handling for transport errors like connection timeout error for outbound requests from ocean integrations and core (PORT-5369)
- Changed port request option `merge` to be true by default (PORT-5396)

### Improvements

- Changed the port request options defaults to be constructed in the port app config model instead of setting the defaults in many places (PORT-5369)


## 0.4.4 (2023-11-29)


### Features

- Added a httpx client that recreate itself on new threads using localproxy & localstack bundled with the `RetryTransport` transport featured in 0.4.3 (PORT-5333)

### Improvements

- Added `TokenRetryTransport` to the port client httpx client to handle connection errors and create new access tokens when the token is expiring while requesting (PORT-5333)
- Removed the retry handler decorator from the port client. Now using the `TokenRetryTransport` (PORT-5333)
- Handled `CycleError` for cyclic dependency in entities with better error message and ocean exception class (PORT-5333)


## 0.4.3 (2023-11-09)


### Features

- Added `RetryTransport` as a helper for retrying requests that integrations can use (PORT-5161)

### Bug Fixes

- Fixed kafka consumer to poll messages asynchronously, to avoid max poll timeout when running long resyncs (PORT-5160)
- Fixed a bug where the expiration of a Port token is not properly handled (PORT-5161)
- Fixed a bug where the `retry_every` didn't count failed runs as repetitions (PORT-5161)

## 0.4.2 (2023-11-04)


### Features

- Added the current integration version to the port requests for future features and better debugging (PORT-4310)

### Bug Fixes

- Added the `install/prod` command to the integration scaffold template as was intended (PORT-5107)
- Changed the serializing of the port app config so when initializing it there wont be any None or default values displayed in the UI (PORT-5108)

### Improvements

- Removed version field from the spec.yml in the scaffolded integration (Version will be taken from the pyproject.toml) (PORT-5107)
- Changed the integration type in spec.yml to be the integration slug when scaffolding a new integration (PORT-5107)
- Added more logs to the ocean package for better debugging of the integration (PORT-4780)
- Seperated `SyncRawMixin` from `SyncRawMixin` (moved `SyncRawMixin` to `core/integrations/mixins/sync_raw.py`)
- Improved code readability for `SyncRawMixin`


## 0.4.1 (2023-11-03)


### Bug Fixes

- Fixed the `initialize-port-resources` option in `ocean sail` to not be a flag.
- Changed default of `initialize-port-resources` to `true`.
- Catch all exceptions in the resync of ONCE event listener,to make sure the application will exit gracefully


## 0.4.0 (2023-10-31)


### Features

- Added support for running ocean integrations once and new ocean sail options to support it. As part of it we added ImmediateEventListener.


## 0.3.2 (2023-10-29)


### Improvements

- createMissingRelatedEntities + deleteDependentEntities are now defaulted to true


## 0.3.1 (2023-09-27)


### Bug Fixes

- Fix missing user agent when apply default resources on initialization (PORT-4813)

## 0.3.0 (2023-09-06)


### Deprecations

- Removed the `batch_work_size` configuration. Integrations should use the async generator syntax instead (PORT-4616)

### Features

- Added support for a configurable resync interval for integrations (PORT-4616)
- Added a new feature that will abort a running resync if a new resync is attempting to start (PORT-4619)

### Improvements

- Changed the way an empty port app config is handled in the `PortAppConfig Handler` (PORT-4483)
- Added yaml linter (#1)
- Removed the Ocean version parameter from the integration scaffold template, the version is now queried directly from the Ocean framework library used by the integration (#2)
- Changed the publish integration workflow to get the integration version from the `pyproject.toml` file of the integration and not from the `spec.yml` file (#3)

### Bug Fixes

- Fixed a bug that rollbacked all blueprints instead of only those created during integration setup, when the setup encountered an issue with blueprint creation
- Fixed a bug that caused values that resulted with a falsy jq evaluation to convert them to null. The values will now be ingested using their proper falsy representation (0 as 0, empty array as empty array, false as false, etc.)
- Fixed the injections of parameters to the `config.yaml` file, the injected values will now be wrapped with `""` (#1)

## 0.2.3 (2023-08-17)


### Features

- Added the ability to create and clean the defaults of an integration using the following CLI commands: `ocean defaults dock` and `ocean defaults clean` (dock-clean-defaults)


### Improvements

- Optimized dockerfile to produce smaller images (PORT-4485)
- Changed default log level to INFO in the cli

### Bug Fixes

- Fixed an issue with loading the configuration from the environment variables if the config is a dictionary
- Move Resource Config Selector class to public
- Handled delete events from change log where there is no after

## 0.2.2 (2023-08-11)


### Bug Fixes

- Fixed an issue causing the config yaml providers to not be parsed

## 0.2.1 (2023-08-09)


### Bug Fixes

- Fixed an issue causing ocean to convert the integration config objects to camelized objects

## 0.2.0 (2023-08-09)


### Breaking Changes

- Updated the `on_resync` generator to use a list of items instead of a single item

### Improvements

- Changed default log level to `INFO`
- Changed the extra object messages log level from `INFO` to `DEBUG`
- Removed a wrongful error log at the integration installation that says the integration does not exists

### Bug Fixes

- Added support for many relations for the same entity (PORT-4379)
- Added the resource config to the event context (PORT-4398)
- Fixed lack of support for multiple relations (PORT-4411)
- Added traceback output to the integration resync method exception log (PORT-4422)
- Fixed an issue that caused the jq `None` values for relations to become a string with the value `"None"` instead of being interpreted as `null` in JSON

## 0.1.3 (2023-08-02)


### Bug Fixes

- Fixed an issue preventing the setup of an integration with config values passed exclusively as environment variables. This fix also enables the option to deploy an integration to AWS ECS using Terraform (PORT-4379)

## 0.1.2 (2023-07-27)


### Breaking Changes

- All integration configuration variables are now passed to the integration code in snake_case format
- Renamed `port_ocean.config.integration` -> `port_ocean.config.settings`

### Features

- All the settings can now be set using environment variables with prefix of `OCEAN__{The name of the field}` and `__` between nested fields
- The broker field in the kafka settings now has the Port production brokers as the default value

### Improvements

- Using pyhumps to automatically camelize the aliases of the settings

### Bug Fixes

- Fixed a crash when there are no resources in the port-app-config

## 0.1.1 (2023-07-26)


### Breaking Changes

- Changed SAMPLE event listener to POLLING. (Make sure to update your `eventListener.type` field in your `config.yaml` for the integration) (PORT-4346)

### Improvements

- Seperated the cli commands to multiple files under the `port_ocean/cli/commands` folder (PORT-4303)
- Improved error messages from the PortClient (PORT-4337)

### Bug Fixes

- Fixed Webhook event listener not triggering
- Fixed PortClient using httpx async client from another event loop

  (PORT-4306)

- Fixed `ocean new` jinja crash for the config.yaml in the scaffold (PORT-4328)
- Fixed issue where the integration did not create the integration config on creation (PORT-4341)
- Fixed an issue with initializePortResources that caused failure for unknown file names on init (PORT-4343)

## 0.1.0 (2023-07-20)


### Features

- ### First version changelog

  #### Added

  - Handlers

    - Added entities state applier first port HTTP implementation.
    - Added entity processor first jq implementation.
    - Added port app config first port HTTP implementation.

  - Event Listeners

    - Added KAFKA event listener.
    - Added SAMPLE event listener.
    - Added WEBHOOK event listener.

  - Core

    - Added Ocean contexts & contexts global variables.
    - Added validation to the integration config according to its `.port/spec.yaml`.
    - Added a way to specify default resources to be created on installation.
    - Added a new way to return data from the resync using generators.
    - Added provider-based injection for the config yaml.

  - CLI
    - Added `ocean list` to list all public integrations in the port-ocean repo.
    - Added `ocean new` to scaffold an Ocean project.
    - Added `ocean pull` to pull one of the public integrations from the port-ocean repo.
    - Added `ocean sail` to run the integration.
    - Added `ocean version` to get the framework version.
    - Added `make new` to scaffold in the Ocean repository.

  (PORT-4307)<|MERGE_RESOLUTION|>--- conflicted
+++ resolved
@@ -6,17 +6,19 @@
 this project adheres to [Semantic Versioning](https://semver.org/spec/v2.0.0.html).
 
 <!-- towncrier release notes start -->
+## 0.31.8 (2025-12-09)
+
+### Improvements
+
+- Ocean core: Bumped minimum requirements for starlette and aiostream
+
 ## 0.31.7 (2025-12-09)
 
 ### Improvements
 
-<<<<<<< HEAD
-- Ocean core: Bumped minimum requirements for starlette and aiostream
-=======
 - Added log on partial bulk upsert failures
 - Updated react & react-dom versions
 
->>>>>>> b18e766c
 
 ## 0.31.6 (2025-12-09)
 
