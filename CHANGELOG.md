# Changelog

All notable changes to this project will be documented in this file.

The format is based on [Keep a Changelog](https://keepachangelog.com/en/1.0.0/),
this project adheres to [Semantic Versioning](https://semver.org/spec/v2.0.0.html).

<!-- towncrier release notes start -->
<<<<<<< HEAD
## 0.25.4 (2025-07-16)

### Bug Fixes
- Fixed pickle error when using multiprocess mode
=======
## 0.25.5 (2025-07-16)

### Improvements

- Fix Dependabot vulnerability by poetry install

## 0.25.4 (2025-07-16)

### Improvements

- Add logging for integrations's response body size.
>>>>>>> 6a916b3c

## 0.25.3 (2025-07-15)

### Bugfix

- Fixed dockerfile's ocean user argument position to be under the last FROM

## 0.25.2 (2025-07-13)

### Improvements

- Introduced Ocean user's id (999) as the default id for security purposes
- Added rwX permissions to the Ocean user to write and read certificates
- Fixed raise of issue with an entity which has a relation that the blueprint doesn't

## 0.25.1 (2025-07-07)

### Improvements

- Add failed mapping if all values filtered out

## 0.25.0 (2025-07-02)

### Improvement

- Added extraction of the deletion process from the main process if multi processing is enabled

## 0.24.22 (2025-07-02)

### Bug Fixes
- Fix trailing slash issue

## 0.24.21 (2025-06-30)

### Bug Fixes
- Fixed url in PUT metrics route

## 0.24.20 (2025-06-26)

### Improvements

- Added resource kind to context of process initiation

## 0.24.19 (2025-06-25)

### Bug Fixes
- Fixed issue with resync function not retuning the success value

## 0.24.18 (2025-06-23)

### Bug Fixes
- Fixed issue with upserts when there are entities with different blueprints in the same batch from live events

## 0.24.17 (2025-06-23)

### Bug Fixes
- Update cache folder to be in /tmp.
- Use root user in smoke test.

## 0.24.16 (2025-06-22)

### Improvements
- Add ocean user to docker file.

## 0.24.15 (2025-06-22)

### Bug Fixes
- Fixed metrics tracking for raw data processing.

## 0.24.14 (2025-06-22)

### Improvements
- Reduce bulk upserts concurrency.

## 0.24.13 (2025-06-22)

### Improvements
- Reduce bulk upserts concurrency.

## 0.24.12 (2025-06-19)

### Improvements
- Update packages.

## 0.24.11 (2025-06-16)

### Bug Fixes
- Prevented unhandled exception when webhook event is received for resource types not present in mapping but can be handled by processors.

## 0.24.10 (2025-06-15)

### Bug Fixes
- Fixed overwriting syncing state metrics reporting during resource processing

## 0.24.9 (2025-06-15)

### Improvements
- Added support for mapping icons as part of ocean integration mappings.

## 0.24.8 (2025-06-11)

### Bug Fixes
- Fixed missing syncing state metrics reporting during resource processing

## 0.24.7 (2025-06-11)

### Bug Fixes
- Update is oauth enabled condition to check if a path to oauth token is set.
- Update requests.

## 0.24.6 (2025-06-09)

### Improvements
- Added a check to not start upserting / deleting if we have 0 entities to update / delete.

## 0.24.5 (2025-06-09)

### Improvements
- Made on_start tasks start regardless of the Uvicorn server startup.

## 0.24.4 (2025-06-08)

### Improvements
- Refined error phase metrics for resource registration and resync.

## 0.24.3 (2025-06-08)

### Improvements
- Using Port bulk upserts api in resyncs in all Ocean.

## 0.24.2 (2025-06-04)

### Improvements
- Set process_execution_mode default to multi_process.

## 0.24.1 (2025-06-03)

### Improvements
- Using Port bulk upserts api in resyncs in Ocean SaaS

## 0.24.0 (2025-06-03)

### Improvements
- Experimental - using Port bulk upserts api in resyncs

## 0.23.5 (2025-06-01)

### Bug Fixes

- Update poetry lock.
- Fix PROMETHEUS_MULTIPROC_DIR in docker file.
- Skip deleteing entities if subprocess fails.
- Clean up PROMETHEUS_MULTIPROC_DIR only in multiprocess mode.

## 0.23.4 (2025-05-29)

### Improvements
- Fixed metrics urls and added reconciliation kind to report

## 0.23.3 (2025-05-28)

### Bug Fixes

- Asyncio lock error in subprocess's http request.
- PROMETHEUS_MULTIPROC_DIR default missing.


## 0.23.2 (2025-05-28)

### Improvements

- Replaced based image to use echo images in order to reduce vulnerability exposure


## 0.23.1 (2025-05-27)

### Bug Fixes
- Event loop is blocked by waiting for a process.

## 0.23.0 (2025-05-27)

### Features
- Add Multiprocessing mode to ocean accessible via the OCEAN__PROCESS_EXECUTION_MODE env variable with possible values - multi_process/single_process.
- Add caching to ocean that is saved on disk or memory accessible via OCEAN__CACHING_STORAGE_MODE env variable with possible values - disk/memory.
- Add support for multiprocessing to prometheus accessible via the PROMETHEUS_MULTIPROC_DIR env variable.

## 0.22.12 (2025-05-26)

### Improvements
- Enhanced logs on integration initialization

## 0.22.11 (2025-05-25)

### Improvements
- Enhanced metrics reporting by implementing direct integration with Port's metrics endpoint for improved monitoring and observability

## 0.22.10 (2025-05-20)

### Improvements
- Fix Dependabot vulnerabilities

## 0.22.9 (2025-05-18)

### Improvements
- Enhanced Ocean metrics event structure for better data organization and analysis
- Expanded metrics collection points to provide more comprehensive monitoring capabilities

## 0.22.8 (2025-05-15)

### Improvements
- Enhanced error logging by including trace IDs for server errors

## 0.22.7 (2025-05-12)

### Bug Fixes
- Fixed case where new installation of an integration resulted with errors on installing a package

## 0.22.6 (2025-05-06)

### Improvements
- Display a validation error if the mapping is not configured correctly.


## 0.22.5 (2025-04-27)

### Bug Fixes
-Resolved "h11 accepts some malformed Chunked-Encoding bodies" h11 vulnerability

## 0.22.4 (2025-04-15)

### Features
-Refactored logger setup to generate unique instance IDs.
-Renamed try_get_hostname to resolve_hostname for clarity.
-Removed redundant instance parameter from setup_logger.

## 0.22.3 (2025-04-15)

### Features
- Added inctance and hostname to logger configuration.
- Updated setup_logger function to include inctance.
- Generated unique inctance in run function.
- Enhanced log format to include inctance.

## 0.22.2 (2025-04-06)

### Bug Fixes

- Fixed entityDeletionThreshold not sent as part of the initial port app configuration.

## 0.22.1 (2025-04-02)

### Features

- Added support for team search query in entity mapping
- Enhanced batch_upsert_entities to return tuples with success status.
- Improved null property handling in entity field comparisons.
- Updated upsert logic to use batch upsert consistently.
- Added unit tests for null property handling in entity comparisons.

## 0.22.0 (2025-03-17)

### Features

- Added metrics reporting capability using promethues, which can be accessible through the /metrics route.

## 0.21.5 (2025-03-12)

### Improvements

- Updated LiveEventsProcessorManager to fetch the latest port app configuration for each event by calling `get_port_app_config(use_cache=False)`.
- This change ensures that the processor manager always uses the most current configuration when handling events.

## 0.21.4 (2025-03-12)

### Improvements

- Updated core dependencies (jinja 3.1.6, confluent-kafka 2.8.2 and cryptography =43.0.1,<45.0.0)

## 0.21.3 (2025-03-09)

### Improvements

- Add minimum entities to map before searching

## 0.21.2 (2025-03-09)

### Improvements

- Add configurable event processing timeouts to Ocean

## 0.21.1 (2025-03-09)

### Bug Fixes

- fixed wrong integration version showing in UI and API by moving the check of OCEAN__INITIALIZE_PORT_RESOURCES=false to after the patch

## 0.21.0 (2025-03-01)

### Features

- Added `on_resync_start` and `on_resync_complete` hooks to the `SyncRawMixin` class to allow integrations to run code before and after a resync.

### Bug Fixes

- Fixed `ocean new` on Unix-like systems failing with `FileNotFoundError` (#1402)
- Fixed cancelled error handling while running resync

## 0.20.4 (2025-02-25)

### Bug Fixes
- Converted should_process_event and get_matching_kinds methods to async.
- Enhanced error handling to process successful results even if some processors fail.
- Updated tests to validate async methods and error handling improvements.
- Added a new integration test for webhook processing with mixed processor outcomes.



## 0.20.3 (2025-02-24)

### Improvements

- Changing log level for frequent error

## 0.20.2 (2025-02-23)

### Bug Fixes

- Validate feature flag for get config in new integrations - outside of mixin

## 0.20.1 (2025-02-23)

### Bug Fixes

- Validate feature flag for get config in new integrations

## 0.20.0 (2025-02-20)

### Features

- Added comprehensive live events support in Ocean Core:
  - Introduced `LiveEventsMixin` for standardized live event handling across integrations
  - Added methods for resource mapping, entity deletion threshold, and data processing
  - Enhanced `AbstractWebhookProcessor` with live events integration
  - Added robust retry logic and lifecycle management for webhook processing
  - Implemented history-preserving entity deletion and recreation for live events

## 0.19.3 (2025-02-19)

### Features

- Added new `base_url` to Ocean Core. This will be used to deprecate the `OCEAN__INTEGRATION__CONFIG__APP_HOST` usage.

## 0.19.2 (2025-02-19)

### Bug Fixes

- Fixed non awaited coroutine for provisioned integrations

## 0.19.1 (2025-02-18)

### Features

- Verify Provision enabled integrations

### Bug Fixes

- Ensure no race condition with externally created integrations

## 0.19.0 (2025-02-16)

### Features

- Added capability to read configurations from a file.
- Add option to periodically keep the integration's configuration updated with the file's configuration.
- Add reloading configuration on retry

## 0.18.9 (2025-02-07)

### Improvements

- Added option to destroy integration config while performing defaults clean cli command: `ocean defaults clean --force --wait --destroy`

## 0.18.8 (2025-02-04)

### Bug Fixes

- Fix flaky tests

## 0.18.7 (2025-01-29)

### Improvements

- Reduce cases of mass deletion of entities on resync by adding threshold for deletion

## 0.18.6 (2025-01-29)

### Improvements

- Entity diff calculation only on resync

## 0.18.5 (2025-01-28)

### Bug Fixes

- Fixed an issue where the integration would delete all entities if the Port app configuration was empty

## 0.18.4 (2025-01-22)

### Improvements

- added check diff entitites to reduce load from port to all integrations

## 0.18.3 (2025-01-22)

### Improvements

- Opt-in integration resource provision by Port

## 0.18.2 (2025-01-21)

### Improvements

- Updated the search entities query sent to port with one rule of identifier instead of many

## 0.18.1 (2025-01-21)

### Improvements

- Updated the search entities query sent to port with blueprint

## 0.18.0 (2025-01-15)

### Improvements

- Introduced a new entity diff resolver to reduce port system load by comparing entities and upserting changed entities only

## 0.17.8 (2025-01-15)

### Bug Fixes

- Fixed vulnerability in the jinja package that is resolved by updating to 3.1.5


## 0.17.7 (2025-01-08)

### Bug Fixes

- Fixed a bug where creating an integration with WEBHOOKS_ONLY event listener failed.

### Improvements

- Added jira integration running config to vscode.

## 0.17.6 (2025-01-08)

### Bug Fixes

- Fixed a bug where the `unregister_raw` and `register_raw` were not handling right the errors and misconfigured entity keys


## 0.17.5 (2025-01-07)


### Bug Fixes

- Explicit poetry version due to major version (2.0.0) breaking the CI


## 0.17.4 (2024-12-31)


### Bug Fixes

- Adjusted log terminology
- Failed transformations counter now increments for all cases (None (null / missing), empty)

## 0.17.3 (2024-12-31)


### Bug Fixes

- Added support for empty values for JQ mapping logs
- Added tests to assert for proper response when JQ is missmapped or values are empty

## 0.17.2 (2024-12-31)


### Bug Fixes

- Fixed lint failures


## 0.17.1 (2024-12-31)


### Bug Fixes

- Fixed lint failure for resources that have two `on_resync` decorators


## 0.17.0 (2024-12-31)


### Features

- Added new webhooks only event listener mode. This event listener handles only webhook invocations and raises error once used for resync.


## 0.16.1 (2024-12-25)

### Bug Fixes

- Added new info log for JQ mapping per batch to notify of misconfigured JQ mappings between a property and the JQ target


## 0.16.0 (2024-12-24)


### Improvements

- When `createMissingRelatedEntities` is set to `false` and upserting entity failed on not existing entity, the entity will be gathered to the end of the resync and will try sorting all
  the failed entities through a topological sort and upsert them as well
- Test upsert with dependencies, with self circular dependency and external entity dependency.

### Bug Fixes

- When experiencing cyclic error on topological sort try unsorted upsert of the entities
- Fix topologicals sort tree creation so an entity cannot be its own dependency


## 0.15.3 (2024-12-22)

### Bug Fixes

- Extended `Ocean new` cli command to fill out more information for the user and also fixed wrong output


## 0.15.2 (2024-12-15)

### Improvements

- Add handling for different installation types compatibility


## 0.15.1 (2024-12-15)

### Bug Fixes

- Changed `SaasOauth` runtime to `SaasOauth2`


## 0.15.0 (2024-12-12)

### Features

- Added `SaasOauth` runtime support


## 0.14.7 (2024-12-09)


### Bug Fixes

- Remove specific timeout for search request in favor of global timeout.
- Update `handle_request` to use method for indentifying retryable requests.
- Set upsert entenies as retryable.
- Update the condition upon which the JWT token is refreshed so it will refresh on expiration instead of only after.


## 0.14.6 (2024-12-04)


### Improvements

- Added a warning log for cases where the Integrations are provided with a personal token and not with machine credentials.

## 0.14.5 (2024-12-03)


### Improvements

- Add performance test framework


## 0.14.4 (2024-12-03)


### Bug Fixes

- Add try/except block on httpx transport of ocean client to log timeouts and other exceptions (Client timeouts not recorded)


## 0.14.3 (2024-11-25)


### Improvements

- Support the reduction of Port rate limit in the integrations.

## 0.14.2 (2024-11-24)


### Bug Fixes

- Fix ocean new.

## 0.14.1 (2024-11-13)


### Improvements

- Added a decorator to help with caching results from coroutines.


## 0.14.0 (2024-11-12)


### Improvements

- Add support for choosing default resources that the integration will create dynamically


## 0.13.1 (2024-11-12)


### Bug Fixes

- Fix memory leak due to repetitive registration of FastAPI routes


## 0.13.0 (2024-11-10)


### Improvements

- Bump python from 3.11 to 3.12 (0.13.0)


## 0.12.9 (2024-11-07)


### Bug Fixes

- Await logger writing exception on exit (Integration logs not being ingested)
- Await logger thread on exit (Integration logs not being ingested)
- Serialize exception (Integration logs not being ingested)


## 0.12.8 (2024-11-04)


### Improvements

- Bump fastapi to version 0.115.3 - fix Starlette Denial of service (DoS) via multipart/form-data (0.12.8)

## 0.12.7 (2024-10-23)


### Bug Fixes

- Fixed get_integration_ocean_app test fixture configuration injection (0.12.7)


## 0.12.6 (2024-10-20)


### Bug Fixes

- Fixed get_integration_resource_config assumption for port-app-config files to be of .yaml extension only (0.12.6)


## 0.12.5 (2024-10-21)


### Bug Fixes

- Fixed get_integration_resource_config assumption for port-app-config files to be of .yml extension only (0.12.5)


## 0.12.3 (2024-10-09)

### Improvements

- Updated docker base image to improve security vulnerabilities


## 0.12.2 (2024-10-06)

### Improvements

- Added a util `semaphore_async_iterator` to enable seamless control over concurrent executions.


## 0.12.1 (2024-10-02)

### Bug Fixes

- Fixed a bug when running jq with iterator that caused the integration to crash
- Reverted image to `python:3.11-slim-buster` to fix the issue with the alpine image

## 0.12.0 (2024-10-01)

### Improvements

- Replace `python:3.11-slim-bookworm` with `python:3.11-alpine` to reduce dependencies and fix vulnerabilities

### Bug Fixes

- Fixed smoke tests to run concurrently and clean up after themselves

## 0.11.0 (2024-09-29)

### Improvements

- Replace pyjq with jq.py to bump jq version from 1.5.2 to 1.7.1

## 0.10.12 (2024-09-19)

### Bug Fixes

- Fixed updating state of resync when the resync is being cancelled by a new resync event

## 0.10.11 (2024-09-17)

### Improvements

- Add smoke test with a live integration to validate core changes

## 0.10.10 (2024-09-12)

### Bug Fixes

- Fixed failing on initialization of the integration when one of the actions exists in port

### Improvements

- Added fix lint command to the makefile as well as the pre-commit hook


## 0.10.9 (2024-09-05)

### Bug Fixes

- Replaced StopAsyncIteration with a return statement to ignore prevent errors in cases where empty tasks are sent to the stream_async_iterators_tasks function


## 0.10.8 (2024-09-04)

### Bug Fixes

- Avoid raising exception when receiving ReadTimeout on batch upsert entities
- Increased both internal port client and third party client timeout to handle long requests


## 0.10.7 (2024-08-28)

### Improvements

- Add search identifier support (Allow to run a search query to find the identifier of the entity as part of the mapping)


## 0.10.6 (2024-08-31)

### Bug Fixes

- Fixed error log when looking for existence of integration on initialization


## 0.10.5 (2024-08-27)

### Improvements

- Test support and helpers


## 0.10.4 (2024-08-28)

### Bug Fixes

- Fixed upsert entity failure when saving modified data for search relations calculations


## 0.10.3 (2024-08-28)

### Bug Fixes

- Bugfix Semaphores get fail when moving to the next scheduled resync when syncing a large number of entities, using a single event loop for all threads


## 0.10.2 (2024-08-26)

### Bug Fixes

- Reverted last bugfix


## 0.10.1 (2024-08-26)

### Bug Fixes

- Fixed unhashable type: 'dict' error when trying to delete entities with search identifier/relations


## 0.10.0 (2024-08-19)

### Improvements

- Add support for reporting the integration resync state to expose more information about the integration state in the portal
- Fix kafka listener never ending resync loop due to resyncState updates


## 0.9.14 (2024-08-19)

### Bug Fixes

- Fixed an issue causing the cli to fail in a directory with no pyproject.toml in it


## 0.9.13 (2024-08-13)

### Improvements

- Changed action CREATE route to use new v2 option


## 0.9.12 (2024-08-06)

### Bug Fixes

- Fixed resync issue when calculating the diff of entities failed due to search identifier in relation mapping


## 0.9.11 (2024-08-05)


### Bug Fixes

- Not showing misleading error message if port state is empty

## 0.9.10 (2024-08-04)


### Bug Fixes

- Fixed & Aligned scaffolding files


## 0.9.9 (2024-08-04)


### Bug Fixes

- Fixed an issue where passing an object for OCEAN__INTEGRATION__CONFIG that holds an object might not be parsed correctly and cause validation error for invalid type (#1)


## 0.9.8 (2024-08-01)


### Bug Fixes

- Fixed an issue where a `ValueError` was raised in `unregister_raw` method due to incorrect unpacking of results from asyncio.gather. The fix involved using zip to properly handle the output and ensure both entities and errors are processed correctly.


## 0.9.7 (2024-07-31)


### Bug Fixes

- Fix vulnerabilities and bump versions of dependencies
- Add python-dateutil to the core dependencies
- Fix misspelling in the `bump-all.sh` script


## 0.9.6 (2024-07-30)


### Bug Fixes

- Flush all remaining buffered logs when exiting application


## 0.9.5 (2024-07-23)


### Bug Fixes

- Initialize missing _port_app_config


## 0.9.4 (2024-07-09)


### Bug Fixes

- Handle non existing config mapping for cases where the integration was created by SAAS and the config mapping was not set


## 0.9.3 (2024-07-08)


### Improvements

- Added Ocean integration config to remove all environment variables from jq access
- Added log for when receiving invalid port app config mapping

## 0.9.2 (2024-07-05)


### Improvements

- Added log of the used integration mapping for each resync event
- Added log when failed on processing jq mapping for raw result

### Bug Fixes

- Fixed an issue where raw results were not being sent if raw data didn't map to any entity


## 0.9.1 (2024-06-23)


### Bug Fixes

- Safely get changelogDestination key instead of accessing it directly


## 0.9.0 (2024-06-19)


### Features

- Added validation of whether the integration can run in the desired runtime


## 0.8.0 (2024-06-16)


### Improvements

- Add search relation support (Allow to to run a search query to find the relation to the entity as part of the mapping)


## 0.7.1 (2024-06-13)


### Bug Fixes

- Fixed values unpack error in register_raw


## 0.7.0 (2024-06-13)


### Improvements

- Added pydantic's dotenv extra to the core dependencies for reading .env files on the integration startup
- Added .python-version to the repository for easier setup with pyenv install


## 0.6.0 (2024-06-10)


### Improvements

- Changed initialization to always apply default mapping if no other mapping is configured


## 0.5.27 (2024-06-05)


### Bug Fixes

- Fixed incorrect pydantic validation over the integration settings


## 0.5.26 (2024-06-04)


### Bug Fixes

- Fixed an issue causing integrations with no configuration to fail during the initialization process


## 0.5.25 (2024-06-03)


### Bug Fixes

- Fixed faulty error handling caused by gather_and_split_errors_from_results raising errors that are not directly under BaseException (#1)


## 0.5.24 (2024-06-02)


### Improvements

- Improved exception propagation for the entity processing (#1)
- QOL utility (`core.utils.gather_and_split_errors_from_results`) for when calling `asyncio.gather` with the `return_exceptions` parameter set to `True` and there is need for separating the errors from the data itself (#2)

### Bug Fixes

- Fixed unhandled exceptions caused by the entity parsing, resulting in the integration freezing (#1)


## 0.5.23 (2024-05-30)


### Improvements

- Updated the base image used in the Dockerfile that is created during integration scaffolding from `python:3.11-slim-buster` to `python:3.11-slim-bookworm`

## 0.5.22 (2024-05-29)


### Bug Fixes

- Fixed an issue in `send_raw_data_examples` when there are slashes in integration kind


## 0.5.21 (2024-05-26)


### Features

- Added `send_raw_data_examples` integration config to allow sending raw data examples from the third party API to port (on resync), for testing and managing the integration mapping


## 0.5.20 (2024-05-26)


### Improvements

- Made config.yaml file optional in the integration setup process.
- Integration type is now determined by the name specified in the pyproject.toml file.
- Switched to using the FastAPI lifespan feature instead of the deprecated on_shutdown and on_start methods.

### Bug Fixes

- Fixed the FastAPI server staying stale after shutdown by using the FastAPI lifespan feature for handling shutdown signals, preventing override of the shutdown process.
- Fixed issue with integration continuing to run after shutdown by canceling the resync async generator task.


## 0.5.19 (2024-05-16)


### Improvements

- Added caching to port-app-config.yml retrieval from port api (only for live events)


## 0.5.18 (2024-05-12)


### Improvements

- Added a util function that allows to run multiple asynchronous tasks in a bounded way to prevent overload and memory issues
- Use that utility when calculating JQ mapping for raw entities



## 0.5.17 (2024-05-01)


### Bug Fixes

- Fixed an issue in creating a child event context from the parent context by removing an unnecessary line of code



## 0.5.16 (2024-05-01)


### Features

- Allowing override of parent event context in ocean's event context manager


## 0.5.15 (2024-04-30)


### Bug Fixes

- Fixed error in `register_raw` when there's no relevant mappings for a specific kind


## 0.5.14 (2024-04-24)


### Improvements

- Implemented real-time entity deletion exclusively for instances that haven't matched any selectors.
- Change the JQ calculation to process only identifier and blueprint for raw entities not selected during real-time events to only get the required data for the delete.

## 0.5.13 (2024-04-17)


### Features

- Delete entities that doesn't passed the selector on real time events


## 0.5.12 (2024-04-12)


### Features

- Added a util function that allows to iterate over a list of async iterators and stream the results of each iterator as they are available


## 0.5.11 (2024-04-11)


### Improvements

- Improved the handling of integration entities by adding retries and running it after the upsert to prevent blocking the resync
- Changed entities search timeout to 30 seconds to prevent blocking the resync

### Features

- Added a way to enable request retries for any request even if its request method is not part of the retryable methods


## 0.5.10 (2024-04-10)


### Bug Fixes

- Fixed application settings to be loaded from the environment variables

### Improvements

- Added integration version label to docker


## 0.5.9 (2024-03-30)


### Bug Fixes

- Fixed a bug where every time after the first token expiration, the framework didn't actually marked that the token got refreshed, causing the token to be refreshed every time when a request is made to Port. (#1)


## 0.5.8 (2024-03-27)


### Bug Fixes

- Fixed a bug in loguru which fails to deserialize an exceptions (#1)


## 0.5.7 (2024-03-20)


### Features

- Added the ability to map entities from raw array attributes by introducing `itemsToParse` key in the mapping configuration


## 0.5.6 (2024-03-17)


### Features

- Added array to possible integration configuration types (PORT-7262)


## 0.5.5 (2024-03-06)


### Bug Fixes

- Changed caching to detect changes in params of function (#1)


## 0.5.4 (2024-03-03)


### Bug Fixes

- Fixed an issue where a failure in the entity processing step might fail the whole resync (#1)


## 0.5.3 (2024-03-03)


### Improvements

- Cahnged the JQ Entity processor to work with async callss to allow better parallelism and async work (#1)


## 0.5.2 (2024-02-21)


### Bug Fixes

- Fixed an issue causing the integration to crash when passing a sensitive configuration with invalid regex characters due to a missing escaping (PORT-6836)


## 0.5.1 (2024-02-20)


### Features

- Added handling for kafka consumer empty partition assignment and shutting the application down with an error (PORT-5475)
- Added QOL decorator to help with caching the third party response (PORT-5475_2)

### Improvements

- Changed the Kafka consumer to run in the event loop in async instead of sync in another thread (PORT-5475)

### Bug Fixes

- Fixed an issue causing all the character to be redacted when passing empty string to a sensitive field


## 0.5.0 (2024-02-18)


### Features

- Added a method for ocean integration to redact sensitive information from the logs and automatically apply it to sensitive configurations and known sensitive patterns. (#1)
- Added an HTTP handler for Ocean logs to facilitate sending the logs to the Port. (#2)

### Improvements

- Seperated the `port_ocean.utils` file into multiple files within the `utils` folder to improve code organization. (#1)
- Changed the Ocean context to be a global variable instead of using Localstack, preventing the framework from re-initiating the context for each thread. (#2)

### Bug Fixes

- Fixed an issue where the event listener was causing the application to continue running even after receiving a termination signal. (#1)
- Fixed a bug that caused some termination signal handlers to not work by consolidating the signal listeners in a single class, as signals can only have one listener. (#2)


## 0.4.17 (2024-01-23)


### Features

- Added sonarcloud files for public integration scaffolding (PORT-6181)
- Replaced the `remove-docker` option from the `ocean new` cli with `private` & `public` flags (PORT-6181)


## 0.4.16 (2024-01-11)


### Improvements

- Increased the default timeout for requests to 3rd party targets to 30 seconds, and made it configurable (PORT-6074)


## 0.4.15 (2024-01-07)


### Bug Fixes

- Fixed issue causing app config with no team mapping to fail due the core using None when not set (PORT-5938)


## 0.4.14 (2024-01-07)


### Bug Fixes

- Fixed missing team parameter in the port app config model (PORT-5938)


## 0.4.13 (2023-12-31)


### Features

- Added capability to create pages as part of the integration setup (PORT-5689)

### Improvements

- Added integration and blueprints existence check before creating default resources (#1)
- Added verbosity to diff deletion process after resync (#2)

## 0.4.12 (2023-12-22)


### Bug Fixes

- Fixed `ocean new` scaffolding error `'collections.OrderedDict object' has no attribute 'public_integration'` (PORT-5728)


## 0.4.11 (2023-12-21)


### Improvements

- Added handling for aggregation properties when initializing the integration, so it will patch the aggregation properties after creating the relations (PORT-5717)
- Changed entity property in the `portResourceConfig` to be required instead of optional, as we don't support creation of blueprints as part of the app config (PORT-4549)


## 0.4.10 (2023-12-21)


### Improvements

- Wrapped the httpx async client with implementation that overrides the default transport class with custom transport to apply all default httpx features that are ignored when passing a custom transport instance. This allows the missing behevior of the http [proxy environment variable](https://www.python-httpx.org/environment_variables/#proxies) (PORT-5676)
- Changed deprecated `poetry lock --check` in the make files to `poetry check` (PORT-5711)

### Bug Fixes

- Changed the way we upsert and delete bulk of entities from the catalog to be batched rather than spawning all requests at once


## 0.4.9 (2023-12-19)


### Improvements

- Added a way to create the integration without the Dockerfile and .dockerignore to use the global Docker files when scaffolding a new integration.


## 0.4.8 (2023-12-13)


### Bug Fixes

- Fixed the incorrect search of entities by datasource, which was causing entities from older versions not to be deleted. (PORT-5583)


## 0.4.7 (2023-12-05)


### Improvements

- Allowing POST requests for getting port tokens to be retryable (PORT-5442)

### Bug Fixes

- Changed the default limitations and timeouts for requests to Port in order to handle PoolTimeout error caused by a large amout of requests sent in parallel (PORT-5442)


## 0.4.6 (2023-12-04)


### Bug Fixes

- Fixed a bug that triggered the integration to update during the initialization process when the integration already existed and the organization lacked default blueprints (PORT-5378).
- Fixed an issue where setting integration type or identifier that contains a capital letter will not show the integration in the UI (PORT-5399)


## 0.4.5 (2023-11-30)


### Features

- Added handling for transport errors like connection timeout error for outbound requests from ocean integrations and core (PORT-5369)
- Changed port request option `merge` to be true by default (PORT-5396)

### Improvements

- Changed the port request options defaults to be constructed in the port app config model instead of setting the defaults in many places (PORT-5369)


## 0.4.4 (2023-11-29)


### Features

- Added a httpx client that recreate itself on new threads using localproxy & localstack bundled with the `RetryTransport` transport featured in 0.4.3 (PORT-5333)

### Improvements

- Added `TokenRetryTransport` to the port client httpx client to handle connection errors and create new access tokens when the token is expiring while requesting (PORT-5333)
- Removed the retry handler decorator from the port client. Now using the `TokenRetryTransport` (PORT-5333)
- Handled `CycleError` for cyclic dependency in entities with better error message and ocean exception class (PORT-5333)


## 0.4.3 (2023-11-09)


### Features

- Added `RetryTransport` as a helper for retrying requests that integrations can use (PORT-5161)

### Bug Fixes

- Fixed kafka consumer to poll messages asynchronously, to avoid max poll timeout when running long resyncs (PORT-5160)
- Fixed a bug where the expiration of a Port token is not properly handled (PORT-5161)
- Fixed a bug where the `retry_every` didn't count failed runs as repetitions (PORT-5161)

## 0.4.2 (2023-11-04)


### Features

- Added the current integration version to the port requests for future features and better debugging (PORT-4310)

### Bug Fixes

- Added the `install/prod` command to the integration scaffold template as was intended (PORT-5107)
- Changed the serializing of the port app config so when initializing it there wont be any None or default values displayed in the UI (PORT-5108)

### Improvements

- Removed version field from the spec.yml in the scaffolded integration (Version will be taken from the pyproject.toml) (PORT-5107)
- Changed the integration type in spec.yml to be the integration slug when scaffolding a new integration (PORT-5107)
- Added more logs to the ocean package for better debugging of the integration (PORT-4780)
- Seperated `SyncRawMixin` from `SyncRawMixin` (moved `SyncRawMixin` to `core/integrations/mixins/sync_raw.py`)
- Improved code readability for `SyncRawMixin`


## 0.4.1 (2023-11-03)


### Bug Fixes

- Fixed the `initialize-port-resources` option in `ocean sail` to not be a flag.
- Changed default of `initialize-port-resources` to `true`.
- Catch all exceptions in the resync of ONCE event listener,to make sure the application will exit gracefully


## 0.4.0 (2023-10-31)


### Features

- Added support for running ocean integrations once and new ocean sail options to support it. As part of it we added ImmediateEventListener.


## 0.3.2 (2023-10-29)


### Improvements

- createMissingRelatedEntities + deleteDependentEntities are now defaulted to true


## 0.3.1 (2023-09-27)


### Bug Fixes

- Fix missing user agent when apply default resources on initialization (PORT-4813)

## 0.3.0 (2023-09-06)


### Deprecations

- Removed the `batch_work_size` configuration. Integrations should use the async generator syntax instead (PORT-4616)

### Features

- Added support for a configurable resync interval for integrations (PORT-4616)
- Added a new feature that will abort a running resync if a new resync is attempting to start (PORT-4619)

### Improvements

- Changed the way an empty port app config is handled in the `PortAppConfig Handler` (PORT-4483)
- Added yaml linter (#1)
- Removed the Ocean version parameter from the integration scaffold template, the version is now queried directly from the Ocean framework library used by the integration (#2)
- Changed the publish integration workflow to get the integration version from the `pyproject.toml` file of the integration and not from the `spec.yml` file (#3)

### Bug Fixes

- Fixed a bug that rollbacked all blueprints instead of only those created during integration setup, when the setup encountered an issue with blueprint creation
- Fixed a bug that caused values that resulted with a falsy jq evaluation to convert them to null. The values will now be ingested using their proper falsy representation (0 as 0, empty array as empty array, false as false, etc.)
- Fixed the injections of parameters to the `config.yaml` file, the injected values will now be wrapped with `""` (#1)

## 0.2.3 (2023-08-17)


### Features

- Added the ability to create and clean the defaults of an integration using the following CLI commands: `ocean defaults dock` and `ocean defaults clean` (dock-clean-defaults)


### Improvements

- Optimized dockerfile to produce smaller images (PORT-4485)
- Changed default log level to INFO in the cli

### Bug Fixes

- Fixed an issue with loading the configuration from the environment variables if the config is a dictionary
- Move Resource Config Selector class to public
- Handled delete events from change log where there is no after

## 0.2.2 (2023-08-11)


### Bug Fixes

- Fixed an issue causing the config yaml providers to not be parsed

## 0.2.1 (2023-08-09)


### Bug Fixes

- Fixed an issue causing ocean to convert the integration config objects to camelized objects

## 0.2.0 (2023-08-09)


### Breaking Changes

- Updated the `on_resync` generator to use a list of items instead of a single item

### Improvements

- Changed default log level to `INFO`
- Changed the extra object messages log level from `INFO` to `DEBUG`
- Removed a wrongful error log at the integration installation that says the integration does not exists

### Bug Fixes

- Added support for many relations for the same entity (PORT-4379)
- Added the resource config to the event context (PORT-4398)
- Fixed lack of support for multiple relations (PORT-4411)
- Added traceback output to the integration resync method exception log (PORT-4422)
- Fixed an issue that caused the jq `None` values for relations to become a string with the value `"None"` instead of being interpreted as `null` in JSON

## 0.1.3 (2023-08-02)


### Bug Fixes

- Fixed an issue preventing the setup of an integration with config values passed exclusively as environment variables. This fix also enables the option to deploy an integration to AWS ECS using Terraform (PORT-4379)

## 0.1.2 (2023-07-27)


### Breaking Changes

- All integration configuration variables are now passed to the integration code in snake_case format
- Renamed `port_ocean.config.integration` -> `port_ocean.config.settings`

### Features

- All the settings can now be set using environment variables with prefix of `OCEAN__{The name of the field}` and `__` between nested fields
- The broker field in the kafka settings now has the Port production brokers as the default value

### Improvements

- Using pyhumps to automatically camelize the aliases of the settings

### Bug Fixes

- Fixed a crash when there are no resources in the port-app-config

## 0.1.1 (2023-07-26)


### Breaking Changes

- Changed SAMPLE event listener to POLLING. (Make sure to update your `eventListener.type` field in your `config.yaml` for the integration) (PORT-4346)

### Improvements

- Seperated the cli commands to multiple files under the `port_ocean/cli/commands` folder (PORT-4303)
- Improved error messages from the PortClient (PORT-4337)

### Bug Fixes

- Fixed Webhook event listener not triggering
- Fixed PortClient using httpx async client from another event loop

  (PORT-4306)

- Fixed `ocean new` jinja crash for the config.yaml in the scaffold (PORT-4328)
- Fixed issue where the integration did not create the integration config on creation (PORT-4341)
- Fixed an issue with initializePortResources that caused failure for unknown file names on init (PORT-4343)

## 0.1.0 (2023-07-20)


### Features

- ### First version changelog

  #### Added

  - Handlers

    - Added entities state applier first port HTTP implementation.
    - Added entity processor first jq implementation.
    - Added port app config first port HTTP implementation.

  - Event Listeners

    - Added KAFKA event listener.
    - Added SAMPLE event listener.
    - Added WEBHOOK event listener.

  - Core

    - Added Ocean contexts & contexts global variables.
    - Added validation to the integration config according to its `.port/spec.yaml`.
    - Added a way to specify default resources to be created on installation.
    - Added a new way to return data from the resync using generators.
    - Added provider-based injection for the config yaml.

  - CLI
    - Added `ocean list` to list all public integrations in the port-ocean repo.
    - Added `ocean new` to scaffold an Ocean project.
    - Added `ocean pull` to pull one of the public integrations from the port-ocean repo.
    - Added `ocean sail` to run the integration.
    - Added `ocean version` to get the framework version.
    - Added `make new` to scaffold in the Ocean repository.

  (PORT-4307)<|MERGE_RESOLUTION|>--- conflicted
+++ resolved
@@ -6,24 +6,22 @@
 this project adheres to [Semantic Versioning](https://semver.org/spec/v2.0.0.html).
 
 <!-- towncrier release notes start -->
-<<<<<<< HEAD
+## 0.25.6 (2025-07-16)
+
+### Bug Fixes
+- Fixed pickle error when using multiprocess mode
+
+## 0.25.5 (2025-07-16)
+
+### Improvements
+
+- Fix Dependabot vulnerability by poetry install
+
 ## 0.25.4 (2025-07-16)
 
-### Bug Fixes
-- Fixed pickle error when using multiprocess mode
-=======
-## 0.25.5 (2025-07-16)
-
-### Improvements
-
-- Fix Dependabot vulnerability by poetry install
-
-## 0.25.4 (2025-07-16)
-
 ### Improvements
 
 - Add logging for integrations's response body size.
->>>>>>> 6a916b3c
 
 ## 0.25.3 (2025-07-15)
 
