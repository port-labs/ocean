# Changelog

All notable changes to this project will be documented in this file.

The format is based on [Keep a Changelog](https://keepachangelog.com/en/1.0.0/),
this project adheres to [Semantic Versioning](https://semver.org/spec/v2.0.0.html).

<!-- towncrier release notes start -->

<<<<<<< HEAD
## 0.10.3 (2024-08-27)

### Bug Fixes

- Fixed upsert entity failure when saving modified data for search relations calculations
=======
## 0.10.3 (2024-08-28)

### Bug Fixes

- Bugfix Semaphores get fail when moving to the next scheduled resync when syncing a large number of entities, using a single event loop for all threads
>>>>>>> cf0627f7


## 0.10.2 (2024-08-26)

### Bug Fixes

- Reverted last bugfix


## 0.10.1 (2024-08-26)

### Bug Fixes

- Fixed unhashable type: 'dict' error when trying to delete entities with search identifier/relations


## 0.10.0 (2024-08-19)

### Improvements

- Add support for reporting the integration resync state to expose more information about the integration state in the portal
- Fix kafka listener never ending resync loop due to resyncState updates


## 0.9.14 (2024-08-19)

### Bug Fixes

- Fixed an issue causing the cli to fail in a directory with no pyproject.toml in it


## 0.9.13 (2024-08-13)

### Improvements

- Changed action CREATE route to use new v2 option


## 0.9.12 (2024-08-06)

### Bug Fixes

- Fixed resync issue when calculating the diff of entities failed due to search identifier in relation mapping


## 0.9.11 (2024-08-05)


### Bug Fixes

- Not showing misleading error message if port state is empty

## 0.9.10 (2024-08-04)


### Bug Fixes

- Fixed & Aligned scaffolding files


## 0.9.9 (2024-08-04)


### Bug Fixes

- Fixed an issue where passing an object for OCEAN__INTEGRATION__CONFIG that holds an object might not be parsed correctly and cause validation error for invalid type (#1)


## 0.9.8 (2024-08-01)


### Bug Fixes

- Fixed an issue where a `ValueError` was raised in `unregister_raw` method due to incorrect unpacking of results from asyncio.gather. The fix involved using zip to properly handle the output and ensure both entities and errors are processed correctly.


## 0.9.7 (2024-07-31)


### Bug Fixes

- Fix vulnerabilities and bump versions of dependencies
- Add python-dateutil to the core dependencies
- Fix misspelling in the `bump-all.sh` script


## 0.9.6 (2024-07-30)


### Bug Fixes

- Flush all remaining buffered logs when exiting application


## 0.9.5 (2024-07-23)


### Bug Fixes

- Initialize missing _port_app_config


## 0.9.4 (2024-07-09)


### Bug Fixes

- Handle non existing config mapping for cases where the integration was created by SAAS and the config mapping was not set


## 0.9.3 (2024-07-08)


### Improvements

- Added Ocean integration config to remove all environment variables from jq access
- Added log for when receiving invalid port app config mapping

## 0.9.2 (2024-07-05)


### Improvements

- Added log of the used integration mapping for each resync event
- Added log when failed on processing jq mapping for raw result

### Bug Fixes

- Fixed an issue where raw results were not being sent if raw data didn't map to any entity


## 0.9.1 (2024-06-23)


### Bug Fixes

- Safely get changelogDestination key instead of accessing it directly


## 0.9.0 (2024-06-19)


### Features

- Added validation of whether the integration can run in the desired runtime


## 0.8.0 (2024-06-16)


### Improvements

- Add search relation support (Allow to to run a search query to find the relation to the entity as part of the mapping)


## 0.7.1 (2024-06-13)


### Bug Fixes

- Fixed values unpack error in register_raw


## 0.7.0 (2024-06-13)


### Improvements

- Added pydantic's dotenv extra to the core dependencies for reading .env files on the integration startup
- Added .python-version to the repository for easier setup with pyenv install


## 0.6.0 (2024-06-10)


### Improvements

- Changed initialization to always apply default mapping if no other mapping is configured


## 0.5.27 (2024-06-05)


### Bug Fixes

- Fixed incorrect pydantic validation over the integration settings


## 0.5.26 (2024-06-04)


### Bug Fixes

- Fixed an issue causing integrations with no configuration to fail during the initialization process


## 0.5.25 (2024-06-03)


### Bug Fixes

- Fixed faulty error handling caused by gather_and_split_errors_from_results raising errors that are not directly under BaseException (#1)


## 0.5.24 (2024-06-02)


### Improvements

- Improved exception propagation for the entity processing (#1)
- QOL utility (`core.utils.gather_and_split_errors_from_results`) for when calling `asyncio.gather` with the `return_exceptions` parameter set to `True` and there is need for separating the errors from the data itself (#2)

### Bug Fixes

- Fixed unhandled exceptions caused by the entity parsing, resulting in the integration freezing (#1)


## 0.5.23 (2024-05-30)


### Improvements

- Updated the base image used in the Dockerfile that is created during integration scaffolding from `python:3.11-slim-buster` to `python:3.11-slim-bookworm`

## 0.5.22 (2024-05-29)


### Bug Fixes

- Fixed an issue in `send_raw_data_examples` when there are slashes in integration kind


## 0.5.21 (2024-05-26)


### Features

- Added `send_raw_data_examples` integration config to allow sending raw data examples from the third party API to port (on resync), for testing and managing the integration mapping


## 0.5.20 (2024-05-26)


### Improvements

- Made config.yaml file optional in the integration setup process.
- Integration type is now determined by the name specified in the pyproject.toml file.
- Switched to using the FastAPI lifespan feature instead of the deprecated on_shutdown and on_start methods.

### Bug Fixes

- Fixed the FastAPI server staying stale after shutdown by using the FastAPI lifespan feature for handling shutdown signals, preventing override of the shutdown process.
- Fixed issue with integration continuing to run after shutdown by canceling the resync async generator task.


## 0.5.19 (2024-05-16)


### Improvements

- Added caching to port-app-config.yml retrieval from port api (only for live events)


## 0.5.18 (2024-05-12)


### Improvements

- Added a util function that allows to run multiple asynchronous tasks in a bounded way to prevent overload and memory issues
- Use that utility when calculating JQ mapping for raw entities



## 0.5.17 (2024-05-01)


### Bug Fixes

- Fixed an issue in creating a child event context from the parent context by removing an unnecessary line of code



## 0.5.16 (2024-05-01)


### Features

- Allowing override of parent event context in ocean's event context manager


## 0.5.15 (2024-04-30)


### Bug Fixes

- Fixed error in `register_raw` when there's no relevant mappings for a specific kind


## 0.5.14 (2024-04-24)


### Improvements

- Implemented real-time entity deletion exclusively for instances that haven't matched any selectors.
- Change the JQ calculation to process only identifier and blueprint for raw entities not selected during real-time events to only get the required data for the delete.

## 0.5.13 (2024-04-17)


### Features

- Delete entities that doesn't passed the selector on real time events


## 0.5.12 (2024-04-12)


### Features

- Added a util function that allows to iterate over a list of async iterators and stream the results of each iterator as they are available


## 0.5.11 (2024-04-11)


### Improvements

- Improved the handling of integration entities by adding retries and running it after the upsert to prevent blocking the resync
- Changed entities search timeout to 30 seconds to prevent blocking the resync

### Features

- Added a way to enable request retries for any request even if its request method is not part of the retryable methods


## 0.5.10 (2024-04-10)


### Bug Fixes

- Fixed application settings to be loaded from the environment variables

### Improvements

- Added integration version label to docker


## 0.5.9 (2024-03-30)


### Bug Fixes

- Fixed a bug where every time after the first token expiration, the framework didn't actually marked that the token got refreshed, causing the token to be refreshed every time when a request is made to Port. (#1)


## 0.5.8 (2024-03-27)


### Bug Fixes

- Fixed a bug in loguru which fails to deserialize an exceptions (#1)


## 0.5.7 (2024-03-20)


### Features

- Added the ability to map entities from raw array attributes by introducing `itemsToParse` key in the mapping configuration


## 0.5.6 (2024-03-17)


### Features

- Added array to possible integration configuration types (PORT-7262)


## 0.5.5 (2024-03-06)


### Bug Fixes

- Changed caching to detect changes in params of function (#1)


## 0.5.4 (2024-03-03)


### Bug Fixes

- Fixed an issue where a failure in the entity processing step might fail the whole resync (#1)


## 0.5.3 (2024-03-03)


### Improvements

- Cahnged the JQ Entity processor to work with async callss to allow better parallelism and async work (#1)


## 0.5.2 (2024-02-21)


### Bug Fixes

- Fixed an issue causing the integration to crash when passing a sensitive configuration with invalid regex characters due to a missing escaping (PORT-6836)


## 0.5.1 (2024-02-20)


### Features

- Added handling for kafka consumer empty partition assignment and shutting the application down with an error (PORT-5475)
- Added QOL decorator to help with caching the third party response (PORT-5475_2)

### Improvements

- Changed the Kafka consumer to run in the event loop in async instead of sync in another thread (PORT-5475)

### Bug Fixes

- Fixed an issue causing all the character to be redacted when passing empty string to a sensitive field


## 0.5.0 (2024-02-18)


### Features

- Added a method for ocean integration to redact sensitive information from the logs and automatically apply it to sensitive configurations and known sensitive patterns. (#1)
- Added an HTTP handler for Ocean logs to facilitate sending the logs to the Port. (#2)

### Improvements

- Seperated the `port_ocean.utils` file into multiple files within the `utils` folder to improve code organization. (#1)
- Changed the Ocean context to be a global variable instead of using Localstack, preventing the framework from re-initiating the context for each thread. (#2)

### Bug Fixes

- Fixed an issue where the event listener was causing the application to continue running even after receiving a termination signal. (#1)
- Fixed a bug that caused some termination signal handlers to not work by consolidating the signal listeners in a single class, as signals can only have one listener. (#2)


## 0.4.17 (2024-01-23)


### Features

- Added sonarcloud files for public integration scaffolding (PORT-6181)
- Replaced the `remove-docker` option from the `ocean new` cli with `private` & `public` flags (PORT-6181)


## 0.4.16 (2024-01-11)


### Improvements

- Increased the default timeout for requests to 3rd party targets to 30 seconds, and made it configurable (PORT-6074)


## 0.4.15 (2024-01-07)


### Bug Fixes

- Fixed issue causing app config with no team mapping to fail due the core using None when not set (PORT-5938)


## 0.4.14 (2024-01-07)


### Bug Fixes

- Fixed missing team parameter in the port app config model (PORT-5938)


## 0.4.13 (2023-12-31)


### Features

- Added capability to create pages as part of the integration setup (PORT-5689)

### Improvements

- Added integration and blueprints existence check before creating default resources (#1)
- Added verbosity to diff deletion process after resync (#2)

## 0.4.12 (2023-12-22)


### Bug Fixes

- Fixed `ocean new` scaffolding error `'collections.OrderedDict object' has no attribute 'public_integration'` (PORT-5728)


## 0.4.11 (2023-12-21)


### Improvements

- Added handling for aggregation properties when initializing the integration, so it will patch the aggregation properties after creating the relations (PORT-5717)
- Changed entity property in the `portResourceConfig` to be required instead of optional, as we don't support creation of blueprints as part of the app config (PORT-4549)


## 0.4.10 (2023-12-21)


### Improvements

- Wrapped the httpx async client with implementation that overrides the default transport class with custom transport to apply all default httpx features that are ignored when passing a custom transport instance. This allows the missing behevior of the http [proxy environment variable](https://www.python-httpx.org/environment_variables/#proxies) (PORT-5676)
- Changed deprecated `poetry lock --check` in the make files to `poetry check` (PORT-5711)

### Bug Fixes

- Changed the way we upsert and delete bulk of entities from the catalog to be batched rather than spawning all requests at once


## 0.4.9 (2023-12-19)


### Improvements

- Added a way to create the integration without the Dockerfile and .dockerignore to use the global Docker files when scaffolding a new integration.


## 0.4.8 (2023-12-13)


### Bug Fixes

- Fixed the incorrect search of entities by datasource, which was causing entities from older versions not to be deleted. (PORT-5583)


## 0.4.7 (2023-12-05)


### Improvements

- Allowing POST requests for getting port tokens to be retryable (PORT-5442)

### Bug Fixes

- Changed the default limitations and timeouts for requests to Port in order to handle PoolTimeout error caused by a large amout of requests sent in parallel (PORT-5442)


## 0.4.6 (2023-12-04)


### Bug Fixes

- Fixed a bug that triggered the integration to update during the initialization process when the integration already existed and the organization lacked default blueprints (PORT-5378).
- Fixed an issue where setting integration type or identifier that contains a capital letter will not show the integration in the UI (PORT-5399)


## 0.4.5 (2023-11-30)


### Features

- Added handling for transport errors like connection timeout error for outbound requests from ocean integrations and core (PORT-5369)
- Changed port request option `merge` to be true by default (PORT-5396)

### Improvements

- Changed the port request options defaults to be constructed in the port app config model instead of setting the defaults in many places (PORT-5369)


## 0.4.4 (2023-11-29)


### Features

- Added a httpx client that recreate itself on new threads using localproxy & localstack bundled with the `RetryTransport` transport featured in 0.4.3 (PORT-5333)

### Improvements

- Added `TokenRetryTransport` to the port client httpx client to handle connection errors and create new access tokens when the token is expiring while requesting (PORT-5333)
- Removed the retry handler decorator from the port client. Now using the `TokenRetryTransport` (PORT-5333)
- Handled `CycleError` for cyclic dependency in entities with better error message and ocean exception class (PORT-5333)


## 0.4.3 (2023-11-09)


### Features

- Added `RetryTransport` as a helper for retrying requests that integrations can use (PORT-5161)

### Bug Fixes

- Fixed kafka consumer to poll messages asynchronously, to avoid max poll timeout when running long resyncs (PORT-5160)
- Fixed a bug where the expiration of a Port token is not properly handled (PORT-5161)
- Fixed a bug where the `retry_every` didn't count failed runs as repetitions (PORT-5161)

## 0.4.2 (2023-11-04)


### Features

- Added the current integration version to the port requests for future features and better debugging (PORT-4310)

### Bug Fixes

- Added the `install/prod` command to the integration scaffold template as was intended (PORT-5107)
- Changed the serializing of the port app config so when initializing it there wont be any None or default values displayed in the UI (PORT-5108)

### Improvements

- Removed version field from the spec.yml in the scaffolded integration (Version will be taken from the pyproject.toml) (PORT-5107)
- Changed the integration type in spec.yml to be the integration slug when scaffolding a new integration (PORT-5107)
- Added more logs to the ocean package for better debugging of the integration (PORT-4780)
- Seperated `SyncRawMixin` from `SyncRawMixin` (moved `SyncRawMixin` to `core/integrations/mixins/sync_raw.py`)
- Improved code readability for `SyncRawMixin`


## 0.4.1 (2023-11-03)


### Bug Fixes

- Fixed the `initialize-port-resources` option in `ocean sail` to not be a flag.
- Changed default of `initialize-port-resources` to `true`.
- Catch all exceptions in the resync of ONCE event listener,to make sure the application will exit gracefully


## 0.4.0 (2023-10-31)


### Features

- Added support for running ocean integrations once and new ocean sail options to support it. As part of it we added ImmediateEventListener.


## 0.3.2 (2023-10-29)


### Improvements

- createMissingRelatedEntities + deleteDependentEntities are now defaulted to true


## 0.3.1 (2023-09-27)


### Bug Fixes

- Fix missing user agent when apply default resources on initialization (PORT-4813)

## 0.3.0 (2023-09-06)


### Deprecations

- Removed the `batch_work_size` configuration. Integrations should use the async generator syntax instead (PORT-4616)

### Features

- Added support for a configurable resync interval for integrations (PORT-4616)
- Added a new feature that will abort a running resync if a new resync is attempting to start (PORT-4619)

### Improvements

- Changed the way an empty port app config is handled in the `PortAppConfig Handler` (PORT-4483)
- Added yaml linter (#1)
- Removed the Ocean version parameter from the integration scaffold template, the version is now queried directly from the Ocean framework library used by the integration (#2)
- Changed the publish integration workflow to get the integration version from the `pyproject.toml` file of the integration and not from the `spec.yml` file (#3)

### Bug Fixes

- Fixed a bug that rollbacked all blueprints instead of only those created during integration setup, when the setup encountered an issue with blueprint creation
- Fixed a bug that caused values that resulted with a falsy jq evaluation to convert them to null. The values will now be ingested using their proper falsy representation (0 as 0, empty array as empty array, false as false, etc.)
- Fixed the injections of parameters to the `config.yaml` file, the injected values will now be wrapped with `""` (#1)

## 0.2.3 (2023-08-17)


### Features

- Added the ability to create and clean the defaults of an integration using the following CLI commands: `ocean defaults dock` and `ocean defaults clean` (dock-clean-defaults)


### Improvements

- Optimized dockerfile to produce smaller images (PORT-4485)
- Changed default log level to INFO in the cli

### Bug Fixes

- Fixed an issue with loading the configuration from the environment variables if the config is a dictionary
- Move Resource Config Selector class to public
- Handled delete events from change log where there is no after

## 0.2.2 (2023-08-11)


### Bug Fixes

- Fixed an issue causing the config yaml providers to not be parsed

## 0.2.1 (2023-08-09)


### Bug Fixes

- Fixed an issue causing ocean to convert the integration config objects to camelized objects

## 0.2.0 (2023-08-09)


### Breaking Changes

- Updated the `on_resync` generator to use a list of items instead of a single item

### Improvements

- Changed default log level to `INFO`
- Changed the extra object messages log level from `INFO` to `DEBUG`
- Removed a wrongful error log at the integration installation that says the integration does not exists

### Bug Fixes

- Added support for many relations for the same entity (PORT-4379)
- Added the resource config to the event context (PORT-4398)
- Fixed lack of support for multiple relations (PORT-4411)
- Added traceback output to the integration resync method exception log (PORT-4422)
- Fixed an issue that caused the jq `None` values for relations to become a string with the value `"None"` instead of being interpreted as `null` in JSON

## 0.1.3 (2023-08-02)


### Bug Fixes

- Fixed an issue preventing the setup of an integration with config values passed exclusively as environment variables. This fix also enables the option to deploy an integration to AWS ECS using Terraform (PORT-4379)

## 0.1.2 (2023-07-27)


### Breaking Changes

- All integration configuration variables are now passed to the integration code in snake_case format
- Renamed `port_ocean.config.integration` -> `port_ocean.config.settings`

### Features

- All the settings can now be set using environment variables with prefix of `OCEAN__{The name of the field}` and `__` between nested fields
- The broker field in the kafka settings now has the Port production brokers as the default value

### Improvements

- Using pyhumps to automatically camelize the aliases of the settings

### Bug Fixes

- Fixed a crash when there are no resources in the port-app-config

## 0.1.1 (2023-07-26)


### Breaking Changes

- Changed SAMPLE event listener to POLLING. (Make sure to update your `eventListener.type` field in your `config.yaml` for the integration) (PORT-4346)

### Improvements

- Seperated the cli commands to multiple files under the `port_ocean/cli/commands` folder (PORT-4303)
- Improved error messages from the PortClient (PORT-4337)

### Bug Fixes

- Fixed Webhook event listener not triggering
- Fixed PortClient using httpx async client from another event loop

  (PORT-4306)

- Fixed `ocean new` jinja crash for the config.yaml in the scaffold (PORT-4328)
- Fixed issue where the integration did not create the integration config on creation (PORT-4341)
- Fixed an issue with initializePortResources that caused failure for unknown file names on init (PORT-4343)

## 0.1.0 (2023-07-20)


### Features

- ### First version changelog

  #### Added

  - Handlers

    - Added entities state applier first port HTTP implementation.
    - Added entity processor first jq implementation.
    - Added port app config first port HTTP implementation.

  - Event Listeners

    - Added KAFKA event listener.
    - Added SAMPLE event listener.
    - Added WEBHOOK event listener.

  - Core

    - Added Ocean contexts & contexts global variables.
    - Added validation to the integration config according to its `.port/spec.yaml`.
    - Added a way to specify default resources to be created on installation.
    - Added a new way to return data from the resync using generators.
    - Added provider-based injection for the config yaml.

  - CLI
    - Added `ocean list` to list all public integrations in the port-ocean repo.
    - Added `ocean new` to scaffold an Ocean project.
    - Added `ocean pull` to pull one of the public integrations from the port-ocean repo.
    - Added `ocean sail` to run the integration.
    - Added `ocean version` to get the framework version.
    - Added `make new` to scaffold in the Ocean repository.

  (PORT-4307)<|MERGE_RESOLUTION|>--- conflicted
+++ resolved
@@ -7,19 +7,18 @@
 
 <!-- towncrier release notes start -->
 
-<<<<<<< HEAD
-## 0.10.3 (2024-08-27)
+## 0.10.4 (2024-08-28)
 
 ### Bug Fixes
 
 - Fixed upsert entity failure when saving modified data for search relations calculations
-=======
+
+
 ## 0.10.3 (2024-08-28)
 
 ### Bug Fixes
 
 - Bugfix Semaphores get fail when moving to the next scheduled resync when syncing a large number of entities, using a single event loop for all threads
->>>>>>> cf0627f7
 
 
 ## 0.10.2 (2024-08-26)
