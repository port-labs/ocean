# Changelog

All notable changes to this project will be documented in this file.

The format is based on [Keep a Changelog](https://keepachangelog.com/en/1.0.0/),
this project adheres to [Semantic Versioning](https://semver.org/spec/v2.0.0.html).

<!-- towncrier release notes start -->

<<<<<<< HEAD
## 0.10.8 (2024-09-03)

### Improvements

- Added a decorator to help with caching results from coroutines.
=======
## 0.14.0 (2024-11-12)


### Improvements

- Add support for choosing default resources that the integration will create dynamically

## 0.13.1 (2024-11-12)


### Bug Fixes

- Fix memory leak due to repetitive registration of FastAPI routes


## 0.13.0 (2024-11-10)


### Improvements

- Bump python from 3.11 to 3.12 (0.13.0)

## 0.12.9 (2024-11-07)


### Bug Fixes

- Await logger writing exception on exit (Integration logs not being ingested)
- Await logger thread on exit (Integration logs not being ingested)
- Serialize exception (Integration logs not being ingested)


## 0.12.8 (2024-11-04)


### Improvements

- Bump fastapi to version 0.115.3 - fix Starlette Denial of service (DoS) via multipart/form-data (0.12.8)

## 0.12.7 (2024-10-23)


### Bug Fixes

- Fixed get_integration_ocean_app test fixture configuration injection (0.12.7)


## 0.12.6 (2024-10-20)


### Bug Fixes

- Fixed get_integration_resource_config assumption for port-app-config files to be of .yaml extension only (0.12.6)


## 0.12.5 (2024-10-21)


### Bug Fixes

- Fixed get_integration_resource_config assumption for port-app-config files to be of .yml extension only (0.12.5)


## 0.12.3 (2024-10-09)

### Improvements

- Updated docker base image to improve security vulnerabilities


## 0.12.2 (2024-10-06)

### Improvements

- Added a util `semaphore_async_iterator` to enable seamless control over concurrent executions.


## 0.12.1 (2024-10-02)

### Bug Fixes

- Fixed a bug when running jq with iterator that caused the integration to crash
- Reverted image to `python:3.11-slim-buster` to fix the issue with the alpine image

## 0.12.0 (2024-10-01)

### Improvements

- Replace `python:3.11-slim-bookworm` with `python:3.11-alpine` to reduce dependencies and fix vulnerabilities

### Bug Fixes

- Fixed smoke tests to run concurrently and clean up after themselves

## 0.11.0 (2024-09-29)

### Improvements

- Replace pyjq with jq.py to bump jq version from 1.5.2 to 1.7.1

## 0.10.12 (2024-09-19)

### Bug Fixes

- Fixed updating state of resync when the resync is being cancelled by a new resync event

## 0.10.11 (2024-09-17)

### Improvements

- Add smoke test with a live integration to validate core changes

## 0.10.10 (2024-09-12)

### Bug Fixes

- Fixed failing on initialization of the integration when one of the actions exists in port

### Improvements

- Added fix lint command to the makefile as well as the pre-commit hook


## 0.10.9 (2024-09-05)

### Bug Fixes

- Replaced StopAsyncIteration with a return statement to ignore prevent errors in cases where empty tasks are sent to the stream_async_iterators_tasks function


## 0.10.8 (2024-09-04)

### Bug Fixes

- Avoid raising exception when receiving ReadTimeout on batch upsert entities
- Increased both internal port client and third party client timeout to handle long requests
>>>>>>> d324489e


## 0.10.7 (2024-08-28)

### Improvements

- Add search identifier support (Allow to run a search query to find the identifier of the entity as part of the mapping)


## 0.10.6 (2024-08-31)

### Bug Fixes

- Fixed error log when looking for existence of integration on initialization


## 0.10.5 (2024-08-27)

### Improvements

- Test support and helpers


## 0.10.4 (2024-08-28)

### Bug Fixes

- Fixed upsert entity failure when saving modified data for search relations calculations


## 0.10.3 (2024-08-28)

### Bug Fixes

- Bugfix Semaphores get fail when moving to the next scheduled resync when syncing a large number of entities, using a single event loop for all threads


## 0.10.2 (2024-08-26)

### Bug Fixes

- Reverted last bugfix


## 0.10.1 (2024-08-26)

### Bug Fixes

- Fixed unhashable type: 'dict' error when trying to delete entities with search identifier/relations


## 0.10.0 (2024-08-19)

### Improvements

- Add support for reporting the integration resync state to expose more information about the integration state in the portal
- Fix kafka listener never ending resync loop due to resyncState updates


## 0.9.14 (2024-08-19)

### Bug Fixes

- Fixed an issue causing the cli to fail in a directory with no pyproject.toml in it


## 0.9.13 (2024-08-13)

### Improvements

- Changed action CREATE route to use new v2 option


## 0.9.12 (2024-08-06)

### Bug Fixes

- Fixed resync issue when calculating the diff of entities failed due to search identifier in relation mapping


## 0.9.11 (2024-08-05)


### Bug Fixes

- Not showing misleading error message if port state is empty

## 0.9.10 (2024-08-04)


### Bug Fixes

- Fixed & Aligned scaffolding files


## 0.9.9 (2024-08-04)


### Bug Fixes

- Fixed an issue where passing an object for OCEAN__INTEGRATION__CONFIG that holds an object might not be parsed correctly and cause validation error for invalid type (#1)


## 0.9.8 (2024-08-01)


### Bug Fixes

- Fixed an issue where a `ValueError` was raised in `unregister_raw` method due to incorrect unpacking of results from asyncio.gather. The fix involved using zip to properly handle the output and ensure both entities and errors are processed correctly.


## 0.9.7 (2024-07-31)


### Bug Fixes

- Fix vulnerabilities and bump versions of dependencies
- Add python-dateutil to the core dependencies
- Fix misspelling in the `bump-all.sh` script


## 0.9.6 (2024-07-30)


### Bug Fixes

- Flush all remaining buffered logs when exiting application


## 0.9.5 (2024-07-23)


### Bug Fixes

- Initialize missing _port_app_config


## 0.9.4 (2024-07-09)


### Bug Fixes

- Handle non existing config mapping for cases where the integration was created by SAAS and the config mapping was not set


## 0.9.3 (2024-07-08)


### Improvements

- Added Ocean integration config to remove all environment variables from jq access
- Added log for when receiving invalid port app config mapping

## 0.9.2 (2024-07-05)


### Improvements

- Added log of the used integration mapping for each resync event
- Added log when failed on processing jq mapping for raw result

### Bug Fixes

- Fixed an issue where raw results were not being sent if raw data didn't map to any entity


## 0.9.1 (2024-06-23)


### Bug Fixes

- Safely get changelogDestination key instead of accessing it directly


## 0.9.0 (2024-06-19)


### Features

- Added validation of whether the integration can run in the desired runtime


## 0.8.0 (2024-06-16)


### Improvements

- Add search relation support (Allow to to run a search query to find the relation to the entity as part of the mapping)


## 0.7.1 (2024-06-13)


### Bug Fixes

- Fixed values unpack error in register_raw


## 0.7.0 (2024-06-13)


### Improvements

- Added pydantic's dotenv extra to the core dependencies for reading .env files on the integration startup
- Added .python-version to the repository for easier setup with pyenv install


## 0.6.0 (2024-06-10)


### Improvements

- Changed initialization to always apply default mapping if no other mapping is configured


## 0.5.27 (2024-06-05)


### Bug Fixes

- Fixed incorrect pydantic validation over the integration settings


## 0.5.26 (2024-06-04)


### Bug Fixes

- Fixed an issue causing integrations with no configuration to fail during the initialization process


## 0.5.25 (2024-06-03)


### Bug Fixes

- Fixed faulty error handling caused by gather_and_split_errors_from_results raising errors that are not directly under BaseException (#1)


## 0.5.24 (2024-06-02)


### Improvements

- Improved exception propagation for the entity processing (#1)
- QOL utility (`core.utils.gather_and_split_errors_from_results`) for when calling `asyncio.gather` with the `return_exceptions` parameter set to `True` and there is need for separating the errors from the data itself (#2)

### Bug Fixes

- Fixed unhandled exceptions caused by the entity parsing, resulting in the integration freezing (#1)


## 0.5.23 (2024-05-30)


### Improvements

- Updated the base image used in the Dockerfile that is created during integration scaffolding from `python:3.11-slim-buster` to `python:3.11-slim-bookworm`

## 0.5.22 (2024-05-29)


### Bug Fixes

- Fixed an issue in `send_raw_data_examples` when there are slashes in integration kind


## 0.5.21 (2024-05-26)


### Features

- Added `send_raw_data_examples` integration config to allow sending raw data examples from the third party API to port (on resync), for testing and managing the integration mapping


## 0.5.20 (2024-05-26)


### Improvements

- Made config.yaml file optional in the integration setup process.
- Integration type is now determined by the name specified in the pyproject.toml file.
- Switched to using the FastAPI lifespan feature instead of the deprecated on_shutdown and on_start methods.

### Bug Fixes

- Fixed the FastAPI server staying stale after shutdown by using the FastAPI lifespan feature for handling shutdown signals, preventing override of the shutdown process.
- Fixed issue with integration continuing to run after shutdown by canceling the resync async generator task.


## 0.5.19 (2024-05-16)


### Improvements

- Added caching to port-app-config.yml retrieval from port api (only for live events)


## 0.5.18 (2024-05-12)


### Improvements

- Added a util function that allows to run multiple asynchronous tasks in a bounded way to prevent overload and memory issues
- Use that utility when calculating JQ mapping for raw entities



## 0.5.17 (2024-05-01)


### Bug Fixes

- Fixed an issue in creating a child event context from the parent context by removing an unnecessary line of code



## 0.5.16 (2024-05-01)


### Features

- Allowing override of parent event context in ocean's event context manager


## 0.5.15 (2024-04-30)


### Bug Fixes

- Fixed error in `register_raw` when there's no relevant mappings for a specific kind


## 0.5.14 (2024-04-24)


### Improvements

- Implemented real-time entity deletion exclusively for instances that haven't matched any selectors.
- Change the JQ calculation to process only identifier and blueprint for raw entities not selected during real-time events to only get the required data for the delete.

## 0.5.13 (2024-04-17)


### Features

- Delete entities that doesn't passed the selector on real time events


## 0.5.12 (2024-04-12)


### Features

- Added a util function that allows to iterate over a list of async iterators and stream the results of each iterator as they are available


## 0.5.11 (2024-04-11)


### Improvements

- Improved the handling of integration entities by adding retries and running it after the upsert to prevent blocking the resync
- Changed entities search timeout to 30 seconds to prevent blocking the resync

### Features

- Added a way to enable request retries for any request even if its request method is not part of the retryable methods


## 0.5.10 (2024-04-10)


### Bug Fixes

- Fixed application settings to be loaded from the environment variables

### Improvements

- Added integration version label to docker


## 0.5.9 (2024-03-30)


### Bug Fixes

- Fixed a bug where every time after the first token expiration, the framework didn't actually marked that the token got refreshed, causing the token to be refreshed every time when a request is made to Port. (#1)


## 0.5.8 (2024-03-27)


### Bug Fixes

- Fixed a bug in loguru which fails to deserialize an exceptions (#1)


## 0.5.7 (2024-03-20)


### Features

- Added the ability to map entities from raw array attributes by introducing `itemsToParse` key in the mapping configuration


## 0.5.6 (2024-03-17)


### Features

- Added array to possible integration configuration types (PORT-7262)


## 0.5.5 (2024-03-06)


### Bug Fixes

- Changed caching to detect changes in params of function (#1)


## 0.5.4 (2024-03-03)


### Bug Fixes

- Fixed an issue where a failure in the entity processing step might fail the whole resync (#1)


## 0.5.3 (2024-03-03)


### Improvements

- Cahnged the JQ Entity processor to work with async callss to allow better parallelism and async work (#1)


## 0.5.2 (2024-02-21)


### Bug Fixes

- Fixed an issue causing the integration to crash when passing a sensitive configuration with invalid regex characters due to a missing escaping (PORT-6836)


## 0.5.1 (2024-02-20)


### Features

- Added handling for kafka consumer empty partition assignment and shutting the application down with an error (PORT-5475)
- Added QOL decorator to help with caching the third party response (PORT-5475_2)

### Improvements

- Changed the Kafka consumer to run in the event loop in async instead of sync in another thread (PORT-5475)

### Bug Fixes

- Fixed an issue causing all the character to be redacted when passing empty string to a sensitive field


## 0.5.0 (2024-02-18)


### Features

- Added a method for ocean integration to redact sensitive information from the logs and automatically apply it to sensitive configurations and known sensitive patterns. (#1)
- Added an HTTP handler for Ocean logs to facilitate sending the logs to the Port. (#2)

### Improvements

- Seperated the `port_ocean.utils` file into multiple files within the `utils` folder to improve code organization. (#1)
- Changed the Ocean context to be a global variable instead of using Localstack, preventing the framework from re-initiating the context for each thread. (#2)

### Bug Fixes

- Fixed an issue where the event listener was causing the application to continue running even after receiving a termination signal. (#1)
- Fixed a bug that caused some termination signal handlers to not work by consolidating the signal listeners in a single class, as signals can only have one listener. (#2)


## 0.4.17 (2024-01-23)


### Features

- Added sonarcloud files for public integration scaffolding (PORT-6181)
- Replaced the `remove-docker` option from the `ocean new` cli with `private` & `public` flags (PORT-6181)


## 0.4.16 (2024-01-11)


### Improvements

- Increased the default timeout for requests to 3rd party targets to 30 seconds, and made it configurable (PORT-6074)


## 0.4.15 (2024-01-07)


### Bug Fixes

- Fixed issue causing app config with no team mapping to fail due the core using None when not set (PORT-5938)


## 0.4.14 (2024-01-07)


### Bug Fixes

- Fixed missing team parameter in the port app config model (PORT-5938)


## 0.4.13 (2023-12-31)


### Features

- Added capability to create pages as part of the integration setup (PORT-5689)

### Improvements

- Added integration and blueprints existence check before creating default resources (#1)
- Added verbosity to diff deletion process after resync (#2)

## 0.4.12 (2023-12-22)


### Bug Fixes

- Fixed `ocean new` scaffolding error `'collections.OrderedDict object' has no attribute 'public_integration'` (PORT-5728)


## 0.4.11 (2023-12-21)


### Improvements

- Added handling for aggregation properties when initializing the integration, so it will patch the aggregation properties after creating the relations (PORT-5717)
- Changed entity property in the `portResourceConfig` to be required instead of optional, as we don't support creation of blueprints as part of the app config (PORT-4549)


## 0.4.10 (2023-12-21)


### Improvements

- Wrapped the httpx async client with implementation that overrides the default transport class with custom transport to apply all default httpx features that are ignored when passing a custom transport instance. This allows the missing behevior of the http [proxy environment variable](https://www.python-httpx.org/environment_variables/#proxies) (PORT-5676)
- Changed deprecated `poetry lock --check` in the make files to `poetry check` (PORT-5711)

### Bug Fixes

- Changed the way we upsert and delete bulk of entities from the catalog to be batched rather than spawning all requests at once


## 0.4.9 (2023-12-19)


### Improvements

- Added a way to create the integration without the Dockerfile and .dockerignore to use the global Docker files when scaffolding a new integration.


## 0.4.8 (2023-12-13)


### Bug Fixes

- Fixed the incorrect search of entities by datasource, which was causing entities from older versions not to be deleted. (PORT-5583)


## 0.4.7 (2023-12-05)


### Improvements

- Allowing POST requests for getting port tokens to be retryable (PORT-5442)

### Bug Fixes

- Changed the default limitations and timeouts for requests to Port in order to handle PoolTimeout error caused by a large amout of requests sent in parallel (PORT-5442)


## 0.4.6 (2023-12-04)


### Bug Fixes

- Fixed a bug that triggered the integration to update during the initialization process when the integration already existed and the organization lacked default blueprints (PORT-5378).
- Fixed an issue where setting integration type or identifier that contains a capital letter will not show the integration in the UI (PORT-5399)


## 0.4.5 (2023-11-30)


### Features

- Added handling for transport errors like connection timeout error for outbound requests from ocean integrations and core (PORT-5369)
- Changed port request option `merge` to be true by default (PORT-5396)

### Improvements

- Changed the port request options defaults to be constructed in the port app config model instead of setting the defaults in many places (PORT-5369)


## 0.4.4 (2023-11-29)


### Features

- Added a httpx client that recreate itself on new threads using localproxy & localstack bundled with the `RetryTransport` transport featured in 0.4.3 (PORT-5333)

### Improvements

- Added `TokenRetryTransport` to the port client httpx client to handle connection errors and create new access tokens when the token is expiring while requesting (PORT-5333)
- Removed the retry handler decorator from the port client. Now using the `TokenRetryTransport` (PORT-5333)
- Handled `CycleError` for cyclic dependency in entities with better error message and ocean exception class (PORT-5333)


## 0.4.3 (2023-11-09)


### Features

- Added `RetryTransport` as a helper for retrying requests that integrations can use (PORT-5161)

### Bug Fixes

- Fixed kafka consumer to poll messages asynchronously, to avoid max poll timeout when running long resyncs (PORT-5160)
- Fixed a bug where the expiration of a Port token is not properly handled (PORT-5161)
- Fixed a bug where the `retry_every` didn't count failed runs as repetitions (PORT-5161)

## 0.4.2 (2023-11-04)


### Features

- Added the current integration version to the port requests for future features and better debugging (PORT-4310)

### Bug Fixes

- Added the `install/prod` command to the integration scaffold template as was intended (PORT-5107)
- Changed the serializing of the port app config so when initializing it there wont be any None or default values displayed in the UI (PORT-5108)

### Improvements

- Removed version field from the spec.yml in the scaffolded integration (Version will be taken from the pyproject.toml) (PORT-5107)
- Changed the integration type in spec.yml to be the integration slug when scaffolding a new integration (PORT-5107)
- Added more logs to the ocean package for better debugging of the integration (PORT-4780)
- Seperated `SyncRawMixin` from `SyncRawMixin` (moved `SyncRawMixin` to `core/integrations/mixins/sync_raw.py`)
- Improved code readability for `SyncRawMixin`


## 0.4.1 (2023-11-03)


### Bug Fixes

- Fixed the `initialize-port-resources` option in `ocean sail` to not be a flag.
- Changed default of `initialize-port-resources` to `true`.
- Catch all exceptions in the resync of ONCE event listener,to make sure the application will exit gracefully


## 0.4.0 (2023-10-31)


### Features

- Added support for running ocean integrations once and new ocean sail options to support it. As part of it we added ImmediateEventListener.


## 0.3.2 (2023-10-29)


### Improvements

- createMissingRelatedEntities + deleteDependentEntities are now defaulted to true


## 0.3.1 (2023-09-27)


### Bug Fixes

- Fix missing user agent when apply default resources on initialization (PORT-4813)

## 0.3.0 (2023-09-06)


### Deprecations

- Removed the `batch_work_size` configuration. Integrations should use the async generator syntax instead (PORT-4616)

### Features

- Added support for a configurable resync interval for integrations (PORT-4616)
- Added a new feature that will abort a running resync if a new resync is attempting to start (PORT-4619)

### Improvements

- Changed the way an empty port app config is handled in the `PortAppConfig Handler` (PORT-4483)
- Added yaml linter (#1)
- Removed the Ocean version parameter from the integration scaffold template, the version is now queried directly from the Ocean framework library used by the integration (#2)
- Changed the publish integration workflow to get the integration version from the `pyproject.toml` file of the integration and not from the `spec.yml` file (#3)

### Bug Fixes

- Fixed a bug that rollbacked all blueprints instead of only those created during integration setup, when the setup encountered an issue with blueprint creation
- Fixed a bug that caused values that resulted with a falsy jq evaluation to convert them to null. The values will now be ingested using their proper falsy representation (0 as 0, empty array as empty array, false as false, etc.)
- Fixed the injections of parameters to the `config.yaml` file, the injected values will now be wrapped with `""` (#1)

## 0.2.3 (2023-08-17)


### Features

- Added the ability to create and clean the defaults of an integration using the following CLI commands: `ocean defaults dock` and `ocean defaults clean` (dock-clean-defaults)


### Improvements

- Optimized dockerfile to produce smaller images (PORT-4485)
- Changed default log level to INFO in the cli

### Bug Fixes

- Fixed an issue with loading the configuration from the environment variables if the config is a dictionary
- Move Resource Config Selector class to public
- Handled delete events from change log where there is no after

## 0.2.2 (2023-08-11)


### Bug Fixes

- Fixed an issue causing the config yaml providers to not be parsed

## 0.2.1 (2023-08-09)


### Bug Fixes

- Fixed an issue causing ocean to convert the integration config objects to camelized objects

## 0.2.0 (2023-08-09)


### Breaking Changes

- Updated the `on_resync` generator to use a list of items instead of a single item

### Improvements

- Changed default log level to `INFO`
- Changed the extra object messages log level from `INFO` to `DEBUG`
- Removed a wrongful error log at the integration installation that says the integration does not exists

### Bug Fixes

- Added support for many relations for the same entity (PORT-4379)
- Added the resource config to the event context (PORT-4398)
- Fixed lack of support for multiple relations (PORT-4411)
- Added traceback output to the integration resync method exception log (PORT-4422)
- Fixed an issue that caused the jq `None` values for relations to become a string with the value `"None"` instead of being interpreted as `null` in JSON

## 0.1.3 (2023-08-02)


### Bug Fixes

- Fixed an issue preventing the setup of an integration with config values passed exclusively as environment variables. This fix also enables the option to deploy an integration to AWS ECS using Terraform (PORT-4379)

## 0.1.2 (2023-07-27)


### Breaking Changes

- All integration configuration variables are now passed to the integration code in snake_case format
- Renamed `port_ocean.config.integration` -> `port_ocean.config.settings`

### Features

- All the settings can now be set using environment variables with prefix of `OCEAN__{The name of the field}` and `__` between nested fields
- The broker field in the kafka settings now has the Port production brokers as the default value

### Improvements

- Using pyhumps to automatically camelize the aliases of the settings

### Bug Fixes

- Fixed a crash when there are no resources in the port-app-config

## 0.1.1 (2023-07-26)


### Breaking Changes

- Changed SAMPLE event listener to POLLING. (Make sure to update your `eventListener.type` field in your `config.yaml` for the integration) (PORT-4346)

### Improvements

- Seperated the cli commands to multiple files under the `port_ocean/cli/commands` folder (PORT-4303)
- Improved error messages from the PortClient (PORT-4337)

### Bug Fixes

- Fixed Webhook event listener not triggering
- Fixed PortClient using httpx async client from another event loop

  (PORT-4306)

- Fixed `ocean new` jinja crash for the config.yaml in the scaffold (PORT-4328)
- Fixed issue where the integration did not create the integration config on creation (PORT-4341)
- Fixed an issue with initializePortResources that caused failure for unknown file names on init (PORT-4343)

## 0.1.0 (2023-07-20)


### Features

- ### First version changelog

  #### Added

  - Handlers

    - Added entities state applier first port HTTP implementation.
    - Added entity processor first jq implementation.
    - Added port app config first port HTTP implementation.

  - Event Listeners

    - Added KAFKA event listener.
    - Added SAMPLE event listener.
    - Added WEBHOOK event listener.

  - Core

    - Added Ocean contexts & contexts global variables.
    - Added validation to the integration config according to its `.port/spec.yaml`.
    - Added a way to specify default resources to be created on installation.
    - Added a new way to return data from the resync using generators.
    - Added provider-based injection for the config yaml.

  - CLI
    - Added `ocean list` to list all public integrations in the port-ocean repo.
    - Added `ocean new` to scaffold an Ocean project.
    - Added `ocean pull` to pull one of the public integrations from the port-ocean repo.
    - Added `ocean sail` to run the integration.
    - Added `ocean version` to get the framework version.
    - Added `make new` to scaffold in the Ocean repository.

  (PORT-4307)<|MERGE_RESOLUTION|>--- conflicted
+++ resolved
@@ -7,13 +7,14 @@
 
 <!-- towncrier release notes start -->
 
-<<<<<<< HEAD
-## 0.10.8 (2024-09-03)
+## 0.14.1 (2024-11-13)
+
 
 ### Improvements
 
 - Added a decorator to help with caching results from coroutines.
-=======
+
+
 ## 0.14.0 (2024-11-12)
 
 
@@ -21,6 +22,7 @@
 
 - Add support for choosing default resources that the integration will create dynamically
 
+
 ## 0.13.1 (2024-11-12)
 
 
@@ -35,6 +37,7 @@
 ### Improvements
 
 - Bump python from 3.11 to 3.12 (0.13.0)
+
 
 ## 0.12.9 (2024-11-07)
 
@@ -150,7 +153,6 @@
 
 - Avoid raising exception when receiving ReadTimeout on batch upsert entities
 - Increased both internal port client and third party client timeout to handle long requests
->>>>>>> d324489e
 
 
 ## 0.10.7 (2024-08-28)
