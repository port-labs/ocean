# Changelog

All notable changes to this project will be documented in this file.

The format is based on [Keep a Changelog](https://keepachangelog.com/en/1.0.0/),
this project adheres to [Semantic Versioning](https://semver.org/spec/v2.0.0.html).

<!-- towncrier release notes start -->
## 0.28.12 (2025-09-30)

### Bug fixes

<<<<<<< HEAD
- Fix items_to_parse without yield_items_to_parse bug on array data type
- Fix items_to_parse group_complex_mapping_value bug

=======
- Change raw data timestamp from to int with miliseconds
>>>>>>> 0e986f95

## 0.28.11 (2025-09-28)

### Bug fixes

- Change raw data timestamp from sting to int

## 0.28.10 (2025-09-26)

### Bug fixes

- Convert Entity dictionary identifiers to consistent json representation
- Fix buggy check in EntityMapping that always resolves to False


## 0.28.9 (2025-09-21)

### Bug Fixes

- revert memory optimization commit

## 0.28.8 (2025-09-21)

### Improvements

- added extractionTimestamp to post_integration_raw_data


## 0.28.7 (2025-09-16)

### Improvements

- Support for events which their payload offloaded to the fs
- Memory optimizations of itemstoparse feature

## 0.28.6 (2025-09-16)

### Improvements
- Add secrets to github ocean secrets

## 0.28.5 (2025-09-16)

### Bug Fixes
- Fix user ocean permissions on `/etc/ssl/certs`

## 0.28.4 (2025-09-10)

### Bug Fixes
- Using `spawn` startup method in the mutliprocessing module for windows machines that doesn't support `fork`

## 0.28.3 (2025-08-28)

### Improvements

- Never send empty eventId

## 0.28.2 (2025-08-28)

### Improvements

- Added integration status report on sigterm

## 0.28.1 (2025-08-27)

### Improvements

- Fixed wrong filtered out metric calculation

## 0.28.0 (2025-08-19)

### Improvements

- Made HTTP retry config extensible with new RetryConfig class and callback to apply per-integration policies without code changes.
- Added rate-limit aware retries through configurable retry-after headers (e.g., X-RateLimit-Reset) and additional retry status codes that extend safe defaults.
- Control max_attempts/base_delay/jitter_ratio/max_backoff_wait and override retryable_methods via callback.

## 0.27.10 (2025-08-24)

### Improvements

- Added ingest url support

## 0.27.9 (2025-08-20)

### Improvements

- Fixed reconciliation metrics not updating properly during sync
- Removed premature cleanup of Prometheus metrics after subprocess finish to fix reconciliation stuck on pending
- Enhanced sync state tracking across different phases

## 0.27.8 (2025-08-18)

### Improvements

- added more logs to sync metrics in order to investigate reconciliation pending bug

## 0.27.7 (2025-08-15)

### Improvements

- fixed log level in ingest logs

## 0.27.6 (2025-08-13)

### Improvements

- Add streaming requests.

## 0.27.5 (2024-08-13)


### Improvements

- Bump fastapi to version 0.116.0 - fix Starlette has possible denial-of-service vector when parsing large files in multipart forms (< 0.47.2)

## 0.27.4 (2025-08-12)
### Bug Fixes

- Fix kafka broker list for Terraform

## 0.27.3 (2025-08-11)

### Bug Fixes

- Items to parse can be set when there is an item object on the root level by set the itemsToParseName param

## 0.27.2 (2025-08-07)

### Bug Fixes

- Move the items to parse logic to be yielded from the generator to support ocean's logic.

## 0.27.1 (2025-08-10)

### Bug Fixes

- Ensure deletion metrics always being sent on reconceliation

## 0.27.0 (2025-08-03)

### Improvements

- Enhanced webhook event processing with GroupQueue implementation

Introduced GroupQueue to ensure exclusive processing per group while allowing parallel processing across different groups
Multiple workers can now process webhook events from different groups concurrently, improving throughput
FIFO ordering is maintained within each group to preserve event sequence integrity
Added automatic lock timeout mechanism to recover from frozen or hung workers
Implemented context-based group tracking using ContextVar for cleaner worker-to-group association

- Performance optimizations
Configurable number of workers per webhook path (event_workers_count)
Reduced contention by allowing concurrent processing of independent groups
Improved resource cleanup and state management after processing

## 0.26.3 (2025-08-04)

### Bug Fixes

- Added permissions for the ocean user to access and write to the /app/.config directory for OAuth configuration.

## 0.26.2 (2025-08-03)

### Improvements

- Add posting integration raw data to lakehouse

## 0.26.1 (2025-07-20)

### Improvements

- Added limited sudo permissions for Ocean user to execute update-ca-certificates command

## 0.26.0 (2025-07-16)

### Improvements

- Use new and efficient datasource route

## 0.25.5 (2025-07-16)

### Improvements

- Fix Dependabot vulnerability by poetry install

## 0.25.4 (2025-07-16)

### Improvements

- Add logging for integrations's response body size.

## 0.25.3 (2025-07-15)

### Bugfix

- Fixed dockerfile's ocean user argument position to be under the last FROM


## 0.25.2 (2025-07-13)

### Improvements

- Introduced Ocean user's id (999) as the default id for security purposes
- Added rwX permissions to the Ocean user to write and read certificates
- Fixed raise of issue with an entity which has a relation that the blueprint doesn't

## 0.25.1 (2025-07-07)

### Improvements

- Add failed mapping if all values filtered out

## 0.25.0 (2025-07-02)

### Improvement

- Added extraction of the deletion process from the main process if multi processing is enabled

## 0.24.22 (2025-07-02)

### Bug Fixes
- Fix trailing slash issue

## 0.24.21 (2025-06-30)

### Bug Fixes
- Fixed url in PUT metrics route

## 0.24.20 (2025-06-26)

### Improvements

- Added resource kind to context of process initiation

## 0.24.19 (2025-06-25)

### Bug Fixes
- Fixed issue with resync function not retuning the success value

## 0.24.18 (2025-06-23)

### Bug Fixes
- Fixed issue with upserts when there are entities with different blueprints in the same batch from live events

## 0.24.17 (2025-06-23)

### Bug Fixes
- Update cache folder to be in /tmp.
- Use root user in smoke test.

## 0.24.16 (2025-06-22)

### Improvements
- Add ocean user to docker file.

## 0.24.15 (2025-06-22)

### Bug Fixes
- Fixed metrics tracking for raw data processing.

## 0.24.14 (2025-06-22)

### Improvements
- Reduce bulk upserts concurrency.

## 0.24.13 (2025-06-22)

### Improvements
- Reduce bulk upserts concurrency.

## 0.24.12 (2025-06-19)

### Improvements
- Update packages.

## 0.24.11 (2025-06-16)

### Bug Fixes
- Prevented unhandled exception when webhook event is received for resource types not present in mapping but can be handled by processors.

## 0.24.10 (2025-06-15)

### Bug Fixes
- Fixed overwriting syncing state metrics reporting during resource processing

## 0.24.9 (2025-06-15)

### Improvements
- Added support for mapping icons as part of ocean integration mappings.

## 0.24.8 (2025-06-11)

### Bug Fixes
- Fixed missing syncing state metrics reporting during resource processing

## 0.24.7 (2025-06-11)

### Bug Fixes
- Update is oauth enabled condition to check if a path to oauth token is set.
- Update requests.

## 0.24.6 (2025-06-09)

### Improvements
- Added a check to not start upserting / deleting if we have 0 entities to update / delete.

## 0.24.5 (2025-06-09)

### Improvements
- Made on_start tasks start regardless of the Uvicorn server startup.

## 0.24.4 (2025-06-08)

### Improvements
- Refined error phase metrics for resource registration and resync.

## 0.24.3 (2025-06-08)

### Improvements
- Using Port bulk upserts api in resyncs in all Ocean.

## 0.24.2 (2025-06-04)

### Improvements
- Set process_execution_mode default to multi_process.

## 0.24.1 (2025-06-03)

### Improvements
- Using Port bulk upserts api in resyncs in Ocean SaaS

## 0.24.0 (2025-06-03)

### Improvements
- Experimental - using Port bulk upserts api in resyncs

## 0.23.5 (2025-06-01)

### Bug Fixes

- Update poetry lock.
- Fix PROMETHEUS_MULTIPROC_DIR in docker file.
- Skip deleteing entities if subprocess fails.
- Clean up PROMETHEUS_MULTIPROC_DIR only in multiprocess mode.

## 0.23.4 (2025-05-29)

### Improvements
- Fixed metrics urls and added reconciliation kind to report

## 0.23.3 (2025-05-28)

### Bug Fixes

- Asyncio lock error in subprocess's http request.
- PROMETHEUS_MULTIPROC_DIR default missing.


## 0.23.2 (2025-05-28)

### Improvements

- Replaced based image to use echo images in order to reduce vulnerability exposure


## 0.23.1 (2025-05-27)

### Bug Fixes
- Event loop is blocked by waiting for a process.

## 0.23.0 (2025-05-27)

### Features
- Add Multiprocessing mode to ocean accessible via the OCEAN__PROCESS_EXECUTION_MODE env variable with possible values - multi_process/single_process.
- Add caching to ocean that is saved on disk or memory accessible via OCEAN__CACHING_STORAGE_MODE env variable with possible values - disk/memory.
- Add support for multiprocessing to prometheus accessible via the PROMETHEUS_MULTIPROC_DIR env variable.

## 0.22.12 (2025-05-26)

### Improvements
- Enhanced logs on integration initialization

## 0.22.11 (2025-05-25)

### Improvements
- Enhanced metrics reporting by implementing direct integration with Port's metrics endpoint for improved monitoring and observability

## 0.22.10 (2025-05-20)

### Improvements
- Fix Dependabot vulnerabilities

## 0.22.9 (2025-05-18)

### Improvements
- Enhanced Ocean metrics event structure for better data organization and analysis
- Expanded metrics collection points to provide more comprehensive monitoring capabilities

## 0.22.8 (2025-05-15)

### Improvements
- Enhanced error logging by including trace IDs for server errors

## 0.22.7 (2025-05-12)

### Bug Fixes
- Fixed case where new installation of an integration resulted with errors on installing a package

## 0.22.6 (2025-05-06)

### Improvements
- Display a validation error if the mapping is not configured correctly.


## 0.22.5 (2025-04-27)

### Bug Fixes
-Resolved "h11 accepts some malformed Chunked-Encoding bodies" h11 vulnerability

## 0.22.4 (2025-04-15)

### Features
-Refactored logger setup to generate unique instance IDs.
-Renamed try_get_hostname to resolve_hostname for clarity.
-Removed redundant instance parameter from setup_logger.

## 0.22.3 (2025-04-15)

### Features
- Added inctance and hostname to logger configuration.
- Updated setup_logger function to include inctance.
- Generated unique inctance in run function.
- Enhanced log format to include inctance.

## 0.22.2 (2025-04-06)

### Bug Fixes

- Fixed entityDeletionThreshold not sent as part of the initial port app configuration.

## 0.22.1 (2025-04-02)

### Features

- Added support for team search query in entity mapping
- Enhanced batch_upsert_entities to return tuples with success status.
- Improved null property handling in entity field comparisons.
- Updated upsert logic to use batch upsert consistently.
- Added unit tests for null property handling in entity comparisons.

## 0.22.0 (2025-03-17)

### Features

- Added metrics reporting capability using promethues, which can be accessible through the /metrics route.

## 0.21.5 (2025-03-12)

### Improvements

- Updated LiveEventsProcessorManager to fetch the latest port app configuration for each event by calling `get_port_app_config(use_cache=False)`.
- This change ensures that the processor manager always uses the most current configuration when handling events.

## 0.21.4 (2025-03-12)

### Improvements

- Updated core dependencies (jinja 3.1.6, confluent-kafka 2.8.2 and cryptography =43.0.1,<45.0.0)

## 0.21.3 (2025-03-09)

### Improvements

- Add minimum entities to map before searching

## 0.21.2 (2025-03-09)

### Improvements

- Add configurable event processing timeouts to Ocean

## 0.21.1 (2025-03-09)

### Bug Fixes

- fixed wrong integration version showing in UI and API by moving the check of OCEAN__INITIALIZE_PORT_RESOURCES=false to after the patch

## 0.21.0 (2025-03-01)

### Features

- Added `on_resync_start` and `on_resync_complete` hooks to the `SyncRawMixin` class to allow integrations to run code before and after a resync.

### Bug Fixes

- Fixed `ocean new` on Unix-like systems failing with `FileNotFoundError` (#1402)
- Fixed cancelled error handling while running resync

## 0.20.4 (2025-02-25)

### Bug Fixes
- Converted should_process_event and get_matching_kinds methods to async.
- Enhanced error handling to process successful results even if some processors fail.
- Updated tests to validate async methods and error handling improvements.
- Added a new integration test for webhook processing with mixed processor outcomes.



## 0.20.3 (2025-02-24)

### Improvements

- Changing log level for frequent error

## 0.20.2 (2025-02-23)

### Bug Fixes

- Validate feature flag for get config in new integrations - outside of mixin

## 0.20.1 (2025-02-23)

### Bug Fixes

- Validate feature flag for get config in new integrations

## 0.20.0 (2025-02-20)

### Features

- Added comprehensive live events support in Ocean Core:
  - Introduced `LiveEventsMixin` for standardized live event handling across integrations
  - Added methods for resource mapping, entity deletion threshold, and data processing
  - Enhanced `AbstractWebhookProcessor` with live events integration
  - Added robust retry logic and lifecycle management for webhook processing
  - Implemented history-preserving entity deletion and recreation for live events

## 0.19.3 (2025-02-19)

### Features

- Added new `base_url` to Ocean Core. This will be used to deprecate the `OCEAN__INTEGRATION__CONFIG__APP_HOST` usage.

## 0.19.2 (2025-02-19)

### Bug Fixes

- Fixed non awaited coroutine for provisioned integrations

## 0.19.1 (2025-02-18)

### Features

- Verify Provision enabled integrations

### Bug Fixes

- Ensure no race condition with externally created integrations

## 0.19.0 (2025-02-16)

### Features

- Added capability to read configurations from a file.
- Add option to periodically keep the integration's configuration updated with the file's configuration.
- Add reloading configuration on retry

## 0.18.9 (2025-02-07)

### Improvements

- Added option to destroy integration config while performing defaults clean cli command: `ocean defaults clean --force --wait --destroy`

## 0.18.8 (2025-02-04)

### Bug Fixes

- Fix flaky tests

## 0.18.7 (2025-01-29)

### Improvements

- Reduce cases of mass deletion of entities on resync by adding threshold for deletion

## 0.18.6 (2025-01-29)

### Improvements

- Entity diff calculation only on resync

## 0.18.5 (2025-01-28)

### Bug Fixes

- Fixed an issue where the integration would delete all entities if the Port app configuration was empty

## 0.18.4 (2025-01-22)

### Improvements

- added check diff entitites to reduce load from port to all integrations

## 0.18.3 (2025-01-22)

### Improvements

- Opt-in integration resource provision by Port

## 0.18.2 (2025-01-21)

### Improvements

- Updated the search entities query sent to port with one rule of identifier instead of many

## 0.18.1 (2025-01-21)

### Improvements

- Updated the search entities query sent to port with blueprint

## 0.18.0 (2025-01-15)

### Improvements

- Introduced a new entity diff resolver to reduce port system load by comparing entities and upserting changed entities only

## 0.17.8 (2025-01-15)

### Bug Fixes

- Fixed vulnerability in the jinja package that is resolved by updating to 3.1.5


## 0.17.7 (2025-01-08)

### Bug Fixes

- Fixed a bug where creating an integration with WEBHOOKS_ONLY event listener failed.

### Improvements

- Added jira integration running config to vscode.

## 0.17.6 (2025-01-08)

### Bug Fixes

- Fixed a bug where the `unregister_raw` and `register_raw` were not handling right the errors and misconfigured entity keys


## 0.17.5 (2025-01-07)


### Bug Fixes

- Explicit poetry version due to major version (2.0.0) breaking the CI


## 0.17.4 (2024-12-31)


### Bug Fixes

- Adjusted log terminology
- Failed transformations counter now increments for all cases (None (null / missing), empty)

## 0.17.3 (2024-12-31)


### Bug Fixes

- Added support for empty values for JQ mapping logs
- Added tests to assert for proper response when JQ is missmapped or values are empty

## 0.17.2 (2024-12-31)


### Bug Fixes

- Fixed lint failures


## 0.17.1 (2024-12-31)


### Bug Fixes

- Fixed lint failure for resources that have two `on_resync` decorators


## 0.17.0 (2024-12-31)


### Features

- Added new webhooks only event listener mode. This event listener handles only webhook invocations and raises error once used for resync.


## 0.16.1 (2024-12-25)

### Bug Fixes

- Added new info log for JQ mapping per batch to notify of misconfigured JQ mappings between a property and the JQ target


## 0.16.0 (2024-12-24)


### Improvements

- When `createMissingRelatedEntities` is set to `false` and upserting entity failed on not existing entity, the entity will be gathered to the end of the resync and will try sorting all
  the failed entities through a topological sort and upsert them as well
- Test upsert with dependencies, with self circular dependency and external entity dependency.

### Bug Fixes

- When experiencing cyclic error on topological sort try unsorted upsert of the entities
- Fix topologicals sort tree creation so an entity cannot be its own dependency


## 0.15.3 (2024-12-22)

### Bug Fixes

- Extended `Ocean new` cli command to fill out more information for the user and also fixed wrong output


## 0.15.2 (2024-12-15)

### Improvements

- Add handling for different installation types compatibility


## 0.15.1 (2024-12-15)

### Bug Fixes

- Changed `SaasOauth` runtime to `SaasOauth2`


## 0.15.0 (2024-12-12)

### Features

- Added `SaasOauth` runtime support


## 0.14.7 (2024-12-09)


### Bug Fixes

- Remove specific timeout for search request in favor of global timeout.
- Update `handle_request` to use method for indentifying retryable requests.
- Set upsert entenies as retryable.
- Update the condition upon which the JWT token is refreshed so it will refresh on expiration instead of only after.


## 0.14.6 (2024-12-04)


### Improvements

- Added a warning log for cases where the Integrations are provided with a personal token and not with machine credentials.

## 0.14.5 (2024-12-03)


### Improvements

- Add performance test framework


## 0.14.4 (2024-12-03)


### Bug Fixes

- Add try/except block on httpx transport of ocean client to log timeouts and other exceptions (Client timeouts not recorded)


## 0.14.3 (2024-11-25)


### Improvements

- Support the reduction of Port rate limit in the integrations.

## 0.14.2 (2024-11-24)


### Bug Fixes

- Fix ocean new.

## 0.14.1 (2024-11-13)


### Improvements

- Added a decorator to help with caching results from coroutines.


## 0.14.0 (2024-11-12)


### Improvements

- Add support for choosing default resources that the integration will create dynamically


## 0.13.1 (2024-11-12)


### Bug Fixes

- Fix memory leak due to repetitive registration of FastAPI routes


## 0.13.0 (2024-11-10)


### Improvements

- Bump python from 3.11 to 3.12 (0.13.0)


## 0.12.9 (2024-11-07)


### Bug Fixes

- Await logger writing exception on exit (Integration logs not being ingested)
- Await logger thread on exit (Integration logs not being ingested)
- Serialize exception (Integration logs not being ingested)


## 0.12.8 (2024-11-04)


### Improvements

- Bump fastapi to version 0.115.3 - fix Starlette Denial of service (DoS) via multipart/form-data (0.12.8)

## 0.12.7 (2024-10-23)


### Bug Fixes

- Fixed get_integration_ocean_app test fixture configuration injection (0.12.7)


## 0.12.6 (2024-10-20)


### Bug Fixes

- Fixed get_integration_resource_config assumption for port-app-config files to be of .yaml extension only (0.12.6)


## 0.12.5 (2024-10-21)


### Bug Fixes

- Fixed get_integration_resource_config assumption for port-app-config files to be of .yml extension only (0.12.5)


## 0.12.3 (2024-10-09)

### Improvements

- Updated docker base image to improve security vulnerabilities


## 0.12.2 (2024-10-06)

### Improvements

- Added a util `semaphore_async_iterator` to enable seamless control over concurrent executions.


## 0.12.1 (2024-10-02)

### Bug Fixes

- Fixed a bug when running jq with iterator that caused the integration to crash
- Reverted image to `python:3.11-slim-buster` to fix the issue with the alpine image

## 0.12.0 (2024-10-01)

### Improvements

- Replace `python:3.11-slim-bookworm` with `python:3.11-alpine` to reduce dependencies and fix vulnerabilities

### Bug Fixes

- Fixed smoke tests to run concurrently and clean up after themselves

## 0.11.0 (2024-09-29)

### Improvements

- Replace pyjq with jq.py to bump jq version from 1.5.2 to 1.7.1

## 0.10.12 (2024-09-19)

### Bug Fixes

- Fixed updating state of resync when the resync is being cancelled by a new resync event

## 0.10.11 (2024-09-17)

### Improvements

- Add smoke test with a live integration to validate core changes

## 0.10.10 (2024-09-12)

### Bug Fixes

- Fixed failing on initialization of the integration when one of the actions exists in port

### Improvements

- Added fix lint command to the makefile as well as the pre-commit hook


## 0.10.9 (2024-09-05)

### Bug Fixes

- Replaced StopAsyncIteration with a return statement to ignore prevent errors in cases where empty tasks are sent to the stream_async_iterators_tasks function


## 0.10.8 (2024-09-04)

### Bug Fixes

- Avoid raising exception when receiving ReadTimeout on batch upsert entities
- Increased both internal port client and third party client timeout to handle long requests


## 0.10.7 (2024-08-28)

### Improvements

- Add search identifier support (Allow to run a search query to find the identifier of the entity as part of the mapping)


## 0.10.6 (2024-08-31)

### Bug Fixes

- Fixed error log when looking for existence of integration on initialization


## 0.10.5 (2024-08-27)

### Improvements

- Test support and helpers


## 0.10.4 (2024-08-28)

### Bug Fixes

- Fixed upsert entity failure when saving modified data for search relations calculations


## 0.10.3 (2024-08-28)

### Bug Fixes

- Bugfix Semaphores get fail when moving to the next scheduled resync when syncing a large number of entities, using a single event loop for all threads


## 0.10.2 (2024-08-26)

### Bug Fixes

- Reverted last bugfix


## 0.10.1 (2024-08-26)

### Bug Fixes

- Fixed unhashable type: 'dict' error when trying to delete entities with search identifier/relations


## 0.10.0 (2024-08-19)

### Improvements

- Add support for reporting the integration resync state to expose more information about the integration state in the portal
- Fix kafka listener never ending resync loop due to resyncState updates


## 0.9.14 (2024-08-19)

### Bug Fixes

- Fixed an issue causing the cli to fail in a directory with no pyproject.toml in it


## 0.9.13 (2024-08-13)

### Improvements

- Changed action CREATE route to use new v2 option


## 0.9.12 (2024-08-06)

### Bug Fixes

- Fixed resync issue when calculating the diff of entities failed due to search identifier in relation mapping


## 0.9.11 (2024-08-05)


### Bug Fixes

- Not showing misleading error message if port state is empty

## 0.9.10 (2024-08-04)


### Bug Fixes

- Fixed & Aligned scaffolding files


## 0.9.9 (2024-08-04)


### Bug Fixes

- Fixed an issue where passing an object for OCEAN__INTEGRATION__CONFIG that holds an object might not be parsed correctly and cause validation error for invalid type (#1)


## 0.9.8 (2024-08-01)


### Bug Fixes

- Fixed an issue where a `ValueError` was raised in `unregister_raw` method due to incorrect unpacking of results from asyncio.gather. The fix involved using zip to properly handle the output and ensure both entities and errors are processed correctly.


## 0.9.7 (2024-07-31)


### Bug Fixes

- Fix vulnerabilities and bump versions of dependencies
- Add python-dateutil to the core dependencies
- Fix misspelling in the `bump-all.sh` script


## 0.9.6 (2024-07-30)


### Bug Fixes

- Flush all remaining buffered logs when exiting application


## 0.9.5 (2024-07-23)


### Bug Fixes

- Initialize missing _port_app_config


## 0.9.4 (2024-07-09)


### Bug Fixes

- Handle non existing config mapping for cases where the integration was created by SAAS and the config mapping was not set


## 0.9.3 (2024-07-08)


### Improvements

- Added Ocean integration config to remove all environment variables from jq access
- Added log for when receiving invalid port app config mapping

## 0.9.2 (2024-07-05)


### Improvements

- Added log of the used integration mapping for each resync event
- Added log when failed on processing jq mapping for raw result

### Bug Fixes

- Fixed an issue where raw results were not being sent if raw data didn't map to any entity


## 0.9.1 (2024-06-23)


### Bug Fixes

- Safely get changelogDestination key instead of accessing it directly


## 0.9.0 (2024-06-19)


### Features

- Added validation of whether the integration can run in the desired runtime


## 0.8.0 (2024-06-16)


### Improvements

- Add search relation support (Allow to to run a search query to find the relation to the entity as part of the mapping)


## 0.7.1 (2024-06-13)


### Bug Fixes

- Fixed values unpack error in register_raw


## 0.7.0 (2024-06-13)


### Improvements

- Added pydantic's dotenv extra to the core dependencies for reading .env files on the integration startup
- Added .python-version to the repository for easier setup with pyenv install


## 0.6.0 (2024-06-10)


### Improvements

- Changed initialization to always apply default mapping if no other mapping is configured


## 0.5.27 (2024-06-05)


### Bug Fixes

- Fixed incorrect pydantic validation over the integration settings


## 0.5.26 (2024-06-04)


### Bug Fixes

- Fixed an issue causing integrations with no configuration to fail during the initialization process


## 0.5.25 (2024-06-03)


### Bug Fixes

- Fixed faulty error handling caused by gather_and_split_errors_from_results raising errors that are not directly under BaseException (#1)


## 0.5.24 (2024-06-02)


### Improvements

- Improved exception propagation for the entity processing (#1)
- QOL utility (`core.utils.gather_and_split_errors_from_results`) for when calling `asyncio.gather` with the `return_exceptions` parameter set to `True` and there is need for separating the errors from the data itself (#2)

### Bug Fixes

- Fixed unhandled exceptions caused by the entity parsing, resulting in the integration freezing (#1)


## 0.5.23 (2024-05-30)


### Improvements

- Updated the base image used in the Dockerfile that is created during integration scaffolding from `python:3.11-slim-buster` to `python:3.11-slim-bookworm`

## 0.5.22 (2024-05-29)


### Bug Fixes

- Fixed an issue in `send_raw_data_examples` when there are slashes in integration kind


## 0.5.21 (2024-05-26)


### Features

- Added `send_raw_data_examples` integration config to allow sending raw data examples from the third party API to port (on resync), for testing and managing the integration mapping


## 0.5.20 (2024-05-26)


### Improvements

- Made config.yaml file optional in the integration setup process.
- Integration type is now determined by the name specified in the pyproject.toml file.
- Switched to using the FastAPI lifespan feature instead of the deprecated on_shutdown and on_start methods.

### Bug Fixes

- Fixed the FastAPI server staying stale after shutdown by using the FastAPI lifespan feature for handling shutdown signals, preventing override of the shutdown process.
- Fixed issue with integration continuing to run after shutdown by canceling the resync async generator task.


## 0.5.19 (2024-05-16)


### Improvements

- Added caching to port-app-config.yml retrieval from port api (only for live events)


## 0.5.18 (2024-05-12)


### Improvements

- Added a util function that allows to run multiple asynchronous tasks in a bounded way to prevent overload and memory issues
- Use that utility when calculating JQ mapping for raw entities



## 0.5.17 (2024-05-01)


### Bug Fixes

- Fixed an issue in creating a child event context from the parent context by removing an unnecessary line of code



## 0.5.16 (2024-05-01)


### Features

- Allowing override of parent event context in ocean's event context manager


## 0.5.15 (2024-04-30)


### Bug Fixes

- Fixed error in `register_raw` when there's no relevant mappings for a specific kind


## 0.5.14 (2024-04-24)


### Improvements

- Implemented real-time entity deletion exclusively for instances that haven't matched any selectors.
- Change the JQ calculation to process only identifier and blueprint for raw entities not selected during real-time events to only get the required data for the delete.

## 0.5.13 (2024-04-17)


### Features

- Delete entities that doesn't passed the selector on real time events


## 0.5.12 (2024-04-12)


### Features

- Added a util function that allows to iterate over a list of async iterators and stream the results of each iterator as they are available


## 0.5.11 (2024-04-11)


### Improvements

- Improved the handling of integration entities by adding retries and running it after the upsert to prevent blocking the resync
- Changed entities search timeout to 30 seconds to prevent blocking the resync

### Features

- Added a way to enable request retries for any request even if its request method is not part of the retryable methods


## 0.5.10 (2024-04-10)


### Bug Fixes

- Fixed application settings to be loaded from the environment variables

### Improvements

- Added integration version label to docker


## 0.5.9 (2024-03-30)


### Bug Fixes

- Fixed a bug where every time after the first token expiration, the framework didn't actually marked that the token got refreshed, causing the token to be refreshed every time when a request is made to Port. (#1)


## 0.5.8 (2024-03-27)


### Bug Fixes

- Fixed a bug in loguru which fails to deserialize an exceptions (#1)


## 0.5.7 (2024-03-20)


### Features

- Added the ability to map entities from raw array attributes by introducing `itemsToParse` key in the mapping configuration


## 0.5.6 (2024-03-17)


### Features

- Added array to possible integration configuration types (PORT-7262)


## 0.5.5 (2024-03-06)


### Bug Fixes

- Changed caching to detect changes in params of function (#1)


## 0.5.4 (2024-03-03)


### Bug Fixes

- Fixed an issue where a failure in the entity processing step might fail the whole resync (#1)


## 0.5.3 (2024-03-03)


### Improvements

- Cahnged the JQ Entity processor to work with async callss to allow better parallelism and async work (#1)


## 0.5.2 (2024-02-21)


### Bug Fixes

- Fixed an issue causing the integration to crash when passing a sensitive configuration with invalid regex characters due to a missing escaping (PORT-6836)


## 0.5.1 (2024-02-20)


### Features

- Added handling for kafka consumer empty partition assignment and shutting the application down with an error (PORT-5475)
- Added QOL decorator to help with caching the third party response (PORT-5475_2)

### Improvements

- Changed the Kafka consumer to run in the event loop in async instead of sync in another thread (PORT-5475)

### Bug Fixes

- Fixed an issue causing all the character to be redacted when passing empty string to a sensitive field


## 0.5.0 (2024-02-18)


### Features

- Added a method for ocean integration to redact sensitive information from the logs and automatically apply it to sensitive configurations and known sensitive patterns. (#1)
- Added an HTTP handler for Ocean logs to facilitate sending the logs to the Port. (#2)

### Improvements

- Seperated the `port_ocean.utils` file into multiple files within the `utils` folder to improve code organization. (#1)
- Changed the Ocean context to be a global variable instead of using Localstack, preventing the framework from re-initiating the context for each thread. (#2)

### Bug Fixes

- Fixed an issue where the event listener was causing the application to continue running even after receiving a termination signal. (#1)
- Fixed a bug that caused some termination signal handlers to not work by consolidating the signal listeners in a single class, as signals can only have one listener. (#2)


## 0.4.17 (2024-01-23)


### Features

- Added sonarcloud files for public integration scaffolding (PORT-6181)
- Replaced the `remove-docker` option from the `ocean new` cli with `private` & `public` flags (PORT-6181)


## 0.4.16 (2024-01-11)


### Improvements

- Increased the default timeout for requests to 3rd party targets to 30 seconds, and made it configurable (PORT-6074)


## 0.4.15 (2024-01-07)


### Bug Fixes

- Fixed issue causing app config with no team mapping to fail due the core using None when not set (PORT-5938)


## 0.4.14 (2024-01-07)


### Bug Fixes

- Fixed missing team parameter in the port app config model (PORT-5938)


## 0.4.13 (2023-12-31)


### Features

- Added capability to create pages as part of the integration setup (PORT-5689)

### Improvements

- Added integration and blueprints existence check before creating default resources (#1)
- Added verbosity to diff deletion process after resync (#2)

## 0.4.12 (2023-12-22)


### Bug Fixes

- Fixed `ocean new` scaffolding error `'collections.OrderedDict object' has no attribute 'public_integration'` (PORT-5728)


## 0.4.11 (2023-12-21)


### Improvements

- Added handling for aggregation properties when initializing the integration, so it will patch the aggregation properties after creating the relations (PORT-5717)
- Changed entity property in the `portResourceConfig` to be required instead of optional, as we don't support creation of blueprints as part of the app config (PORT-4549)


## 0.4.10 (2023-12-21)


### Improvements

- Wrapped the httpx async client with implementation that overrides the default transport class with custom transport to apply all default httpx features that are ignored when passing a custom transport instance. This allows the missing behevior of the http [proxy environment variable](https://www.python-httpx.org/environment_variables/#proxies) (PORT-5676)
- Changed deprecated `poetry lock --check` in the make files to `poetry check` (PORT-5711)

### Bug Fixes

- Changed the way we upsert and delete bulk of entities from the catalog to be batched rather than spawning all requests at once


## 0.4.9 (2023-12-19)


### Improvements

- Added a way to create the integration without the Dockerfile and .dockerignore to use the global Docker files when scaffolding a new integration.


## 0.4.8 (2023-12-13)


### Bug Fixes

- Fixed the incorrect search of entities by datasource, which was causing entities from older versions not to be deleted. (PORT-5583)


## 0.4.7 (2023-12-05)


### Improvements

- Allowing POST requests for getting port tokens to be retryable (PORT-5442)

### Bug Fixes

- Changed the default limitations and timeouts for requests to Port in order to handle PoolTimeout error caused by a large amout of requests sent in parallel (PORT-5442)


## 0.4.6 (2023-12-04)


### Bug Fixes

- Fixed a bug that triggered the integration to update during the initialization process when the integration already existed and the organization lacked default blueprints (PORT-5378).
- Fixed an issue where setting integration type or identifier that contains a capital letter will not show the integration in the UI (PORT-5399)


## 0.4.5 (2023-11-30)


### Features

- Added handling for transport errors like connection timeout error for outbound requests from ocean integrations and core (PORT-5369)
- Changed port request option `merge` to be true by default (PORT-5396)

### Improvements

- Changed the port request options defaults to be constructed in the port app config model instead of setting the defaults in many places (PORT-5369)


## 0.4.4 (2023-11-29)


### Features

- Added a httpx client that recreate itself on new threads using localproxy & localstack bundled with the `RetryTransport` transport featured in 0.4.3 (PORT-5333)

### Improvements

- Added `TokenRetryTransport` to the port client httpx client to handle connection errors and create new access tokens when the token is expiring while requesting (PORT-5333)
- Removed the retry handler decorator from the port client. Now using the `TokenRetryTransport` (PORT-5333)
- Handled `CycleError` for cyclic dependency in entities with better error message and ocean exception class (PORT-5333)


## 0.4.3 (2023-11-09)


### Features

- Added `RetryTransport` as a helper for retrying requests that integrations can use (PORT-5161)

### Bug Fixes

- Fixed kafka consumer to poll messages asynchronously, to avoid max poll timeout when running long resyncs (PORT-5160)
- Fixed a bug where the expiration of a Port token is not properly handled (PORT-5161)
- Fixed a bug where the `retry_every` didn't count failed runs as repetitions (PORT-5161)

## 0.4.2 (2023-11-04)


### Features

- Added the current integration version to the port requests for future features and better debugging (PORT-4310)

### Bug Fixes

- Added the `install/prod` command to the integration scaffold template as was intended (PORT-5107)
- Changed the serializing of the port app config so when initializing it there wont be any None or default values displayed in the UI (PORT-5108)

### Improvements

- Removed version field from the spec.yml in the scaffolded integration (Version will be taken from the pyproject.toml) (PORT-5107)
- Changed the integration type in spec.yml to be the integration slug when scaffolding a new integration (PORT-5107)
- Added more logs to the ocean package for better debugging of the integration (PORT-4780)
- Seperated `SyncRawMixin` from `SyncRawMixin` (moved `SyncRawMixin` to `core/integrations/mixins/sync_raw.py`)
- Improved code readability for `SyncRawMixin`


## 0.4.1 (2023-11-03)


### Bug Fixes

- Fixed the `initialize-port-resources` option in `ocean sail` to not be a flag.
- Changed default of `initialize-port-resources` to `true`.
- Catch all exceptions in the resync of ONCE event listener,to make sure the application will exit gracefully


## 0.4.0 (2023-10-31)


### Features

- Added support for running ocean integrations once and new ocean sail options to support it. As part of it we added ImmediateEventListener.


## 0.3.2 (2023-10-29)


### Improvements

- createMissingRelatedEntities + deleteDependentEntities are now defaulted to true


## 0.3.1 (2023-09-27)


### Bug Fixes

- Fix missing user agent when apply default resources on initialization (PORT-4813)

## 0.3.0 (2023-09-06)


### Deprecations

- Removed the `batch_work_size` configuration. Integrations should use the async generator syntax instead (PORT-4616)

### Features

- Added support for a configurable resync interval for integrations (PORT-4616)
- Added a new feature that will abort a running resync if a new resync is attempting to start (PORT-4619)

### Improvements

- Changed the way an empty port app config is handled in the `PortAppConfig Handler` (PORT-4483)
- Added yaml linter (#1)
- Removed the Ocean version parameter from the integration scaffold template, the version is now queried directly from the Ocean framework library used by the integration (#2)
- Changed the publish integration workflow to get the integration version from the `pyproject.toml` file of the integration and not from the `spec.yml` file (#3)

### Bug Fixes

- Fixed a bug that rollbacked all blueprints instead of only those created during integration setup, when the setup encountered an issue with blueprint creation
- Fixed a bug that caused values that resulted with a falsy jq evaluation to convert them to null. The values will now be ingested using their proper falsy representation (0 as 0, empty array as empty array, false as false, etc.)
- Fixed the injections of parameters to the `config.yaml` file, the injected values will now be wrapped with `""` (#1)

## 0.2.3 (2023-08-17)


### Features

- Added the ability to create and clean the defaults of an integration using the following CLI commands: `ocean defaults dock` and `ocean defaults clean` (dock-clean-defaults)


### Improvements

- Optimized dockerfile to produce smaller images (PORT-4485)
- Changed default log level to INFO in the cli

### Bug Fixes

- Fixed an issue with loading the configuration from the environment variables if the config is a dictionary
- Move Resource Config Selector class to public
- Handled delete events from change log where there is no after

## 0.2.2 (2023-08-11)


### Bug Fixes

- Fixed an issue causing the config yaml providers to not be parsed

## 0.2.1 (2023-08-09)


### Bug Fixes

- Fixed an issue causing ocean to convert the integration config objects to camelized objects

## 0.2.0 (2023-08-09)


### Breaking Changes

- Updated the `on_resync` generator to use a list of items instead of a single item

### Improvements

- Changed default log level to `INFO`
- Changed the extra object messages log level from `INFO` to `DEBUG`
- Removed a wrongful error log at the integration installation that says the integration does not exists

### Bug Fixes

- Added support for many relations for the same entity (PORT-4379)
- Added the resource config to the event context (PORT-4398)
- Fixed lack of support for multiple relations (PORT-4411)
- Added traceback output to the integration resync method exception log (PORT-4422)
- Fixed an issue that caused the jq `None` values for relations to become a string with the value `"None"` instead of being interpreted as `null` in JSON

## 0.1.3 (2023-08-02)


### Bug Fixes

- Fixed an issue preventing the setup of an integration with config values passed exclusively as environment variables. This fix also enables the option to deploy an integration to AWS ECS using Terraform (PORT-4379)

## 0.1.2 (2023-07-27)


### Breaking Changes

- All integration configuration variables are now passed to the integration code in snake_case format
- Renamed `port_ocean.config.integration` -> `port_ocean.config.settings`

### Features

- All the settings can now be set using environment variables with prefix of `OCEAN__{The name of the field}` and `__` between nested fields
- The broker field in the kafka settings now has the Port production brokers as the default value

### Improvements

- Using pyhumps to automatically camelize the aliases of the settings

### Bug Fixes

- Fixed a crash when there are no resources in the port-app-config

## 0.1.1 (2023-07-26)


### Breaking Changes

- Changed SAMPLE event listener to POLLING. (Make sure to update your `eventListener.type` field in your `config.yaml` for the integration) (PORT-4346)

### Improvements

- Seperated the cli commands to multiple files under the `port_ocean/cli/commands` folder (PORT-4303)
- Improved error messages from the PortClient (PORT-4337)

### Bug Fixes

- Fixed Webhook event listener not triggering
- Fixed PortClient using httpx async client from another event loop

  (PORT-4306)

- Fixed `ocean new` jinja crash for the config.yaml in the scaffold (PORT-4328)
- Fixed issue where the integration did not create the integration config on creation (PORT-4341)
- Fixed an issue with initializePortResources that caused failure for unknown file names on init (PORT-4343)

## 0.1.0 (2023-07-20)


### Features

- ### First version changelog

  #### Added

  - Handlers

    - Added entities state applier first port HTTP implementation.
    - Added entity processor first jq implementation.
    - Added port app config first port HTTP implementation.

  - Event Listeners

    - Added KAFKA event listener.
    - Added SAMPLE event listener.
    - Added WEBHOOK event listener.

  - Core

    - Added Ocean contexts & contexts global variables.
    - Added validation to the integration config according to its `.port/spec.yaml`.
    - Added a way to specify default resources to be created on installation.
    - Added a new way to return data from the resync using generators.
    - Added provider-based injection for the config yaml.

  - CLI
    - Added `ocean list` to list all public integrations in the port-ocean repo.
    - Added `ocean new` to scaffold an Ocean project.
    - Added `ocean pull` to pull one of the public integrations from the port-ocean repo.
    - Added `ocean sail` to run the integration.
    - Added `ocean version` to get the framework version.
    - Added `make new` to scaffold in the Ocean repository.

  (PORT-4307)<|MERGE_RESOLUTION|>--- conflicted
+++ resolved
@@ -6,17 +6,18 @@
 this project adheres to [Semantic Versioning](https://semver.org/spec/v2.0.0.html).
 
 <!-- towncrier release notes start -->
-## 0.28.12 (2025-09-30)
+## 0.28.13 (2025-10-01)
 
 ### Bug fixes
 
-<<<<<<< HEAD
 - Fix items_to_parse without yield_items_to_parse bug on array data type
 - Fix items_to_parse group_complex_mapping_value bug
 
-=======
+## 0.28.12 (2025-09-30)
+
+### Bug fixes
+
 - Change raw data timestamp from to int with miliseconds
->>>>>>> 0e986f95
 
 ## 0.28.11 (2025-09-28)
 
