# Changelog

All notable changes to this project will be documented in this file.

The format is based on [Keep a Changelog](https://keepachangelog.com/en/1.0.0/),
this project adheres to [Semantic Versioning](https://semver.org/spec/v2.0.0.html).

<!-- towncrier release notes start -->
<<<<<<< HEAD

## 0.28.13 (2025-10-08)

### Bug fixes

- Fix StreamConsumed error caused by response stream consumption in RetryTransport

=======
## 0.29.1 (2025-11-06)

### Improvements

- Resolved Dependabot alerts

## 0.29.0 (2025-11-04)

### Improvements

- Add capability of running an execution agent

## 0.28.18 (2025-10-27)

### Bug fixes

- Remove assume length by reading the response for logging
- Fixed publish core image Github action

## 0.28.18 (2025-10-27)

### Bug fixes

- Fix logging exception on process finish
- Fixed serialization issue caused by Decimal objects returned from ijson.items_coro during jq transformation when yield_items_to_parse is enabled

## 0.28.17 (2025-10-26)

### Bug fixes

- Prevent StreamConsumed error when there is no content-length header on response

## 0.28.16 (2025-10-21)

### Bug fixes

- Add pagination to search entities API call

## 0.28.15 (2025-10-20)

### Bug fixes

- Fix examples construction on items_to_parse (extra nesting removed)
- Fix onload process from fs in items_to_parse with no yield_items_to_parse branch

## 0.28.14 (2025-10-15)

### Bug fixes

- Fix items_to_parse without yield_items_to_parse bug on array data type
- Fix items_to_parse group_complex_mapping_value bug

## 0.28.13 (2025-10-03)

### Improvements

- Improved cache key generation for instance/class methods in Ocean's caching utilities
- Added comprehensive test coverage for cache decorators on instance/class/static methods
>>>>>>> bedc5d09

## 0.28.12 (2025-09-30)

### Bug fixes

- Change raw data timestamp from to int with miliseconds

## 0.28.11 (2025-09-28)

### Bug fixes

- Change raw data timestamp from sting to int

## 0.28.10 (2025-09-26)

### Bug fixes

- Convert Entity dictionary identifiers to consistent json representation
- Fix buggy check in EntityMapping that always resolves to False


## 0.28.9 (2025-09-21)

### Bug Fixes

- revert memory optimization commit

## 0.28.8 (2025-09-21)

### Improvements

- added extractionTimestamp to post_integration_raw_data


## 0.28.7 (2025-09-16)

### Improvements

- Support for events which their payload offloaded to the fs
- Memory optimizations of itemstoparse feature

## 0.28.6 (2025-09-16)

### Improvements
- Add secrets to github ocean secrets

## 0.28.5 (2025-09-16)

### Bug Fixes
- Fix user ocean permissions on `/etc/ssl/certs`

## 0.28.4 (2025-09-10)

### Bug Fixes
- Using `spawn` startup method in the mutliprocessing module for windows machines that doesn't support `fork`

## 0.28.3 (2025-08-28)

### Improvements

- Never send empty eventId

## 0.28.2 (2025-08-28)

### Improvements

- Added integration status report on sigterm

## 0.28.1 (2025-08-27)

### Improvements

- Fixed wrong filtered out metric calculation

## 0.28.0 (2025-08-19)

### Improvements

- Made HTTP retry config extensible with new RetryConfig class and callback to apply per-integration policies without code changes.
- Added rate-limit aware retries through configurable retry-after headers (e.g., X-RateLimit-Reset) and additional retry status codes that extend safe defaults.
- Control max_attempts/base_delay/jitter_ratio/max_backoff_wait and override retryable_methods via callback.

## 0.27.10 (2025-08-24)

### Improvements

- Added ingest url support

## 0.27.9 (2025-08-20)

### Improvements

- Fixed reconciliation metrics not updating properly during sync
- Removed premature cleanup of Prometheus metrics after subprocess finish to fix reconciliation stuck on pending
- Enhanced sync state tracking across different phases

## 0.27.8 (2025-08-18)

### Improvements

- added more logs to sync metrics in order to investigate reconciliation pending bug

## 0.27.7 (2025-08-15)

### Improvements

- fixed log level in ingest logs

## 0.27.6 (2025-08-13)

### Improvements

- Add streaming requests.

## 0.27.5 (2024-08-13)


### Improvements

- Bump fastapi to version 0.116.0 - fix Starlette has possible denial-of-service vector when parsing large files in multipart forms (< 0.47.2)

## 0.27.4 (2025-08-12)
### Bug Fixes

- Fix kafka broker list for Terraform

## 0.27.3 (2025-08-11)

### Bug Fixes

- Items to parse can be set when there is an item object on the root level by set the itemsToParseName param

## 0.27.2 (2025-08-07)

### Bug Fixes

- Move the items to parse logic to be yielded from the generator to support ocean's logic.

## 0.27.1 (2025-08-10)

### Bug Fixes

- Ensure deletion metrics always being sent on reconceliation

## 0.27.0 (2025-08-03)

### Improvements

- Enhanced webhook event processing with GroupQueue implementation

Introduced GroupQueue to ensure exclusive processing per group while allowing parallel processing across different groups
Multiple workers can now process webhook events from different groups concurrently, improving throughput
FIFO ordering is maintained within each group to preserve event sequence integrity
Added automatic lock timeout mechanism to recover from frozen or hung workers
Implemented context-based group tracking using ContextVar for cleaner worker-to-group association

- Performance optimizations
Configurable number of workers per webhook path (event_workers_count)
Reduced contention by allowing concurrent processing of independent groups
Improved resource cleanup and state management after processing

## 0.26.3 (2025-08-04)

### Bug Fixes

- Added permissions for the ocean user to access and write to the /app/.config directory for OAuth configuration.

## 0.26.2 (2025-08-03)

### Improvements

- Add posting integration raw data to lakehouse

## 0.26.1 (2025-07-20)

### Improvements

- Added limited sudo permissions for Ocean user to execute update-ca-certificates command

## 0.26.0 (2025-07-16)

### Improvements

- Use new and efficient datasource route

## 0.25.5 (2025-07-16)

### Improvements

- Fix Dependabot vulnerability by poetry install

## 0.25.4 (2025-07-16)

### Improvements

- Add logging for integrations's response body size.

## 0.25.3 (2025-07-15)

### Bugfix

- Fixed dockerfile's ocean user argument position to be under the last FROM


## 0.25.2 (2025-07-13)

### Improvements

- Introduced Ocean user's id (999) as the default id for security purposes
- Added rwX permissions to the Ocean user to write and read certificates
- Fixed raise of issue with an entity which has a relation that the blueprint doesn't

## 0.25.1 (2025-07-07)

### Improvements

- Add failed mapping if all values filtered out

## 0.25.0 (2025-07-02)

### Improvement

- Added extraction of the deletion process from the main process if multi processing is enabled

## 0.24.22 (2025-07-02)

### Bug Fixes
- Fix trailing slash issue

## 0.24.21 (2025-06-30)

### Bug Fixes
- Fixed url in PUT metrics route

## 0.24.20 (2025-06-26)

### Improvements

- Added resource kind to context of process initiation

## 0.24.19 (2025-06-25)

### Bug Fixes
- Fixed issue with resync function not retuning the success value

## 0.24.18 (2025-06-23)

### Bug Fixes
- Fixed issue with upserts when there are entities with different blueprints in the same batch from live events

## 0.24.17 (2025-06-23)

### Bug Fixes
- Update cache folder to be in /tmp.
- Use root user in smoke test.

## 0.24.16 (2025-06-22)

### Improvements
- Add ocean user to docker file.

## 0.24.15 (2025-06-22)

### Bug Fixes
- Fixed metrics tracking for raw data processing.

## 0.24.14 (2025-06-22)

### Improvements
- Reduce bulk upserts concurrency.

## 0.24.13 (2025-06-22)

### Improvements
- Reduce bulk upserts concurrency.

## 0.24.12 (2025-06-19)

### Improvements
- Update packages.

## 0.24.11 (2025-06-16)

### Bug Fixes
- Prevented unhandled exception when webhook event is received for resource types not present in mapping but can be handled by processors.

## 0.24.10 (2025-06-15)

### Bug Fixes
- Fixed overwriting syncing state metrics reporting during resource processing

## 0.24.9 (2025-06-15)

### Improvements
- Added support for mapping icons as part of ocean integration mappings.

## 0.24.8 (2025-06-11)

### Bug Fixes
- Fixed missing syncing state metrics reporting during resource processing

## 0.24.7 (2025-06-11)

### Bug Fixes
- Update is oauth enabled condition to check if a path to oauth token is set.
- Update requests.

## 0.24.6 (2025-06-09)

### Improvements
- Added a check to not start upserting / deleting if we have 0 entities to update / delete.

## 0.24.5 (2025-06-09)

### Improvements
- Made on_start tasks start regardless of the Uvicorn server startup.

## 0.24.4 (2025-06-08)

### Improvements
- Refined error phase metrics for resource registration and resync.

## 0.24.3 (2025-06-08)

### Improvements
- Using Port bulk upserts api in resyncs in all Ocean.

## 0.24.2 (2025-06-04)

### Improvements
- Set process_execution_mode default to multi_process.

## 0.24.1 (2025-06-03)

### Improvements
- Using Port bulk upserts api in resyncs in Ocean SaaS

## 0.24.0 (2025-06-03)

### Improvements
- Experimental - using Port bulk upserts api in resyncs

## 0.23.5 (2025-06-01)

### Bug Fixes

- Update poetry lock.
- Fix PROMETHEUS_MULTIPROC_DIR in docker file.
- Skip deleteing entities if subprocess fails.
- Clean up PROMETHEUS_MULTIPROC_DIR only in multiprocess mode.

## 0.23.4 (2025-05-29)

### Improvements
- Fixed metrics urls and added reconciliation kind to report

## 0.23.3 (2025-05-28)

### Bug Fixes

- Asyncio lock error in subprocess's http request.
- PROMETHEUS_MULTIPROC_DIR default missing.


## 0.23.2 (2025-05-28)

### Improvements

- Replaced based image to use echo images in order to reduce vulnerability exposure


## 0.23.1 (2025-05-27)

### Bug Fixes
- Event loop is blocked by waiting for a process.

## 0.23.0 (2025-05-27)

### Features
- Add Multiprocessing mode to ocean accessible via the OCEAN__PROCESS_EXECUTION_MODE env variable with possible values - multi_process/single_process.
- Add caching to ocean that is saved on disk or memory accessible via OCEAN__CACHING_STORAGE_MODE env variable with possible values - disk/memory.
- Add support for multiprocessing to prometheus accessible via the PROMETHEUS_MULTIPROC_DIR env variable.

## 0.22.12 (2025-05-26)

### Improvements
- Enhanced logs on integration initialization

## 0.22.11 (2025-05-25)

### Improvements
- Enhanced metrics reporting by implementing direct integration with Port's metrics endpoint for improved monitoring and observability

## 0.22.10 (2025-05-20)

### Improvements
- Fix Dependabot vulnerabilities

## 0.22.9 (2025-05-18)

### Improvements
- Enhanced Ocean metrics event structure for better data organization and analysis
- Expanded metrics collection points to provide more comprehensive monitoring capabilities

## 0.22.8 (2025-05-15)

### Improvements
- Enhanced error logging by including trace IDs for server errors

## 0.22.7 (2025-05-12)

### Bug Fixes
- Fixed case where new installation of an integration resulted with errors on installing a package

## 0.22.6 (2025-05-06)

### Improvements
- Display a validation error if the mapping is not configured correctly.


## 0.22.5 (2025-04-27)

### Bug Fixes
-Resolved "h11 accepts some malformed Chunked-Encoding bodies" h11 vulnerability

## 0.22.4 (2025-04-15)

### Features
-Refactored logger setup to generate unique instance IDs.
-Renamed try_get_hostname to resolve_hostname for clarity.
-Removed redundant instance parameter from setup_logger.

## 0.22.3 (2025-04-15)

### Features
- Added inctance and hostname to logger configuration.
- Updated setup_logger function to include inctance.
- Generated unique inctance in run function.
- Enhanced log format to include inctance.

## 0.22.2 (2025-04-06)

### Bug Fixes

- Fixed entityDeletionThreshold not sent as part of the initial port app configuration.

## 0.22.1 (2025-04-02)

### Features

- Added support for team search query in entity mapping
- Enhanced batch_upsert_entities to return tuples with success status.
- Improved null property handling in entity field comparisons.
- Updated upsert logic to use batch upsert consistently.
- Added unit tests for null property handling in entity comparisons.

## 0.22.0 (2025-03-17)

### Features

- Added metrics reporting capability using promethues, which can be accessible through the /metrics route.

## 0.21.5 (2025-03-12)

### Improvements

- Updated LiveEventsProcessorManager to fetch the latest port app configuration for each event by calling `get_port_app_config(use_cache=False)`.
- This change ensures that the processor manager always uses the most current configuration when handling events.

## 0.21.4 (2025-03-12)

### Improvements

- Updated core dependencies (jinja 3.1.6, confluent-kafka 2.8.2 and cryptography =43.0.1,<45.0.0)

## 0.21.3 (2025-03-09)

### Improvements

- Add minimum entities to map before searching

## 0.21.2 (2025-03-09)

### Improvements

- Add configurable event processing timeouts to Ocean

## 0.21.1 (2025-03-09)

### Bug Fixes

- fixed wrong integration version showing in UI and API by moving the check of OCEAN__INITIALIZE_PORT_RESOURCES=false to after the patch

## 0.21.0 (2025-03-01)

### Features

- Added `on_resync_start` and `on_resync_complete` hooks to the `SyncRawMixin` class to allow integrations to run code before and after a resync.

### Bug Fixes

- Fixed `ocean new` on Unix-like systems failing with `FileNotFoundError` (#1402)
- Fixed cancelled error handling while running resync

## 0.20.4 (2025-02-25)

### Bug Fixes
- Converted should_process_event and get_matching_kinds methods to async.
- Enhanced error handling to process successful results even if some processors fail.
- Updated tests to validate async methods and error handling improvements.
- Added a new integration test for webhook processing with mixed processor outcomes.



## 0.20.3 (2025-02-24)

### Improvements

- Changing log level for frequent error

## 0.20.2 (2025-02-23)

### Bug Fixes

- Validate feature flag for get config in new integrations - outside of mixin

## 0.20.1 (2025-02-23)

### Bug Fixes

- Validate feature flag for get config in new integrations

## 0.20.0 (2025-02-20)

### Features

- Added comprehensive live events support in Ocean Core:
  - Introduced `LiveEventsMixin` for standardized live event handling across integrations
  - Added methods for resource mapping, entity deletion threshold, and data processing
  - Enhanced `AbstractWebhookProcessor` with live events integration
  - Added robust retry logic and lifecycle management for webhook processing
  - Implemented history-preserving entity deletion and recreation for live events

## 0.19.3 (2025-02-19)

### Features

- Added new `base_url` to Ocean Core. This will be used to deprecate the `OCEAN__INTEGRATION__CONFIG__APP_HOST` usage.

## 0.19.2 (2025-02-19)

### Bug Fixes

- Fixed non awaited coroutine for provisioned integrations

## 0.19.1 (2025-02-18)

### Features

- Verify Provision enabled integrations

### Bug Fixes

- Ensure no race condition with externally created integrations

## 0.19.0 (2025-02-16)

### Features

- Added capability to read configurations from a file.
- Add option to periodically keep the integration's configuration updated with the file's configuration.
- Add reloading configuration on retry

## 0.18.9 (2025-02-07)

### Improvements

- Added option to destroy integration config while performing defaults clean cli command: `ocean defaults clean --force --wait --destroy`

## 0.18.8 (2025-02-04)

### Bug Fixes

- Fix flaky tests

## 0.18.7 (2025-01-29)

### Improvements

- Reduce cases of mass deletion of entities on resync by adding threshold for deletion

## 0.18.6 (2025-01-29)

### Improvements

- Entity diff calculation only on resync

## 0.18.5 (2025-01-28)

### Bug Fixes

- Fixed an issue where the integration would delete all entities if the Port app configuration was empty

## 0.18.4 (2025-01-22)

### Improvements

- added check diff entitites to reduce load from port to all integrations

## 0.18.3 (2025-01-22)

### Improvements

- Opt-in integration resource provision by Port

## 0.18.2 (2025-01-21)

### Improvements

- Updated the search entities query sent to port with one rule of identifier instead of many

## 0.18.1 (2025-01-21)

### Improvements

- Updated the search entities query sent to port with blueprint

## 0.18.0 (2025-01-15)

### Improvements

- Introduced a new entity diff resolver to reduce port system load by comparing entities and upserting changed entities only

## 0.17.8 (2025-01-15)

### Bug Fixes

- Fixed vulnerability in the jinja package that is resolved by updating to 3.1.5


## 0.17.7 (2025-01-08)

### Bug Fixes

- Fixed a bug where creating an integration with WEBHOOKS_ONLY event listener failed.

### Improvements

- Added jira integration running config to vscode.

## 0.17.6 (2025-01-08)

### Bug Fixes

- Fixed a bug where the `unregister_raw` and `register_raw` were not handling right the errors and misconfigured entity keys


## 0.17.5 (2025-01-07)


### Bug Fixes

- Explicit poetry version due to major version (2.0.0) breaking the CI


## 0.17.4 (2024-12-31)


### Bug Fixes

- Adjusted log terminology
- Failed transformations counter now increments for all cases (None (null / missing), empty)

## 0.17.3 (2024-12-31)


### Bug Fixes

- Added support for empty values for JQ mapping logs
- Added tests to assert for proper response when JQ is missmapped or values are empty

## 0.17.2 (2024-12-31)


### Bug Fixes

- Fixed lint failures


## 0.17.1 (2024-12-31)


### Bug Fixes

- Fixed lint failure for resources that have two `on_resync` decorators


## 0.17.0 (2024-12-31)


### Features

- Added new webhooks only event listener mode. This event listener handles only webhook invocations and raises error once used for resync.


## 0.16.1 (2024-12-25)

### Bug Fixes

- Added new info log for JQ mapping per batch to notify of misconfigured JQ mappings between a property and the JQ target


## 0.16.0 (2024-12-24)


### Improvements

- When `createMissingRelatedEntities` is set to `false` and upserting entity failed on not existing entity, the entity will be gathered to the end of the resync and will try sorting all
  the failed entities through a topological sort and upsert them as well
- Test upsert with dependencies, with self circular dependency and external entity dependency.

### Bug Fixes

- When experiencing cyclic error on topological sort try unsorted upsert of the entities
- Fix topologicals sort tree creation so an entity cannot be its own dependency


## 0.15.3 (2024-12-22)

### Bug Fixes

- Extended `Ocean new` cli command to fill out more information for the user and also fixed wrong output


## 0.15.2 (2024-12-15)

### Improvements

- Add handling for different installation types compatibility


## 0.15.1 (2024-12-15)

### Bug Fixes

- Changed `SaasOauth` runtime to `SaasOauth2`


## 0.15.0 (2024-12-12)

### Features

- Added `SaasOauth` runtime support


## 0.14.7 (2024-12-09)


### Bug Fixes

- Remove specific timeout for search request in favor of global timeout.
- Update `handle_request` to use method for indentifying retryable requests.
- Set upsert entenies as retryable.
- Update the condition upon which the JWT token is refreshed so it will refresh on expiration instead of only after.


## 0.14.6 (2024-12-04)


### Improvements

- Added a warning log for cases where the Integrations are provided with a personal token and not with machine credentials.

## 0.14.5 (2024-12-03)


### Improvements

- Add performance test framework


## 0.14.4 (2024-12-03)


### Bug Fixes

- Add try/except block on httpx transport of ocean client to log timeouts and other exceptions (Client timeouts not recorded)


## 0.14.3 (2024-11-25)


### Improvements

- Support the reduction of Port rate limit in the integrations.

## 0.14.2 (2024-11-24)


### Bug Fixes

- Fix ocean new.

## 0.14.1 (2024-11-13)


### Improvements

- Added a decorator to help with caching results from coroutines.


## 0.14.0 (2024-11-12)


### Improvements

- Add support for choosing default resources that the integration will create dynamically


## 0.13.1 (2024-11-12)


### Bug Fixes

- Fix memory leak due to repetitive registration of FastAPI routes


## 0.13.0 (2024-11-10)


### Improvements

- Bump python from 3.11 to 3.12 (0.13.0)


## 0.12.9 (2024-11-07)


### Bug Fixes

- Await logger writing exception on exit (Integration logs not being ingested)
- Await logger thread on exit (Integration logs not being ingested)
- Serialize exception (Integration logs not being ingested)


## 0.12.8 (2024-11-04)


### Improvements

- Bump fastapi to version 0.115.3 - fix Starlette Denial of service (DoS) via multipart/form-data (0.12.8)

## 0.12.7 (2024-10-23)


### Bug Fixes

- Fixed get_integration_ocean_app test fixture configuration injection (0.12.7)


## 0.12.6 (2024-10-20)


### Bug Fixes

- Fixed get_integration_resource_config assumption for port-app-config files to be of .yaml extension only (0.12.6)


## 0.12.5 (2024-10-21)


### Bug Fixes

- Fixed get_integration_resource_config assumption for port-app-config files to be of .yml extension only (0.12.5)


## 0.12.3 (2024-10-09)

### Improvements

- Updated docker base image to improve security vulnerabilities


## 0.12.2 (2024-10-06)

### Improvements

- Added a util `semaphore_async_iterator` to enable seamless control over concurrent executions.


## 0.12.1 (2024-10-02)

### Bug Fixes

- Fixed a bug when running jq with iterator that caused the integration to crash
- Reverted image to `python:3.11-slim-buster` to fix the issue with the alpine image

## 0.12.0 (2024-10-01)

### Improvements

- Replace `python:3.11-slim-bookworm` with `python:3.11-alpine` to reduce dependencies and fix vulnerabilities

### Bug Fixes

- Fixed smoke tests to run concurrently and clean up after themselves

## 0.11.0 (2024-09-29)

### Improvements

- Replace pyjq with jq.py to bump jq version from 1.5.2 to 1.7.1

## 0.10.12 (2024-09-19)

### Bug Fixes

- Fixed updating state of resync when the resync is being cancelled by a new resync event

## 0.10.11 (2024-09-17)

### Improvements

- Add smoke test with a live integration to validate core changes

## 0.10.10 (2024-09-12)

### Bug Fixes

- Fixed failing on initialization of the integration when one of the actions exists in port

### Improvements

- Added fix lint command to the makefile as well as the pre-commit hook


## 0.10.9 (2024-09-05)

### Bug Fixes

- Replaced StopAsyncIteration with a return statement to ignore prevent errors in cases where empty tasks are sent to the stream_async_iterators_tasks function


## 0.10.8 (2024-09-04)

### Bug Fixes

- Avoid raising exception when receiving ReadTimeout on batch upsert entities
- Increased both internal port client and third party client timeout to handle long requests


## 0.10.7 (2024-08-28)

### Improvements

- Add search identifier support (Allow to run a search query to find the identifier of the entity as part of the mapping)


## 0.10.6 (2024-08-31)

### Bug Fixes

- Fixed error log when looking for existence of integration on initialization


## 0.10.5 (2024-08-27)

### Improvements

- Test support and helpers


## 0.10.4 (2024-08-28)

### Bug Fixes

- Fixed upsert entity failure when saving modified data for search relations calculations


## 0.10.3 (2024-08-28)

### Bug Fixes

- Bugfix Semaphores get fail when moving to the next scheduled resync when syncing a large number of entities, using a single event loop for all threads


## 0.10.2 (2024-08-26)

### Bug Fixes

- Reverted last bugfix


## 0.10.1 (2024-08-26)

### Bug Fixes

- Fixed unhashable type: 'dict' error when trying to delete entities with search identifier/relations


## 0.10.0 (2024-08-19)

### Improvements

- Add support for reporting the integration resync state to expose more information about the integration state in the portal
- Fix kafka listener never ending resync loop due to resyncState updates


## 0.9.14 (2024-08-19)

### Bug Fixes

- Fixed an issue causing the cli to fail in a directory with no pyproject.toml in it


## 0.9.13 (2024-08-13)

### Improvements

- Changed action CREATE route to use new v2 option


## 0.9.12 (2024-08-06)

### Bug Fixes

- Fixed resync issue when calculating the diff of entities failed due to search identifier in relation mapping


## 0.9.11 (2024-08-05)


### Bug Fixes

- Not showing misleading error message if port state is empty

## 0.9.10 (2024-08-04)


### Bug Fixes

- Fixed & Aligned scaffolding files


## 0.9.9 (2024-08-04)


### Bug Fixes

- Fixed an issue where passing an object for OCEAN__INTEGRATION__CONFIG that holds an object might not be parsed correctly and cause validation error for invalid type (#1)


## 0.9.8 (2024-08-01)


### Bug Fixes

- Fixed an issue where a `ValueError` was raised in `unregister_raw` method due to incorrect unpacking of results from asyncio.gather. The fix involved using zip to properly handle the output and ensure both entities and errors are processed correctly.


## 0.9.7 (2024-07-31)


### Bug Fixes

- Fix vulnerabilities and bump versions of dependencies
- Add python-dateutil to the core dependencies
- Fix misspelling in the `bump-all.sh` script


## 0.9.6 (2024-07-30)


### Bug Fixes

- Flush all remaining buffered logs when exiting application


## 0.9.5 (2024-07-23)


### Bug Fixes

- Initialize missing _port_app_config


## 0.9.4 (2024-07-09)


### Bug Fixes

- Handle non existing config mapping for cases where the integration was created by SAAS and the config mapping was not set


## 0.9.3 (2024-07-08)


### Improvements

- Added Ocean integration config to remove all environment variables from jq access
- Added log for when receiving invalid port app config mapping

## 0.9.2 (2024-07-05)


### Improvements

- Added log of the used integration mapping for each resync event
- Added log when failed on processing jq mapping for raw result

### Bug Fixes

- Fixed an issue where raw results were not being sent if raw data didn't map to any entity


## 0.9.1 (2024-06-23)


### Bug Fixes

- Safely get changelogDestination key instead of accessing it directly


## 0.9.0 (2024-06-19)


### Features

- Added validation of whether the integration can run in the desired runtime


## 0.8.0 (2024-06-16)


### Improvements

- Add search relation support (Allow to to run a search query to find the relation to the entity as part of the mapping)


## 0.7.1 (2024-06-13)


### Bug Fixes

- Fixed values unpack error in register_raw


## 0.7.0 (2024-06-13)


### Improvements

- Added pydantic's dotenv extra to the core dependencies for reading .env files on the integration startup
- Added .python-version to the repository for easier setup with pyenv install


## 0.6.0 (2024-06-10)


### Improvements

- Changed initialization to always apply default mapping if no other mapping is configured


## 0.5.27 (2024-06-05)


### Bug Fixes

- Fixed incorrect pydantic validation over the integration settings


## 0.5.26 (2024-06-04)


### Bug Fixes

- Fixed an issue causing integrations with no configuration to fail during the initialization process


## 0.5.25 (2024-06-03)


### Bug Fixes

- Fixed faulty error handling caused by gather_and_split_errors_from_results raising errors that are not directly under BaseException (#1)


## 0.5.24 (2024-06-02)


### Improvements

- Improved exception propagation for the entity processing (#1)
- QOL utility (`core.utils.gather_and_split_errors_from_results`) for when calling `asyncio.gather` with the `return_exceptions` parameter set to `True` and there is need for separating the errors from the data itself (#2)

### Bug Fixes

- Fixed unhandled exceptions caused by the entity parsing, resulting in the integration freezing (#1)


## 0.5.23 (2024-05-30)


### Improvements

- Updated the base image used in the Dockerfile that is created during integration scaffolding from `python:3.11-slim-buster` to `python:3.11-slim-bookworm`

## 0.5.22 (2024-05-29)


### Bug Fixes

- Fixed an issue in `send_raw_data_examples` when there are slashes in integration kind


## 0.5.21 (2024-05-26)


### Features

- Added `send_raw_data_examples` integration config to allow sending raw data examples from the third party API to port (on resync), for testing and managing the integration mapping


## 0.5.20 (2024-05-26)


### Improvements

- Made config.yaml file optional in the integration setup process.
- Integration type is now determined by the name specified in the pyproject.toml file.
- Switched to using the FastAPI lifespan feature instead of the deprecated on_shutdown and on_start methods.

### Bug Fixes

- Fixed the FastAPI server staying stale after shutdown by using the FastAPI lifespan feature for handling shutdown signals, preventing override of the shutdown process.
- Fixed issue with integration continuing to run after shutdown by canceling the resync async generator task.


## 0.5.19 (2024-05-16)


### Improvements

- Added caching to port-app-config.yml retrieval from port api (only for live events)


## 0.5.18 (2024-05-12)


### Improvements

- Added a util function that allows to run multiple asynchronous tasks in a bounded way to prevent overload and memory issues
- Use that utility when calculating JQ mapping for raw entities



## 0.5.17 (2024-05-01)


### Bug Fixes

- Fixed an issue in creating a child event context from the parent context by removing an unnecessary line of code



## 0.5.16 (2024-05-01)


### Features

- Allowing override of parent event context in ocean's event context manager


## 0.5.15 (2024-04-30)


### Bug Fixes

- Fixed error in `register_raw` when there's no relevant mappings for a specific kind


## 0.5.14 (2024-04-24)


### Improvements

- Implemented real-time entity deletion exclusively for instances that haven't matched any selectors.
- Change the JQ calculation to process only identifier and blueprint for raw entities not selected during real-time events to only get the required data for the delete.

## 0.5.13 (2024-04-17)


### Features

- Delete entities that doesn't passed the selector on real time events


## 0.5.12 (2024-04-12)


### Features

- Added a util function that allows to iterate over a list of async iterators and stream the results of each iterator as they are available


## 0.5.11 (2024-04-11)


### Improvements

- Improved the handling of integration entities by adding retries and running it after the upsert to prevent blocking the resync
- Changed entities search timeout to 30 seconds to prevent blocking the resync

### Features

- Added a way to enable request retries for any request even if its request method is not part of the retryable methods


## 0.5.10 (2024-04-10)


### Bug Fixes

- Fixed application settings to be loaded from the environment variables

### Improvements

- Added integration version label to docker


## 0.5.9 (2024-03-30)


### Bug Fixes

- Fixed a bug where every time after the first token expiration, the framework didn't actually marked that the token got refreshed, causing the token to be refreshed every time when a request is made to Port. (#1)


## 0.5.8 (2024-03-27)


### Bug Fixes

- Fixed a bug in loguru which fails to deserialize an exceptions (#1)


## 0.5.7 (2024-03-20)


### Features

- Added the ability to map entities from raw array attributes by introducing `itemsToParse` key in the mapping configuration


## 0.5.6 (2024-03-17)


### Features

- Added array to possible integration configuration types (PORT-7262)


## 0.5.5 (2024-03-06)


### Bug Fixes

- Changed caching to detect changes in params of function (#1)


## 0.5.4 (2024-03-03)


### Bug Fixes

- Fixed an issue where a failure in the entity processing step might fail the whole resync (#1)


## 0.5.3 (2024-03-03)


### Improvements

- Cahnged the JQ Entity processor to work with async callss to allow better parallelism and async work (#1)


## 0.5.2 (2024-02-21)


### Bug Fixes

- Fixed an issue causing the integration to crash when passing a sensitive configuration with invalid regex characters due to a missing escaping (PORT-6836)


## 0.5.1 (2024-02-20)


### Features

- Added handling for kafka consumer empty partition assignment and shutting the application down with an error (PORT-5475)
- Added QOL decorator to help with caching the third party response (PORT-5475_2)

### Improvements

- Changed the Kafka consumer to run in the event loop in async instead of sync in another thread (PORT-5475)

### Bug Fixes

- Fixed an issue causing all the character to be redacted when passing empty string to a sensitive field


## 0.5.0 (2024-02-18)


### Features

- Added a method for ocean integration to redact sensitive information from the logs and automatically apply it to sensitive configurations and known sensitive patterns. (#1)
- Added an HTTP handler for Ocean logs to facilitate sending the logs to the Port. (#2)

### Improvements

- Seperated the `port_ocean.utils` file into multiple files within the `utils` folder to improve code organization. (#1)
- Changed the Ocean context to be a global variable instead of using Localstack, preventing the framework from re-initiating the context for each thread. (#2)

### Bug Fixes

- Fixed an issue where the event listener was causing the application to continue running even after receiving a termination signal. (#1)
- Fixed a bug that caused some termination signal handlers to not work by consolidating the signal listeners in a single class, as signals can only have one listener. (#2)


## 0.4.17 (2024-01-23)


### Features

- Added sonarcloud files for public integration scaffolding (PORT-6181)
- Replaced the `remove-docker` option from the `ocean new` cli with `private` & `public` flags (PORT-6181)


## 0.4.16 (2024-01-11)


### Improvements

- Increased the default timeout for requests to 3rd party targets to 30 seconds, and made it configurable (PORT-6074)


## 0.4.15 (2024-01-07)


### Bug Fixes

- Fixed issue causing app config with no team mapping to fail due the core using None when not set (PORT-5938)


## 0.4.14 (2024-01-07)


### Bug Fixes

- Fixed missing team parameter in the port app config model (PORT-5938)


## 0.4.13 (2023-12-31)


### Features

- Added capability to create pages as part of the integration setup (PORT-5689)

### Improvements

- Added integration and blueprints existence check before creating default resources (#1)
- Added verbosity to diff deletion process after resync (#2)

## 0.4.12 (2023-12-22)


### Bug Fixes

- Fixed `ocean new` scaffolding error `'collections.OrderedDict object' has no attribute 'public_integration'` (PORT-5728)


## 0.4.11 (2023-12-21)


### Improvements

- Added handling for aggregation properties when initializing the integration, so it will patch the aggregation properties after creating the relations (PORT-5717)
- Changed entity property in the `portResourceConfig` to be required instead of optional, as we don't support creation of blueprints as part of the app config (PORT-4549)


## 0.4.10 (2023-12-21)


### Improvements

- Wrapped the httpx async client with implementation that overrides the default transport class with custom transport to apply all default httpx features that are ignored when passing a custom transport instance. This allows the missing behevior of the http [proxy environment variable](https://www.python-httpx.org/environment_variables/#proxies) (PORT-5676)
- Changed deprecated `poetry lock --check` in the make files to `poetry check` (PORT-5711)

### Bug Fixes

- Changed the way we upsert and delete bulk of entities from the catalog to be batched rather than spawning all requests at once


## 0.4.9 (2023-12-19)


### Improvements

- Added a way to create the integration without the Dockerfile and .dockerignore to use the global Docker files when scaffolding a new integration.


## 0.4.8 (2023-12-13)


### Bug Fixes

- Fixed the incorrect search of entities by datasource, which was causing entities from older versions not to be deleted. (PORT-5583)


## 0.4.7 (2023-12-05)


### Improvements

- Allowing POST requests for getting port tokens to be retryable (PORT-5442)

### Bug Fixes

- Changed the default limitations and timeouts for requests to Port in order to handle PoolTimeout error caused by a large amout of requests sent in parallel (PORT-5442)


## 0.4.6 (2023-12-04)


### Bug Fixes

- Fixed a bug that triggered the integration to update during the initialization process when the integration already existed and the organization lacked default blueprints (PORT-5378).
- Fixed an issue where setting integration type or identifier that contains a capital letter will not show the integration in the UI (PORT-5399)


## 0.4.5 (2023-11-30)


### Features

- Added handling for transport errors like connection timeout error for outbound requests from ocean integrations and core (PORT-5369)
- Changed port request option `merge` to be true by default (PORT-5396)

### Improvements

- Changed the port request options defaults to be constructed in the port app config model instead of setting the defaults in many places (PORT-5369)


## 0.4.4 (2023-11-29)


### Features

- Added a httpx client that recreate itself on new threads using localproxy & localstack bundled with the `RetryTransport` transport featured in 0.4.3 (PORT-5333)

### Improvements

- Added `TokenRetryTransport` to the port client httpx client to handle connection errors and create new access tokens when the token is expiring while requesting (PORT-5333)
- Removed the retry handler decorator from the port client. Now using the `TokenRetryTransport` (PORT-5333)
- Handled `CycleError` for cyclic dependency in entities with better error message and ocean exception class (PORT-5333)


## 0.4.3 (2023-11-09)


### Features

- Added `RetryTransport` as a helper for retrying requests that integrations can use (PORT-5161)

### Bug Fixes

- Fixed kafka consumer to poll messages asynchronously, to avoid max poll timeout when running long resyncs (PORT-5160)
- Fixed a bug where the expiration of a Port token is not properly handled (PORT-5161)
- Fixed a bug where the `retry_every` didn't count failed runs as repetitions (PORT-5161)

## 0.4.2 (2023-11-04)


### Features

- Added the current integration version to the port requests for future features and better debugging (PORT-4310)

### Bug Fixes

- Added the `install/prod` command to the integration scaffold template as was intended (PORT-5107)
- Changed the serializing of the port app config so when initializing it there wont be any None or default values displayed in the UI (PORT-5108)

### Improvements

- Removed version field from the spec.yml in the scaffolded integration (Version will be taken from the pyproject.toml) (PORT-5107)
- Changed the integration type in spec.yml to be the integration slug when scaffolding a new integration (PORT-5107)
- Added more logs to the ocean package for better debugging of the integration (PORT-4780)
- Seperated `SyncRawMixin` from `SyncRawMixin` (moved `SyncRawMixin` to `core/integrations/mixins/sync_raw.py`)
- Improved code readability for `SyncRawMixin`


## 0.4.1 (2023-11-03)


### Bug Fixes

- Fixed the `initialize-port-resources` option in `ocean sail` to not be a flag.
- Changed default of `initialize-port-resources` to `true`.
- Catch all exceptions in the resync of ONCE event listener,to make sure the application will exit gracefully


## 0.4.0 (2023-10-31)


### Features

- Added support for running ocean integrations once and new ocean sail options to support it. As part of it we added ImmediateEventListener.


## 0.3.2 (2023-10-29)


### Improvements

- createMissingRelatedEntities + deleteDependentEntities are now defaulted to true


## 0.3.1 (2023-09-27)


### Bug Fixes

- Fix missing user agent when apply default resources on initialization (PORT-4813)

## 0.3.0 (2023-09-06)


### Deprecations

- Removed the `batch_work_size` configuration. Integrations should use the async generator syntax instead (PORT-4616)

### Features

- Added support for a configurable resync interval for integrations (PORT-4616)
- Added a new feature that will abort a running resync if a new resync is attempting to start (PORT-4619)

### Improvements

- Changed the way an empty port app config is handled in the `PortAppConfig Handler` (PORT-4483)
- Added yaml linter (#1)
- Removed the Ocean version parameter from the integration scaffold template, the version is now queried directly from the Ocean framework library used by the integration (#2)
- Changed the publish integration workflow to get the integration version from the `pyproject.toml` file of the integration and not from the `spec.yml` file (#3)

### Bug Fixes

- Fixed a bug that rollbacked all blueprints instead of only those created during integration setup, when the setup encountered an issue with blueprint creation
- Fixed a bug that caused values that resulted with a falsy jq evaluation to convert them to null. The values will now be ingested using their proper falsy representation (0 as 0, empty array as empty array, false as false, etc.)
- Fixed the injections of parameters to the `config.yaml` file, the injected values will now be wrapped with `""` (#1)

## 0.2.3 (2023-08-17)


### Features

- Added the ability to create and clean the defaults of an integration using the following CLI commands: `ocean defaults dock` and `ocean defaults clean` (dock-clean-defaults)


### Improvements

- Optimized dockerfile to produce smaller images (PORT-4485)
- Changed default log level to INFO in the cli

### Bug Fixes

- Fixed an issue with loading the configuration from the environment variables if the config is a dictionary
- Move Resource Config Selector class to public
- Handled delete events from change log where there is no after

## 0.2.2 (2023-08-11)


### Bug Fixes

- Fixed an issue causing the config yaml providers to not be parsed

## 0.2.1 (2023-08-09)


### Bug Fixes

- Fixed an issue causing ocean to convert the integration config objects to camelized objects

## 0.2.0 (2023-08-09)


### Breaking Changes

- Updated the `on_resync` generator to use a list of items instead of a single item

### Improvements

- Changed default log level to `INFO`
- Changed the extra object messages log level from `INFO` to `DEBUG`
- Removed a wrongful error log at the integration installation that says the integration does not exists

### Bug Fixes

- Added support for many relations for the same entity (PORT-4379)
- Added the resource config to the event context (PORT-4398)
- Fixed lack of support for multiple relations (PORT-4411)
- Added traceback output to the integration resync method exception log (PORT-4422)
- Fixed an issue that caused the jq `None` values for relations to become a string with the value `"None"` instead of being interpreted as `null` in JSON

## 0.1.3 (2023-08-02)


### Bug Fixes

- Fixed an issue preventing the setup of an integration with config values passed exclusively as environment variables. This fix also enables the option to deploy an integration to AWS ECS using Terraform (PORT-4379)

## 0.1.2 (2023-07-27)


### Breaking Changes

- All integration configuration variables are now passed to the integration code in snake_case format
- Renamed `port_ocean.config.integration` -> `port_ocean.config.settings`

### Features

- All the settings can now be set using environment variables with prefix of `OCEAN__{The name of the field}` and `__` between nested fields
- The broker field in the kafka settings now has the Port production brokers as the default value

### Improvements

- Using pyhumps to automatically camelize the aliases of the settings

### Bug Fixes

- Fixed a crash when there are no resources in the port-app-config

## 0.1.1 (2023-07-26)


### Breaking Changes

- Changed SAMPLE event listener to POLLING. (Make sure to update your `eventListener.type` field in your `config.yaml` for the integration) (PORT-4346)

### Improvements

- Seperated the cli commands to multiple files under the `port_ocean/cli/commands` folder (PORT-4303)
- Improved error messages from the PortClient (PORT-4337)

### Bug Fixes

- Fixed Webhook event listener not triggering
- Fixed PortClient using httpx async client from another event loop

  (PORT-4306)

- Fixed `ocean new` jinja crash for the config.yaml in the scaffold (PORT-4328)
- Fixed issue where the integration did not create the integration config on creation (PORT-4341)
- Fixed an issue with initializePortResources that caused failure for unknown file names on init (PORT-4343)

## 0.1.0 (2023-07-20)


### Features

- ### First version changelog

  #### Added

  - Handlers

    - Added entities state applier first port HTTP implementation.
    - Added entity processor first jq implementation.
    - Added port app config first port HTTP implementation.

  - Event Listeners

    - Added KAFKA event listener.
    - Added SAMPLE event listener.
    - Added WEBHOOK event listener.

  - Core

    - Added Ocean contexts & contexts global variables.
    - Added validation to the integration config according to its `.port/spec.yaml`.
    - Added a way to specify default resources to be created on installation.
    - Added a new way to return data from the resync using generators.
    - Added provider-based injection for the config yaml.

  - CLI
    - Added `ocean list` to list all public integrations in the port-ocean repo.
    - Added `ocean new` to scaffold an Ocean project.
    - Added `ocean pull` to pull one of the public integrations from the port-ocean repo.
    - Added `ocean sail` to run the integration.
    - Added `ocean version` to get the framework version.
    - Added `make new` to scaffold in the Ocean repository.

  (PORT-4307)<|MERGE_RESOLUTION|>--- conflicted
+++ resolved
@@ -6,15 +6,13 @@
 this project adheres to [Semantic Versioning](https://semver.org/spec/v2.0.0.html).
 
 <!-- towncrier release notes start -->
-<<<<<<< HEAD
-
-## 0.28.13 (2025-10-08)
+
+## 0.29.2 (2025-11-06)
 
 ### Bug fixes
 
 - Fix StreamConsumed error caused by response stream consumption in RetryTransport
 
-=======
 ## 0.29.1 (2025-11-06)
 
 ### Improvements
@@ -73,7 +71,6 @@
 
 - Improved cache key generation for instance/class methods in Ocean's caching utilities
 - Added comprehensive test coverage for cache decorators on instance/class/static methods
->>>>>>> bedc5d09
 
 ## 0.28.12 (2025-09-30)
 
