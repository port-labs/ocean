--- conflicted
+++ resolved
@@ -7,14 +7,11 @@
 
 <!-- towncrier release notes start -->
 
-<<<<<<< HEAD
-=======
 ## 0.24.2 (2025-06-04)
 
 ### Improvements
 - Set process_execution_mode default to multi_process.
 
->>>>>>> 086a04c5
 ## 0.24.1 (2025-06-03)
 
 ### Improvements
