# Changelog

All notable changes to this project will be documented in this file.

The format is based on [Keep a Changelog](https://keepachangelog.com/en/1.0.0/),
this project adheres to [Semantic Versioning](https://semver.org/spec/v2.0.0.html).

<!-- towncrier release notes start -->
<<<<<<< HEAD
## 0.30.7 (2025-12-02)

### Bug fixes

- fix webhook processor crashing when entity identifier is a dictionary
=======
## 0.30.7 (2025-12-03)

### Improvements

- Make mapping errors have error log instead of info
>>>>>>> 9ca4e324


## 0.30.6 (2025-11-27)

### Improvements

- `cache_iterator_result` preserves the chunks that got inserted.

## 0.30.5 (2025-11-27)

### Bug Fixes

-  Fix delete target logic for complex items_to_parse jq expressions
-  Fix items_to_parse with yield_items_to_parse enabled item construction

## 0.30.4 (2025-11-26)
- Updated upsert (load) metrics to be calculated directly from response
- Updated log on duplicate count

## 0.30.3 (2025-11-25)

### Improvements

-  Add StreamingWrapper to core

## 0.30.2 (2025-11-24)

### Improvements

- Fixed NOT recreating blueprints if they exist under different name


## 0.30.1 (2025-11-23)

### Improvements

- Add support to use '' in jq filters

## 0.30.0 (2025-11-23)

### Improvements

- Expose actions processing capability without feature flag


## 0.29.10 (2025-11-20)

### Bug fixes

- JQ expression classifier would classify mixed single item and all payload context expressions to run on all of the payload


## 0.29.9 (2025-11-20)

### Improvements

- Only log HTTP response sizes for non-port.io domains.

## 0.29.8 (2025-11-18)

### Improvements

- CI: Release spec file by integration type rather dir name

## 0.29.7 (2025-11-17)

### Improvements

- Revise internal actions api header name

## 0.29.6 (2025-11-16)

### Improvements

- Enable `yield_items_to_parse` flag as default.

## 0.29.5 (2025-11-10)

### Bug fixes

- Update unprocessed kinds metrics to have 'aborted' status when a resync is aborted

## 0.29.4 (2025-11-10)

### Bug fixes

- Fix graceful shutdown handling (SIGTERM handling)

## 0.29.3 (2025-11-09)

### Improvements

- Updated starlette dependency

## 0.29.2 (2025-11-09)

### Bug fixes

- Avoid waiting for empty task queues to release queue lock

## 0.29.1 (2025-11-06)

### Improvements

- Resolved Dependabot alerts

## 0.29.0 (2025-11-04)

### Improvements

- Add capability of running an execution agent

## 0.28.18 (2025-10-27)

### Bug fixes

- Remove assume length by reading the response for logging
- Fixed publish core image Github action

## 0.28.18 (2025-10-27)

### Bug fixes

- Fix logging exception on process finish
- Fixed serialization issue caused by Decimal objects returned from ijson.items_coro during jq transformation when yield_items_to_parse is enabled

## 0.28.17 (2025-10-26)

### Bug fixes

- Prevent StreamConsumed error when there is no content-length header on response

## 0.28.16 (2025-10-21)

### Bug fixes

- Add pagination to search entities API call

## 0.28.15 (2025-10-20)

### Bug fixes

- Fix examples construction on items_to_parse (extra nesting removed)
- Fix onload process from fs in items_to_parse with no yield_items_to_parse branch

## 0.28.14 (2025-10-15)

### Bug fixes

- Fix items_to_parse without yield_items_to_parse bug on array data type
- Fix items_to_parse group_complex_mapping_value bug

## 0.28.13 (2025-10-03)

### Improvements

- Improved cache key generation for instance/class methods in Ocean's caching utilities
- Added comprehensive test coverage for cache decorators on instance/class/static methods

## 0.28.12 (2025-09-30)

### Bug fixes

- Change raw data timestamp from to int with miliseconds

## 0.28.11 (2025-09-28)

### Bug fixes

- Change raw data timestamp from sting to int

## 0.28.10 (2025-09-26)

### Bug fixes

- Convert Entity dictionary identifiers to consistent json representation
- Fix buggy check in EntityMapping that always resolves to False


## 0.28.9 (2025-09-21)

### Bug Fixes

- revert memory optimization commit

## 0.28.8 (2025-09-21)

### Improvements

- added extractionTimestamp to post_integration_raw_data


## 0.28.7 (2025-09-16)

### Improvements

- Support for events which their payload offloaded to the fs
- Memory optimizations of itemstoparse feature

## 0.28.6 (2025-09-16)

### Improvements
- Add secrets to github ocean secrets

## 0.28.5 (2025-09-16)

### Bug Fixes
- Fix user ocean permissions on `/etc/ssl/certs`

## 0.28.4 (2025-09-10)

### Bug Fixes
- Using `spawn` startup method in the mutliprocessing module for windows machines that doesn't support `fork`

## 0.28.3 (2025-08-28)

### Improvements

- Never send empty eventId

## 0.28.2 (2025-08-28)

### Improvements

- Added integration status report on sigterm

## 0.28.1 (2025-08-27)

### Improvements

- Fixed wrong filtered out metric calculation

## 0.28.0 (2025-08-19)

### Improvements

- Made HTTP retry config extensible with new RetryConfig class and callback to apply per-integration policies without code changes.
- Added rate-limit aware retries through configurable retry-after headers (e.g., X-RateLimit-Reset) and additional retry status codes that extend safe defaults.
- Control max_attempts/base_delay/jitter_ratio/max_backoff_wait and override retryable_methods via callback.

## 0.27.10 (2025-08-24)

### Improvements

- Added ingest url support

## 0.27.9 (2025-08-20)

### Improvements

- Fixed reconciliation metrics not updating properly during sync
- Removed premature cleanup of Prometheus metrics after subprocess finish to fix reconciliation stuck on pending
- Enhanced sync state tracking across different phases

## 0.27.8 (2025-08-18)

### Improvements

- added more logs to sync metrics in order to investigate reconciliation pending bug

## 0.27.7 (2025-08-15)

### Improvements

- fixed log level in ingest logs

## 0.27.6 (2025-08-13)

### Improvements

- Add streaming requests.

## 0.27.5 (2024-08-13)


### Improvements

- Bump fastapi to version 0.116.0 - fix Starlette has possible denial-of-service vector when parsing large files in multipart forms (< 0.47.2)

## 0.27.4 (2025-08-12)
### Bug Fixes

- Fix kafka broker list for Terraform

## 0.27.3 (2025-08-11)

### Bug Fixes

- Items to parse can be set when there is an item object on the root level by set the itemsToParseName param

## 0.27.2 (2025-08-07)

### Bug Fixes

- Move the items to parse logic to be yielded from the generator to support ocean's logic.

## 0.27.1 (2025-08-10)

### Bug Fixes

- Ensure deletion metrics always being sent on reconceliation

## 0.27.0 (2025-08-03)

### Improvements

- Enhanced webhook event processing with GroupQueue implementation

Introduced GroupQueue to ensure exclusive processing per group while allowing parallel processing across different groups
Multiple workers can now process webhook events from different groups concurrently, improving throughput
FIFO ordering is maintained within each group to preserve event sequence integrity
Added automatic lock timeout mechanism to recover from frozen or hung workers
Implemented context-based group tracking using ContextVar for cleaner worker-to-group association

- Performance optimizations
Configurable number of workers per webhook path (event_workers_count)
Reduced contention by allowing concurrent processing of independent groups
Improved resource cleanup and state management after processing

## 0.26.3 (2025-08-04)

### Bug Fixes

- Added permissions for the ocean user to access and write to the /app/.config directory for OAuth configuration.

## 0.26.2 (2025-08-03)

### Improvements

- Add posting integration raw data to lakehouse

## 0.26.1 (2025-07-20)

### Improvements

- Added limited sudo permissions for Ocean user to execute update-ca-certificates command

## 0.26.0 (2025-07-16)

### Improvements

- Use new and efficient datasource route

## 0.25.5 (2025-07-16)

### Improvements

- Fix Dependabot vulnerability by poetry install

## 0.25.4 (2025-07-16)

### Improvements

- Add logging for integrations's response body size.

## 0.25.3 (2025-07-15)

### Bugfix

- Fixed dockerfile's ocean user argument position to be under the last FROM


## 0.25.2 (2025-07-13)

### Improvements

- Introduced Ocean user's id (999) as the default id for security purposes
- Added rwX permissions to the Ocean user to write and read certificates
- Fixed raise of issue with an entity which has a relation that the blueprint doesn't

## 0.25.1 (2025-07-07)

### Improvements

- Add failed mapping if all values filtered out

## 0.25.0 (2025-07-02)

### Improvement

- Added extraction of the deletion process from the main process if multi processing is enabled

## 0.24.22 (2025-07-02)

### Bug Fixes
- Fix trailing slash issue

## 0.24.21 (2025-06-30)

### Bug Fixes
- Fixed url in PUT metrics route

## 0.24.20 (2025-06-26)

### Improvements

- Added resource kind to context of process initiation

## 0.24.19 (2025-06-25)

### Bug Fixes
- Fixed issue with resync function not retuning the success value

## 0.24.18 (2025-06-23)

### Bug Fixes
- Fixed issue with upserts when there are entities with different blueprints in the same batch from live events

## 0.24.17 (2025-06-23)

### Bug Fixes
- Update cache folder to be in /tmp.
- Use root user in smoke test.

## 0.24.16 (2025-06-22)

### Improvements
- Add ocean user to docker file.

## 0.24.15 (2025-06-22)

### Bug Fixes
- Fixed metrics tracking for raw data processing.

## 0.24.14 (2025-06-22)

### Improvements
- Reduce bulk upserts concurrency.

## 0.24.13 (2025-06-22)

### Improvements
- Reduce bulk upserts concurrency.

## 0.24.12 (2025-06-19)

### Improvements
- Update packages.

## 0.24.11 (2025-06-16)

### Bug Fixes
- Prevented unhandled exception when webhook event is received for resource types not present in mapping but can be handled by processors.

## 0.24.10 (2025-06-15)

### Bug Fixes
- Fixed overwriting syncing state metrics reporting during resource processing

## 0.24.9 (2025-06-15)

### Improvements
- Added support for mapping icons as part of ocean integration mappings.

## 0.24.8 (2025-06-11)

### Bug Fixes
- Fixed missing syncing state metrics reporting during resource processing

## 0.24.7 (2025-06-11)

### Bug Fixes
- Update is oauth enabled condition to check if a path to oauth token is set.
- Update requests.

## 0.24.6 (2025-06-09)

### Improvements
- Added a check to not start upserting / deleting if we have 0 entities to update / delete.

## 0.24.5 (2025-06-09)

### Improvements
- Made on_start tasks start regardless of the Uvicorn server startup.

## 0.24.4 (2025-06-08)

### Improvements
- Refined error phase metrics for resource registration and resync.

## 0.24.3 (2025-06-08)

### Improvements
- Using Port bulk upserts api in resyncs in all Ocean.

## 0.24.2 (2025-06-04)

### Improvements
- Set process_execution_mode default to multi_process.

## 0.24.1 (2025-06-03)

### Improvements
- Using Port bulk upserts api in resyncs in Ocean SaaS

## 0.24.0 (2025-06-03)

### Improvements
- Experimental - using Port bulk upserts api in resyncs

## 0.23.5 (2025-06-01)

### Bug Fixes

- Update poetry lock.
- Fix PROMETHEUS_MULTIPROC_DIR in docker file.
- Skip deleteing entities if subprocess fails.
- Clean up PROMETHEUS_MULTIPROC_DIR only in multiprocess mode.

## 0.23.4 (2025-05-29)

### Improvements
- Fixed metrics urls and added reconciliation kind to report

## 0.23.3 (2025-05-28)

### Bug Fixes

- Asyncio lock error in subprocess's http request.
- PROMETHEUS_MULTIPROC_DIR default missing.


## 0.23.2 (2025-05-28)

### Improvements

- Replaced based image to use echo images in order to reduce vulnerability exposure


## 0.23.1 (2025-05-27)

### Bug Fixes
- Event loop is blocked by waiting for a process.

## 0.23.0 (2025-05-27)

### Features
- Add Multiprocessing mode to ocean accessible via the OCEAN__PROCESS_EXECUTION_MODE env variable with possible values - multi_process/single_process.
- Add caching to ocean that is saved on disk or memory accessible via OCEAN__CACHING_STORAGE_MODE env variable with possible values - disk/memory.
- Add support for multiprocessing to prometheus accessible via the PROMETHEUS_MULTIPROC_DIR env variable.

## 0.22.12 (2025-05-26)

### Improvements
- Enhanced logs on integration initialization

## 0.22.11 (2025-05-25)

### Improvements
- Enhanced metrics reporting by implementing direct integration with Port's metrics endpoint for improved monitoring and observability

## 0.22.10 (2025-05-20)

### Improvements
- Fix Dependabot vulnerabilities

## 0.22.9 (2025-05-18)

### Improvements
- Enhanced Ocean metrics event structure for better data organization and analysis
- Expanded metrics collection points to provide more comprehensive monitoring capabilities

## 0.22.8 (2025-05-15)

### Improvements
- Enhanced error logging by including trace IDs for server errors

## 0.22.7 (2025-05-12)

### Bug Fixes
- Fixed case where new installation of an integration resulted with errors on installing a package

## 0.22.6 (2025-05-06)

### Improvements
- Display a validation error if the mapping is not configured correctly.


## 0.22.5 (2025-04-27)

### Bug Fixes
-Resolved "h11 accepts some malformed Chunked-Encoding bodies" h11 vulnerability

## 0.22.4 (2025-04-15)

### Features
-Refactored logger setup to generate unique instance IDs.
-Renamed try_get_hostname to resolve_hostname for clarity.
-Removed redundant instance parameter from setup_logger.

## 0.22.3 (2025-04-15)

### Features
- Added inctance and hostname to logger configuration.
- Updated setup_logger function to include inctance.
- Generated unique inctance in run function.
- Enhanced log format to include inctance.

## 0.22.2 (2025-04-06)

### Bug Fixes

- Fixed entityDeletionThreshold not sent as part of the initial port app configuration.

## 0.22.1 (2025-04-02)

### Features

- Added support for team search query in entity mapping
- Enhanced batch_upsert_entities to return tuples with success status.
- Improved null property handling in entity field comparisons.
- Updated upsert logic to use batch upsert consistently.
- Added unit tests for null property handling in entity comparisons.

## 0.22.0 (2025-03-17)

### Features

- Added metrics reporting capability using promethues, which can be accessible through the /metrics route.

## 0.21.5 (2025-03-12)

### Improvements

- Updated LiveEventsProcessorManager to fetch the latest port app configuration for each event by calling `get_port_app_config(use_cache=False)`.
- This change ensures that the processor manager always uses the most current configuration when handling events.

## 0.21.4 (2025-03-12)

### Improvements

- Updated core dependencies (jinja 3.1.6, confluent-kafka 2.8.2 and cryptography =43.0.1,<45.0.0)

## 0.21.3 (2025-03-09)

### Improvements

- Add minimum entities to map before searching

## 0.21.2 (2025-03-09)

### Improvements

- Add configurable event processing timeouts to Ocean

## 0.21.1 (2025-03-09)

### Bug Fixes

- fixed wrong integration version showing in UI and API by moving the check of OCEAN__INITIALIZE_PORT_RESOURCES=false to after the patch

## 0.21.0 (2025-03-01)

### Features

- Added `on_resync_start` and `on_resync_complete` hooks to the `SyncRawMixin` class to allow integrations to run code before and after a resync.

### Bug Fixes

- Fixed `ocean new` on Unix-like systems failing with `FileNotFoundError` (#1402)
- Fixed cancelled error handling while running resync

## 0.20.4 (2025-02-25)

### Bug Fixes
- Converted should_process_event and get_matching_kinds methods to async.
- Enhanced error handling to process successful results even if some processors fail.
- Updated tests to validate async methods and error handling improvements.
- Added a new integration test for webhook processing with mixed processor outcomes.



## 0.20.3 (2025-02-24)

### Improvements

- Changing log level for frequent error

## 0.20.2 (2025-02-23)

### Bug Fixes

- Validate feature flag for get config in new integrations - outside of mixin

## 0.20.1 (2025-02-23)

### Bug Fixes

- Validate feature flag for get config in new integrations

## 0.20.0 (2025-02-20)

### Features

- Added comprehensive live events support in Ocean Core:
  - Introduced `LiveEventsMixin` for standardized live event handling across integrations
  - Added methods for resource mapping, entity deletion threshold, and data processing
  - Enhanced `AbstractWebhookProcessor` with live events integration
  - Added robust retry logic and lifecycle management for webhook processing
  - Implemented history-preserving entity deletion and recreation for live events

## 0.19.3 (2025-02-19)

### Features

- Added new `base_url` to Ocean Core. This will be used to deprecate the `OCEAN__INTEGRATION__CONFIG__APP_HOST` usage.

## 0.19.2 (2025-02-19)

### Bug Fixes

- Fixed non awaited coroutine for provisioned integrations

## 0.19.1 (2025-02-18)

### Features

- Verify Provision enabled integrations

### Bug Fixes

- Ensure no race condition with externally created integrations

## 0.19.0 (2025-02-16)

### Features

- Added capability to read configurations from a file.
- Add option to periodically keep the integration's configuration updated with the file's configuration.
- Add reloading configuration on retry

## 0.18.9 (2025-02-07)

### Improvements

- Added option to destroy integration config while performing defaults clean cli command: `ocean defaults clean --force --wait --destroy`

## 0.18.8 (2025-02-04)

### Bug Fixes

- Fix flaky tests

## 0.18.7 (2025-01-29)

### Improvements

- Reduce cases of mass deletion of entities on resync by adding threshold for deletion

## 0.18.6 (2025-01-29)

### Improvements

- Entity diff calculation only on resync

## 0.18.5 (2025-01-28)

### Bug Fixes

- Fixed an issue where the integration would delete all entities if the Port app configuration was empty

## 0.18.4 (2025-01-22)

### Improvements

- added check diff entitites to reduce load from port to all integrations

## 0.18.3 (2025-01-22)

### Improvements

- Opt-in integration resource provision by Port

## 0.18.2 (2025-01-21)

### Improvements

- Updated the search entities query sent to port with one rule of identifier instead of many

## 0.18.1 (2025-01-21)

### Improvements

- Updated the search entities query sent to port with blueprint

## 0.18.0 (2025-01-15)

### Improvements

- Introduced a new entity diff resolver to reduce port system load by comparing entities and upserting changed entities only

## 0.17.8 (2025-01-15)

### Bug Fixes

- Fixed vulnerability in the jinja package that is resolved by updating to 3.1.5


## 0.17.7 (2025-01-08)

### Bug Fixes

- Fixed a bug where creating an integration with WEBHOOKS_ONLY event listener failed.

### Improvements

- Added jira integration running config to vscode.

## 0.17.6 (2025-01-08)

### Bug Fixes

- Fixed a bug where the `unregister_raw` and `register_raw` were not handling right the errors and misconfigured entity keys


## 0.17.5 (2025-01-07)


### Bug Fixes

- Explicit poetry version due to major version (2.0.0) breaking the CI


## 0.17.4 (2024-12-31)


### Bug Fixes

- Adjusted log terminology
- Failed transformations counter now increments for all cases (None (null / missing), empty)

## 0.17.3 (2024-12-31)


### Bug Fixes

- Added support for empty values for JQ mapping logs
- Added tests to assert for proper response when JQ is missmapped or values are empty

## 0.17.2 (2024-12-31)


### Bug Fixes

- Fixed lint failures


## 0.17.1 (2024-12-31)


### Bug Fixes

- Fixed lint failure for resources that have two `on_resync` decorators


## 0.17.0 (2024-12-31)


### Features

- Added new webhooks only event listener mode. This event listener handles only webhook invocations and raises error once used for resync.


## 0.16.1 (2024-12-25)

### Bug Fixes

- Added new info log for JQ mapping per batch to notify of misconfigured JQ mappings between a property and the JQ target


## 0.16.0 (2024-12-24)


### Improvements

- When `createMissingRelatedEntities` is set to `false` and upserting entity failed on not existing entity, the entity will be gathered to the end of the resync and will try sorting all
  the failed entities through a topological sort and upsert them as well
- Test upsert with dependencies, with self circular dependency and external entity dependency.

### Bug Fixes

- When experiencing cyclic error on topological sort try unsorted upsert of the entities
- Fix topologicals sort tree creation so an entity cannot be its own dependency


## 0.15.3 (2024-12-22)

### Bug Fixes

- Extended `Ocean new` cli command to fill out more information for the user and also fixed wrong output


## 0.15.2 (2024-12-15)

### Improvements

- Add handling for different installation types compatibility


## 0.15.1 (2024-12-15)

### Bug Fixes

- Changed `SaasOauth` runtime to `SaasOauth2`


## 0.15.0 (2024-12-12)

### Features

- Added `SaasOauth` runtime support


## 0.14.7 (2024-12-09)


### Bug Fixes

- Remove specific timeout for search request in favor of global timeout.
- Update `handle_request` to use method for indentifying retryable requests.
- Set upsert entenies as retryable.
- Update the condition upon which the JWT token is refreshed so it will refresh on expiration instead of only after.


## 0.14.6 (2024-12-04)


### Improvements

- Added a warning log for cases where the Integrations are provided with a personal token and not with machine credentials.

## 0.14.5 (2024-12-03)


### Improvements

- Add performance test framework


## 0.14.4 (2024-12-03)


### Bug Fixes

- Add try/except block on httpx transport of ocean client to log timeouts and other exceptions (Client timeouts not recorded)


## 0.14.3 (2024-11-25)


### Improvements

- Support the reduction of Port rate limit in the integrations.

## 0.14.2 (2024-11-24)


### Bug Fixes

- Fix ocean new.

## 0.14.1 (2024-11-13)


### Improvements

- Added a decorator to help with caching results from coroutines.


## 0.14.0 (2024-11-12)


### Improvements

- Add support for choosing default resources that the integration will create dynamically


## 0.13.1 (2024-11-12)


### Bug Fixes

- Fix memory leak due to repetitive registration of FastAPI routes


## 0.13.0 (2024-11-10)


### Improvements

- Bump python from 3.11 to 3.12 (0.13.0)


## 0.12.9 (2024-11-07)


### Bug Fixes

- Await logger writing exception on exit (Integration logs not being ingested)
- Await logger thread on exit (Integration logs not being ingested)
- Serialize exception (Integration logs not being ingested)


## 0.12.8 (2024-11-04)


### Improvements

- Bump fastapi to version 0.115.3 - fix Starlette Denial of service (DoS) via multipart/form-data (0.12.8)

## 0.12.7 (2024-10-23)


### Bug Fixes

- Fixed get_integration_ocean_app test fixture configuration injection (0.12.7)


## 0.12.6 (2024-10-20)


### Bug Fixes

- Fixed get_integration_resource_config assumption for port-app-config files to be of .yaml extension only (0.12.6)


## 0.12.5 (2024-10-21)


### Bug Fixes

- Fixed get_integration_resource_config assumption for port-app-config files to be of .yml extension only (0.12.5)


## 0.12.3 (2024-10-09)

### Improvements

- Updated docker base image to improve security vulnerabilities


## 0.12.2 (2024-10-06)

### Improvements

- Added a util `semaphore_async_iterator` to enable seamless control over concurrent executions.


## 0.12.1 (2024-10-02)

### Bug Fixes

- Fixed a bug when running jq with iterator that caused the integration to crash
- Reverted image to `python:3.11-slim-buster` to fix the issue with the alpine image

## 0.12.0 (2024-10-01)

### Improvements

- Replace `python:3.11-slim-bookworm` with `python:3.11-alpine` to reduce dependencies and fix vulnerabilities

### Bug Fixes

- Fixed smoke tests to run concurrently and clean up after themselves

## 0.11.0 (2024-09-29)

### Improvements

- Replace pyjq with jq.py to bump jq version from 1.5.2 to 1.7.1

## 0.10.12 (2024-09-19)

### Bug Fixes

- Fixed updating state of resync when the resync is being cancelled by a new resync event

## 0.10.11 (2024-09-17)

### Improvements

- Add smoke test with a live integration to validate core changes

## 0.10.10 (2024-09-12)

### Bug Fixes

- Fixed failing on initialization of the integration when one of the actions exists in port

### Improvements

- Added fix lint command to the makefile as well as the pre-commit hook


## 0.10.9 (2024-09-05)

### Bug Fixes

- Replaced StopAsyncIteration with a return statement to ignore prevent errors in cases where empty tasks are sent to the stream_async_iterators_tasks function


## 0.10.8 (2024-09-04)

### Bug Fixes

- Avoid raising exception when receiving ReadTimeout on batch upsert entities
- Increased both internal port client and third party client timeout to handle long requests


## 0.10.7 (2024-08-28)

### Improvements

- Add search identifier support (Allow to run a search query to find the identifier of the entity as part of the mapping)


## 0.10.6 (2024-08-31)

### Bug Fixes

- Fixed error log when looking for existence of integration on initialization


## 0.10.5 (2024-08-27)

### Improvements

- Test support and helpers


## 0.10.4 (2024-08-28)

### Bug Fixes

- Fixed upsert entity failure when saving modified data for search relations calculations


## 0.10.3 (2024-08-28)

### Bug Fixes

- Bugfix Semaphores get fail when moving to the next scheduled resync when syncing a large number of entities, using a single event loop for all threads


## 0.10.2 (2024-08-26)

### Bug Fixes

- Reverted last bugfix


## 0.10.1 (2024-08-26)

### Bug Fixes

- Fixed unhashable type: 'dict' error when trying to delete entities with search identifier/relations


## 0.10.0 (2024-08-19)

### Improvements

- Add support for reporting the integration resync state to expose more information about the integration state in the portal
- Fix kafka listener never ending resync loop due to resyncState updates


## 0.9.14 (2024-08-19)

### Bug Fixes

- Fixed an issue causing the cli to fail in a directory with no pyproject.toml in it


## 0.9.13 (2024-08-13)

### Improvements

- Changed action CREATE route to use new v2 option


## 0.9.12 (2024-08-06)

### Bug Fixes

- Fixed resync issue when calculating the diff of entities failed due to search identifier in relation mapping


## 0.9.11 (2024-08-05)


### Bug Fixes

- Not showing misleading error message if port state is empty

## 0.9.10 (2024-08-04)


### Bug Fixes

- Fixed & Aligned scaffolding files


## 0.9.9 (2024-08-04)


### Bug Fixes

- Fixed an issue where passing an object for OCEAN__INTEGRATION__CONFIG that holds an object might not be parsed correctly and cause validation error for invalid type (#1)


## 0.9.8 (2024-08-01)


### Bug Fixes

- Fixed an issue where a `ValueError` was raised in `unregister_raw` method due to incorrect unpacking of results from asyncio.gather. The fix involved using zip to properly handle the output and ensure both entities and errors are processed correctly.


## 0.9.7 (2024-07-31)


### Bug Fixes

- Fix vulnerabilities and bump versions of dependencies
- Add python-dateutil to the core dependencies
- Fix misspelling in the `bump-all.sh` script


## 0.9.6 (2024-07-30)


### Bug Fixes

- Flush all remaining buffered logs when exiting application


## 0.9.5 (2024-07-23)


### Bug Fixes

- Initialize missing _port_app_config


## 0.9.4 (2024-07-09)


### Bug Fixes

- Handle non existing config mapping for cases where the integration was created by SAAS and the config mapping was not set


## 0.9.3 (2024-07-08)


### Improvements

- Added Ocean integration config to remove all environment variables from jq access
- Added log for when receiving invalid port app config mapping

## 0.9.2 (2024-07-05)


### Improvements

- Added log of the used integration mapping for each resync event
- Added log when failed on processing jq mapping for raw result

### Bug Fixes

- Fixed an issue where raw results were not being sent if raw data didn't map to any entity


## 0.9.1 (2024-06-23)


### Bug Fixes

- Safely get changelogDestination key instead of accessing it directly


## 0.9.0 (2024-06-19)


### Features

- Added validation of whether the integration can run in the desired runtime


## 0.8.0 (2024-06-16)


### Improvements

- Add search relation support (Allow to to run a search query to find the relation to the entity as part of the mapping)


## 0.7.1 (2024-06-13)


### Bug Fixes

- Fixed values unpack error in register_raw


## 0.7.0 (2024-06-13)


### Improvements

- Added pydantic's dotenv extra to the core dependencies for reading .env files on the integration startup
- Added .python-version to the repository for easier setup with pyenv install


## 0.6.0 (2024-06-10)


### Improvements

- Changed initialization to always apply default mapping if no other mapping is configured


## 0.5.27 (2024-06-05)


### Bug Fixes

- Fixed incorrect pydantic validation over the integration settings


## 0.5.26 (2024-06-04)


### Bug Fixes

- Fixed an issue causing integrations with no configuration to fail during the initialization process


## 0.5.25 (2024-06-03)


### Bug Fixes

- Fixed faulty error handling caused by gather_and_split_errors_from_results raising errors that are not directly under BaseException (#1)


## 0.5.24 (2024-06-02)


### Improvements

- Improved exception propagation for the entity processing (#1)
- QOL utility (`core.utils.gather_and_split_errors_from_results`) for when calling `asyncio.gather` with the `return_exceptions` parameter set to `True` and there is need for separating the errors from the data itself (#2)

### Bug Fixes

- Fixed unhandled exceptions caused by the entity parsing, resulting in the integration freezing (#1)


## 0.5.23 (2024-05-30)


### Improvements

- Updated the base image used in the Dockerfile that is created during integration scaffolding from `python:3.11-slim-buster` to `python:3.11-slim-bookworm`

## 0.5.22 (2024-05-29)


### Bug Fixes

- Fixed an issue in `send_raw_data_examples` when there are slashes in integration kind


## 0.5.21 (2024-05-26)


### Features

- Added `send_raw_data_examples` integration config to allow sending raw data examples from the third party API to port (on resync), for testing and managing the integration mapping


## 0.5.20 (2024-05-26)


### Improvements

- Made config.yaml file optional in the integration setup process.
- Integration type is now determined by the name specified in the pyproject.toml file.
- Switched to using the FastAPI lifespan feature instead of the deprecated on_shutdown and on_start methods.

### Bug Fixes

- Fixed the FastAPI server staying stale after shutdown by using the FastAPI lifespan feature for handling shutdown signals, preventing override of the shutdown process.
- Fixed issue with integration continuing to run after shutdown by canceling the resync async generator task.


## 0.5.19 (2024-05-16)


### Improvements

- Added caching to port-app-config.yml retrieval from port api (only for live events)


## 0.5.18 (2024-05-12)


### Improvements

- Added a util function that allows to run multiple asynchronous tasks in a bounded way to prevent overload and memory issues
- Use that utility when calculating JQ mapping for raw entities



## 0.5.17 (2024-05-01)


### Bug Fixes

- Fixed an issue in creating a child event context from the parent context by removing an unnecessary line of code



## 0.5.16 (2024-05-01)


### Features

- Allowing override of parent event context in ocean's event context manager


## 0.5.15 (2024-04-30)


### Bug Fixes

- Fixed error in `register_raw` when there's no relevant mappings for a specific kind


## 0.5.14 (2024-04-24)


### Improvements

- Implemented real-time entity deletion exclusively for instances that haven't matched any selectors.
- Change the JQ calculation to process only identifier and blueprint for raw entities not selected during real-time events to only get the required data for the delete.

## 0.5.13 (2024-04-17)


### Features

- Delete entities that doesn't passed the selector on real time events


## 0.5.12 (2024-04-12)


### Features

- Added a util function that allows to iterate over a list of async iterators and stream the results of each iterator as they are available


## 0.5.11 (2024-04-11)


### Improvements

- Improved the handling of integration entities by adding retries and running it after the upsert to prevent blocking the resync
- Changed entities search timeout to 30 seconds to prevent blocking the resync

### Features

- Added a way to enable request retries for any request even if its request method is not part of the retryable methods


## 0.5.10 (2024-04-10)


### Bug Fixes

- Fixed application settings to be loaded from the environment variables

### Improvements

- Added integration version label to docker


## 0.5.9 (2024-03-30)


### Bug Fixes

- Fixed a bug where every time after the first token expiration, the framework didn't actually marked that the token got refreshed, causing the token to be refreshed every time when a request is made to Port. (#1)


## 0.5.8 (2024-03-27)


### Bug Fixes

- Fixed a bug in loguru which fails to deserialize an exceptions (#1)


## 0.5.7 (2024-03-20)


### Features

- Added the ability to map entities from raw array attributes by introducing `itemsToParse` key in the mapping configuration


## 0.5.6 (2024-03-17)


### Features

- Added array to possible integration configuration types (PORT-7262)


## 0.5.5 (2024-03-06)


### Bug Fixes

- Changed caching to detect changes in params of function (#1)


## 0.5.4 (2024-03-03)


### Bug Fixes

- Fixed an issue where a failure in the entity processing step might fail the whole resync (#1)


## 0.5.3 (2024-03-03)


### Improvements

- Cahnged the JQ Entity processor to work with async callss to allow better parallelism and async work (#1)


## 0.5.2 (2024-02-21)


### Bug Fixes

- Fixed an issue causing the integration to crash when passing a sensitive configuration with invalid regex characters due to a missing escaping (PORT-6836)


## 0.5.1 (2024-02-20)


### Features

- Added handling for kafka consumer empty partition assignment and shutting the application down with an error (PORT-5475)
- Added QOL decorator to help with caching the third party response (PORT-5475_2)

### Improvements

- Changed the Kafka consumer to run in the event loop in async instead of sync in another thread (PORT-5475)

### Bug Fixes

- Fixed an issue causing all the character to be redacted when passing empty string to a sensitive field


## 0.5.0 (2024-02-18)


### Features

- Added a method for ocean integration to redact sensitive information from the logs and automatically apply it to sensitive configurations and known sensitive patterns. (#1)
- Added an HTTP handler for Ocean logs to facilitate sending the logs to the Port. (#2)

### Improvements

- Seperated the `port_ocean.utils` file into multiple files within the `utils` folder to improve code organization. (#1)
- Changed the Ocean context to be a global variable instead of using Localstack, preventing the framework from re-initiating the context for each thread. (#2)

### Bug Fixes

- Fixed an issue where the event listener was causing the application to continue running even after receiving a termination signal. (#1)
- Fixed a bug that caused some termination signal handlers to not work by consolidating the signal listeners in a single class, as signals can only have one listener. (#2)


## 0.4.17 (2024-01-23)


### Features

- Added sonarcloud files for public integration scaffolding (PORT-6181)
- Replaced the `remove-docker` option from the `ocean new` cli with `private` & `public` flags (PORT-6181)


## 0.4.16 (2024-01-11)


### Improvements

- Increased the default timeout for requests to 3rd party targets to 30 seconds, and made it configurable (PORT-6074)


## 0.4.15 (2024-01-07)


### Bug Fixes

- Fixed issue causing app config with no team mapping to fail due the core using None when not set (PORT-5938)


## 0.4.14 (2024-01-07)


### Bug Fixes

- Fixed missing team parameter in the port app config model (PORT-5938)


## 0.4.13 (2023-12-31)


### Features

- Added capability to create pages as part of the integration setup (PORT-5689)

### Improvements

- Added integration and blueprints existence check before creating default resources (#1)
- Added verbosity to diff deletion process after resync (#2)

## 0.4.12 (2023-12-22)


### Bug Fixes

- Fixed `ocean new` scaffolding error `'collections.OrderedDict object' has no attribute 'public_integration'` (PORT-5728)


## 0.4.11 (2023-12-21)


### Improvements

- Added handling for aggregation properties when initializing the integration, so it will patch the aggregation properties after creating the relations (PORT-5717)
- Changed entity property in the `portResourceConfig` to be required instead of optional, as we don't support creation of blueprints as part of the app config (PORT-4549)


## 0.4.10 (2023-12-21)


### Improvements

- Wrapped the httpx async client with implementation that overrides the default transport class with custom transport to apply all default httpx features that are ignored when passing a custom transport instance. This allows the missing behevior of the http [proxy environment variable](https://www.python-httpx.org/environment_variables/#proxies) (PORT-5676)
- Changed deprecated `poetry lock --check` in the make files to `poetry check` (PORT-5711)

### Bug Fixes

- Changed the way we upsert and delete bulk of entities from the catalog to be batched rather than spawning all requests at once


## 0.4.9 (2023-12-19)


### Improvements

- Added a way to create the integration without the Dockerfile and .dockerignore to use the global Docker files when scaffolding a new integration.


## 0.4.8 (2023-12-13)


### Bug Fixes

- Fixed the incorrect search of entities by datasource, which was causing entities from older versions not to be deleted. (PORT-5583)


## 0.4.7 (2023-12-05)


### Improvements

- Allowing POST requests for getting port tokens to be retryable (PORT-5442)

### Bug Fixes

- Changed the default limitations and timeouts for requests to Port in order to handle PoolTimeout error caused by a large amout of requests sent in parallel (PORT-5442)


## 0.4.6 (2023-12-04)


### Bug Fixes

- Fixed a bug that triggered the integration to update during the initialization process when the integration already existed and the organization lacked default blueprints (PORT-5378).
- Fixed an issue where setting integration type or identifier that contains a capital letter will not show the integration in the UI (PORT-5399)


## 0.4.5 (2023-11-30)


### Features

- Added handling for transport errors like connection timeout error for outbound requests from ocean integrations and core (PORT-5369)
- Changed port request option `merge` to be true by default (PORT-5396)

### Improvements

- Changed the port request options defaults to be constructed in the port app config model instead of setting the defaults in many places (PORT-5369)


## 0.4.4 (2023-11-29)


### Features

- Added a httpx client that recreate itself on new threads using localproxy & localstack bundled with the `RetryTransport` transport featured in 0.4.3 (PORT-5333)

### Improvements

- Added `TokenRetryTransport` to the port client httpx client to handle connection errors and create new access tokens when the token is expiring while requesting (PORT-5333)
- Removed the retry handler decorator from the port client. Now using the `TokenRetryTransport` (PORT-5333)
- Handled `CycleError` for cyclic dependency in entities with better error message and ocean exception class (PORT-5333)


## 0.4.3 (2023-11-09)


### Features

- Added `RetryTransport` as a helper for retrying requests that integrations can use (PORT-5161)

### Bug Fixes

- Fixed kafka consumer to poll messages asynchronously, to avoid max poll timeout when running long resyncs (PORT-5160)
- Fixed a bug where the expiration of a Port token is not properly handled (PORT-5161)
- Fixed a bug where the `retry_every` didn't count failed runs as repetitions (PORT-5161)

## 0.4.2 (2023-11-04)


### Features

- Added the current integration version to the port requests for future features and better debugging (PORT-4310)

### Bug Fixes

- Added the `install/prod` command to the integration scaffold template as was intended (PORT-5107)
- Changed the serializing of the port app config so when initializing it there wont be any None or default values displayed in the UI (PORT-5108)

### Improvements

- Removed version field from the spec.yml in the scaffolded integration (Version will be taken from the pyproject.toml) (PORT-5107)
- Changed the integration type in spec.yml to be the integration slug when scaffolding a new integration (PORT-5107)
- Added more logs to the ocean package for better debugging of the integration (PORT-4780)
- Seperated `SyncRawMixin` from `SyncRawMixin` (moved `SyncRawMixin` to `core/integrations/mixins/sync_raw.py`)
- Improved code readability for `SyncRawMixin`


## 0.4.1 (2023-11-03)


### Bug Fixes

- Fixed the `initialize-port-resources` option in `ocean sail` to not be a flag.
- Changed default of `initialize-port-resources` to `true`.
- Catch all exceptions in the resync of ONCE event listener,to make sure the application will exit gracefully


## 0.4.0 (2023-10-31)


### Features

- Added support for running ocean integrations once and new ocean sail options to support it. As part of it we added ImmediateEventListener.


## 0.3.2 (2023-10-29)


### Improvements

- createMissingRelatedEntities + deleteDependentEntities are now defaulted to true


## 0.3.1 (2023-09-27)


### Bug Fixes

- Fix missing user agent when apply default resources on initialization (PORT-4813)

## 0.3.0 (2023-09-06)


### Deprecations

- Removed the `batch_work_size` configuration. Integrations should use the async generator syntax instead (PORT-4616)

### Features

- Added support for a configurable resync interval for integrations (PORT-4616)
- Added a new feature that will abort a running resync if a new resync is attempting to start (PORT-4619)

### Improvements

- Changed the way an empty port app config is handled in the `PortAppConfig Handler` (PORT-4483)
- Added yaml linter (#1)
- Removed the Ocean version parameter from the integration scaffold template, the version is now queried directly from the Ocean framework library used by the integration (#2)
- Changed the publish integration workflow to get the integration version from the `pyproject.toml` file of the integration and not from the `spec.yml` file (#3)

### Bug Fixes

- Fixed a bug that rollbacked all blueprints instead of only those created during integration setup, when the setup encountered an issue with blueprint creation
- Fixed a bug that caused values that resulted with a falsy jq evaluation to convert them to null. The values will now be ingested using their proper falsy representation (0 as 0, empty array as empty array, false as false, etc.)
- Fixed the injections of parameters to the `config.yaml` file, the injected values will now be wrapped with `""` (#1)

## 0.2.3 (2023-08-17)


### Features

- Added the ability to create and clean the defaults of an integration using the following CLI commands: `ocean defaults dock` and `ocean defaults clean` (dock-clean-defaults)


### Improvements

- Optimized dockerfile to produce smaller images (PORT-4485)
- Changed default log level to INFO in the cli

### Bug Fixes

- Fixed an issue with loading the configuration from the environment variables if the config is a dictionary
- Move Resource Config Selector class to public
- Handled delete events from change log where there is no after

## 0.2.2 (2023-08-11)


### Bug Fixes

- Fixed an issue causing the config yaml providers to not be parsed

## 0.2.1 (2023-08-09)


### Bug Fixes

- Fixed an issue causing ocean to convert the integration config objects to camelized objects

## 0.2.0 (2023-08-09)


### Breaking Changes

- Updated the `on_resync` generator to use a list of items instead of a single item

### Improvements

- Changed default log level to `INFO`
- Changed the extra object messages log level from `INFO` to `DEBUG`
- Removed a wrongful error log at the integration installation that says the integration does not exists

### Bug Fixes

- Added support for many relations for the same entity (PORT-4379)
- Added the resource config to the event context (PORT-4398)
- Fixed lack of support for multiple relations (PORT-4411)
- Added traceback output to the integration resync method exception log (PORT-4422)
- Fixed an issue that caused the jq `None` values for relations to become a string with the value `"None"` instead of being interpreted as `null` in JSON

## 0.1.3 (2023-08-02)


### Bug Fixes

- Fixed an issue preventing the setup of an integration with config values passed exclusively as environment variables. This fix also enables the option to deploy an integration to AWS ECS using Terraform (PORT-4379)

## 0.1.2 (2023-07-27)


### Breaking Changes

- All integration configuration variables are now passed to the integration code in snake_case format
- Renamed `port_ocean.config.integration` -> `port_ocean.config.settings`

### Features

- All the settings can now be set using environment variables with prefix of `OCEAN__{The name of the field}` and `__` between nested fields
- The broker field in the kafka settings now has the Port production brokers as the default value

### Improvements

- Using pyhumps to automatically camelize the aliases of the settings

### Bug Fixes

- Fixed a crash when there are no resources in the port-app-config

## 0.1.1 (2023-07-26)


### Breaking Changes

- Changed SAMPLE event listener to POLLING. (Make sure to update your `eventListener.type` field in your `config.yaml` for the integration) (PORT-4346)

### Improvements

- Seperated the cli commands to multiple files under the `port_ocean/cli/commands` folder (PORT-4303)
- Improved error messages from the PortClient (PORT-4337)

### Bug Fixes

- Fixed Webhook event listener not triggering
- Fixed PortClient using httpx async client from another event loop

  (PORT-4306)

- Fixed `ocean new` jinja crash for the config.yaml in the scaffold (PORT-4328)
- Fixed issue where the integration did not create the integration config on creation (PORT-4341)
- Fixed an issue with initializePortResources that caused failure for unknown file names on init (PORT-4343)

## 0.1.0 (2023-07-20)


### Features

- ### First version changelog

  #### Added

  - Handlers

    - Added entities state applier first port HTTP implementation.
    - Added entity processor first jq implementation.
    - Added port app config first port HTTP implementation.

  - Event Listeners

    - Added KAFKA event listener.
    - Added SAMPLE event listener.
    - Added WEBHOOK event listener.

  - Core

    - Added Ocean contexts & contexts global variables.
    - Added validation to the integration config according to its `.port/spec.yaml`.
    - Added a way to specify default resources to be created on installation.
    - Added a new way to return data from the resync using generators.
    - Added provider-based injection for the config yaml.

  - CLI
    - Added `ocean list` to list all public integrations in the port-ocean repo.
    - Added `ocean new` to scaffold an Ocean project.
    - Added `ocean pull` to pull one of the public integrations from the port-ocean repo.
    - Added `ocean sail` to run the integration.
    - Added `ocean version` to get the framework version.
    - Added `make new` to scaffold in the Ocean repository.

  (PORT-4307)<|MERGE_RESOLUTION|>--- conflicted
+++ resolved
@@ -6,19 +6,18 @@
 this project adheres to [Semantic Versioning](https://semver.org/spec/v2.0.0.html).
 
 <!-- towncrier release notes start -->
-<<<<<<< HEAD
-## 0.30.7 (2025-12-02)
+## 0.30.8 (2025-12-03)
 
 ### Bug fixes
 
 - fix webhook processor crashing when entity identifier is a dictionary
-=======
+
+
 ## 0.30.7 (2025-12-03)
 
 ### Improvements
 
 - Make mapping errors have error log instead of info
->>>>>>> 9ca4e324
 
 
 ## 0.30.6 (2025-11-27)
