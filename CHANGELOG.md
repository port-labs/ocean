--- conflicted
+++ resolved
@@ -6,12 +6,10 @@
 this project adheres to [Semantic Versioning](https://semver.org/spec/v2.0.0.html).
 
 <!-- towncrier release notes start -->
-<<<<<<< HEAD
-## 0.23.2 (2025-05-27)
+## 0.23.4 (2025-05-29)
 
 ### Improvements
 - Fixed metrics urls and added reconciliation kind to report
-=======
 
 ## 0.23.3 (2025-05-28)
 
@@ -27,7 +25,6 @@
 
 - Replaced based image to use echo images in order to reduce vulnerability exposure
 
->>>>>>> 5072c339
 
 ## 0.23.1 (2025-05-27)
 
