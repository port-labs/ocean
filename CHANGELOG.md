# Changelog

All notable changes to this project will be documented in this file.

The format is based on [Keep a Changelog](https://keepachangelog.com/en/1.0.0/),
this project adheres to [Semantic Versioning](https://semver.org/spec/v2.0.0.html).

<!-- towncrier release notes start -->
<<<<<<< HEAD
## 0.24.23 (2025-07-07)

### Improvements
- Add failed mapping if all values filtered out
=======
## 0.25.0 (2025-07-02)

### Improvement

- Added extraction of the deletion process from the main process if multi processing is enabled
>>>>>>> 57950cae

## 0.24.22 (2025-07-02)

### Bug Fixes
- Fix trailing slash issue

## 0.24.21 (2025-06-30)

### Bug Fixes
- Fixed url in PUT metrics route

## 0.24.20 (2025-06-26)

### Improvements

- Added resource kind to context of process initiation

## 0.24.19 (2025-06-25)

### Bug Fixes
- Fixed issue with resync function not retuning the success value

## 0.24.18 (2025-06-23)

### Bug Fixes
- Fixed issue with upserts when there are entities with different blueprints in the same batch from live events

## 0.24.17 (2025-06-23)

### Bug Fixes
- Update cache folder to be in /tmp.
- Use root user in smoke test.

## 0.24.16 (2025-06-22)

### Improvements
- Add ocean user to docker file.

## 0.24.15 (2025-06-22)

### Bug Fixes
- Fixed metrics tracking for raw data processing.

## 0.24.14 (2025-06-22)

### Improvements
- Reduce bulk upserts concurrency.

## 0.24.13 (2025-06-22)

### Improvements
- Reduce bulk upserts concurrency.

## 0.24.12 (2025-06-19)

### Improvements
- Update packages.

## 0.24.11 (2025-06-16)

### Bug Fixes
- Prevented unhandled exception when webhook event is received for resource types not present in mapping but can be handled by processors.

## 0.24.10 (2025-06-15)

### Bug Fixes
- Fixed overwriting syncing state metrics reporting during resource processing

## 0.24.9 (2025-06-15)

### Improvements
- Added support for mapping icons as part of ocean integration mappings.

## 0.24.8 (2025-06-11)

### Bug Fixes
- Fixed missing syncing state metrics reporting during resource processing

## 0.24.7 (2025-06-11)

### Bug Fixes
- Update is oauth enabled condition to check if a path to oauth token is set.
- Update requests.

## 0.24.6 (2025-06-09)

### Improvements
- Added a check to not start upserting / deleting if we have 0 entities to update / delete.

## 0.24.5 (2025-06-09)

### Improvements
- Made on_start tasks start regardless of the Uvicorn server startup.

## 0.24.4 (2025-06-08)

### Improvements
- Refined error phase metrics for resource registration and resync.

## 0.24.3 (2025-06-08)

### Improvements
- Using Port bulk upserts api in resyncs in all Ocean.

## 0.24.2 (2025-06-04)

### Improvements
- Set process_execution_mode default to multi_process.

## 0.24.1 (2025-06-03)

### Improvements
- Using Port bulk upserts api in resyncs in Ocean SaaS

## 0.24.0 (2025-06-03)

### Improvements
- Experimental - using Port bulk upserts api in resyncs

## 0.23.5 (2025-06-01)

### Bug Fixes

- Update poetry lock.
- Fix PROMETHEUS_MULTIPROC_DIR in docker file.
- Skip deleteing entities if subprocess fails.
- Clean up PROMETHEUS_MULTIPROC_DIR only in multiprocess mode.

## 0.23.4 (2025-05-29)

### Improvements
- Fixed metrics urls and added reconciliation kind to report

## 0.23.3 (2025-05-28)

### Bug Fixes

- Asyncio lock error in subprocess's http request.
- PROMETHEUS_MULTIPROC_DIR default missing.


## 0.23.2 (2025-05-28)

### Improvements

- Replaced based image to use echo images in order to reduce vulnerability exposure


## 0.23.1 (2025-05-27)

### Bug Fixes
- Event loop is blocked by waiting for a process.

## 0.23.0 (2025-05-27)

### Features
- Add Multiprocessing mode to ocean accessible via the OCEAN__PROCESS_EXECUTION_MODE env variable with possible values - multi_process/single_process.
- Add caching to ocean that is saved on disk or memory accessible via OCEAN__CACHING_STORAGE_MODE env variable with possible values - disk/memory.
- Add support for multiprocessing to prometheus accessible via the PROMETHEUS_MULTIPROC_DIR env variable.

## 0.22.12 (2025-05-26)

### Improvements
- Enhanced logs on integration initialization

## 0.22.11 (2025-05-25)

### Improvements
- Enhanced metrics reporting by implementing direct integration with Port's metrics endpoint for improved monitoring and observability

## 0.22.10 (2025-05-20)

### Improvements
- Fix Dependabot vulnerabilities

## 0.22.9 (2025-05-18)

### Improvements
- Enhanced Ocean metrics event structure for better data organization and analysis
- Expanded metrics collection points to provide more comprehensive monitoring capabilities

## 0.22.8 (2025-05-15)

### Improvements
- Enhanced error logging by including trace IDs for server errors

## 0.22.7 (2025-05-12)

### Bug Fixes
- Fixed case where new installation of an integration resulted with errors on installing a package

## 0.22.6 (2025-05-06)

### Improvements
- Display a validation error if the mapping is not configured correctly.


## 0.22.5 (2025-04-27)

### Bug Fixes
-Resolved "h11 accepts some malformed Chunked-Encoding bodies" h11 vulnerability

## 0.22.4 (2025-04-15)

### Features
-Refactored logger setup to generate unique instance IDs.
-Renamed try_get_hostname to resolve_hostname for clarity.
-Removed redundant instance parameter from setup_logger.

## 0.22.3 (2025-04-15)

### Features
- Added inctance and hostname to logger configuration.
- Updated setup_logger function to include inctance.
- Generated unique inctance in run function.
- Enhanced log format to include inctance.

## 0.22.2 (2025-04-06)

### Bug Fixes

- Fixed entityDeletionThreshold not sent as part of the initial port app configuration.

## 0.22.1 (2025-04-02)

### Features

- Added support for team search query in entity mapping
- Enhanced batch_upsert_entities to return tuples with success status.
- Improved null property handling in entity field comparisons.
- Updated upsert logic to use batch upsert consistently.
- Added unit tests for null property handling in entity comparisons.

## 0.22.0 (2025-03-17)

### Features

- Added metrics reporting capability using promethues, which can be accessible through the /metrics route.

## 0.21.5 (2025-03-12)

### Improvements

- Updated LiveEventsProcessorManager to fetch the latest port app configuration for each event by calling `get_port_app_config(use_cache=False)`.
- This change ensures that the processor manager always uses the most current configuration when handling events.

## 0.21.4 (2025-03-12)

### Improvements

- Updated core dependencies (jinja 3.1.6, confluent-kafka 2.8.2 and cryptography =43.0.1,<45.0.0)

## 0.21.3 (2025-03-09)

### Improvements

- Add minimum entities to map before searching

## 0.21.2 (2025-03-09)

### Improvements

- Add configurable event processing timeouts to Ocean

## 0.21.1 (2025-03-09)

### Bug Fixes

- fixed wrong integration version showing in UI and API by moving the check of OCEAN__INITIALIZE_PORT_RESOURCES=false to after the patch

## 0.21.0 (2025-03-01)

### Features

- Added `on_resync_start` and `on_resync_complete` hooks to the `SyncRawMixin` class to allow integrations to run code before and after a resync.

### Bug Fixes

- Fixed `ocean new` on Unix-like systems failing with `FileNotFoundError` (#1402)
- Fixed cancelled error handling while running resync

## 0.20.4 (2025-02-25)

### Bug Fixes
- Converted should_process_event and get_matching_kinds methods to async.
- Enhanced error handling to process successful results even if some processors fail.
- Updated tests to validate async methods and error handling improvements.
- Added a new integration test for webhook processing with mixed processor outcomes.



## 0.20.3 (2025-02-24)

### Improvements

- Changing log level for frequent error

## 0.20.2 (2025-02-23)

### Bug Fixes

- Validate feature flag for get config in new integrations - outside of mixin

## 0.20.1 (2025-02-23)

### Bug Fixes

- Validate feature flag for get config in new integrations

## 0.20.0 (2025-02-20)

### Features

- Added comprehensive live events support in Ocean Core:
  - Introduced `LiveEventsMixin` for standardized live event handling across integrations
  - Added methods for resource mapping, entity deletion threshold, and data processing
  - Enhanced `AbstractWebhookProcessor` with live events integration
  - Added robust retry logic and lifecycle management for webhook processing
  - Implemented history-preserving entity deletion and recreation for live events

## 0.19.3 (2025-02-19)

### Features

- Added new `base_url` to Ocean Core. This will be used to deprecate the `OCEAN__INTEGRATION__CONFIG__APP_HOST` usage.

## 0.19.2 (2025-02-19)

### Bug Fixes

- Fixed non awaited coroutine for provisioned integrations

## 0.19.1 (2025-02-18)

### Features

- Verify Provision enabled integrations

### Bug Fixes

- Ensure no race condition with externally created integrations

## 0.19.0 (2025-02-16)

### Features

- Added capability to read configurations from a file.
- Add option to periodically keep the integration's configuration updated with the file's configuration.
- Add reloading configuration on retry

## 0.18.9 (2025-02-07)

### Improvements

- Added option to destroy integration config while performing defaults clean cli command: `ocean defaults clean --force --wait --destroy`

## 0.18.8 (2025-02-04)

### Bug Fixes

- Fix flaky tests

## 0.18.7 (2025-01-29)

### Improvements

- Reduce cases of mass deletion of entities on resync by adding threshold for deletion

## 0.18.6 (2025-01-29)

### Improvements

- Entity diff calculation only on resync

## 0.18.5 (2025-01-28)

### Bug Fixes

- Fixed an issue where the integration would delete all entities if the Port app configuration was empty

## 0.18.4 (2025-01-22)

### Improvements

- added check diff entitites to reduce load from port to all integrations

## 0.18.3 (2025-01-22)

### Improvements

- Opt-in integration resource provision by Port

## 0.18.2 (2025-01-21)

### Improvements

- Updated the search entities query sent to port with one rule of identifier instead of many

## 0.18.1 (2025-01-21)

### Improvements

- Updated the search entities query sent to port with blueprint

## 0.18.0 (2025-01-15)

### Improvements

- Introduced a new entity diff resolver to reduce port system load by comparing entities and upserting changed entities only

## 0.17.8 (2025-01-15)

### Bug Fixes

- Fixed vulnerability in the jinja package that is resolved by updating to 3.1.5


## 0.17.7 (2025-01-08)

### Bug Fixes

- Fixed a bug where creating an integration with WEBHOOKS_ONLY event listener failed.

### Improvements

- Added jira integration running config to vscode.

## 0.17.6 (2025-01-08)

### Bug Fixes

- Fixed a bug where the `unregister_raw` and `register_raw` were not handling right the errors and misconfigured entity keys


## 0.17.5 (2025-01-07)


### Bug Fixes

- Explicit poetry version due to major version (2.0.0) breaking the CI


## 0.17.4 (2024-12-31)


### Bug Fixes

- Adjusted log terminology
- Failed transformations counter now increments for all cases (None (null / missing), empty)

## 0.17.3 (2024-12-31)


### Bug Fixes

- Added support for empty values for JQ mapping logs
- Added tests to assert for proper response when JQ is missmapped or values are empty

## 0.17.2 (2024-12-31)


### Bug Fixes

- Fixed lint failures


## 0.17.1 (2024-12-31)


### Bug Fixes

- Fixed lint failure for resources that have two `on_resync` decorators


## 0.17.0 (2024-12-31)


### Features

- Added new webhooks only event listener mode. This event listener handles only webhook invocations and raises error once used for resync.


## 0.16.1 (2024-12-25)

### Bug Fixes

- Added new info log for JQ mapping per batch to notify of misconfigured JQ mappings between a property and the JQ target


## 0.16.0 (2024-12-24)


### Improvements

- When `createMissingRelatedEntities` is set to `false` and upserting entity failed on not existing entity, the entity will be gathered to the end of the resync and will try sorting all
  the failed entities through a topological sort and upsert them as well
- Test upsert with dependencies, with self circular dependency and external entity dependency.

### Bug Fixes

- When experiencing cyclic error on topological sort try unsorted upsert of the entities
- Fix topologicals sort tree creation so an entity cannot be its own dependency


## 0.15.3 (2024-12-22)

### Bug Fixes

- Extended `Ocean new` cli command to fill out more information for the user and also fixed wrong output


## 0.15.2 (2024-12-15)

### Improvements

- Add handling for different installation types compatibility


## 0.15.1 (2024-12-15)

### Bug Fixes

- Changed `SaasOauth` runtime to `SaasOauth2`


## 0.15.0 (2024-12-12)

### Features

- Added `SaasOauth` runtime support


## 0.14.7 (2024-12-09)


### Bug Fixes

- Remove specific timeout for search request in favor of global timeout.
- Update `handle_request` to use method for indentifying retryable requests.
- Set upsert entenies as retryable.
- Update the condition upon which the JWT token is refreshed so it will refresh on expiration instead of only after.


## 0.14.6 (2024-12-04)


### Improvements

- Added a warning log for cases where the Integrations are provided with a personal token and not with machine credentials.

## 0.14.5 (2024-12-03)


### Improvements

- Add performance test framework


## 0.14.4 (2024-12-03)


### Bug Fixes

- Add try/except block on httpx transport of ocean client to log timeouts and other exceptions (Client timeouts not recorded)


## 0.14.3 (2024-11-25)


### Improvements

- Support the reduction of Port rate limit in the integrations.

## 0.14.2 (2024-11-24)


### Bug Fixes

- Fix ocean new.

## 0.14.1 (2024-11-13)


### Improvements

- Added a decorator to help with caching results from coroutines.


## 0.14.0 (2024-11-12)


### Improvements

- Add support for choosing default resources that the integration will create dynamically


## 0.13.1 (2024-11-12)


### Bug Fixes

- Fix memory leak due to repetitive registration of FastAPI routes


## 0.13.0 (2024-11-10)


### Improvements

- Bump python from 3.11 to 3.12 (0.13.0)


## 0.12.9 (2024-11-07)


### Bug Fixes

- Await logger writing exception on exit (Integration logs not being ingested)
- Await logger thread on exit (Integration logs not being ingested)
- Serialize exception (Integration logs not being ingested)


## 0.12.8 (2024-11-04)


### Improvements

- Bump fastapi to version 0.115.3 - fix Starlette Denial of service (DoS) via multipart/form-data (0.12.8)

## 0.12.7 (2024-10-23)


### Bug Fixes

- Fixed get_integration_ocean_app test fixture configuration injection (0.12.7)


## 0.12.6 (2024-10-20)


### Bug Fixes

- Fixed get_integration_resource_config assumption for port-app-config files to be of .yaml extension only (0.12.6)


## 0.12.5 (2024-10-21)


### Bug Fixes

- Fixed get_integration_resource_config assumption for port-app-config files to be of .yml extension only (0.12.5)


## 0.12.3 (2024-10-09)

### Improvements

- Updated docker base image to improve security vulnerabilities


## 0.12.2 (2024-10-06)

### Improvements

- Added a util `semaphore_async_iterator` to enable seamless control over concurrent executions.


## 0.12.1 (2024-10-02)

### Bug Fixes

- Fixed a bug when running jq with iterator that caused the integration to crash
- Reverted image to `python:3.11-slim-buster` to fix the issue with the alpine image

## 0.12.0 (2024-10-01)

### Improvements

- Replace `python:3.11-slim-bookworm` with `python:3.11-alpine` to reduce dependencies and fix vulnerabilities

### Bug Fixes

- Fixed smoke tests to run concurrently and clean up after themselves

## 0.11.0 (2024-09-29)

### Improvements

- Replace pyjq with jq.py to bump jq version from 1.5.2 to 1.7.1

## 0.10.12 (2024-09-19)

### Bug Fixes

- Fixed updating state of resync when the resync is being cancelled by a new resync event

## 0.10.11 (2024-09-17)

### Improvements

- Add smoke test with a live integration to validate core changes

## 0.10.10 (2024-09-12)

### Bug Fixes

- Fixed failing on initialization of the integration when one of the actions exists in port

### Improvements

- Added fix lint command to the makefile as well as the pre-commit hook


## 0.10.9 (2024-09-05)

### Bug Fixes

- Replaced StopAsyncIteration with a return statement to ignore prevent errors in cases where empty tasks are sent to the stream_async_iterators_tasks function


## 0.10.8 (2024-09-04)

### Bug Fixes

- Avoid raising exception when receiving ReadTimeout on batch upsert entities
- Increased both internal port client and third party client timeout to handle long requests


## 0.10.7 (2024-08-28)

### Improvements

- Add search identifier support (Allow to run a search query to find the identifier of the entity as part of the mapping)


## 0.10.6 (2024-08-31)

### Bug Fixes

- Fixed error log when looking for existence of integration on initialization


## 0.10.5 (2024-08-27)

### Improvements

- Test support and helpers


## 0.10.4 (2024-08-28)

### Bug Fixes

- Fixed upsert entity failure when saving modified data for search relations calculations


## 0.10.3 (2024-08-28)

### Bug Fixes

- Bugfix Semaphores get fail when moving to the next scheduled resync when syncing a large number of entities, using a single event loop for all threads


## 0.10.2 (2024-08-26)

### Bug Fixes

- Reverted last bugfix


## 0.10.1 (2024-08-26)

### Bug Fixes

- Fixed unhashable type: 'dict' error when trying to delete entities with search identifier/relations


## 0.10.0 (2024-08-19)

### Improvements

- Add support for reporting the integration resync state to expose more information about the integration state in the portal
- Fix kafka listener never ending resync loop due to resyncState updates


## 0.9.14 (2024-08-19)

### Bug Fixes

- Fixed an issue causing the cli to fail in a directory with no pyproject.toml in it


## 0.9.13 (2024-08-13)

### Improvements

- Changed action CREATE route to use new v2 option


## 0.9.12 (2024-08-06)

### Bug Fixes

- Fixed resync issue when calculating the diff of entities failed due to search identifier in relation mapping


## 0.9.11 (2024-08-05)


### Bug Fixes

- Not showing misleading error message if port state is empty

## 0.9.10 (2024-08-04)


### Bug Fixes

- Fixed & Aligned scaffolding files


## 0.9.9 (2024-08-04)


### Bug Fixes

- Fixed an issue where passing an object for OCEAN__INTEGRATION__CONFIG that holds an object might not be parsed correctly and cause validation error for invalid type (#1)


## 0.9.8 (2024-08-01)


### Bug Fixes

- Fixed an issue where a `ValueError` was raised in `unregister_raw` method due to incorrect unpacking of results from asyncio.gather. The fix involved using zip to properly handle the output and ensure both entities and errors are processed correctly.


## 0.9.7 (2024-07-31)


### Bug Fixes

- Fix vulnerabilities and bump versions of dependencies
- Add python-dateutil to the core dependencies
- Fix misspelling in the `bump-all.sh` script


## 0.9.6 (2024-07-30)


### Bug Fixes

- Flush all remaining buffered logs when exiting application


## 0.9.5 (2024-07-23)


### Bug Fixes

- Initialize missing _port_app_config


## 0.9.4 (2024-07-09)


### Bug Fixes

- Handle non existing config mapping for cases where the integration was created by SAAS and the config mapping was not set


## 0.9.3 (2024-07-08)


### Improvements

- Added Ocean integration config to remove all environment variables from jq access
- Added log for when receiving invalid port app config mapping

## 0.9.2 (2024-07-05)


### Improvements

- Added log of the used integration mapping for each resync event
- Added log when failed on processing jq mapping for raw result

### Bug Fixes

- Fixed an issue where raw results were not being sent if raw data didn't map to any entity


## 0.9.1 (2024-06-23)


### Bug Fixes

- Safely get changelogDestination key instead of accessing it directly


## 0.9.0 (2024-06-19)


### Features

- Added validation of whether the integration can run in the desired runtime


## 0.8.0 (2024-06-16)


### Improvements

- Add search relation support (Allow to to run a search query to find the relation to the entity as part of the mapping)


## 0.7.1 (2024-06-13)


### Bug Fixes

- Fixed values unpack error in register_raw


## 0.7.0 (2024-06-13)


### Improvements

- Added pydantic's dotenv extra to the core dependencies for reading .env files on the integration startup
- Added .python-version to the repository for easier setup with pyenv install


## 0.6.0 (2024-06-10)


### Improvements

- Changed initialization to always apply default mapping if no other mapping is configured


## 0.5.27 (2024-06-05)


### Bug Fixes

- Fixed incorrect pydantic validation over the integration settings


## 0.5.26 (2024-06-04)


### Bug Fixes

- Fixed an issue causing integrations with no configuration to fail during the initialization process


## 0.5.25 (2024-06-03)


### Bug Fixes

- Fixed faulty error handling caused by gather_and_split_errors_from_results raising errors that are not directly under BaseException (#1)


## 0.5.24 (2024-06-02)


### Improvements

- Improved exception propagation for the entity processing (#1)
- QOL utility (`core.utils.gather_and_split_errors_from_results`) for when calling `asyncio.gather` with the `return_exceptions` parameter set to `True` and there is need for separating the errors from the data itself (#2)

### Bug Fixes

- Fixed unhandled exceptions caused by the entity parsing, resulting in the integration freezing (#1)


## 0.5.23 (2024-05-30)


### Improvements

- Updated the base image used in the Dockerfile that is created during integration scaffolding from `python:3.11-slim-buster` to `python:3.11-slim-bookworm`

## 0.5.22 (2024-05-29)


### Bug Fixes

- Fixed an issue in `send_raw_data_examples` when there are slashes in integration kind


## 0.5.21 (2024-05-26)


### Features

- Added `send_raw_data_examples` integration config to allow sending raw data examples from the third party API to port (on resync), for testing and managing the integration mapping


## 0.5.20 (2024-05-26)


### Improvements

- Made config.yaml file optional in the integration setup process.
- Integration type is now determined by the name specified in the pyproject.toml file.
- Switched to using the FastAPI lifespan feature instead of the deprecated on_shutdown and on_start methods.

### Bug Fixes

- Fixed the FastAPI server staying stale after shutdown by using the FastAPI lifespan feature for handling shutdown signals, preventing override of the shutdown process.
- Fixed issue with integration continuing to run after shutdown by canceling the resync async generator task.


## 0.5.19 (2024-05-16)


### Improvements

- Added caching to port-app-config.yml retrieval from port api (only for live events)


## 0.5.18 (2024-05-12)


### Improvements

- Added a util function that allows to run multiple asynchronous tasks in a bounded way to prevent overload and memory issues
- Use that utility when calculating JQ mapping for raw entities



## 0.5.17 (2024-05-01)


### Bug Fixes

- Fixed an issue in creating a child event context from the parent context by removing an unnecessary line of code



## 0.5.16 (2024-05-01)


### Features

- Allowing override of parent event context in ocean's event context manager


## 0.5.15 (2024-04-30)


### Bug Fixes

- Fixed error in `register_raw` when there's no relevant mappings for a specific kind


## 0.5.14 (2024-04-24)


### Improvements

- Implemented real-time entity deletion exclusively for instances that haven't matched any selectors.
- Change the JQ calculation to process only identifier and blueprint for raw entities not selected during real-time events to only get the required data for the delete.

## 0.5.13 (2024-04-17)


### Features

- Delete entities that doesn't passed the selector on real time events


## 0.5.12 (2024-04-12)


### Features

- Added a util function that allows to iterate over a list of async iterators and stream the results of each iterator as they are available


## 0.5.11 (2024-04-11)


### Improvements

- Improved the handling of integration entities by adding retries and running it after the upsert to prevent blocking the resync
- Changed entities search timeout to 30 seconds to prevent blocking the resync

### Features

- Added a way to enable request retries for any request even if its request method is not part of the retryable methods


## 0.5.10 (2024-04-10)


### Bug Fixes

- Fixed application settings to be loaded from the environment variables

### Improvements

- Added integration version label to docker


## 0.5.9 (2024-03-30)


### Bug Fixes

- Fixed a bug where every time after the first token expiration, the framework didn't actually marked that the token got refreshed, causing the token to be refreshed every time when a request is made to Port. (#1)


## 0.5.8 (2024-03-27)


### Bug Fixes

- Fixed a bug in loguru which fails to deserialize an exceptions (#1)


## 0.5.7 (2024-03-20)


### Features

- Added the ability to map entities from raw array attributes by introducing `itemsToParse` key in the mapping configuration


## 0.5.6 (2024-03-17)


### Features

- Added array to possible integration configuration types (PORT-7262)


## 0.5.5 (2024-03-06)


### Bug Fixes

- Changed caching to detect changes in params of function (#1)


## 0.5.4 (2024-03-03)


### Bug Fixes

- Fixed an issue where a failure in the entity processing step might fail the whole resync (#1)


## 0.5.3 (2024-03-03)


### Improvements

- Cahnged the JQ Entity processor to work with async callss to allow better parallelism and async work (#1)


## 0.5.2 (2024-02-21)


### Bug Fixes

- Fixed an issue causing the integration to crash when passing a sensitive configuration with invalid regex characters due to a missing escaping (PORT-6836)


## 0.5.1 (2024-02-20)


### Features

- Added handling for kafka consumer empty partition assignment and shutting the application down with an error (PORT-5475)
- Added QOL decorator to help with caching the third party response (PORT-5475_2)

### Improvements

- Changed the Kafka consumer to run in the event loop in async instead of sync in another thread (PORT-5475)

### Bug Fixes

- Fixed an issue causing all the character to be redacted when passing empty string to a sensitive field


## 0.5.0 (2024-02-18)


### Features

- Added a method for ocean integration to redact sensitive information from the logs and automatically apply it to sensitive configurations and known sensitive patterns. (#1)
- Added an HTTP handler for Ocean logs to facilitate sending the logs to the Port. (#2)

### Improvements

- Seperated the `port_ocean.utils` file into multiple files within the `utils` folder to improve code organization. (#1)
- Changed the Ocean context to be a global variable instead of using Localstack, preventing the framework from re-initiating the context for each thread. (#2)

### Bug Fixes

- Fixed an issue where the event listener was causing the application to continue running even after receiving a termination signal. (#1)
- Fixed a bug that caused some termination signal handlers to not work by consolidating the signal listeners in a single class, as signals can only have one listener. (#2)


## 0.4.17 (2024-01-23)


### Features

- Added sonarcloud files for public integration scaffolding (PORT-6181)
- Replaced the `remove-docker` option from the `ocean new` cli with `private` & `public` flags (PORT-6181)


## 0.4.16 (2024-01-11)


### Improvements

- Increased the default timeout for requests to 3rd party targets to 30 seconds, and made it configurable (PORT-6074)


## 0.4.15 (2024-01-07)


### Bug Fixes

- Fixed issue causing app config with no team mapping to fail due the core using None when not set (PORT-5938)


## 0.4.14 (2024-01-07)


### Bug Fixes

- Fixed missing team parameter in the port app config model (PORT-5938)


## 0.4.13 (2023-12-31)


### Features

- Added capability to create pages as part of the integration setup (PORT-5689)

### Improvements

- Added integration and blueprints existence check before creating default resources (#1)
- Added verbosity to diff deletion process after resync (#2)

## 0.4.12 (2023-12-22)


### Bug Fixes

- Fixed `ocean new` scaffolding error `'collections.OrderedDict object' has no attribute 'public_integration'` (PORT-5728)


## 0.4.11 (2023-12-21)


### Improvements

- Added handling for aggregation properties when initializing the integration, so it will patch the aggregation properties after creating the relations (PORT-5717)
- Changed entity property in the `portResourceConfig` to be required instead of optional, as we don't support creation of blueprints as part of the app config (PORT-4549)


## 0.4.10 (2023-12-21)


### Improvements

- Wrapped the httpx async client with implementation that overrides the default transport class with custom transport to apply all default httpx features that are ignored when passing a custom transport instance. This allows the missing behevior of the http [proxy environment variable](https://www.python-httpx.org/environment_variables/#proxies) (PORT-5676)
- Changed deprecated `poetry lock --check` in the make files to `poetry check` (PORT-5711)

### Bug Fixes

- Changed the way we upsert and delete bulk of entities from the catalog to be batched rather than spawning all requests at once


## 0.4.9 (2023-12-19)


### Improvements

- Added a way to create the integration without the Dockerfile and .dockerignore to use the global Docker files when scaffolding a new integration.


## 0.4.8 (2023-12-13)


### Bug Fixes

- Fixed the incorrect search of entities by datasource, which was causing entities from older versions not to be deleted. (PORT-5583)


## 0.4.7 (2023-12-05)


### Improvements

- Allowing POST requests for getting port tokens to be retryable (PORT-5442)

### Bug Fixes

- Changed the default limitations and timeouts for requests to Port in order to handle PoolTimeout error caused by a large amout of requests sent in parallel (PORT-5442)


## 0.4.6 (2023-12-04)


### Bug Fixes

- Fixed a bug that triggered the integration to update during the initialization process when the integration already existed and the organization lacked default blueprints (PORT-5378).
- Fixed an issue where setting integration type or identifier that contains a capital letter will not show the integration in the UI (PORT-5399)


## 0.4.5 (2023-11-30)


### Features

- Added handling for transport errors like connection timeout error for outbound requests from ocean integrations and core (PORT-5369)
- Changed port request option `merge` to be true by default (PORT-5396)

### Improvements

- Changed the port request options defaults to be constructed in the port app config model instead of setting the defaults in many places (PORT-5369)


## 0.4.4 (2023-11-29)


### Features

- Added a httpx client that recreate itself on new threads using localproxy & localstack bundled with the `RetryTransport` transport featured in 0.4.3 (PORT-5333)

### Improvements

- Added `TokenRetryTransport` to the port client httpx client to handle connection errors and create new access tokens when the token is expiring while requesting (PORT-5333)
- Removed the retry handler decorator from the port client. Now using the `TokenRetryTransport` (PORT-5333)
- Handled `CycleError` for cyclic dependency in entities with better error message and ocean exception class (PORT-5333)


## 0.4.3 (2023-11-09)


### Features

- Added `RetryTransport` as a helper for retrying requests that integrations can use (PORT-5161)

### Bug Fixes

- Fixed kafka consumer to poll messages asynchronously, to avoid max poll timeout when running long resyncs (PORT-5160)
- Fixed a bug where the expiration of a Port token is not properly handled (PORT-5161)
- Fixed a bug where the `retry_every` didn't count failed runs as repetitions (PORT-5161)

## 0.4.2 (2023-11-04)


### Features

- Added the current integration version to the port requests for future features and better debugging (PORT-4310)

### Bug Fixes

- Added the `install/prod` command to the integration scaffold template as was intended (PORT-5107)
- Changed the serializing of the port app config so when initializing it there wont be any None or default values displayed in the UI (PORT-5108)

### Improvements

- Removed version field from the spec.yml in the scaffolded integration (Version will be taken from the pyproject.toml) (PORT-5107)
- Changed the integration type in spec.yml to be the integration slug when scaffolding a new integration (PORT-5107)
- Added more logs to the ocean package for better debugging of the integration (PORT-4780)
- Seperated `SyncRawMixin` from `SyncRawMixin` (moved `SyncRawMixin` to `core/integrations/mixins/sync_raw.py`)
- Improved code readability for `SyncRawMixin`


## 0.4.1 (2023-11-03)


### Bug Fixes

- Fixed the `initialize-port-resources` option in `ocean sail` to not be a flag.
- Changed default of `initialize-port-resources` to `true`.
- Catch all exceptions in the resync of ONCE event listener,to make sure the application will exit gracefully


## 0.4.0 (2023-10-31)


### Features

- Added support for running ocean integrations once and new ocean sail options to support it. As part of it we added ImmediateEventListener.


## 0.3.2 (2023-10-29)


### Improvements

- createMissingRelatedEntities + deleteDependentEntities are now defaulted to true


## 0.3.1 (2023-09-27)


### Bug Fixes

- Fix missing user agent when apply default resources on initialization (PORT-4813)

## 0.3.0 (2023-09-06)


### Deprecations

- Removed the `batch_work_size` configuration. Integrations should use the async generator syntax instead (PORT-4616)

### Features

- Added support for a configurable resync interval for integrations (PORT-4616)
- Added a new feature that will abort a running resync if a new resync is attempting to start (PORT-4619)

### Improvements

- Changed the way an empty port app config is handled in the `PortAppConfig Handler` (PORT-4483)
- Added yaml linter (#1)
- Removed the Ocean version parameter from the integration scaffold template, the version is now queried directly from the Ocean framework library used by the integration (#2)
- Changed the publish integration workflow to get the integration version from the `pyproject.toml` file of the integration and not from the `spec.yml` file (#3)

### Bug Fixes

- Fixed a bug that rollbacked all blueprints instead of only those created during integration setup, when the setup encountered an issue with blueprint creation
- Fixed a bug that caused values that resulted with a falsy jq evaluation to convert them to null. The values will now be ingested using their proper falsy representation (0 as 0, empty array as empty array, false as false, etc.)
- Fixed the injections of parameters to the `config.yaml` file, the injected values will now be wrapped with `""` (#1)

## 0.2.3 (2023-08-17)


### Features

- Added the ability to create and clean the defaults of an integration using the following CLI commands: `ocean defaults dock` and `ocean defaults clean` (dock-clean-defaults)


### Improvements

- Optimized dockerfile to produce smaller images (PORT-4485)
- Changed default log level to INFO in the cli

### Bug Fixes

- Fixed an issue with loading the configuration from the environment variables if the config is a dictionary
- Move Resource Config Selector class to public
- Handled delete events from change log where there is no after

## 0.2.2 (2023-08-11)


### Bug Fixes

- Fixed an issue causing the config yaml providers to not be parsed

## 0.2.1 (2023-08-09)


### Bug Fixes

- Fixed an issue causing ocean to convert the integration config objects to camelized objects

## 0.2.0 (2023-08-09)


### Breaking Changes

- Updated the `on_resync` generator to use a list of items instead of a single item

### Improvements

- Changed default log level to `INFO`
- Changed the extra object messages log level from `INFO` to `DEBUG`
- Removed a wrongful error log at the integration installation that says the integration does not exists

### Bug Fixes

- Added support for many relations for the same entity (PORT-4379)
- Added the resource config to the event context (PORT-4398)
- Fixed lack of support for multiple relations (PORT-4411)
- Added traceback output to the integration resync method exception log (PORT-4422)
- Fixed an issue that caused the jq `None` values for relations to become a string with the value `"None"` instead of being interpreted as `null` in JSON

## 0.1.3 (2023-08-02)


### Bug Fixes

- Fixed an issue preventing the setup of an integration with config values passed exclusively as environment variables. This fix also enables the option to deploy an integration to AWS ECS using Terraform (PORT-4379)

## 0.1.2 (2023-07-27)


### Breaking Changes

- All integration configuration variables are now passed to the integration code in snake_case format
- Renamed `port_ocean.config.integration` -> `port_ocean.config.settings`

### Features

- All the settings can now be set using environment variables with prefix of `OCEAN__{The name of the field}` and `__` between nested fields
- The broker field in the kafka settings now has the Port production brokers as the default value

### Improvements

- Using pyhumps to automatically camelize the aliases of the settings

### Bug Fixes

- Fixed a crash when there are no resources in the port-app-config

## 0.1.1 (2023-07-26)


### Breaking Changes

- Changed SAMPLE event listener to POLLING. (Make sure to update your `eventListener.type` field in your `config.yaml` for the integration) (PORT-4346)

### Improvements

- Seperated the cli commands to multiple files under the `port_ocean/cli/commands` folder (PORT-4303)
- Improved error messages from the PortClient (PORT-4337)

### Bug Fixes

- Fixed Webhook event listener not triggering
- Fixed PortClient using httpx async client from another event loop

  (PORT-4306)

- Fixed `ocean new` jinja crash for the config.yaml in the scaffold (PORT-4328)
- Fixed issue where the integration did not create the integration config on creation (PORT-4341)
- Fixed an issue with initializePortResources that caused failure for unknown file names on init (PORT-4343)

## 0.1.0 (2023-07-20)


### Features

- ### First version changelog

  #### Added

  - Handlers

    - Added entities state applier first port HTTP implementation.
    - Added entity processor first jq implementation.
    - Added port app config first port HTTP implementation.

  - Event Listeners

    - Added KAFKA event listener.
    - Added SAMPLE event listener.
    - Added WEBHOOK event listener.

  - Core

    - Added Ocean contexts & contexts global variables.
    - Added validation to the integration config according to its `.port/spec.yaml`.
    - Added a way to specify default resources to be created on installation.
    - Added a new way to return data from the resync using generators.
    - Added provider-based injection for the config yaml.

  - CLI
    - Added `ocean list` to list all public integrations in the port-ocean repo.
    - Added `ocean new` to scaffold an Ocean project.
    - Added `ocean pull` to pull one of the public integrations from the port-ocean repo.
    - Added `ocean sail` to run the integration.
    - Added `ocean version` to get the framework version.
    - Added `make new` to scaffold in the Ocean repository.

  (PORT-4307)<|MERGE_RESOLUTION|>--- conflicted
+++ resolved
@@ -6,18 +6,16 @@
 this project adheres to [Semantic Versioning](https://semver.org/spec/v2.0.0.html).
 
 <!-- towncrier release notes start -->
-<<<<<<< HEAD
-## 0.24.23 (2025-07-07)
+## 0.25.1 (2025-07-07)
 
 ### Improvements
 - Add failed mapping if all values filtered out
-=======
+
 ## 0.25.0 (2025-07-02)
 
 ### Improvement
 
 - Added extraction of the deletion process from the main process if multi processing is enabled
->>>>>>> 57950cae
 
 ## 0.24.22 (2025-07-02)
 
