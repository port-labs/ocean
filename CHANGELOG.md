--- conflicted
+++ resolved
@@ -7,21 +7,19 @@
 
 <!-- towncrier release notes start -->
 
-<<<<<<< HEAD
-## 0.8.0 (2024-06-13)
+## 0.9.0 (2024-06-18)
 
 ### Features
 
 - Added validation of whether the integration can run in the desired runtime
 
-=======
+
 ## 0.8.0 (2024-06-11)
 
 
 ### Improvements
 
 - Add search relation support (Allow to to run a search query to find the relation to the entity as part of the mapping)
->>>>>>> 7547561d
 
 ## 0.7.1 (2024-06-13)
 
