# Changelog

All notable changes to this project will be documented in this file.

The format is based on [Keep a Changelog](https://keepachangelog.com/en/1.0.0/),
this project adheres to [Semantic Versioning](https://semver.org/spec/v2.0.0.html).

<!-- towncrier release notes start -->
## 0.28.4 (2025-09-10)

<<<<<<< HEAD
### Improvements

- Support for events which their payload offloaded to the fs
- Memory optimizations of itemstoparse feature
=======
### Bug Fixes
- Using `spawn` startup method in the mutliprocessing module for windows machines that doesn't support `fork`
>>>>>>> e3400ea5

## 0.28.3 (2025-08-28)

### Improvements

- Never send empty eventId

## 0.28.2 (2025-08-28)

### Improvements

- Added integration status report on sigterm

## 0.28.1 (2025-08-27)

### Improvements

- Fixed wrong filtered out metric calculation

## 0.28.0 (2025-08-19)

### Improvements

- Made HTTP retry config extensible with new RetryConfig class and callback to apply per-integration policies without code changes.
- Added rate-limit aware retries through configurable retry-after headers (e.g., X-RateLimit-Reset) and additional retry status codes that extend safe defaults.
- Control max_attempts/base_delay/jitter_ratio/max_backoff_wait and override retryable_methods via callback.

## 0.27.10 (2025-08-24)

### Improvements

- Added ingest url support

## 0.27.9 (2025-08-20)

### Improvements

- Fixed reconciliation metrics not updating properly during sync
- Removed premature cleanup of Prometheus metrics after subprocess finish to fix reconciliation stuck on pending
- Enhanced sync state tracking across different phases

## 0.27.8 (2025-08-18)

### Improvements

- added more logs to sync metrics in order to investigate reconciliation pending bug

## 0.27.7 (2025-08-15)

### Improvements

- fixed log level in ingest logs

## 0.27.6 (2025-08-13)

### Improvements

- Add streaming requests.

## 0.27.5 (2024-08-13)


### Improvements

- Bump fastapi to version 0.116.0 - fix Starlette has possible denial-of-service vector when parsing large files in multipart forms (< 0.47.2)

## 0.27.4 (2025-08-12)
### Bug Fixes

- Fix kafka broker list for Terraform

## 0.27.3 (2025-08-11)

### Bug Fixes

- Items to parse can be set when there is an item object on the root level by set the itemsToParseName param

## 0.27.2 (2025-08-07)

### Bug Fixes

- Move the items to parse logic to be yielded from the generator to support ocean's logic.

## 0.27.1 (2025-08-10)

### Bug Fixes

- Ensure deletion metrics always being sent on reconceliation

## 0.27.0 (2025-08-03)

### Improvements

- Enhanced webhook event processing with GroupQueue implementation

Introduced GroupQueue to ensure exclusive processing per group while allowing parallel processing across different groups
Multiple workers can now process webhook events from different groups concurrently, improving throughput
FIFO ordering is maintained within each group to preserve event sequence integrity
Added automatic lock timeout mechanism to recover from frozen or hung workers
Implemented context-based group tracking using ContextVar for cleaner worker-to-group association

- Performance optimizations
Configurable number of workers per webhook path (event_workers_count)
Reduced contention by allowing concurrent processing of independent groups
Improved resource cleanup and state management after processing

## 0.26.3 (2025-08-04)

### Bug Fixes

- Added permissions for the ocean user to access and write to the /app/.config directory for OAuth configuration.

## 0.26.2 (2025-08-03)

### Improvements

- Add posting integration raw data to lakehouse

## 0.26.1 (2025-07-20)

### Improvements

- Added limited sudo permissions for Ocean user to execute update-ca-certificates command

## 0.26.0 (2025-07-16)

### Improvements

- Use new and efficient datasource route

## 0.25.5 (2025-07-16)

### Improvements

- Fix Dependabot vulnerability by poetry install

## 0.25.4 (2025-07-16)

### Improvements

- Add logging for integrations's response body size.

## 0.25.3 (2025-07-15)

### Bugfix

- Fixed dockerfile's ocean user argument position to be under the last FROM


## 0.25.2 (2025-07-13)

### Improvements

- Introduced Ocean user's id (999) as the default id for security purposes
- Added rwX permissions to the Ocean user to write and read certificates
- Fixed raise of issue with an entity which has a relation that the blueprint doesn't

## 0.25.1 (2025-07-07)

### Improvements

- Add failed mapping if all values filtered out

## 0.25.0 (2025-07-02)

### Improvement

- Added extraction of the deletion process from the main process if multi processing is enabled

## 0.24.22 (2025-07-02)

### Bug Fixes
- Fix trailing slash issue

## 0.24.21 (2025-06-30)

### Bug Fixes
- Fixed url in PUT metrics route

## 0.24.20 (2025-06-26)

### Improvements

- Added resource kind to context of process initiation

## 0.24.19 (2025-06-25)

### Bug Fixes
- Fixed issue with resync function not retuning the success value

## 0.24.18 (2025-06-23)

### Bug Fixes
- Fixed issue with upserts when there are entities with different blueprints in the same batch from live events

## 0.24.17 (2025-06-23)

### Bug Fixes
- Update cache folder to be in /tmp.
- Use root user in smoke test.

## 0.24.16 (2025-06-22)

### Improvements
- Add ocean user to docker file.

## 0.24.15 (2025-06-22)

### Bug Fixes
- Fixed metrics tracking for raw data processing.

## 0.24.14 (2025-06-22)

### Improvements
- Reduce bulk upserts concurrency.

## 0.24.13 (2025-06-22)

### Improvements
- Reduce bulk upserts concurrency.

## 0.24.12 (2025-06-19)

### Improvements
- Update packages.

## 0.24.11 (2025-06-16)

### Bug Fixes
- Prevented unhandled exception when webhook event is received for resource types not present in mapping but can be handled by processors.

## 0.24.10 (2025-06-15)

### Bug Fixes
- Fixed overwriting syncing state metrics reporting during resource processing

## 0.24.9 (2025-06-15)

### Improvements
- Added support for mapping icons as part of ocean integration mappings.

## 0.24.8 (2025-06-11)

### Bug Fixes
- Fixed missing syncing state metrics reporting during resource processing

## 0.24.7 (2025-06-11)

### Bug Fixes
- Update is oauth enabled condition to check if a path to oauth token is set.
- Update requests.

## 0.24.6 (2025-06-09)

### Improvements
- Added a check to not start upserting / deleting if we have 0 entities to update / delete.

## 0.24.5 (2025-06-09)

### Improvements
- Made on_start tasks start regardless of the Uvicorn server startup.

## 0.24.4 (2025-06-08)

### Improvements
- Refined error phase metrics for resource registration and resync.

## 0.24.3 (2025-06-08)

### Improvements
- Using Port bulk upserts api in resyncs in all Ocean.

## 0.24.2 (2025-06-04)

### Improvements
- Set process_execution_mode default to multi_process.

## 0.24.1 (2025-06-03)

### Improvements
- Using Port bulk upserts api in resyncs in Ocean SaaS

## 0.24.0 (2025-06-03)

### Improvements
- Experimental - using Port bulk upserts api in resyncs

## 0.23.5 (2025-06-01)

### Bug Fixes

- Update poetry lock.
- Fix PROMETHEUS_MULTIPROC_DIR in docker file.
- Skip deleteing entities if subprocess fails.
- Clean up PROMETHEUS_MULTIPROC_DIR only in multiprocess mode.

## 0.23.4 (2025-05-29)

### Improvements
- Fixed metrics urls and added reconciliation kind to report

## 0.23.3 (2025-05-28)

### Bug Fixes

- Asyncio lock error in subprocess's http request.
- PROMETHEUS_MULTIPROC_DIR default missing.


## 0.23.2 (2025-05-28)

### Improvements

- Replaced based image to use echo images in order to reduce vulnerability exposure


## 0.23.1 (2025-05-27)

### Bug Fixes
- Event loop is blocked by waiting for a process.

## 0.23.0 (2025-05-27)

### Features
- Add Multiprocessing mode to ocean accessible via the OCEAN__PROCESS_EXECUTION_MODE env variable with possible values - multi_process/single_process.
- Add caching to ocean that is saved on disk or memory accessible via OCEAN__CACHING_STORAGE_MODE env variable with possible values - disk/memory.
- Add support for multiprocessing to prometheus accessible via the PROMETHEUS_MULTIPROC_DIR env variable.

## 0.22.12 (2025-05-26)

### Improvements
- Enhanced logs on integration initialization

## 0.22.11 (2025-05-25)

### Improvements
- Enhanced metrics reporting by implementing direct integration with Port's metrics endpoint for improved monitoring and observability

## 0.22.10 (2025-05-20)

### Improvements
- Fix Dependabot vulnerabilities

## 0.22.9 (2025-05-18)

### Improvements
- Enhanced Ocean metrics event structure for better data organization and analysis
- Expanded metrics collection points to provide more comprehensive monitoring capabilities

## 0.22.8 (2025-05-15)

### Improvements
- Enhanced error logging by including trace IDs for server errors

## 0.22.7 (2025-05-12)

### Bug Fixes
- Fixed case where new installation of an integration resulted with errors on installing a package

## 0.22.6 (2025-05-06)

### Improvements
- Display a validation error if the mapping is not configured correctly.


## 0.22.5 (2025-04-27)

### Bug Fixes
-Resolved "h11 accepts some malformed Chunked-Encoding bodies" h11 vulnerability

## 0.22.4 (2025-04-15)

### Features
-Refactored logger setup to generate unique instance IDs.
-Renamed try_get_hostname to resolve_hostname for clarity.
-Removed redundant instance parameter from setup_logger.

## 0.22.3 (2025-04-15)

### Features
- Added inctance and hostname to logger configuration.
- Updated setup_logger function to include inctance.
- Generated unique inctance in run function.
- Enhanced log format to include inctance.

## 0.22.2 (2025-04-06)

### Bug Fixes

- Fixed entityDeletionThreshold not sent as part of the initial port app configuration.

## 0.22.1 (2025-04-02)

### Features

- Added support for team search query in entity mapping
- Enhanced batch_upsert_entities to return tuples with success status.
- Improved null property handling in entity field comparisons.
- Updated upsert logic to use batch upsert consistently.
- Added unit tests for null property handling in entity comparisons.

## 0.22.0 (2025-03-17)

### Features

- Added metrics reporting capability using promethues, which can be accessible through the /metrics route.

## 0.21.5 (2025-03-12)

### Improvements

- Updated LiveEventsProcessorManager to fetch the latest port app configuration for each event by calling `get_port_app_config(use_cache=False)`.
- This change ensures that the processor manager always uses the most current configuration when handling events.

## 0.21.4 (2025-03-12)

### Improvements

- Updated core dependencies (jinja 3.1.6, confluent-kafka 2.8.2 and cryptography =43.0.1,<45.0.0)

## 0.21.3 (2025-03-09)

### Improvements

- Add minimum entities to map before searching

## 0.21.2 (2025-03-09)

### Improvements

- Add configurable event processing timeouts to Ocean

## 0.21.1 (2025-03-09)

### Bug Fixes

- fixed wrong integration version showing in UI and API by moving the check of OCEAN__INITIALIZE_PORT_RESOURCES=false to after the patch

## 0.21.0 (2025-03-01)

### Features

- Added `on_resync_start` and `on_resync_complete` hooks to the `SyncRawMixin` class to allow integrations to run code before and after a resync.

### Bug Fixes

- Fixed `ocean new` on Unix-like systems failing with `FileNotFoundError` (#1402)
- Fixed cancelled error handling while running resync

## 0.20.4 (2025-02-25)

### Bug Fixes
- Converted should_process_event and get_matching_kinds methods to async.
- Enhanced error handling to process successful results even if some processors fail.
- Updated tests to validate async methods and error handling improvements.
- Added a new integration test for webhook processing with mixed processor outcomes.



## 0.20.3 (2025-02-24)

### Improvements

- Changing log level for frequent error

## 0.20.2 (2025-02-23)

### Bug Fixes

- Validate feature flag for get config in new integrations - outside of mixin

## 0.20.1 (2025-02-23)

### Bug Fixes

- Validate feature flag for get config in new integrations

## 0.20.0 (2025-02-20)

### Features

- Added comprehensive live events support in Ocean Core:
  - Introduced `LiveEventsMixin` for standardized live event handling across integrations
  - Added methods for resource mapping, entity deletion threshold, and data processing
  - Enhanced `AbstractWebhookProcessor` with live events integration
  - Added robust retry logic and lifecycle management for webhook processing
  - Implemented history-preserving entity deletion and recreation for live events

## 0.19.3 (2025-02-19)

### Features

- Added new `base_url` to Ocean Core. This will be used to deprecate the `OCEAN__INTEGRATION__CONFIG__APP_HOST` usage.

## 0.19.2 (2025-02-19)

### Bug Fixes

- Fixed non awaited coroutine for provisioned integrations

## 0.19.1 (2025-02-18)

### Features

- Verify Provision enabled integrations

### Bug Fixes

- Ensure no race condition with externally created integrations

## 0.19.0 (2025-02-16)

### Features

- Added capability to read configurations from a file.
- Add option to periodically keep the integration's configuration updated with the file's configuration.
- Add reloading configuration on retry

## 0.18.9 (2025-02-07)

### Improvements

- Added option to destroy integration config while performing defaults clean cli command: `ocean defaults clean --force --wait --destroy`

## 0.18.8 (2025-02-04)

### Bug Fixes

- Fix flaky tests

## 0.18.7 (2025-01-29)

### Improvements

- Reduce cases of mass deletion of entities on resync by adding threshold for deletion

## 0.18.6 (2025-01-29)

### Improvements

- Entity diff calculation only on resync

## 0.18.5 (2025-01-28)

### Bug Fixes

- Fixed an issue where the integration would delete all entities if the Port app configuration was empty

## 0.18.4 (2025-01-22)

### Improvements

- added check diff entitites to reduce load from port to all integrations

## 0.18.3 (2025-01-22)

### Improvements

- Opt-in integration resource provision by Port

## 0.18.2 (2025-01-21)

### Improvements

- Updated the search entities query sent to port with one rule of identifier instead of many

## 0.18.1 (2025-01-21)

### Improvements

- Updated the search entities query sent to port with blueprint

## 0.18.0 (2025-01-15)

### Improvements

- Introduced a new entity diff resolver to reduce port system load by comparing entities and upserting changed entities only

## 0.17.8 (2025-01-15)

### Bug Fixes

- Fixed vulnerability in the jinja package that is resolved by updating to 3.1.5


## 0.17.7 (2025-01-08)

### Bug Fixes

- Fixed a bug where creating an integration with WEBHOOKS_ONLY event listener failed.

### Improvements

- Added jira integration running config to vscode.

## 0.17.6 (2025-01-08)

### Bug Fixes

- Fixed a bug where the `unregister_raw` and `register_raw` were not handling right the errors and misconfigured entity keys


## 0.17.5 (2025-01-07)


### Bug Fixes

- Explicit poetry version due to major version (2.0.0) breaking the CI


## 0.17.4 (2024-12-31)


### Bug Fixes

- Adjusted log terminology
- Failed transformations counter now increments for all cases (None (null / missing), empty)

## 0.17.3 (2024-12-31)


### Bug Fixes

- Added support for empty values for JQ mapping logs
- Added tests to assert for proper response when JQ is missmapped or values are empty

## 0.17.2 (2024-12-31)


### Bug Fixes

- Fixed lint failures


## 0.17.1 (2024-12-31)


### Bug Fixes

- Fixed lint failure for resources that have two `on_resync` decorators


## 0.17.0 (2024-12-31)


### Features

- Added new webhooks only event listener mode. This event listener handles only webhook invocations and raises error once used for resync.


## 0.16.1 (2024-12-25)

### Bug Fixes

- Added new info log for JQ mapping per batch to notify of misconfigured JQ mappings between a property and the JQ target


## 0.16.0 (2024-12-24)


### Improvements

- When `createMissingRelatedEntities` is set to `false` and upserting entity failed on not existing entity, the entity will be gathered to the end of the resync and will try sorting all
  the failed entities through a topological sort and upsert them as well
- Test upsert with dependencies, with self circular dependency and external entity dependency.

### Bug Fixes

- When experiencing cyclic error on topological sort try unsorted upsert of the entities
- Fix topologicals sort tree creation so an entity cannot be its own dependency


## 0.15.3 (2024-12-22)

### Bug Fixes

- Extended `Ocean new` cli command to fill out more information for the user and also fixed wrong output


## 0.15.2 (2024-12-15)

### Improvements

- Add handling for different installation types compatibility


## 0.15.1 (2024-12-15)

### Bug Fixes

- Changed `SaasOauth` runtime to `SaasOauth2`


## 0.15.0 (2024-12-12)

### Features

- Added `SaasOauth` runtime support


## 0.14.7 (2024-12-09)


### Bug Fixes

- Remove specific timeout for search request in favor of global timeout.
- Update `handle_request` to use method for indentifying retryable requests.
- Set upsert entenies as retryable.
- Update the condition upon which the JWT token is refreshed so it will refresh on expiration instead of only after.


## 0.14.6 (2024-12-04)


### Improvements

- Added a warning log for cases where the Integrations are provided with a personal token and not with machine credentials.

## 0.14.5 (2024-12-03)


### Improvements

- Add performance test framework


## 0.14.4 (2024-12-03)


### Bug Fixes

- Add try/except block on httpx transport of ocean client to log timeouts and other exceptions (Client timeouts not recorded)


## 0.14.3 (2024-11-25)


### Improvements

- Support the reduction of Port rate limit in the integrations.

## 0.14.2 (2024-11-24)


### Bug Fixes

- Fix ocean new.

## 0.14.1 (2024-11-13)


### Improvements

- Added a decorator to help with caching results from coroutines.


## 0.14.0 (2024-11-12)


### Improvements

- Add support for choosing default resources that the integration will create dynamically


## 0.13.1 (2024-11-12)


### Bug Fixes

- Fix memory leak due to repetitive registration of FastAPI routes


## 0.13.0 (2024-11-10)


### Improvements

- Bump python from 3.11 to 3.12 (0.13.0)


## 0.12.9 (2024-11-07)


### Bug Fixes

- Await logger writing exception on exit (Integration logs not being ingested)
- Await logger thread on exit (Integration logs not being ingested)
- Serialize exception (Integration logs not being ingested)


## 0.12.8 (2024-11-04)


### Improvements

- Bump fastapi to version 0.115.3 - fix Starlette Denial of service (DoS) via multipart/form-data (0.12.8)

## 0.12.7 (2024-10-23)


### Bug Fixes

- Fixed get_integration_ocean_app test fixture configuration injection (0.12.7)


## 0.12.6 (2024-10-20)


### Bug Fixes

- Fixed get_integration_resource_config assumption for port-app-config files to be of .yaml extension only (0.12.6)


## 0.12.5 (2024-10-21)


### Bug Fixes

- Fixed get_integration_resource_config assumption for port-app-config files to be of .yml extension only (0.12.5)


## 0.12.3 (2024-10-09)

### Improvements

- Updated docker base image to improve security vulnerabilities


## 0.12.2 (2024-10-06)

### Improvements

- Added a util `semaphore_async_iterator` to enable seamless control over concurrent executions.


## 0.12.1 (2024-10-02)

### Bug Fixes

- Fixed a bug when running jq with iterator that caused the integration to crash
- Reverted image to `python:3.11-slim-buster` to fix the issue with the alpine image

## 0.12.0 (2024-10-01)

### Improvements

- Replace `python:3.11-slim-bookworm` with `python:3.11-alpine` to reduce dependencies and fix vulnerabilities

### Bug Fixes

- Fixed smoke tests to run concurrently and clean up after themselves

## 0.11.0 (2024-09-29)

### Improvements

- Replace pyjq with jq.py to bump jq version from 1.5.2 to 1.7.1

## 0.10.12 (2024-09-19)

### Bug Fixes

- Fixed updating state of resync when the resync is being cancelled by a new resync event

## 0.10.11 (2024-09-17)

### Improvements

- Add smoke test with a live integration to validate core changes

## 0.10.10 (2024-09-12)

### Bug Fixes

- Fixed failing on initialization of the integration when one of the actions exists in port

### Improvements

- Added fix lint command to the makefile as well as the pre-commit hook


## 0.10.9 (2024-09-05)

### Bug Fixes

- Replaced StopAsyncIteration with a return statement to ignore prevent errors in cases where empty tasks are sent to the stream_async_iterators_tasks function


## 0.10.8 (2024-09-04)

### Bug Fixes

- Avoid raising exception when receiving ReadTimeout on batch upsert entities
- Increased both internal port client and third party client timeout to handle long requests


## 0.10.7 (2024-08-28)

### Improvements

- Add search identifier support (Allow to run a search query to find the identifier of the entity as part of the mapping)


## 0.10.6 (2024-08-31)

### Bug Fixes

- Fixed error log when looking for existence of integration on initialization


## 0.10.5 (2024-08-27)

### Improvements

- Test support and helpers


## 0.10.4 (2024-08-28)

### Bug Fixes

- Fixed upsert entity failure when saving modified data for search relations calculations


## 0.10.3 (2024-08-28)

### Bug Fixes

- Bugfix Semaphores get fail when moving to the next scheduled resync when syncing a large number of entities, using a single event loop for all threads


## 0.10.2 (2024-08-26)

### Bug Fixes

- Reverted last bugfix


## 0.10.1 (2024-08-26)

### Bug Fixes

- Fixed unhashable type: 'dict' error when trying to delete entities with search identifier/relations


## 0.10.0 (2024-08-19)

### Improvements

- Add support for reporting the integration resync state to expose more information about the integration state in the portal
- Fix kafka listener never ending resync loop due to resyncState updates


## 0.9.14 (2024-08-19)

### Bug Fixes

- Fixed an issue causing the cli to fail in a directory with no pyproject.toml in it


## 0.9.13 (2024-08-13)

### Improvements

- Changed action CREATE route to use new v2 option


## 0.9.12 (2024-08-06)

### Bug Fixes

- Fixed resync issue when calculating the diff of entities failed due to search identifier in relation mapping


## 0.9.11 (2024-08-05)


### Bug Fixes

- Not showing misleading error message if port state is empty

## 0.9.10 (2024-08-04)


### Bug Fixes

- Fixed & Aligned scaffolding files


## 0.9.9 (2024-08-04)


### Bug Fixes

- Fixed an issue where passing an object for OCEAN__INTEGRATION__CONFIG that holds an object might not be parsed correctly and cause validation error for invalid type (#1)


## 0.9.8 (2024-08-01)


### Bug Fixes

- Fixed an issue where a `ValueError` was raised in `unregister_raw` method due to incorrect unpacking of results from asyncio.gather. The fix involved using zip to properly handle the output and ensure both entities and errors are processed correctly.


## 0.9.7 (2024-07-31)


### Bug Fixes

- Fix vulnerabilities and bump versions of dependencies
- Add python-dateutil to the core dependencies
- Fix misspelling in the `bump-all.sh` script


## 0.9.6 (2024-07-30)


### Bug Fixes

- Flush all remaining buffered logs when exiting application


## 0.9.5 (2024-07-23)


### Bug Fixes

- Initialize missing _port_app_config


## 0.9.4 (2024-07-09)


### Bug Fixes

- Handle non existing config mapping for cases where the integration was created by SAAS and the config mapping was not set


## 0.9.3 (2024-07-08)


### Improvements

- Added Ocean integration config to remove all environment variables from jq access
- Added log for when receiving invalid port app config mapping

## 0.9.2 (2024-07-05)


### Improvements

- Added log of the used integration mapping for each resync event
- Added log when failed on processing jq mapping for raw result

### Bug Fixes

- Fixed an issue where raw results were not being sent if raw data didn't map to any entity


## 0.9.1 (2024-06-23)


### Bug Fixes

- Safely get changelogDestination key instead of accessing it directly


## 0.9.0 (2024-06-19)


### Features

- Added validation of whether the integration can run in the desired runtime


## 0.8.0 (2024-06-16)


### Improvements

- Add search relation support (Allow to to run a search query to find the relation to the entity as part of the mapping)


## 0.7.1 (2024-06-13)


### Bug Fixes

- Fixed values unpack error in register_raw


## 0.7.0 (2024-06-13)


### Improvements

- Added pydantic's dotenv extra to the core dependencies for reading .env files on the integration startup
- Added .python-version to the repository for easier setup with pyenv install


## 0.6.0 (2024-06-10)


### Improvements

- Changed initialization to always apply default mapping if no other mapping is configured


## 0.5.27 (2024-06-05)


### Bug Fixes

- Fixed incorrect pydantic validation over the integration settings


## 0.5.26 (2024-06-04)


### Bug Fixes

- Fixed an issue causing integrations with no configuration to fail during the initialization process


## 0.5.25 (2024-06-03)


### Bug Fixes

- Fixed faulty error handling caused by gather_and_split_errors_from_results raising errors that are not directly under BaseException (#1)


## 0.5.24 (2024-06-02)


### Improvements

- Improved exception propagation for the entity processing (#1)
- QOL utility (`core.utils.gather_and_split_errors_from_results`) for when calling `asyncio.gather` with the `return_exceptions` parameter set to `True` and there is need for separating the errors from the data itself (#2)

### Bug Fixes

- Fixed unhandled exceptions caused by the entity parsing, resulting in the integration freezing (#1)


## 0.5.23 (2024-05-30)


### Improvements

- Updated the base image used in the Dockerfile that is created during integration scaffolding from `python:3.11-slim-buster` to `python:3.11-slim-bookworm`

## 0.5.22 (2024-05-29)


### Bug Fixes

- Fixed an issue in `send_raw_data_examples` when there are slashes in integration kind


## 0.5.21 (2024-05-26)


### Features

- Added `send_raw_data_examples` integration config to allow sending raw data examples from the third party API to port (on resync), for testing and managing the integration mapping


## 0.5.20 (2024-05-26)


### Improvements

- Made config.yaml file optional in the integration setup process.
- Integration type is now determined by the name specified in the pyproject.toml file.
- Switched to using the FastAPI lifespan feature instead of the deprecated on_shutdown and on_start methods.

### Bug Fixes

- Fixed the FastAPI server staying stale after shutdown by using the FastAPI lifespan feature for handling shutdown signals, preventing override of the shutdown process.
- Fixed issue with integration continuing to run after shutdown by canceling the resync async generator task.


## 0.5.19 (2024-05-16)


### Improvements

- Added caching to port-app-config.yml retrieval from port api (only for live events)


## 0.5.18 (2024-05-12)


### Improvements

- Added a util function that allows to run multiple asynchronous tasks in a bounded way to prevent overload and memory issues
- Use that utility when calculating JQ mapping for raw entities



## 0.5.17 (2024-05-01)


### Bug Fixes

- Fixed an issue in creating a child event context from the parent context by removing an unnecessary line of code



## 0.5.16 (2024-05-01)


### Features

- Allowing override of parent event context in ocean's event context manager


## 0.5.15 (2024-04-30)


### Bug Fixes

- Fixed error in `register_raw` when there's no relevant mappings for a specific kind


## 0.5.14 (2024-04-24)


### Improvements

- Implemented real-time entity deletion exclusively for instances that haven't matched any selectors.
- Change the JQ calculation to process only identifier and blueprint for raw entities not selected during real-time events to only get the required data for the delete.

## 0.5.13 (2024-04-17)


### Features

- Delete entities that doesn't passed the selector on real time events


## 0.5.12 (2024-04-12)


### Features

- Added a util function that allows to iterate over a list of async iterators and stream the results of each iterator as they are available


## 0.5.11 (2024-04-11)


### Improvements

- Improved the handling of integration entities by adding retries and running it after the upsert to prevent blocking the resync
- Changed entities search timeout to 30 seconds to prevent blocking the resync

### Features

- Added a way to enable request retries for any request even if its request method is not part of the retryable methods


## 0.5.10 (2024-04-10)


### Bug Fixes

- Fixed application settings to be loaded from the environment variables

### Improvements

- Added integration version label to docker


## 0.5.9 (2024-03-30)


### Bug Fixes

- Fixed a bug where every time after the first token expiration, the framework didn't actually marked that the token got refreshed, causing the token to be refreshed every time when a request is made to Port. (#1)


## 0.5.8 (2024-03-27)


### Bug Fixes

- Fixed a bug in loguru which fails to deserialize an exceptions (#1)


## 0.5.7 (2024-03-20)


### Features

- Added the ability to map entities from raw array attributes by introducing `itemsToParse` key in the mapping configuration


## 0.5.6 (2024-03-17)


### Features

- Added array to possible integration configuration types (PORT-7262)


## 0.5.5 (2024-03-06)


### Bug Fixes

- Changed caching to detect changes in params of function (#1)


## 0.5.4 (2024-03-03)


### Bug Fixes

- Fixed an issue where a failure in the entity processing step might fail the whole resync (#1)


## 0.5.3 (2024-03-03)


### Improvements

- Cahnged the JQ Entity processor to work with async callss to allow better parallelism and async work (#1)


## 0.5.2 (2024-02-21)


### Bug Fixes

- Fixed an issue causing the integration to crash when passing a sensitive configuration with invalid regex characters due to a missing escaping (PORT-6836)


## 0.5.1 (2024-02-20)


### Features

- Added handling for kafka consumer empty partition assignment and shutting the application down with an error (PORT-5475)
- Added QOL decorator to help with caching the third party response (PORT-5475_2)

### Improvements

- Changed the Kafka consumer to run in the event loop in async instead of sync in another thread (PORT-5475)

### Bug Fixes

- Fixed an issue causing all the character to be redacted when passing empty string to a sensitive field


## 0.5.0 (2024-02-18)


### Features

- Added a method for ocean integration to redact sensitive information from the logs and automatically apply it to sensitive configurations and known sensitive patterns. (#1)
- Added an HTTP handler for Ocean logs to facilitate sending the logs to the Port. (#2)

### Improvements

- Seperated the `port_ocean.utils` file into multiple files within the `utils` folder to improve code organization. (#1)
- Changed the Ocean context to be a global variable instead of using Localstack, preventing the framework from re-initiating the context for each thread. (#2)

### Bug Fixes

- Fixed an issue where the event listener was causing the application to continue running even after receiving a termination signal. (#1)
- Fixed a bug that caused some termination signal handlers to not work by consolidating the signal listeners in a single class, as signals can only have one listener. (#2)


## 0.4.17 (2024-01-23)


### Features

- Added sonarcloud files for public integration scaffolding (PORT-6181)
- Replaced the `remove-docker` option from the `ocean new` cli with `private` & `public` flags (PORT-6181)


## 0.4.16 (2024-01-11)


### Improvements

- Increased the default timeout for requests to 3rd party targets to 30 seconds, and made it configurable (PORT-6074)


## 0.4.15 (2024-01-07)


### Bug Fixes

- Fixed issue causing app config with no team mapping to fail due the core using None when not set (PORT-5938)


## 0.4.14 (2024-01-07)


### Bug Fixes

- Fixed missing team parameter in the port app config model (PORT-5938)


## 0.4.13 (2023-12-31)


### Features

- Added capability to create pages as part of the integration setup (PORT-5689)

### Improvements

- Added integration and blueprints existence check before creating default resources (#1)
- Added verbosity to diff deletion process after resync (#2)

## 0.4.12 (2023-12-22)


### Bug Fixes

- Fixed `ocean new` scaffolding error `'collections.OrderedDict object' has no attribute 'public_integration'` (PORT-5728)


## 0.4.11 (2023-12-21)


### Improvements

- Added handling for aggregation properties when initializing the integration, so it will patch the aggregation properties after creating the relations (PORT-5717)
- Changed entity property in the `portResourceConfig` to be required instead of optional, as we don't support creation of blueprints as part of the app config (PORT-4549)


## 0.4.10 (2023-12-21)


### Improvements

- Wrapped the httpx async client with implementation that overrides the default transport class with custom transport to apply all default httpx features that are ignored when passing a custom transport instance. This allows the missing behevior of the http [proxy environment variable](https://www.python-httpx.org/environment_variables/#proxies) (PORT-5676)
- Changed deprecated `poetry lock --check` in the make files to `poetry check` (PORT-5711)

### Bug Fixes

- Changed the way we upsert and delete bulk of entities from the catalog to be batched rather than spawning all requests at once


## 0.4.9 (2023-12-19)


### Improvements

- Added a way to create the integration without the Dockerfile and .dockerignore to use the global Docker files when scaffolding a new integration.


## 0.4.8 (2023-12-13)


### Bug Fixes

- Fixed the incorrect search of entities by datasource, which was causing entities from older versions not to be deleted. (PORT-5583)


## 0.4.7 (2023-12-05)


### Improvements

- Allowing POST requests for getting port tokens to be retryable (PORT-5442)

### Bug Fixes

- Changed the default limitations and timeouts for requests to Port in order to handle PoolTimeout error caused by a large amout of requests sent in parallel (PORT-5442)


## 0.4.6 (2023-12-04)


### Bug Fixes

- Fixed a bug that triggered the integration to update during the initialization process when the integration already existed and the organization lacked default blueprints (PORT-5378).
- Fixed an issue where setting integration type or identifier that contains a capital letter will not show the integration in the UI (PORT-5399)


## 0.4.5 (2023-11-30)


### Features

- Added handling for transport errors like connection timeout error for outbound requests from ocean integrations and core (PORT-5369)
- Changed port request option `merge` to be true by default (PORT-5396)

### Improvements

- Changed the port request options defaults to be constructed in the port app config model instead of setting the defaults in many places (PORT-5369)


## 0.4.4 (2023-11-29)


### Features

- Added a httpx client that recreate itself on new threads using localproxy & localstack bundled with the `RetryTransport` transport featured in 0.4.3 (PORT-5333)

### Improvements

- Added `TokenRetryTransport` to the port client httpx client to handle connection errors and create new access tokens when the token is expiring while requesting (PORT-5333)
- Removed the retry handler decorator from the port client. Now using the `TokenRetryTransport` (PORT-5333)
- Handled `CycleError` for cyclic dependency in entities with better error message and ocean exception class (PORT-5333)


## 0.4.3 (2023-11-09)


### Features

- Added `RetryTransport` as a helper for retrying requests that integrations can use (PORT-5161)

### Bug Fixes

- Fixed kafka consumer to poll messages asynchronously, to avoid max poll timeout when running long resyncs (PORT-5160)
- Fixed a bug where the expiration of a Port token is not properly handled (PORT-5161)
- Fixed a bug where the `retry_every` didn't count failed runs as repetitions (PORT-5161)

## 0.4.2 (2023-11-04)


### Features

- Added the current integration version to the port requests for future features and better debugging (PORT-4310)

### Bug Fixes

- Added the `install/prod` command to the integration scaffold template as was intended (PORT-5107)
- Changed the serializing of the port app config so when initializing it there wont be any None or default values displayed in the UI (PORT-5108)

### Improvements

- Removed version field from the spec.yml in the scaffolded integration (Version will be taken from the pyproject.toml) (PORT-5107)
- Changed the integration type in spec.yml to be the integration slug when scaffolding a new integration (PORT-5107)
- Added more logs to the ocean package for better debugging of the integration (PORT-4780)
- Seperated `SyncRawMixin` from `SyncRawMixin` (moved `SyncRawMixin` to `core/integrations/mixins/sync_raw.py`)
- Improved code readability for `SyncRawMixin`


## 0.4.1 (2023-11-03)


### Bug Fixes

- Fixed the `initialize-port-resources` option in `ocean sail` to not be a flag.
- Changed default of `initialize-port-resources` to `true`.
- Catch all exceptions in the resync of ONCE event listener,to make sure the application will exit gracefully


## 0.4.0 (2023-10-31)


### Features

- Added support for running ocean integrations once and new ocean sail options to support it. As part of it we added ImmediateEventListener.


## 0.3.2 (2023-10-29)


### Improvements

- createMissingRelatedEntities + deleteDependentEntities are now defaulted to true


## 0.3.1 (2023-09-27)


### Bug Fixes

- Fix missing user agent when apply default resources on initialization (PORT-4813)

## 0.3.0 (2023-09-06)


### Deprecations

- Removed the `batch_work_size` configuration. Integrations should use the async generator syntax instead (PORT-4616)

### Features

- Added support for a configurable resync interval for integrations (PORT-4616)
- Added a new feature that will abort a running resync if a new resync is attempting to start (PORT-4619)

### Improvements

- Changed the way an empty port app config is handled in the `PortAppConfig Handler` (PORT-4483)
- Added yaml linter (#1)
- Removed the Ocean version parameter from the integration scaffold template, the version is now queried directly from the Ocean framework library used by the integration (#2)
- Changed the publish integration workflow to get the integration version from the `pyproject.toml` file of the integration and not from the `spec.yml` file (#3)

### Bug Fixes

- Fixed a bug that rollbacked all blueprints instead of only those created during integration setup, when the setup encountered an issue with blueprint creation
- Fixed a bug that caused values that resulted with a falsy jq evaluation to convert them to null. The values will now be ingested using their proper falsy representation (0 as 0, empty array as empty array, false as false, etc.)
- Fixed the injections of parameters to the `config.yaml` file, the injected values will now be wrapped with `""` (#1)

## 0.2.3 (2023-08-17)


### Features

- Added the ability to create and clean the defaults of an integration using the following CLI commands: `ocean defaults dock` and `ocean defaults clean` (dock-clean-defaults)


### Improvements

- Optimized dockerfile to produce smaller images (PORT-4485)
- Changed default log level to INFO in the cli

### Bug Fixes

- Fixed an issue with loading the configuration from the environment variables if the config is a dictionary
- Move Resource Config Selector class to public
- Handled delete events from change log where there is no after

## 0.2.2 (2023-08-11)


### Bug Fixes

- Fixed an issue causing the config yaml providers to not be parsed

## 0.2.1 (2023-08-09)


### Bug Fixes

- Fixed an issue causing ocean to convert the integration config objects to camelized objects

## 0.2.0 (2023-08-09)


### Breaking Changes

- Updated the `on_resync` generator to use a list of items instead of a single item

### Improvements

- Changed default log level to `INFO`
- Changed the extra object messages log level from `INFO` to `DEBUG`
- Removed a wrongful error log at the integration installation that says the integration does not exists

### Bug Fixes

- Added support for many relations for the same entity (PORT-4379)
- Added the resource config to the event context (PORT-4398)
- Fixed lack of support for multiple relations (PORT-4411)
- Added traceback output to the integration resync method exception log (PORT-4422)
- Fixed an issue that caused the jq `None` values for relations to become a string with the value `"None"` instead of being interpreted as `null` in JSON

## 0.1.3 (2023-08-02)


### Bug Fixes

- Fixed an issue preventing the setup of an integration with config values passed exclusively as environment variables. This fix also enables the option to deploy an integration to AWS ECS using Terraform (PORT-4379)

## 0.1.2 (2023-07-27)


### Breaking Changes

- All integration configuration variables are now passed to the integration code in snake_case format
- Renamed `port_ocean.config.integration` -> `port_ocean.config.settings`

### Features

- All the settings can now be set using environment variables with prefix of `OCEAN__{The name of the field}` and `__` between nested fields
- The broker field in the kafka settings now has the Port production brokers as the default value

### Improvements

- Using pyhumps to automatically camelize the aliases of the settings

### Bug Fixes

- Fixed a crash when there are no resources in the port-app-config

## 0.1.1 (2023-07-26)


### Breaking Changes

- Changed SAMPLE event listener to POLLING. (Make sure to update your `eventListener.type` field in your `config.yaml` for the integration) (PORT-4346)

### Improvements

- Seperated the cli commands to multiple files under the `port_ocean/cli/commands` folder (PORT-4303)
- Improved error messages from the PortClient (PORT-4337)

### Bug Fixes

- Fixed Webhook event listener not triggering
- Fixed PortClient using httpx async client from another event loop

  (PORT-4306)

- Fixed `ocean new` jinja crash for the config.yaml in the scaffold (PORT-4328)
- Fixed issue where the integration did not create the integration config on creation (PORT-4341)
- Fixed an issue with initializePortResources that caused failure for unknown file names on init (PORT-4343)

## 0.1.0 (2023-07-20)


### Features

- ### First version changelog

  #### Added

  - Handlers

    - Added entities state applier first port HTTP implementation.
    - Added entity processor first jq implementation.
    - Added port app config first port HTTP implementation.

  - Event Listeners

    - Added KAFKA event listener.
    - Added SAMPLE event listener.
    - Added WEBHOOK event listener.

  - Core

    - Added Ocean contexts & contexts global variables.
    - Added validation to the integration config according to its `.port/spec.yaml`.
    - Added a way to specify default resources to be created on installation.
    - Added a new way to return data from the resync using generators.
    - Added provider-based injection for the config yaml.

  - CLI
    - Added `ocean list` to list all public integrations in the port-ocean repo.
    - Added `ocean new` to scaffold an Ocean project.
    - Added `ocean pull` to pull one of the public integrations from the port-ocean repo.
    - Added `ocean sail` to run the integration.
    - Added `ocean version` to get the framework version.
    - Added `make new` to scaffold in the Ocean repository.

  (PORT-4307)<|MERGE_RESOLUTION|>--- conflicted
+++ resolved
@@ -6,17 +6,17 @@
 this project adheres to [Semantic Versioning](https://semver.org/spec/v2.0.0.html).
 
 <!-- towncrier release notes start -->
-## 0.28.4 (2025-09-10)
-
-<<<<<<< HEAD
+## 0.28.5 (2025-09-10)
+
 ### Improvements
 
 - Support for events which their payload offloaded to the fs
 - Memory optimizations of itemstoparse feature
-=======
+
+## 0.28.4 (2025-09-10)
+
 ### Bug Fixes
 - Using `spawn` startup method in the mutliprocessing module for windows machines that doesn't support `fork`
->>>>>>> e3400ea5
 
 ## 0.28.3 (2025-08-28)
 
