--- conflicted
+++ resolved
@@ -7,23 +7,21 @@
 
 <!-- towncrier release notes start -->
 
-<<<<<<< HEAD
 ## 0.9.0 (2024-06-18)
 
+
 ### Features
 
 - Added validation of whether the integration can run in the desired runtime
 
 
-## 0.8.0 (2024-06-11)
-=======
 ## 0.8.0 (2024-06-16)
->>>>>>> f1ed5c0d
 
 
 ### Improvements
 
 - Add search relation support (Allow to to run a search query to find the relation to the entity as part of the mapping)
+
 
 ## 0.7.1 (2024-06-13)
 
