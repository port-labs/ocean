--- conflicted
+++ resolved
@@ -6,15 +6,17 @@
 this project adheres to [Semantic Versioning](https://semver.org/spec/v2.0.0.html).
 
 <!-- towncrier release notes start -->
+## 0.27.9 (2025-08-19)
+
+### Improvements
+
+- Added ingest url support
+
 ## 0.27.8 (2025-08-18)
 
 ### Improvements
 
-<<<<<<< HEAD
-- Added ingest url support
-=======
 - added more logs to sync metrics in order to investigate reconciliation pending bug
->>>>>>> 54c757cf
 
 ## 0.27.7 (2025-08-15)
 
