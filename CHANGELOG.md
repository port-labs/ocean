# Changelog

All notable changes to this project will be documented in this file.

The format is based on [Keep a Changelog](https://keepachangelog.com/en/1.0.0/),
this project adheres to [Semantic Versioning](https://semver.org/spec/v2.0.0.html).

<!-- towncrier release notes start -->
<<<<<<< HEAD
## 0.24.9 (2025-06-12)

### Bug Fixes
- Prevented unhandled exception when webhook event is received for resource types not present in mapping but can be handled by processors.


=======
## 0.24.10 (2025-06-15)

### Bug Fixes
- Fixed overwriting syncing state metrics reporting during resource processing


## 0.24.9 (2025-06-15)

### Improvements
- Added support for mapping icons as part of ocean integration mappings.

>>>>>>> 2d729b02
## 0.24.8 (2025-06-11)

### Bug Fixes
- Fixed missing syncing state metrics reporting during resource processing

## 0.24.7 (2025-06-11)

### Bug Fixes
- Update is oauth enabled condition to check if a path to oauth token is set.
- Update requests.

## 0.24.6 (2025-06-09)

### Improvements
- Added a check to not start upserting / deleting if we have 0 entities to update / delete.

## 0.24.5 (2025-06-09)

### Improvements
- Made on_start tasks start regardless of the Uvicorn server startup.

## 0.24.4 (2025-06-08)

### Improvements
- Refined error phase metrics for resource registration and resync.

## 0.24.3 (2025-06-08)

### Improvements
- Using Port bulk upserts api in resyncs in all Ocean.

## 0.24.2 (2025-06-04)

### Improvements
- Set process_execution_mode default to multi_process.

## 0.24.1 (2025-06-03)

### Improvements
- Using Port bulk upserts api in resyncs in Ocean SaaS

## 0.24.0 (2025-06-03)

### Improvements
- Experimental - using Port bulk upserts api in resyncs

## 0.23.5 (2025-06-01)

### Bug Fixes

- Update poetry lock.
- Fix PROMETHEUS_MULTIPROC_DIR in docker file.
- Skip deleteing entities if subprocess fails.
- Clean up PROMETHEUS_MULTIPROC_DIR only in multiprocess mode.

## 0.23.4 (2025-05-29)

### Improvements
- Fixed metrics urls and added reconciliation kind to report

## 0.23.3 (2025-05-28)

### Bug Fixes

- Asyncio lock error in subprocess's http request.
- PROMETHEUS_MULTIPROC_DIR default missing.


## 0.23.2 (2025-05-28)

### Improvements

- Replaced based image to use echo images in order to reduce vulnerability exposure


## 0.23.1 (2025-05-27)

### Bug Fixes
- Event loop is blocked by waiting for a process.

## 0.23.0 (2025-05-27)

### Features
- Add Multiprocessing mode to ocean accessible via the OCEAN__PROCESS_EXECUTION_MODE env variable with possible values - multi_process/single_process.
- Add caching to ocean that is saved on disk or memory accessible via OCEAN__CACHING_STORAGE_MODE env variable with possible values - disk/memory.
- Add support for multiprocessing to prometheus accessible via the PROMETHEUS_MULTIPROC_DIR env variable.

## 0.22.12 (2025-05-26)

### Improvements
- Enhanced logs on integration initialization

## 0.22.11 (2025-05-25)

### Improvements
- Enhanced metrics reporting by implementing direct integration with Port's metrics endpoint for improved monitoring and observability

## 0.22.10 (2025-05-20)

### Improvements
- Fix Dependabot vulnerabilities

## 0.22.9 (2025-05-18)

### Improvements
- Enhanced Ocean metrics event structure for better data organization and analysis
- Expanded metrics collection points to provide more comprehensive monitoring capabilities

## 0.22.8 (2025-05-15)

### Improvements
- Enhanced error logging by including trace IDs for server errors

## 0.22.7 (2025-05-12)

### Bug Fixes
- Fixed case where new installation of an integration resulted with errors on installing a package

## 0.22.6 (2025-05-06)

### Improvements
- Display a validation error if the mapping is not configured correctly.


## 0.22.5 (2025-04-27)

### Bug Fixes
-Resolved "h11 accepts some malformed Chunked-Encoding bodies" h11 vulnerability

## 0.22.4 (2025-04-15)

### Features
-Refactored logger setup to generate unique instance IDs.
-Renamed try_get_hostname to resolve_hostname for clarity.
-Removed redundant instance parameter from setup_logger.

## 0.22.3 (2025-04-15)

### Features
- Added inctance and hostname to logger configuration.
- Updated setup_logger function to include inctance.
- Generated unique inctance in run function.
- Enhanced log format to include inctance.

## 0.22.2 (2025-04-06)

### Bug Fixes

- Fixed entityDeletionThreshold not sent as part of the initial port app configuration.

## 0.22.1 (2025-04-02)

### Features

- Added support for team search query in entity mapping
- Enhanced batch_upsert_entities to return tuples with success status.
- Improved null property handling in entity field comparisons.
- Updated upsert logic to use batch upsert consistently.
- Added unit tests for null property handling in entity comparisons.

## 0.22.0 (2025-03-17)

### Features

- Added metrics reporting capability using promethues, which can be accessible through the /metrics route.

## 0.21.5 (2025-03-12)

### Improvements

- Updated LiveEventsProcessorManager to fetch the latest port app configuration for each event by calling `get_port_app_config(use_cache=False)`.
- This change ensures that the processor manager always uses the most current configuration when handling events.

## 0.21.4 (2025-03-12)

### Improvements

- Updated core dependencies (jinja 3.1.6, confluent-kafka 2.8.2 and cryptography =43.0.1,<45.0.0)

## 0.21.3 (2025-03-09)

### Improvements

- Add minimum entities to map before searching

## 0.21.2 (2025-03-09)

### Improvements

- Add configurable event processing timeouts to Ocean

## 0.21.1 (2025-03-09)

### Bug Fixes

- fixed wrong integration version showing in UI and API by moving the check of OCEAN__INITIALIZE_PORT_RESOURCES=false to after the patch

## 0.21.0 (2025-03-01)

### Features

- Added `on_resync_start` and `on_resync_complete` hooks to the `SyncRawMixin` class to allow integrations to run code before and after a resync.

### Bug Fixes

- Fixed `ocean new` on Unix-like systems failing with `FileNotFoundError` (#1402)
- Fixed cancelled error handling while running resync

## 0.20.4 (2025-02-25)

### Bug Fixes
- Converted should_process_event and get_matching_kinds methods to async.
- Enhanced error handling to process successful results even if some processors fail.
- Updated tests to validate async methods and error handling improvements.
- Added a new integration test for webhook processing with mixed processor outcomes.



## 0.20.3 (2025-02-24)

### Improvements

- Changing log level for frequent error

## 0.20.2 (2025-02-23)

### Bug Fixes

- Validate feature flag for get config in new integrations - outside of mixin

## 0.20.1 (2025-02-23)

### Bug Fixes

- Validate feature flag for get config in new integrations

## 0.20.0 (2025-02-20)

### Features

- Added comprehensive live events support in Ocean Core:
  - Introduced `LiveEventsMixin` for standardized live event handling across integrations
  - Added methods for resource mapping, entity deletion threshold, and data processing
  - Enhanced `AbstractWebhookProcessor` with live events integration
  - Added robust retry logic and lifecycle management for webhook processing
  - Implemented history-preserving entity deletion and recreation for live events

## 0.19.3 (2025-02-19)

### Features

- Added new `base_url` to Ocean Core. This will be used to deprecate the `OCEAN__INTEGRATION__CONFIG__APP_HOST` usage.

## 0.19.2 (2025-02-19)

### Bug Fixes

- Fixed non awaited coroutine for provisioned integrations

## 0.19.1 (2025-02-18)

### Features

- Verify Provision enabled integrations

### Bug Fixes

- Ensure no race condition with externally created integrations

## 0.19.0 (2025-02-16)

### Features

- Added capability to read configurations from a file.
- Add option to periodically keep the integration's configuration updated with the file's configuration.
- Add reloading configuration on retry

## 0.18.9 (2025-02-07)

### Improvements

- Added option to destroy integration config while performing defaults clean cli command: `ocean defaults clean --force --wait --destroy`

## 0.18.8 (2025-02-04)

### Bug Fixes

- Fix flaky tests

## 0.18.7 (2025-01-29)

### Improvements

- Reduce cases of mass deletion of entities on resync by adding threshold for deletion

## 0.18.6 (2025-01-29)

### Improvements

- Entity diff calculation only on resync

## 0.18.5 (2025-01-28)

### Bug Fixes

- Fixed an issue where the integration would delete all entities if the Port app configuration was empty

## 0.18.4 (2025-01-22)

### Improvements

- added check diff entitites to reduce load from port to all integrations

## 0.18.3 (2025-01-22)

### Improvements

- Opt-in integration resource provision by Port

## 0.18.2 (2025-01-21)

### Improvements

- Updated the search entities query sent to port with one rule of identifier instead of many

## 0.18.1 (2025-01-21)

### Improvements

- Updated the search entities query sent to port with blueprint

## 0.18.0 (2025-01-15)

### Improvements

- Introduced a new entity diff resolver to reduce port system load by comparing entities and upserting changed entities only

## 0.17.8 (2025-01-15)

### Bug Fixes

- Fixed vulnerability in the jinja package that is resolved by updating to 3.1.5


## 0.17.7 (2025-01-08)

### Bug Fixes

- Fixed a bug where creating an integration with WEBHOOKS_ONLY event listener failed.

### Improvements

- Added jira integration running config to vscode.

## 0.17.6 (2025-01-08)

### Bug Fixes

- Fixed a bug where the `unregister_raw` and `register_raw` were not handling right the errors and misconfigured entity keys


## 0.17.5 (2025-01-07)


### Bug Fixes

- Explicit poetry version due to major version (2.0.0) breaking the CI


## 0.17.4 (2024-12-31)


### Bug Fixes

- Adjusted log terminology
- Failed transformations counter now increments for all cases (None (null / missing), empty)

## 0.17.3 (2024-12-31)


### Bug Fixes

- Added support for empty values for JQ mapping logs
- Added tests to assert for proper response when JQ is missmapped or values are empty

## 0.17.2 (2024-12-31)


### Bug Fixes

- Fixed lint failures


## 0.17.1 (2024-12-31)


### Bug Fixes

- Fixed lint failure for resources that have two `on_resync` decorators


## 0.17.0 (2024-12-31)


### Features

- Added new webhooks only event listener mode. This event listener handles only webhook invocations and raises error once used for resync.


## 0.16.1 (2024-12-25)

### Bug Fixes

- Added new info log for JQ mapping per batch to notify of misconfigured JQ mappings between a property and the JQ target


## 0.16.0 (2024-12-24)


### Improvements

- When `createMissingRelatedEntities` is set to `false` and upserting entity failed on not existing entity, the entity will be gathered to the end of the resync and will try sorting all
  the failed entities through a topological sort and upsert them as well
- Test upsert with dependencies, with self circular dependency and external entity dependency.

### Bug Fixes

- When experiencing cyclic error on topological sort try unsorted upsert of the entities
- Fix topologicals sort tree creation so an entity cannot be its own dependency


## 0.15.3 (2024-12-22)

### Bug Fixes

- Extended `Ocean new` cli command to fill out more information for the user and also fixed wrong output


## 0.15.2 (2024-12-15)

### Improvements

- Add handling for different installation types compatibility


## 0.15.1 (2024-12-15)

### Bug Fixes

- Changed `SaasOauth` runtime to `SaasOauth2`


## 0.15.0 (2024-12-12)

### Features

- Added `SaasOauth` runtime support


## 0.14.7 (2024-12-09)


### Bug Fixes

- Remove specific timeout for search request in favor of global timeout.
- Update `handle_request` to use method for indentifying retryable requests.
- Set upsert entenies as retryable.
- Update the condition upon which the JWT token is refreshed so it will refresh on expiration instead of only after.


## 0.14.6 (2024-12-04)


### Improvements

- Added a warning log for cases where the Integrations are provided with a personal token and not with machine credentials.

## 0.14.5 (2024-12-03)


### Improvements

- Add performance test framework


## 0.14.4 (2024-12-03)


### Bug Fixes

- Add try/except block on httpx transport of ocean client to log timeouts and other exceptions (Client timeouts not recorded)


## 0.14.3 (2024-11-25)


### Improvements

- Support the reduction of Port rate limit in the integrations.

## 0.14.2 (2024-11-24)


### Bug Fixes

- Fix ocean new.

## 0.14.1 (2024-11-13)


### Improvements

- Added a decorator to help with caching results from coroutines.


## 0.14.0 (2024-11-12)


### Improvements

- Add support for choosing default resources that the integration will create dynamically


## 0.13.1 (2024-11-12)


### Bug Fixes

- Fix memory leak due to repetitive registration of FastAPI routes


## 0.13.0 (2024-11-10)


### Improvements

- Bump python from 3.11 to 3.12 (0.13.0)


## 0.12.9 (2024-11-07)


### Bug Fixes

- Await logger writing exception on exit (Integration logs not being ingested)
- Await logger thread on exit (Integration logs not being ingested)
- Serialize exception (Integration logs not being ingested)


## 0.12.8 (2024-11-04)


### Improvements

- Bump fastapi to version 0.115.3 - fix Starlette Denial of service (DoS) via multipart/form-data (0.12.8)

## 0.12.7 (2024-10-23)


### Bug Fixes

- Fixed get_integration_ocean_app test fixture configuration injection (0.12.7)


## 0.12.6 (2024-10-20)


### Bug Fixes

- Fixed get_integration_resource_config assumption for port-app-config files to be of .yaml extension only (0.12.6)


## 0.12.5 (2024-10-21)


### Bug Fixes

- Fixed get_integration_resource_config assumption for port-app-config files to be of .yml extension only (0.12.5)


## 0.12.3 (2024-10-09)

### Improvements

- Updated docker base image to improve security vulnerabilities


## 0.12.2 (2024-10-06)

### Improvements

- Added a util `semaphore_async_iterator` to enable seamless control over concurrent executions.


## 0.12.1 (2024-10-02)

### Bug Fixes

- Fixed a bug when running jq with iterator that caused the integration to crash
- Reverted image to `python:3.11-slim-buster` to fix the issue with the alpine image

## 0.12.0 (2024-10-01)

### Improvements

- Replace `python:3.11-slim-bookworm` with `python:3.11-alpine` to reduce dependencies and fix vulnerabilities

### Bug Fixes

- Fixed smoke tests to run concurrently and clean up after themselves

## 0.11.0 (2024-09-29)

### Improvements

- Replace pyjq with jq.py to bump jq version from 1.5.2 to 1.7.1

## 0.10.12 (2024-09-19)

### Bug Fixes

- Fixed updating state of resync when the resync is being cancelled by a new resync event

## 0.10.11 (2024-09-17)

### Improvements

- Add smoke test with a live integration to validate core changes

## 0.10.10 (2024-09-12)

### Bug Fixes

- Fixed failing on initialization of the integration when one of the actions exists in port

### Improvements

- Added fix lint command to the makefile as well as the pre-commit hook


## 0.10.9 (2024-09-05)

### Bug Fixes

- Replaced StopAsyncIteration with a return statement to ignore prevent errors in cases where empty tasks are sent to the stream_async_iterators_tasks function


## 0.10.8 (2024-09-04)

### Bug Fixes

- Avoid raising exception when receiving ReadTimeout on batch upsert entities
- Increased both internal port client and third party client timeout to handle long requests


## 0.10.7 (2024-08-28)

### Improvements

- Add search identifier support (Allow to run a search query to find the identifier of the entity as part of the mapping)


## 0.10.6 (2024-08-31)

### Bug Fixes

- Fixed error log when looking for existence of integration on initialization


## 0.10.5 (2024-08-27)

### Improvements

- Test support and helpers


## 0.10.4 (2024-08-28)

### Bug Fixes

- Fixed upsert entity failure when saving modified data for search relations calculations


## 0.10.3 (2024-08-28)

### Bug Fixes

- Bugfix Semaphores get fail when moving to the next scheduled resync when syncing a large number of entities, using a single event loop for all threads


## 0.10.2 (2024-08-26)

### Bug Fixes

- Reverted last bugfix


## 0.10.1 (2024-08-26)

### Bug Fixes

- Fixed unhashable type: 'dict' error when trying to delete entities with search identifier/relations


## 0.10.0 (2024-08-19)

### Improvements

- Add support for reporting the integration resync state to expose more information about the integration state in the portal
- Fix kafka listener never ending resync loop due to resyncState updates


## 0.9.14 (2024-08-19)

### Bug Fixes

- Fixed an issue causing the cli to fail in a directory with no pyproject.toml in it


## 0.9.13 (2024-08-13)

### Improvements

- Changed action CREATE route to use new v2 option


## 0.9.12 (2024-08-06)

### Bug Fixes

- Fixed resync issue when calculating the diff of entities failed due to search identifier in relation mapping


## 0.9.11 (2024-08-05)


### Bug Fixes

- Not showing misleading error message if port state is empty

## 0.9.10 (2024-08-04)


### Bug Fixes

- Fixed & Aligned scaffolding files


## 0.9.9 (2024-08-04)


### Bug Fixes

- Fixed an issue where passing an object for OCEAN__INTEGRATION__CONFIG that holds an object might not be parsed correctly and cause validation error for invalid type (#1)


## 0.9.8 (2024-08-01)


### Bug Fixes

- Fixed an issue where a `ValueError` was raised in `unregister_raw` method due to incorrect unpacking of results from asyncio.gather. The fix involved using zip to properly handle the output and ensure both entities and errors are processed correctly.


## 0.9.7 (2024-07-31)


### Bug Fixes

- Fix vulnerabilities and bump versions of dependencies
- Add python-dateutil to the core dependencies
- Fix misspelling in the `bump-all.sh` script


## 0.9.6 (2024-07-30)


### Bug Fixes

- Flush all remaining buffered logs when exiting application


## 0.9.5 (2024-07-23)


### Bug Fixes

- Initialize missing _port_app_config


## 0.9.4 (2024-07-09)


### Bug Fixes

- Handle non existing config mapping for cases where the integration was created by SAAS and the config mapping was not set


## 0.9.3 (2024-07-08)


### Improvements

- Added Ocean integration config to remove all environment variables from jq access
- Added log for when receiving invalid port app config mapping

## 0.9.2 (2024-07-05)


### Improvements

- Added log of the used integration mapping for each resync event
- Added log when failed on processing jq mapping for raw result

### Bug Fixes

- Fixed an issue where raw results were not being sent if raw data didn't map to any entity


## 0.9.1 (2024-06-23)


### Bug Fixes

- Safely get changelogDestination key instead of accessing it directly


## 0.9.0 (2024-06-19)


### Features

- Added validation of whether the integration can run in the desired runtime


## 0.8.0 (2024-06-16)


### Improvements

- Add search relation support (Allow to to run a search query to find the relation to the entity as part of the mapping)


## 0.7.1 (2024-06-13)


### Bug Fixes

- Fixed values unpack error in register_raw


## 0.7.0 (2024-06-13)


### Improvements

- Added pydantic's dotenv extra to the core dependencies for reading .env files on the integration startup
- Added .python-version to the repository for easier setup with pyenv install


## 0.6.0 (2024-06-10)


### Improvements

- Changed initialization to always apply default mapping if no other mapping is configured


## 0.5.27 (2024-06-05)


### Bug Fixes

- Fixed incorrect pydantic validation over the integration settings


## 0.5.26 (2024-06-04)


### Bug Fixes

- Fixed an issue causing integrations with no configuration to fail during the initialization process


## 0.5.25 (2024-06-03)


### Bug Fixes

- Fixed faulty error handling caused by gather_and_split_errors_from_results raising errors that are not directly under BaseException (#1)


## 0.5.24 (2024-06-02)


### Improvements

- Improved exception propagation for the entity processing (#1)
- QOL utility (`core.utils.gather_and_split_errors_from_results`) for when calling `asyncio.gather` with the `return_exceptions` parameter set to `True` and there is need for separating the errors from the data itself (#2)

### Bug Fixes

- Fixed unhandled exceptions caused by the entity parsing, resulting in the integration freezing (#1)


## 0.5.23 (2024-05-30)


### Improvements

- Updated the base image used in the Dockerfile that is created during integration scaffolding from `python:3.11-slim-buster` to `python:3.11-slim-bookworm`

## 0.5.22 (2024-05-29)


### Bug Fixes

- Fixed an issue in `send_raw_data_examples` when there are slashes in integration kind


## 0.5.21 (2024-05-26)


### Features

- Added `send_raw_data_examples` integration config to allow sending raw data examples from the third party API to port (on resync), for testing and managing the integration mapping


## 0.5.20 (2024-05-26)


### Improvements

- Made config.yaml file optional in the integration setup process.
- Integration type is now determined by the name specified in the pyproject.toml file.
- Switched to using the FastAPI lifespan feature instead of the deprecated on_shutdown and on_start methods.

### Bug Fixes

- Fixed the FastAPI server staying stale after shutdown by using the FastAPI lifespan feature for handling shutdown signals, preventing override of the shutdown process.
- Fixed issue with integration continuing to run after shutdown by canceling the resync async generator task.


## 0.5.19 (2024-05-16)


### Improvements

- Added caching to port-app-config.yml retrieval from port api (only for live events)


## 0.5.18 (2024-05-12)


### Improvements

- Added a util function that allows to run multiple asynchronous tasks in a bounded way to prevent overload and memory issues
- Use that utility when calculating JQ mapping for raw entities



## 0.5.17 (2024-05-01)


### Bug Fixes

- Fixed an issue in creating a child event context from the parent context by removing an unnecessary line of code



## 0.5.16 (2024-05-01)


### Features

- Allowing override of parent event context in ocean's event context manager


## 0.5.15 (2024-04-30)


### Bug Fixes

- Fixed error in `register_raw` when there's no relevant mappings for a specific kind


## 0.5.14 (2024-04-24)


### Improvements

- Implemented real-time entity deletion exclusively for instances that haven't matched any selectors.
- Change the JQ calculation to process only identifier and blueprint for raw entities not selected during real-time events to only get the required data for the delete.

## 0.5.13 (2024-04-17)


### Features

- Delete entities that doesn't passed the selector on real time events


## 0.5.12 (2024-04-12)


### Features

- Added a util function that allows to iterate over a list of async iterators and stream the results of each iterator as they are available


## 0.5.11 (2024-04-11)


### Improvements

- Improved the handling of integration entities by adding retries and running it after the upsert to prevent blocking the resync
- Changed entities search timeout to 30 seconds to prevent blocking the resync

### Features

- Added a way to enable request retries for any request even if its request method is not part of the retryable methods


## 0.5.10 (2024-04-10)


### Bug Fixes

- Fixed application settings to be loaded from the environment variables

### Improvements

- Added integration version label to docker


## 0.5.9 (2024-03-30)


### Bug Fixes

- Fixed a bug where every time after the first token expiration, the framework didn't actually marked that the token got refreshed, causing the token to be refreshed every time when a request is made to Port. (#1)


## 0.5.8 (2024-03-27)


### Bug Fixes

- Fixed a bug in loguru which fails to deserialize an exceptions (#1)


## 0.5.7 (2024-03-20)


### Features

- Added the ability to map entities from raw array attributes by introducing `itemsToParse` key in the mapping configuration


## 0.5.6 (2024-03-17)


### Features

- Added array to possible integration configuration types (PORT-7262)


## 0.5.5 (2024-03-06)


### Bug Fixes

- Changed caching to detect changes in params of function (#1)


## 0.5.4 (2024-03-03)


### Bug Fixes

- Fixed an issue where a failure in the entity processing step might fail the whole resync (#1)


## 0.5.3 (2024-03-03)


### Improvements

- Cahnged the JQ Entity processor to work with async callss to allow better parallelism and async work (#1)


## 0.5.2 (2024-02-21)


### Bug Fixes

- Fixed an issue causing the integration to crash when passing a sensitive configuration with invalid regex characters due to a missing escaping (PORT-6836)


## 0.5.1 (2024-02-20)


### Features

- Added handling for kafka consumer empty partition assignment and shutting the application down with an error (PORT-5475)
- Added QOL decorator to help with caching the third party response (PORT-5475_2)

### Improvements

- Changed the Kafka consumer to run in the event loop in async instead of sync in another thread (PORT-5475)

### Bug Fixes

- Fixed an issue causing all the character to be redacted when passing empty string to a sensitive field


## 0.5.0 (2024-02-18)


### Features

- Added a method for ocean integration to redact sensitive information from the logs and automatically apply it to sensitive configurations and known sensitive patterns. (#1)
- Added an HTTP handler for Ocean logs to facilitate sending the logs to the Port. (#2)

### Improvements

- Seperated the `port_ocean.utils` file into multiple files within the `utils` folder to improve code organization. (#1)
- Changed the Ocean context to be a global variable instead of using Localstack, preventing the framework from re-initiating the context for each thread. (#2)

### Bug Fixes

- Fixed an issue where the event listener was causing the application to continue running even after receiving a termination signal. (#1)
- Fixed a bug that caused some termination signal handlers to not work by consolidating the signal listeners in a single class, as signals can only have one listener. (#2)


## 0.4.17 (2024-01-23)


### Features

- Added sonarcloud files for public integration scaffolding (PORT-6181)
- Replaced the `remove-docker` option from the `ocean new` cli with `private` & `public` flags (PORT-6181)


## 0.4.16 (2024-01-11)


### Improvements

- Increased the default timeout for requests to 3rd party targets to 30 seconds, and made it configurable (PORT-6074)


## 0.4.15 (2024-01-07)


### Bug Fixes

- Fixed issue causing app config with no team mapping to fail due the core using None when not set (PORT-5938)


## 0.4.14 (2024-01-07)


### Bug Fixes

- Fixed missing team parameter in the port app config model (PORT-5938)


## 0.4.13 (2023-12-31)


### Features

- Added capability to create pages as part of the integration setup (PORT-5689)

### Improvements

- Added integration and blueprints existence check before creating default resources (#1)
- Added verbosity to diff deletion process after resync (#2)

## 0.4.12 (2023-12-22)


### Bug Fixes

- Fixed `ocean new` scaffolding error `'collections.OrderedDict object' has no attribute 'public_integration'` (PORT-5728)


## 0.4.11 (2023-12-21)


### Improvements

- Added handling for aggregation properties when initializing the integration, so it will patch the aggregation properties after creating the relations (PORT-5717)
- Changed entity property in the `portResourceConfig` to be required instead of optional, as we don't support creation of blueprints as part of the app config (PORT-4549)


## 0.4.10 (2023-12-21)


### Improvements

- Wrapped the httpx async client with implementation that overrides the default transport class with custom transport to apply all default httpx features that are ignored when passing a custom transport instance. This allows the missing behevior of the http [proxy environment variable](https://www.python-httpx.org/environment_variables/#proxies) (PORT-5676)
- Changed deprecated `poetry lock --check` in the make files to `poetry check` (PORT-5711)

### Bug Fixes

- Changed the way we upsert and delete bulk of entities from the catalog to be batched rather than spawning all requests at once


## 0.4.9 (2023-12-19)


### Improvements

- Added a way to create the integration without the Dockerfile and .dockerignore to use the global Docker files when scaffolding a new integration.


## 0.4.8 (2023-12-13)


### Bug Fixes

- Fixed the incorrect search of entities by datasource, which was causing entities from older versions not to be deleted. (PORT-5583)


## 0.4.7 (2023-12-05)


### Improvements

- Allowing POST requests for getting port tokens to be retryable (PORT-5442)

### Bug Fixes

- Changed the default limitations and timeouts for requests to Port in order to handle PoolTimeout error caused by a large amout of requests sent in parallel (PORT-5442)


## 0.4.6 (2023-12-04)


### Bug Fixes

- Fixed a bug that triggered the integration to update during the initialization process when the integration already existed and the organization lacked default blueprints (PORT-5378).
- Fixed an issue where setting integration type or identifier that contains a capital letter will not show the integration in the UI (PORT-5399)


## 0.4.5 (2023-11-30)


### Features

- Added handling for transport errors like connection timeout error for outbound requests from ocean integrations and core (PORT-5369)
- Changed port request option `merge` to be true by default (PORT-5396)

### Improvements

- Changed the port request options defaults to be constructed in the port app config model instead of setting the defaults in many places (PORT-5369)


## 0.4.4 (2023-11-29)


### Features

- Added a httpx client that recreate itself on new threads using localproxy & localstack bundled with the `RetryTransport` transport featured in 0.4.3 (PORT-5333)

### Improvements

- Added `TokenRetryTransport` to the port client httpx client to handle connection errors and create new access tokens when the token is expiring while requesting (PORT-5333)
- Removed the retry handler decorator from the port client. Now using the `TokenRetryTransport` (PORT-5333)
- Handled `CycleError` for cyclic dependency in entities with better error message and ocean exception class (PORT-5333)


## 0.4.3 (2023-11-09)


### Features

- Added `RetryTransport` as a helper for retrying requests that integrations can use (PORT-5161)

### Bug Fixes

- Fixed kafka consumer to poll messages asynchronously, to avoid max poll timeout when running long resyncs (PORT-5160)
- Fixed a bug where the expiration of a Port token is not properly handled (PORT-5161)
- Fixed a bug where the `retry_every` didn't count failed runs as repetitions (PORT-5161)

## 0.4.2 (2023-11-04)


### Features

- Added the current integration version to the port requests for future features and better debugging (PORT-4310)

### Bug Fixes

- Added the `install/prod` command to the integration scaffold template as was intended (PORT-5107)
- Changed the serializing of the port app config so when initializing it there wont be any None or default values displayed in the UI (PORT-5108)

### Improvements

- Removed version field from the spec.yml in the scaffolded integration (Version will be taken from the pyproject.toml) (PORT-5107)
- Changed the integration type in spec.yml to be the integration slug when scaffolding a new integration (PORT-5107)
- Added more logs to the ocean package for better debugging of the integration (PORT-4780)
- Seperated `SyncRawMixin` from `SyncRawMixin` (moved `SyncRawMixin` to `core/integrations/mixins/sync_raw.py`)
- Improved code readability for `SyncRawMixin`


## 0.4.1 (2023-11-03)


### Bug Fixes

- Fixed the `initialize-port-resources` option in `ocean sail` to not be a flag.
- Changed default of `initialize-port-resources` to `true`.
- Catch all exceptions in the resync of ONCE event listener,to make sure the application will exit gracefully


## 0.4.0 (2023-10-31)


### Features

- Added support for running ocean integrations once and new ocean sail options to support it. As part of it we added ImmediateEventListener.


## 0.3.2 (2023-10-29)


### Improvements

- createMissingRelatedEntities + deleteDependentEntities are now defaulted to true


## 0.3.1 (2023-09-27)


### Bug Fixes

- Fix missing user agent when apply default resources on initialization (PORT-4813)

## 0.3.0 (2023-09-06)


### Deprecations

- Removed the `batch_work_size` configuration. Integrations should use the async generator syntax instead (PORT-4616)

### Features

- Added support for a configurable resync interval for integrations (PORT-4616)
- Added a new feature that will abort a running resync if a new resync is attempting to start (PORT-4619)

### Improvements

- Changed the way an empty port app config is handled in the `PortAppConfig Handler` (PORT-4483)
- Added yaml linter (#1)
- Removed the Ocean version parameter from the integration scaffold template, the version is now queried directly from the Ocean framework library used by the integration (#2)
- Changed the publish integration workflow to get the integration version from the `pyproject.toml` file of the integration and not from the `spec.yml` file (#3)

### Bug Fixes

- Fixed a bug that rollbacked all blueprints instead of only those created during integration setup, when the setup encountered an issue with blueprint creation
- Fixed a bug that caused values that resulted with a falsy jq evaluation to convert them to null. The values will now be ingested using their proper falsy representation (0 as 0, empty array as empty array, false as false, etc.)
- Fixed the injections of parameters to the `config.yaml` file, the injected values will now be wrapped with `""` (#1)

## 0.2.3 (2023-08-17)


### Features

- Added the ability to create and clean the defaults of an integration using the following CLI commands: `ocean defaults dock` and `ocean defaults clean` (dock-clean-defaults)


### Improvements

- Optimized dockerfile to produce smaller images (PORT-4485)
- Changed default log level to INFO in the cli

### Bug Fixes

- Fixed an issue with loading the configuration from the environment variables if the config is a dictionary
- Move Resource Config Selector class to public
- Handled delete events from change log where there is no after

## 0.2.2 (2023-08-11)


### Bug Fixes

- Fixed an issue causing the config yaml providers to not be parsed

## 0.2.1 (2023-08-09)


### Bug Fixes

- Fixed an issue causing ocean to convert the integration config objects to camelized objects

## 0.2.0 (2023-08-09)


### Breaking Changes

- Updated the `on_resync` generator to use a list of items instead of a single item

### Improvements

- Changed default log level to `INFO`
- Changed the extra object messages log level from `INFO` to `DEBUG`
- Removed a wrongful error log at the integration installation that says the integration does not exists

### Bug Fixes

- Added support for many relations for the same entity (PORT-4379)
- Added the resource config to the event context (PORT-4398)
- Fixed lack of support for multiple relations (PORT-4411)
- Added traceback output to the integration resync method exception log (PORT-4422)
- Fixed an issue that caused the jq `None` values for relations to become a string with the value `"None"` instead of being interpreted as `null` in JSON

## 0.1.3 (2023-08-02)


### Bug Fixes

- Fixed an issue preventing the setup of an integration with config values passed exclusively as environment variables. This fix also enables the option to deploy an integration to AWS ECS using Terraform (PORT-4379)

## 0.1.2 (2023-07-27)


### Breaking Changes

- All integration configuration variables are now passed to the integration code in snake_case format
- Renamed `port_ocean.config.integration` -> `port_ocean.config.settings`

### Features

- All the settings can now be set using environment variables with prefix of `OCEAN__{The name of the field}` and `__` between nested fields
- The broker field in the kafka settings now has the Port production brokers as the default value

### Improvements

- Using pyhumps to automatically camelize the aliases of the settings

### Bug Fixes

- Fixed a crash when there are no resources in the port-app-config

## 0.1.1 (2023-07-26)


### Breaking Changes

- Changed SAMPLE event listener to POLLING. (Make sure to update your `eventListener.type` field in your `config.yaml` for the integration) (PORT-4346)

### Improvements

- Seperated the cli commands to multiple files under the `port_ocean/cli/commands` folder (PORT-4303)
- Improved error messages from the PortClient (PORT-4337)

### Bug Fixes

- Fixed Webhook event listener not triggering
- Fixed PortClient using httpx async client from another event loop

  (PORT-4306)

- Fixed `ocean new` jinja crash for the config.yaml in the scaffold (PORT-4328)
- Fixed issue where the integration did not create the integration config on creation (PORT-4341)
- Fixed an issue with initializePortResources that caused failure for unknown file names on init (PORT-4343)

## 0.1.0 (2023-07-20)


### Features

- ### First version changelog

  #### Added

  - Handlers

    - Added entities state applier first port HTTP implementation.
    - Added entity processor first jq implementation.
    - Added port app config first port HTTP implementation.

  - Event Listeners

    - Added KAFKA event listener.
    - Added SAMPLE event listener.
    - Added WEBHOOK event listener.

  - Core

    - Added Ocean contexts & contexts global variables.
    - Added validation to the integration config according to its `.port/spec.yaml`.
    - Added a way to specify default resources to be created on installation.
    - Added a new way to return data from the resync using generators.
    - Added provider-based injection for the config yaml.

  - CLI
    - Added `ocean list` to list all public integrations in the port-ocean repo.
    - Added `ocean new` to scaffold an Ocean project.
    - Added `ocean pull` to pull one of the public integrations from the port-ocean repo.
    - Added `ocean sail` to run the integration.
    - Added `ocean version` to get the framework version.
    - Added `make new` to scaffold in the Ocean repository.

  (PORT-4307)<|MERGE_RESOLUTION|>--- conflicted
+++ resolved
@@ -6,26 +6,22 @@
 this project adheres to [Semantic Versioning](https://semver.org/spec/v2.0.0.html).
 
 <!-- towncrier release notes start -->
-<<<<<<< HEAD
-## 0.24.9 (2025-06-12)
+
+## 0.24.11 (2025-06-16)
 
 ### Bug Fixes
 - Prevented unhandled exception when webhook event is received for resource types not present in mapping but can be handled by processors.
 
-
-=======
 ## 0.24.10 (2025-06-15)
 
 ### Bug Fixes
 - Fixed overwriting syncing state metrics reporting during resource processing
 
-
 ## 0.24.9 (2025-06-15)
 
 ### Improvements
 - Added support for mapping icons as part of ocean integration mappings.
 
->>>>>>> 2d729b02
 ## 0.24.8 (2025-06-11)
 
 ### Bug Fixes
