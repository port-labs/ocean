# Changelog

All notable changes to this project will be documented in this file.

The format is based on [Keep a Changelog](https://keepachangelog.com/en/1.0.0/),
this project adheres to [Semantic Versioning](https://semver.org/spec/v2.0.0.html).

<!-- towncrier release notes start -->
<<<<<<< HEAD
=======
## 0.18.8 (2025-02-04)

### Bug Fixes

- Fix flaky tests

>>>>>>> 0c01f7bb
## 0.18.7 (2025-01-29)

### Improvements

- Reduce cases of mass deletion of entities on resync by adding threshold for deletion

## 0.18.6 (2025-01-29)

### Improvements

- Entity diff calculation only on resync

## 0.18.5 (2025-01-28)

### Bug Fixes

- Fixed an issue where the integration would delete all entities if the Port app configuration was empty

## 0.18.4 (2025-01-22)

### Improvements

- added check diff entitites to reduce load from port to all integrations

## 0.18.3 (2025-01-22)

### Improvements

- Opt-in integration resource provision by Port

## 0.18.2 (2025-01-21)

### Improvements

- Updated the search entities query sent to port with one rule of identifier instead of many

## 0.18.1 (2025-01-21)

### Improvements

- Updated the search entities query sent to port with blueprint

## 0.18.0 (2025-01-15)

### Improvements

- Introduced a new entity diff resolver to reduce port system load by comparing entities and upserting changed entities only

## 0.17.8 (2025-01-15)

### Bug Fixes

- Fixed vulnerability in the jinja package that is resolved by updating to 3.1.5


## 0.17.7 (2025-01-08)

### Bug Fixes

- Fixed a bug where creating an integration with WEBHOOKS_ONLY event listener failed.

### Improvements

- Added jira integration running config to vscode.

## 0.17.6 (2025-01-08)

### Bug Fixes

- Fixed a bug where the `unregister_raw` and `register_raw` were not handling right the errors and misconfigured entity keys


## 0.17.5 (2025-01-07)


### Bug Fixes

- Explicit poetry version due to major version (2.0.0) breaking the CI


## 0.17.4 (2024-12-31)


### Bug Fixes

- Adjusted log terminology
- Failed transformations counter now increments for all cases (None (null / missing), empty)

## 0.17.3 (2024-12-31)


### Bug Fixes

- Added support for empty values for JQ mapping logs
- Added tests to assert for proper response when JQ is missmapped or values are empty

## 0.17.2 (2024-12-31)


### Bug Fixes

- Fixed lint failures


## 0.17.1 (2024-12-31)


### Bug Fixes

- Fixed lint failure for resources that have two `on_resync` decorators


## 0.17.0 (2024-12-31)


### Features

- Added new webhooks only event listener mode. This event listener handles only webhook invocations and raises error once used for resync.


## 0.16.1 (2024-12-25)

### Bug Fixes

- Added new info log for JQ mapping per batch to notify of misconfigured JQ mappings between a property and the JQ target


## 0.16.0 (2024-12-24)


### Improvements

- When `createMissingRelatedEntities` is set to `false` and upserting entity failed on not existing entity, the entity will be gathered to the end of the resync and will try sorting all
  the failed entities through a topological sort and upsert them as well
- Test upsert with dependencies, with self circular dependency and external entity dependency.

### Bug Fixes

- When experiencing cyclic error on topological sort try unsorted upsert of the entities
- Fix topologicals sort tree creation so an entity cannot be its own dependency


## 0.15.3 (2024-12-22)

### Bug Fixes

- Extended `Ocean new` cli command to fill out more information for the user and also fixed wrong output


## 0.15.2 (2024-12-15)

### Improvements

- Add handling for different installation types compatibility


## 0.15.1 (2024-12-15)

### Bug Fixes

- Changed `SaasOauth` runtime to `SaasOauth2`


## 0.15.0 (2024-12-12)

### Features

- Added `SaasOauth` runtime support


## 0.14.7 (2024-12-09)


### Bug Fixes

- Remove specific timeout for search request in favor of global timeout.
- Update `handle_request` to use method for indentifying retryable requests.
- Set upsert entenies as retryable.
- Update the condition upon which the JWT token is refreshed so it will refresh on expiration instead of only after.


## 0.14.6 (2024-12-04)


### Improvements

- Added a warning log for cases where the Integrations are provided with a personal token and not with machine credentials.

## 0.14.5 (2024-12-03)


### Improvements

- Add performance test framework


## 0.14.4 (2024-12-03)


### Bug Fixes

- Add try/except block on httpx transport of ocean client to log timeouts and other exceptions (Client timeouts not recorded)


## 0.14.3 (2024-11-25)


### Improvements

- Support the reduction of Port rate limit in the integrations.

## 0.14.2 (2024-11-24)


### Bug Fixes

- Fix ocean new.

## 0.14.1 (2024-11-13)


### Improvements

- Added a decorator to help with caching results from coroutines.


## 0.14.0 (2024-11-12)


### Improvements

- Add support for choosing default resources that the integration will create dynamically


## 0.13.1 (2024-11-12)


### Bug Fixes

- Fix memory leak due to repetitive registration of FastAPI routes


## 0.13.0 (2024-11-10)


### Improvements

- Bump python from 3.11 to 3.12 (0.13.0)


## 0.12.9 (2024-11-07)


### Bug Fixes

- Await logger writing exception on exit (Integration logs not being ingested)
- Await logger thread on exit (Integration logs not being ingested)
- Serialize exception (Integration logs not being ingested)


## 0.12.8 (2024-11-04)


### Improvements

- Bump fastapi to version 0.115.3 - fix Starlette Denial of service (DoS) via multipart/form-data (0.12.8)

## 0.12.7 (2024-10-23)


### Bug Fixes

- Fixed get_integration_ocean_app test fixture configuration injection (0.12.7)


## 0.12.6 (2024-10-20)


### Bug Fixes

- Fixed get_integration_resource_config assumption for port-app-config files to be of .yaml extension only (0.12.6)


## 0.12.5 (2024-10-21)


### Bug Fixes

- Fixed get_integration_resource_config assumption for port-app-config files to be of .yml extension only (0.12.5)


## 0.12.3 (2024-10-09)

### Improvements

- Updated docker base image to improve security vulnerabilities


## 0.12.2 (2024-10-06)

### Improvements

- Added a util `semaphore_async_iterator` to enable seamless control over concurrent executions.


## 0.12.1 (2024-10-02)

### Bug Fixes

- Fixed a bug when running jq with iterator that caused the integration to crash
- Reverted image to `python:3.11-slim-buster` to fix the issue with the alpine image

## 0.12.0 (2024-10-01)

### Improvements

- Replace `python:3.11-slim-bookworm` with `python:3.11-alpine` to reduce dependencies and fix vulnerabilities

### Bug Fixes

- Fixed smoke tests to run concurrently and clean up after themselves

## 0.11.0 (2024-09-29)

### Improvements

- Replace pyjq with jq.py to bump jq version from 1.5.2 to 1.7.1

## 0.10.12 (2024-09-19)

### Bug Fixes

- Fixed updating state of resync when the resync is being cancelled by a new resync event

## 0.10.11 (2024-09-17)

### Improvements

- Add smoke test with a live integration to validate core changes

## 0.10.10 (2024-09-12)

### Bug Fixes

- Fixed failing on initialization of the integration when one of the actions exists in port

### Improvements

- Added fix lint command to the makefile as well as the pre-commit hook


## 0.10.9 (2024-09-05)

### Bug Fixes

- Replaced StopAsyncIteration with a return statement to ignore prevent errors in cases where empty tasks are sent to the stream_async_iterators_tasks function


## 0.10.8 (2024-09-04)

### Bug Fixes

- Avoid raising exception when receiving ReadTimeout on batch upsert entities
- Increased both internal port client and third party client timeout to handle long requests


## 0.10.7 (2024-08-28)

### Improvements

- Add search identifier support (Allow to run a search query to find the identifier of the entity as part of the mapping)


## 0.10.6 (2024-08-31)

### Bug Fixes

- Fixed error log when looking for existence of integration on initialization


## 0.10.5 (2024-08-27)

### Improvements

- Test support and helpers


## 0.10.4 (2024-08-28)

### Bug Fixes

- Fixed upsert entity failure when saving modified data for search relations calculations


## 0.10.3 (2024-08-28)

### Bug Fixes

- Bugfix Semaphores get fail when moving to the next scheduled resync when syncing a large number of entities, using a single event loop for all threads


## 0.10.2 (2024-08-26)

### Bug Fixes

- Reverted last bugfix


## 0.10.1 (2024-08-26)

### Bug Fixes

- Fixed unhashable type: 'dict' error when trying to delete entities with search identifier/relations


## 0.10.0 (2024-08-19)

### Improvements

- Add support for reporting the integration resync state to expose more information about the integration state in the portal
- Fix kafka listener never ending resync loop due to resyncState updates


## 0.9.14 (2024-08-19)

### Bug Fixes

- Fixed an issue causing the cli to fail in a directory with no pyproject.toml in it


## 0.9.13 (2024-08-13)

### Improvements

- Changed action CREATE route to use new v2 option


## 0.9.12 (2024-08-06)

### Bug Fixes

- Fixed resync issue when calculating the diff of entities failed due to search identifier in relation mapping


## 0.9.11 (2024-08-05)


### Bug Fixes

- Not showing misleading error message if port state is empty

## 0.9.10 (2024-08-04)


### Bug Fixes

- Fixed & Aligned scaffolding files


## 0.9.9 (2024-08-04)


### Bug Fixes

- Fixed an issue where passing an object for OCEAN__INTEGRATION__CONFIG that holds an object might not be parsed correctly and cause validation error for invalid type (#1)


## 0.9.8 (2024-08-01)


### Bug Fixes

- Fixed an issue where a `ValueError` was raised in `unregister_raw` method due to incorrect unpacking of results from asyncio.gather. The fix involved using zip to properly handle the output and ensure both entities and errors are processed correctly.


## 0.9.7 (2024-07-31)


### Bug Fixes

- Fix vulnerabilities and bump versions of dependencies
- Add python-dateutil to the core dependencies
- Fix misspelling in the `bump-all.sh` script


## 0.9.6 (2024-07-30)


### Bug Fixes

- Flush all remaining buffered logs when exiting application


## 0.9.5 (2024-07-23)


### Bug Fixes

- Initialize missing _port_app_config


## 0.9.4 (2024-07-09)


### Bug Fixes

- Handle non existing config mapping for cases where the integration was created by SAAS and the config mapping was not set


## 0.9.3 (2024-07-08)


### Improvements

- Added Ocean integration config to remove all environment variables from jq access
- Added log for when receiving invalid port app config mapping

## 0.9.2 (2024-07-05)


### Improvements

- Added log of the used integration mapping for each resync event
- Added log when failed on processing jq mapping for raw result

### Bug Fixes

- Fixed an issue where raw results were not being sent if raw data didn't map to any entity


## 0.9.1 (2024-06-23)


### Bug Fixes

- Safely get changelogDestination key instead of accessing it directly


## 0.9.0 (2024-06-19)


### Features

- Added validation of whether the integration can run in the desired runtime


## 0.8.0 (2024-06-16)


### Improvements

- Add search relation support (Allow to to run a search query to find the relation to the entity as part of the mapping)


## 0.7.1 (2024-06-13)


### Bug Fixes

- Fixed values unpack error in register_raw


## 0.7.0 (2024-06-13)


### Improvements

- Added pydantic's dotenv extra to the core dependencies for reading .env files on the integration startup
- Added .python-version to the repository for easier setup with pyenv install


## 0.6.0 (2024-06-10)


### Improvements

- Changed initialization to always apply default mapping if no other mapping is configured


## 0.5.27 (2024-06-05)


### Bug Fixes

- Fixed incorrect pydantic validation over the integration settings


## 0.5.26 (2024-06-04)


### Bug Fixes

- Fixed an issue causing integrations with no configuration to fail during the initialization process


## 0.5.25 (2024-06-03)


### Bug Fixes

- Fixed faulty error handling caused by gather_and_split_errors_from_results raising errors that are not directly under BaseException (#1)


## 0.5.24 (2024-06-02)


### Improvements

- Improved exception propagation for the entity processing (#1)
- QOL utility (`core.utils.gather_and_split_errors_from_results`) for when calling `asyncio.gather` with the `return_exceptions` parameter set to `True` and there is need for separating the errors from the data itself (#2)

### Bug Fixes

- Fixed unhandled exceptions caused by the entity parsing, resulting in the integration freezing (#1)


## 0.5.23 (2024-05-30)


### Improvements

- Updated the base image used in the Dockerfile that is created during integration scaffolding from `python:3.11-slim-buster` to `python:3.11-slim-bookworm`

## 0.5.22 (2024-05-29)


### Bug Fixes

- Fixed an issue in `send_raw_data_examples` when there are slashes in integration kind


## 0.5.21 (2024-05-26)


### Features

- Added `send_raw_data_examples` integration config to allow sending raw data examples from the third party API to port (on resync), for testing and managing the integration mapping


## 0.5.20 (2024-05-26)


### Improvements

- Made config.yaml file optional in the integration setup process.
- Integration type is now determined by the name specified in the pyproject.toml file.
- Switched to using the FastAPI lifespan feature instead of the deprecated on_shutdown and on_start methods.

### Bug Fixes

- Fixed the FastAPI server staying stale after shutdown by using the FastAPI lifespan feature for handling shutdown signals, preventing override of the shutdown process.
- Fixed issue with integration continuing to run after shutdown by canceling the resync async generator task.


## 0.5.19 (2024-05-16)


### Improvements

- Added caching to port-app-config.yml retrieval from port api (only for live events)


## 0.5.18 (2024-05-12)


### Improvements

- Added a util function that allows to run multiple asynchronous tasks in a bounded way to prevent overload and memory issues
- Use that utility when calculating JQ mapping for raw entities



## 0.5.17 (2024-05-01)


### Bug Fixes

- Fixed an issue in creating a child event context from the parent context by removing an unnecessary line of code



## 0.5.16 (2024-05-01)


### Features

- Allowing override of parent event context in ocean's event context manager


## 0.5.15 (2024-04-30)


### Bug Fixes

- Fixed error in `register_raw` when there's no relevant mappings for a specific kind


## 0.5.14 (2024-04-24)


### Improvements

- Implemented real-time entity deletion exclusively for instances that haven't matched any selectors.
- Change the JQ calculation to process only identifier and blueprint for raw entities not selected during real-time events to only get the required data for the delete.

## 0.5.13 (2024-04-17)


### Features

- Delete entities that doesn't passed the selector on real time events


## 0.5.12 (2024-04-12)


### Features

- Added a util function that allows to iterate over a list of async iterators and stream the results of each iterator as they are available


## 0.5.11 (2024-04-11)


### Improvements

- Improved the handling of integration entities by adding retries and running it after the upsert to prevent blocking the resync
- Changed entities search timeout to 30 seconds to prevent blocking the resync

### Features

- Added a way to enable request retries for any request even if its request method is not part of the retryable methods


## 0.5.10 (2024-04-10)


### Bug Fixes

- Fixed application settings to be loaded from the environment variables

### Improvements

- Added integration version label to docker


## 0.5.9 (2024-03-30)


### Bug Fixes

- Fixed a bug where every time after the first token expiration, the framework didn't actually marked that the token got refreshed, causing the token to be refreshed every time when a request is made to Port. (#1)


## 0.5.8 (2024-03-27)


### Bug Fixes

- Fixed a bug in loguru which fails to deserialize an exceptions (#1)


## 0.5.7 (2024-03-20)


### Features

- Added the ability to map entities from raw array attributes by introducing `itemsToParse` key in the mapping configuration


## 0.5.6 (2024-03-17)


### Features

- Added array to possible integration configuration types (PORT-7262)


## 0.5.5 (2024-03-06)


### Bug Fixes

- Changed caching to detect changes in params of function (#1)


## 0.5.4 (2024-03-03)


### Bug Fixes

- Fixed an issue where a failure in the entity processing step might fail the whole resync (#1)


## 0.5.3 (2024-03-03)


### Improvements

- Cahnged the JQ Entity processor to work with async callss to allow better parallelism and async work (#1)


## 0.5.2 (2024-02-21)


### Bug Fixes

- Fixed an issue causing the integration to crash when passing a sensitive configuration with invalid regex characters due to a missing escaping (PORT-6836)


## 0.5.1 (2024-02-20)


### Features

- Added handling for kafka consumer empty partition assignment and shutting the application down with an error (PORT-5475)
- Added QOL decorator to help with caching the third party response (PORT-5475_2)

### Improvements

- Changed the Kafka consumer to run in the event loop in async instead of sync in another thread (PORT-5475)

### Bug Fixes

- Fixed an issue causing all the character to be redacted when passing empty string to a sensitive field


## 0.5.0 (2024-02-18)


### Features

- Added a method for ocean integration to redact sensitive information from the logs and automatically apply it to sensitive configurations and known sensitive patterns. (#1)
- Added an HTTP handler for Ocean logs to facilitate sending the logs to the Port. (#2)

### Improvements

- Seperated the `port_ocean.utils` file into multiple files within the `utils` folder to improve code organization. (#1)
- Changed the Ocean context to be a global variable instead of using Localstack, preventing the framework from re-initiating the context for each thread. (#2)

### Bug Fixes

- Fixed an issue where the event listener was causing the application to continue running even after receiving a termination signal. (#1)
- Fixed a bug that caused some termination signal handlers to not work by consolidating the signal listeners in a single class, as signals can only have one listener. (#2)


## 0.4.17 (2024-01-23)


### Features

- Added sonarcloud files for public integration scaffolding (PORT-6181)
- Replaced the `remove-docker` option from the `ocean new` cli with `private` & `public` flags (PORT-6181)


## 0.4.16 (2024-01-11)


### Improvements

- Increased the default timeout for requests to 3rd party targets to 30 seconds, and made it configurable (PORT-6074)


## 0.4.15 (2024-01-07)


### Bug Fixes

- Fixed issue causing app config with no team mapping to fail due the core using None when not set (PORT-5938)


## 0.4.14 (2024-01-07)


### Bug Fixes

- Fixed missing team parameter in the port app config model (PORT-5938)


## 0.4.13 (2023-12-31)


### Features

- Added capability to create pages as part of the integration setup (PORT-5689)

### Improvements

- Added integration and blueprints existence check before creating default resources (#1)
- Added verbosity to diff deletion process after resync (#2)

## 0.4.12 (2023-12-22)


### Bug Fixes

- Fixed `ocean new` scaffolding error `'collections.OrderedDict object' has no attribute 'public_integration'` (PORT-5728)


## 0.4.11 (2023-12-21)


### Improvements

- Added handling for aggregation properties when initializing the integration, so it will patch the aggregation properties after creating the relations (PORT-5717)
- Changed entity property in the `portResourceConfig` to be required instead of optional, as we don't support creation of blueprints as part of the app config (PORT-4549)


## 0.4.10 (2023-12-21)


### Improvements

- Wrapped the httpx async client with implementation that overrides the default transport class with custom transport to apply all default httpx features that are ignored when passing a custom transport instance. This allows the missing behevior of the http [proxy environment variable](https://www.python-httpx.org/environment_variables/#proxies) (PORT-5676)
- Changed deprecated `poetry lock --check` in the make files to `poetry check` (PORT-5711)

### Bug Fixes

- Changed the way we upsert and delete bulk of entities from the catalog to be batched rather than spawning all requests at once


## 0.4.9 (2023-12-19)


### Improvements

- Added a way to create the integration without the Dockerfile and .dockerignore to use the global Docker files when scaffolding a new integration.


## 0.4.8 (2023-12-13)


### Bug Fixes

- Fixed the incorrect search of entities by datasource, which was causing entities from older versions not to be deleted. (PORT-5583)


## 0.4.7 (2023-12-05)


### Improvements

- Allowing POST requests for getting port tokens to be retryable (PORT-5442)

### Bug Fixes

- Changed the default limitations and timeouts for requests to Port in order to handle PoolTimeout error caused by a large amout of requests sent in parallel (PORT-5442)


## 0.4.6 (2023-12-04)


### Bug Fixes

- Fixed a bug that triggered the integration to update during the initialization process when the integration already existed and the organization lacked default blueprints (PORT-5378).
- Fixed an issue where setting integration type or identifier that contains a capital letter will not show the integration in the UI (PORT-5399)


## 0.4.5 (2023-11-30)


### Features

- Added handling for transport errors like connection timeout error for outbound requests from ocean integrations and core (PORT-5369)
- Changed port request option `merge` to be true by default (PORT-5396)

### Improvements

- Changed the port request options defaults to be constructed in the port app config model instead of setting the defaults in many places (PORT-5369)


## 0.4.4 (2023-11-29)


### Features

- Added a httpx client that recreate itself on new threads using localproxy & localstack bundled with the `RetryTransport` transport featured in 0.4.3 (PORT-5333)

### Improvements

- Added `TokenRetryTransport` to the port client httpx client to handle connection errors and create new access tokens when the token is expiring while requesting (PORT-5333)
- Removed the retry handler decorator from the port client. Now using the `TokenRetryTransport` (PORT-5333)
- Handled `CycleError` for cyclic dependency in entities with better error message and ocean exception class (PORT-5333)


## 0.4.3 (2023-11-09)


### Features

- Added `RetryTransport` as a helper for retrying requests that integrations can use (PORT-5161)

### Bug Fixes

- Fixed kafka consumer to poll messages asynchronously, to avoid max poll timeout when running long resyncs (PORT-5160)
- Fixed a bug where the expiration of a Port token is not properly handled (PORT-5161)
- Fixed a bug where the `retry_every` didn't count failed runs as repetitions (PORT-5161)

## 0.4.2 (2023-11-04)


### Features

- Added the current integration version to the port requests for future features and better debugging (PORT-4310)

### Bug Fixes

- Added the `install/prod` command to the integration scaffold template as was intended (PORT-5107)
- Changed the serializing of the port app config so when initializing it there wont be any None or default values displayed in the UI (PORT-5108)

### Improvements

- Removed version field from the spec.yml in the scaffolded integration (Version will be taken from the pyproject.toml) (PORT-5107)
- Changed the integration type in spec.yml to be the integration slug when scaffolding a new integration (PORT-5107)
- Added more logs to the ocean package for better debugging of the integration (PORT-4780)
- Seperated `SyncRawMixin` from `SyncRawMixin` (moved `SyncRawMixin` to `core/integrations/mixins/sync_raw.py`)
- Improved code readability for `SyncRawMixin`


## 0.4.1 (2023-11-03)


### Bug Fixes

- Fixed the `initialize-port-resources` option in `ocean sail` to not be a flag.
- Changed default of `initialize-port-resources` to `true`.
- Catch all exceptions in the resync of ONCE event listener,to make sure the application will exit gracefully


## 0.4.0 (2023-10-31)


### Features

- Added support for running ocean integrations once and new ocean sail options to support it. As part of it we added ImmediateEventListener.


## 0.3.2 (2023-10-29)


### Improvements

- createMissingRelatedEntities + deleteDependentEntities are now defaulted to true


## 0.3.1 (2023-09-27)


### Bug Fixes

- Fix missing user agent when apply default resources on initialization (PORT-4813)

## 0.3.0 (2023-09-06)


### Deprecations

- Removed the `batch_work_size` configuration. Integrations should use the async generator syntax instead (PORT-4616)

### Features

- Added support for a configurable resync interval for integrations (PORT-4616)
- Added a new feature that will abort a running resync if a new resync is attempting to start (PORT-4619)

### Improvements

- Changed the way an empty port app config is handled in the `PortAppConfig Handler` (PORT-4483)
- Added yaml linter (#1)
- Removed the Ocean version parameter from the integration scaffold template, the version is now queried directly from the Ocean framework library used by the integration (#2)
- Changed the publish integration workflow to get the integration version from the `pyproject.toml` file of the integration and not from the `spec.yml` file (#3)

### Bug Fixes

- Fixed a bug that rollbacked all blueprints instead of only those created during integration setup, when the setup encountered an issue with blueprint creation
- Fixed a bug that caused values that resulted with a falsy jq evaluation to convert them to null. The values will now be ingested using their proper falsy representation (0 as 0, empty array as empty array, false as false, etc.)
- Fixed the injections of parameters to the `config.yaml` file, the injected values will now be wrapped with `""` (#1)

## 0.2.3 (2023-08-17)


### Features

- Added the ability to create and clean the defaults of an integration using the following CLI commands: `ocean defaults dock` and `ocean defaults clean` (dock-clean-defaults)


### Improvements

- Optimized dockerfile to produce smaller images (PORT-4485)
- Changed default log level to INFO in the cli

### Bug Fixes

- Fixed an issue with loading the configuration from the environment variables if the config is a dictionary
- Move Resource Config Selector class to public
- Handled delete events from change log where there is no after

## 0.2.2 (2023-08-11)


### Bug Fixes

- Fixed an issue causing the config yaml providers to not be parsed

## 0.2.1 (2023-08-09)


### Bug Fixes

- Fixed an issue causing ocean to convert the integration config objects to camelized objects

## 0.2.0 (2023-08-09)


### Breaking Changes

- Updated the `on_resync` generator to use a list of items instead of a single item

### Improvements

- Changed default log level to `INFO`
- Changed the extra object messages log level from `INFO` to `DEBUG`
- Removed a wrongful error log at the integration installation that says the integration does not exists

### Bug Fixes

- Added support for many relations for the same entity (PORT-4379)
- Added the resource config to the event context (PORT-4398)
- Fixed lack of support for multiple relations (PORT-4411)
- Added traceback output to the integration resync method exception log (PORT-4422)
- Fixed an issue that caused the jq `None` values for relations to become a string with the value `"None"` instead of being interpreted as `null` in JSON

## 0.1.3 (2023-08-02)


### Bug Fixes

- Fixed an issue preventing the setup of an integration with config values passed exclusively as environment variables. This fix also enables the option to deploy an integration to AWS ECS using Terraform (PORT-4379)

## 0.1.2 (2023-07-27)


### Breaking Changes

- All integration configuration variables are now passed to the integration code in snake_case format
- Renamed `port_ocean.config.integration` -> `port_ocean.config.settings`

### Features

- All the settings can now be set using environment variables with prefix of `OCEAN__{The name of the field}` and `__` between nested fields
- The broker field in the kafka settings now has the Port production brokers as the default value

### Improvements

- Using pyhumps to automatically camelize the aliases of the settings

### Bug Fixes

- Fixed a crash when there are no resources in the port-app-config

## 0.1.1 (2023-07-26)


### Breaking Changes

- Changed SAMPLE event listener to POLLING. (Make sure to update your `eventListener.type` field in your `config.yaml` for the integration) (PORT-4346)

### Improvements

- Seperated the cli commands to multiple files under the `port_ocean/cli/commands` folder (PORT-4303)
- Improved error messages from the PortClient (PORT-4337)

### Bug Fixes

- Fixed Webhook event listener not triggering
- Fixed PortClient using httpx async client from another event loop

  (PORT-4306)

- Fixed `ocean new` jinja crash for the config.yaml in the scaffold (PORT-4328)
- Fixed issue where the integration did not create the integration config on creation (PORT-4341)
- Fixed an issue with initializePortResources that caused failure for unknown file names on init (PORT-4343)

## 0.1.0 (2023-07-20)


### Features

- ### First version changelog

  #### Added

  - Handlers

    - Added entities state applier first port HTTP implementation.
    - Added entity processor first jq implementation.
    - Added port app config first port HTTP implementation.

  - Event Listeners

    - Added KAFKA event listener.
    - Added SAMPLE event listener.
    - Added WEBHOOK event listener.

  - Core

    - Added Ocean contexts & contexts global variables.
    - Added validation to the integration config according to its `.port/spec.yaml`.
    - Added a way to specify default resources to be created on installation.
    - Added a new way to return data from the resync using generators.
    - Added provider-based injection for the config yaml.

  - CLI
    - Added `ocean list` to list all public integrations in the port-ocean repo.
    - Added `ocean new` to scaffold an Ocean project.
    - Added `ocean pull` to pull one of the public integrations from the port-ocean repo.
    - Added `ocean sail` to run the integration.
    - Added `ocean version` to get the framework version.
    - Added `make new` to scaffold in the Ocean repository.

  (PORT-4307)<|MERGE_RESOLUTION|>--- conflicted
+++ resolved
@@ -6,15 +6,12 @@
 this project adheres to [Semantic Versioning](https://semver.org/spec/v2.0.0.html).
 
 <!-- towncrier release notes start -->
-<<<<<<< HEAD
-=======
 ## 0.18.8 (2025-02-04)
 
 ### Bug Fixes
 
 - Fix flaky tests
 
->>>>>>> 0c01f7bb
 ## 0.18.7 (2025-01-29)
 
 ### Improvements
