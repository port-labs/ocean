--- conflicted
+++ resolved
@@ -7,18 +7,18 @@
 
 <!-- towncrier release notes start -->
 
+## 0.10.3 (2024-08-27)
+
+### Improvements
+
+- Add search identifier support (Allow to run a search query to find the identifier of the entity as part of the mapping)
+
+
 ## 0.10.2 (2024-08-26)
 
-<<<<<<< HEAD
-### Improvements
-
-- Add search identifier support (Allow to run a search query to find the identifier of the entity as part of the mapping)
-
-=======
 ### Bug Fixes
 
 - Reverted last bugfix
->>>>>>> 34325368
 
 ## 0.10.1 (2024-08-26)
 
