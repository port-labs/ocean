# Changelog

All notable changes to this project will be documented in this file.

The format is based on [Keep a Changelog](https://keepachangelog.com/en/1.0.0/),
this project adheres to [Semantic Versioning](https://semver.org/spec/v2.0.0.html).

<!-- towncrier release notes start -->
<<<<<<< HEAD
## 0.31.6

### Improvements

- Add log on partial upsert bulk failure
=======
## 0.31.6 (2025-12-09)

### Improvements

- Ocean core: Bumped minimum requirements for werkzeug & urllib3

## 0.31.5 (2025-12-08)

### Improvements

- Change the example sending logic, so instead of collecting the
examples in a class after a successful transformation, always send the
examples ahead of each JQ transformation
>>>>>>> 7401b5c1

## 0.31.4 (2025-12-08)

### Improvements

- Add flag `itemsToParseTopLevelTransform` to control the top level payload form.

## 0.31.3 (2025-12-08)

### Bug fixes

- fix webhook processor crashing when entity identifier is a dictionary

## 0.31.2 (2025-12-07)

### Vulnerabilities

- Ocean core: Fixed werkzeug & urllib3 vulnerabilities
- Ocean docs: docusaurus, glob, js-yaml & node-forge

## 0.31.1 (2025-12-04)

### Bug Fixes

- Fixed logger.exception() call in execution manager to properly capture exceptions without interfering with automatic exception capture


## 0.31.0 (2025-12-03)

### Improvements

- Remove multi-threading from ocean core.


## 0.30.7 (2025-12-03)

### Improvements

- Make mapping errors have error log instead of info

## 0.30.6 (2025-11-27)

### Improvements

- `cache_iterator_result` preserves the chunks that got inserted.

## 0.30.5 (2025-11-27)

### Bug Fixes

-  Fix delete target logic for complex items_to_parse jq expressions
-  Fix items_to_parse with yield_items_to_parse enabled item construction

## 0.30.4 (2025-11-26)
- Updated upsert (load) metrics to be calculated directly from response
- Updated log on duplicate count

## 0.30.3 (2025-11-25)

### Improvements

-  Add StreamingWrapper to core

## 0.30.2 (2025-11-24)

### Improvements

- Fixed NOT recreating blueprints if they exist under different name


## 0.30.1 (2025-11-23)

### Improvements

- Add support to use '' in jq filters

## 0.30.0 (2025-11-23)

### Improvements

- Expose actions processing capability without feature flag


## 0.29.10 (2025-11-20)

### Bug fixes

- JQ expression classifier would classify mixed single item and all payload context expressions to run on all of the payload


## 0.29.9 (2025-11-20)

### Improvements

- Only log HTTP response sizes for non-port.io domains.

## 0.29.8 (2025-11-18)

### Improvements

- CI: Release spec file by integration type rather dir name

## 0.29.7 (2025-11-17)

### Improvements

- Revise internal actions api header name

## 0.29.6 (2025-11-16)

### Improvements

- Enable `yield_items_to_parse` flag as default.

## 0.29.5 (2025-11-10)

### Bug fixes

- Update unprocessed kinds metrics to have 'aborted' status when a resync is aborted

## 0.29.4 (2025-11-10)

### Bug fixes

- Fix graceful shutdown handling (SIGTERM handling)

## 0.29.3 (2025-11-09)

### Improvements

- Updated starlette dependency

## 0.29.2 (2025-11-09)

### Bug fixes

- Avoid waiting for empty task queues to release queue lock

## 0.29.1 (2025-11-06)

### Improvements

- Resolved Dependabot alerts

## 0.29.0 (2025-11-04)

### Improvements

- Add capability of running an execution agent

## 0.28.18 (2025-10-27)

### Bug fixes

- Remove assume length by reading the response for logging
- Fixed publish core image Github action

## 0.28.18 (2025-10-27)

### Bug fixes

- Fix logging exception on process finish
- Fixed serialization issue caused by Decimal objects returned from ijson.items_coro during jq transformation when yield_items_to_parse is enabled

## 0.28.17 (2025-10-26)

### Bug fixes

- Prevent StreamConsumed error when there is no content-length header on response

## 0.28.16 (2025-10-21)

### Bug fixes

- Add pagination to search entities API call

## 0.28.15 (2025-10-20)

### Bug fixes

- Fix examples construction on items_to_parse (extra nesting removed)
- Fix onload process from fs in items_to_parse with no yield_items_to_parse branch

## 0.28.14 (2025-10-15)

### Bug fixes

- Fix items_to_parse without yield_items_to_parse bug on array data type
- Fix items_to_parse group_complex_mapping_value bug

## 0.28.13 (2025-10-03)

### Improvements

- Improved cache key generation for instance/class methods in Ocean's caching utilities
- Added comprehensive test coverage for cache decorators on instance/class/static methods

## 0.28.12 (2025-09-30)

### Bug fixes

- Change raw data timestamp from to int with miliseconds

## 0.28.11 (2025-09-28)

### Bug fixes

- Change raw data timestamp from sting to int

## 0.28.10 (2025-09-26)

### Bug fixes

- Convert Entity dictionary identifiers to consistent json representation
- Fix buggy check in EntityMapping that always resolves to False


## 0.28.9 (2025-09-21)

### Bug Fixes

- revert memory optimization commit

## 0.28.8 (2025-09-21)

### Improvements

- added extractionTimestamp to post_integration_raw_data


## 0.28.7 (2025-09-16)

### Improvements

- Support for events which their payload offloaded to the fs
- Memory optimizations of itemstoparse feature

## 0.28.6 (2025-09-16)

### Improvements
- Add secrets to github ocean secrets

## 0.28.5 (2025-09-16)

### Bug Fixes
- Fix user ocean permissions on `/etc/ssl/certs`

## 0.28.4 (2025-09-10)

### Bug Fixes
- Using `spawn` startup method in the mutliprocessing module for windows machines that doesn't support `fork`

## 0.28.3 (2025-08-28)

### Improvements

- Never send empty eventId

## 0.28.2 (2025-08-28)

### Improvements

- Added integration status report on sigterm

## 0.28.1 (2025-08-27)

### Improvements

- Fixed wrong filtered out metric calculation

## 0.28.0 (2025-08-19)

### Improvements

- Made HTTP retry config extensible with new RetryConfig class and callback to apply per-integration policies without code changes.
- Added rate-limit aware retries through configurable retry-after headers (e.g., X-RateLimit-Reset) and additional retry status codes that extend safe defaults.
- Control max_attempts/base_delay/jitter_ratio/max_backoff_wait and override retryable_methods via callback.

## 0.27.10 (2025-08-24)

### Improvements

- Added ingest url support

## 0.27.9 (2025-08-20)

### Improvements

- Fixed reconciliation metrics not updating properly during sync
- Removed premature cleanup of Prometheus metrics after subprocess finish to fix reconciliation stuck on pending
- Enhanced sync state tracking across different phases

## 0.27.8 (2025-08-18)

### Improvements

- added more logs to sync metrics in order to investigate reconciliation pending bug

## 0.27.7 (2025-08-15)

### Improvements

- fixed log level in ingest logs

## 0.27.6 (2025-08-13)

### Improvements

- Add streaming requests.

## 0.27.5 (2024-08-13)


### Improvements

- Bump fastapi to version 0.116.0 - fix Starlette has possible denial-of-service vector when parsing large files in multipart forms (< 0.47.2)

## 0.27.4 (2025-08-12)
### Bug Fixes

- Fix kafka broker list for Terraform

## 0.27.3 (2025-08-11)

### Bug Fixes

- Items to parse can be set when there is an item object on the root level by set the itemsToParseName param

## 0.27.2 (2025-08-07)

### Bug Fixes

- Move the items to parse logic to be yielded from the generator to support ocean's logic.

## 0.27.1 (2025-08-10)

### Bug Fixes

- Ensure deletion metrics always being sent on reconceliation

## 0.27.0 (2025-08-03)

### Improvements

- Enhanced webhook event processing with GroupQueue implementation

Introduced GroupQueue to ensure exclusive processing per group while allowing parallel processing across different groups
Multiple workers can now process webhook events from different groups concurrently, improving throughput
FIFO ordering is maintained within each group to preserve event sequence integrity
Added automatic lock timeout mechanism to recover from frozen or hung workers
Implemented context-based group tracking using ContextVar for cleaner worker-to-group association

- Performance optimizations
Configurable number of workers per webhook path (event_workers_count)
Reduced contention by allowing concurrent processing of independent groups
Improved resource cleanup and state management after processing

## 0.26.3 (2025-08-04)

### Bug Fixes

- Added permissions for the ocean user to access and write to the /app/.config directory for OAuth configuration.

## 0.26.2 (2025-08-03)

### Improvements

- Add posting integration raw data to lakehouse

## 0.26.1 (2025-07-20)

### Improvements

- Added limited sudo permissions for Ocean user to execute update-ca-certificates command

## 0.26.0 (2025-07-16)

### Improvements

- Use new and efficient datasource route

## 0.25.5 (2025-07-16)

### Improvements

- Fix Dependabot vulnerability by poetry install

## 0.25.4 (2025-07-16)

### Improvements

- Add logging for integrations's response body size.

## 0.25.3 (2025-07-15)

### Bugfix

- Fixed dockerfile's ocean user argument position to be under the last FROM


## 0.25.2 (2025-07-13)

### Improvements

- Introduced Ocean user's id (999) as the default id for security purposes
- Added rwX permissions to the Ocean user to write and read certificates
- Fixed raise of issue with an entity which has a relation that the blueprint doesn't

## 0.25.1 (2025-07-07)

### Improvements

- Add failed mapping if all values filtered out

## 0.25.0 (2025-07-02)

### Improvement

- Added extraction of the deletion process from the main process if multi processing is enabled

## 0.24.22 (2025-07-02)

### Bug Fixes
- Fix trailing slash issue

## 0.24.21 (2025-06-30)

### Bug Fixes
- Fixed url in PUT metrics route

## 0.24.20 (2025-06-26)

### Improvements

- Added resource kind to context of process initiation

## 0.24.19 (2025-06-25)

### Bug Fixes
- Fixed issue with resync function not retuning the success value

## 0.24.18 (2025-06-23)

### Bug Fixes
- Fixed issue with upserts when there are entities with different blueprints in the same batch from live events

## 0.24.17 (2025-06-23)

### Bug Fixes
- Update cache folder to be in /tmp.
- Use root user in smoke test.

## 0.24.16 (2025-06-22)

### Improvements
- Add ocean user to docker file.

## 0.24.15 (2025-06-22)

### Bug Fixes
- Fixed metrics tracking for raw data processing.

## 0.24.14 (2025-06-22)

### Improvements
- Reduce bulk upserts concurrency.

## 0.24.13 (2025-06-22)

### Improvements
- Reduce bulk upserts concurrency.

## 0.24.12 (2025-06-19)

### Improvements
- Update packages.

## 0.24.11 (2025-06-16)

### Bug Fixes
- Prevented unhandled exception when webhook event is received for resource types not present in mapping but can be handled by processors.

## 0.24.10 (2025-06-15)

### Bug Fixes
- Fixed overwriting syncing state metrics reporting during resource processing

## 0.24.9 (2025-06-15)

### Improvements
- Added support for mapping icons as part of ocean integration mappings.

## 0.24.8 (2025-06-11)

### Bug Fixes
- Fixed missing syncing state metrics reporting during resource processing

## 0.24.7 (2025-06-11)

### Bug Fixes
- Update is oauth enabled condition to check if a path to oauth token is set.
- Update requests.

## 0.24.6 (2025-06-09)

### Improvements
- Added a check to not start upserting / deleting if we have 0 entities to update / delete.

## 0.24.5 (2025-06-09)

### Improvements
- Made on_start tasks start regardless of the Uvicorn server startup.

## 0.24.4 (2025-06-08)

### Improvements
- Refined error phase metrics for resource registration and resync.

## 0.24.3 (2025-06-08)

### Improvements
- Using Port bulk upserts api in resyncs in all Ocean.

## 0.24.2 (2025-06-04)

### Improvements
- Set process_execution_mode default to multi_process.

## 0.24.1 (2025-06-03)

### Improvements
- Using Port bulk upserts api in resyncs in Ocean SaaS

## 0.24.0 (2025-06-03)

### Improvements
- Experimental - using Port bulk upserts api in resyncs

## 0.23.5 (2025-06-01)

### Bug Fixes

- Update poetry lock.
- Fix PROMETHEUS_MULTIPROC_DIR in docker file.
- Skip deleteing entities if subprocess fails.
- Clean up PROMETHEUS_MULTIPROC_DIR only in multiprocess mode.

## 0.23.4 (2025-05-29)

### Improvements
- Fixed metrics urls and added reconciliation kind to report

## 0.23.3 (2025-05-28)

### Bug Fixes

- Asyncio lock error in subprocess's http request.
- PROMETHEUS_MULTIPROC_DIR default missing.


## 0.23.2 (2025-05-28)

### Improvements

- Replaced based image to use echo images in order to reduce vulnerability exposure


## 0.23.1 (2025-05-27)

### Bug Fixes
- Event loop is blocked by waiting for a process.

## 0.23.0 (2025-05-27)

### Features
- Add Multiprocessing mode to ocean accessible via the OCEAN__PROCESS_EXECUTION_MODE env variable with possible values - multi_process/single_process.
- Add caching to ocean that is saved on disk or memory accessible via OCEAN__CACHING_STORAGE_MODE env variable with possible values - disk/memory.
- Add support for multiprocessing to prometheus accessible via the PROMETHEUS_MULTIPROC_DIR env variable.

## 0.22.12 (2025-05-26)

### Improvements
- Enhanced logs on integration initialization

## 0.22.11 (2025-05-25)

### Improvements
- Enhanced metrics reporting by implementing direct integration with Port's metrics endpoint for improved monitoring and observability

## 0.22.10 (2025-05-20)

### Improvements
- Fix Dependabot vulnerabilities

## 0.22.9 (2025-05-18)

### Improvements
- Enhanced Ocean metrics event structure for better data organization and analysis
- Expanded metrics collection points to provide more comprehensive monitoring capabilities

## 0.22.8 (2025-05-15)

### Improvements
- Enhanced error logging by including trace IDs for server errors

## 0.22.7 (2025-05-12)

### Bug Fixes
- Fixed case where new installation of an integration resulted with errors on installing a package

## 0.22.6 (2025-05-06)

### Improvements
- Display a validation error if the mapping is not configured correctly.


## 0.22.5 (2025-04-27)

### Bug Fixes
-Resolved "h11 accepts some malformed Chunked-Encoding bodies" h11 vulnerability

## 0.22.4 (2025-04-15)

### Features
-Refactored logger setup to generate unique instance IDs.
-Renamed try_get_hostname to resolve_hostname for clarity.
-Removed redundant instance parameter from setup_logger.

## 0.22.3 (2025-04-15)

### Features
- Added inctance and hostname to logger configuration.
- Updated setup_logger function to include inctance.
- Generated unique inctance in run function.
- Enhanced log format to include inctance.

## 0.22.2 (2025-04-06)

### Bug Fixes

- Fixed entityDeletionThreshold not sent as part of the initial port app configuration.

## 0.22.1 (2025-04-02)

### Features

- Added support for team search query in entity mapping
- Enhanced batch_upsert_entities to return tuples with success status.
- Improved null property handling in entity field comparisons.
- Updated upsert logic to use batch upsert consistently.
- Added unit tests for null property handling in entity comparisons.

## 0.22.0 (2025-03-17)

### Features

- Added metrics reporting capability using promethues, which can be accessible through the /metrics route.

## 0.21.5 (2025-03-12)

### Improvements

- Updated LiveEventsProcessorManager to fetch the latest port app configuration for each event by calling `get_port_app_config(use_cache=False)`.
- This change ensures that the processor manager always uses the most current configuration when handling events.

## 0.21.4 (2025-03-12)

### Improvements

- Updated core dependencies (jinja 3.1.6, confluent-kafka 2.8.2 and cryptography =43.0.1,<45.0.0)

## 0.21.3 (2025-03-09)

### Improvements

- Add minimum entities to map before searching

## 0.21.2 (2025-03-09)

### Improvements

- Add configurable event processing timeouts to Ocean

## 0.21.1 (2025-03-09)

### Bug Fixes

- fixed wrong integration version showing in UI and API by moving the check of OCEAN__INITIALIZE_PORT_RESOURCES=false to after the patch

## 0.21.0 (2025-03-01)

### Features

- Added `on_resync_start` and `on_resync_complete` hooks to the `SyncRawMixin` class to allow integrations to run code before and after a resync.

### Bug Fixes

- Fixed `ocean new` on Unix-like systems failing with `FileNotFoundError` (#1402)
- Fixed cancelled error handling while running resync

## 0.20.4 (2025-02-25)

### Bug Fixes
- Converted should_process_event and get_matching_kinds methods to async.
- Enhanced error handling to process successful results even if some processors fail.
- Updated tests to validate async methods and error handling improvements.
- Added a new integration test for webhook processing with mixed processor outcomes.



## 0.20.3 (2025-02-24)

### Improvements

- Changing log level for frequent error

## 0.20.2 (2025-02-23)

### Bug Fixes

- Validate feature flag for get config in new integrations - outside of mixin

## 0.20.1 (2025-02-23)

### Bug Fixes

- Validate feature flag for get config in new integrations

## 0.20.0 (2025-02-20)

### Features

- Added comprehensive live events support in Ocean Core:
  - Introduced `LiveEventsMixin` for standardized live event handling across integrations
  - Added methods for resource mapping, entity deletion threshold, and data processing
  - Enhanced `AbstractWebhookProcessor` with live events integration
  - Added robust retry logic and lifecycle management for webhook processing
  - Implemented history-preserving entity deletion and recreation for live events

## 0.19.3 (2025-02-19)

### Features

- Added new `base_url` to Ocean Core. This will be used to deprecate the `OCEAN__INTEGRATION__CONFIG__APP_HOST` usage.

## 0.19.2 (2025-02-19)

### Bug Fixes

- Fixed non awaited coroutine for provisioned integrations

## 0.19.1 (2025-02-18)

### Features

- Verify Provision enabled integrations

### Bug Fixes

- Ensure no race condition with externally created integrations

## 0.19.0 (2025-02-16)

### Features

- Added capability to read configurations from a file.
- Add option to periodically keep the integration's configuration updated with the file's configuration.
- Add reloading configuration on retry

## 0.18.9 (2025-02-07)

### Improvements

- Added option to destroy integration config while performing defaults clean cli command: `ocean defaults clean --force --wait --destroy`

## 0.18.8 (2025-02-04)

### Bug Fixes

- Fix flaky tests

## 0.18.7 (2025-01-29)

### Improvements

- Reduce cases of mass deletion of entities on resync by adding threshold for deletion

## 0.18.6 (2025-01-29)

### Improvements

- Entity diff calculation only on resync

## 0.18.5 (2025-01-28)

### Bug Fixes

- Fixed an issue where the integration would delete all entities if the Port app configuration was empty

## 0.18.4 (2025-01-22)

### Improvements

- added check diff entitites to reduce load from port to all integrations

## 0.18.3 (2025-01-22)

### Improvements

- Opt-in integration resource provision by Port

## 0.18.2 (2025-01-21)

### Improvements

- Updated the search entities query sent to port with one rule of identifier instead of many

## 0.18.1 (2025-01-21)

### Improvements

- Updated the search entities query sent to port with blueprint

## 0.18.0 (2025-01-15)

### Improvements

- Introduced a new entity diff resolver to reduce port system load by comparing entities and upserting changed entities only

## 0.17.8 (2025-01-15)

### Bug Fixes

- Fixed vulnerability in the jinja package that is resolved by updating to 3.1.5


## 0.17.7 (2025-01-08)

### Bug Fixes

- Fixed a bug where creating an integration with WEBHOOKS_ONLY event listener failed.

### Improvements

- Added jira integration running config to vscode.

## 0.17.6 (2025-01-08)

### Bug Fixes

- Fixed a bug where the `unregister_raw` and `register_raw` were not handling right the errors and misconfigured entity keys


## 0.17.5 (2025-01-07)


### Bug Fixes

- Explicit poetry version due to major version (2.0.0) breaking the CI


## 0.17.4 (2024-12-31)


### Bug Fixes

- Adjusted log terminology
- Failed transformations counter now increments for all cases (None (null / missing), empty)

## 0.17.3 (2024-12-31)


### Bug Fixes

- Added support for empty values for JQ mapping logs
- Added tests to assert for proper response when JQ is missmapped or values are empty

## 0.17.2 (2024-12-31)


### Bug Fixes

- Fixed lint failures


## 0.17.1 (2024-12-31)


### Bug Fixes

- Fixed lint failure for resources that have two `on_resync` decorators


## 0.17.0 (2024-12-31)


### Features

- Added new webhooks only event listener mode. This event listener handles only webhook invocations and raises error once used for resync.


## 0.16.1 (2024-12-25)

### Bug Fixes

- Added new info log for JQ mapping per batch to notify of misconfigured JQ mappings between a property and the JQ target


## 0.16.0 (2024-12-24)


### Improvements

- When `createMissingRelatedEntities` is set to `false` and upserting entity failed on not existing entity, the entity will be gathered to the end of the resync and will try sorting all
  the failed entities through a topological sort and upsert them as well
- Test upsert with dependencies, with self circular dependency and external entity dependency.

### Bug Fixes

- When experiencing cyclic error on topological sort try unsorted upsert of the entities
- Fix topologicals sort tree creation so an entity cannot be its own dependency


## 0.15.3 (2024-12-22)

### Bug Fixes

- Extended `Ocean new` cli command to fill out more information for the user and also fixed wrong output


## 0.15.2 (2024-12-15)

### Improvements

- Add handling for different installation types compatibility


## 0.15.1 (2024-12-15)

### Bug Fixes

- Changed `SaasOauth` runtime to `SaasOauth2`


## 0.15.0 (2024-12-12)

### Features

- Added `SaasOauth` runtime support


## 0.14.7 (2024-12-09)


### Bug Fixes

- Remove specific timeout for search request in favor of global timeout.
- Update `handle_request` to use method for indentifying retryable requests.
- Set upsert entenies as retryable.
- Update the condition upon which the JWT token is refreshed so it will refresh on expiration instead of only after.


## 0.14.6 (2024-12-04)


### Improvements

- Added a warning log for cases where the Integrations are provided with a personal token and not with machine credentials.

## 0.14.5 (2024-12-03)


### Improvements

- Add performance test framework


## 0.14.4 (2024-12-03)


### Bug Fixes

- Add try/except block on httpx transport of ocean client to log timeouts and other exceptions (Client timeouts not recorded)


## 0.14.3 (2024-11-25)


### Improvements

- Support the reduction of Port rate limit in the integrations.

## 0.14.2 (2024-11-24)


### Bug Fixes

- Fix ocean new.

## 0.14.1 (2024-11-13)


### Improvements

- Added a decorator to help with caching results from coroutines.


## 0.14.0 (2024-11-12)


### Improvements

- Add support for choosing default resources that the integration will create dynamically


## 0.13.1 (2024-11-12)


### Bug Fixes

- Fix memory leak due to repetitive registration of FastAPI routes


## 0.13.0 (2024-11-10)


### Improvements

- Bump python from 3.11 to 3.12 (0.13.0)


## 0.12.9 (2024-11-07)


### Bug Fixes

- Await logger writing exception on exit (Integration logs not being ingested)
- Await logger thread on exit (Integration logs not being ingested)
- Serialize exception (Integration logs not being ingested)


## 0.12.8 (2024-11-04)


### Improvements

- Bump fastapi to version 0.115.3 - fix Starlette Denial of service (DoS) via multipart/form-data (0.12.8)

## 0.12.7 (2024-10-23)


### Bug Fixes

- Fixed get_integration_ocean_app test fixture configuration injection (0.12.7)


## 0.12.6 (2024-10-20)


### Bug Fixes

- Fixed get_integration_resource_config assumption for port-app-config files to be of .yaml extension only (0.12.6)


## 0.12.5 (2024-10-21)


### Bug Fixes

- Fixed get_integration_resource_config assumption for port-app-config files to be of .yml extension only (0.12.5)


## 0.12.3 (2024-10-09)

### Improvements

- Updated docker base image to improve security vulnerabilities


## 0.12.2 (2024-10-06)

### Improvements

- Added a util `semaphore_async_iterator` to enable seamless control over concurrent executions.


## 0.12.1 (2024-10-02)

### Bug Fixes

- Fixed a bug when running jq with iterator that caused the integration to crash
- Reverted image to `python:3.11-slim-buster` to fix the issue with the alpine image

## 0.12.0 (2024-10-01)

### Improvements

- Replace `python:3.11-slim-bookworm` with `python:3.11-alpine` to reduce dependencies and fix vulnerabilities

### Bug Fixes

- Fixed smoke tests to run concurrently and clean up after themselves

## 0.11.0 (2024-09-29)

### Improvements

- Replace pyjq with jq.py to bump jq version from 1.5.2 to 1.7.1

## 0.10.12 (2024-09-19)

### Bug Fixes

- Fixed updating state of resync when the resync is being cancelled by a new resync event

## 0.10.11 (2024-09-17)

### Improvements

- Add smoke test with a live integration to validate core changes

## 0.10.10 (2024-09-12)

### Bug Fixes

- Fixed failing on initialization of the integration when one of the actions exists in port

### Improvements

- Added fix lint command to the makefile as well as the pre-commit hook


## 0.10.9 (2024-09-05)

### Bug Fixes

- Replaced StopAsyncIteration with a return statement to ignore prevent errors in cases where empty tasks are sent to the stream_async_iterators_tasks function


## 0.10.8 (2024-09-04)

### Bug Fixes

- Avoid raising exception when receiving ReadTimeout on batch upsert entities
- Increased both internal port client and third party client timeout to handle long requests


## 0.10.7 (2024-08-28)

### Improvements

- Add search identifier support (Allow to run a search query to find the identifier of the entity as part of the mapping)


## 0.10.6 (2024-08-31)

### Bug Fixes

- Fixed error log when looking for existence of integration on initialization


## 0.10.5 (2024-08-27)

### Improvements

- Test support and helpers


## 0.10.4 (2024-08-28)

### Bug Fixes

- Fixed upsert entity failure when saving modified data for search relations calculations


## 0.10.3 (2024-08-28)

### Bug Fixes

- Bugfix Semaphores get fail when moving to the next scheduled resync when syncing a large number of entities, using a single event loop for all threads


## 0.10.2 (2024-08-26)

### Bug Fixes

- Reverted last bugfix


## 0.10.1 (2024-08-26)

### Bug Fixes

- Fixed unhashable type: 'dict' error when trying to delete entities with search identifier/relations


## 0.10.0 (2024-08-19)

### Improvements

- Add support for reporting the integration resync state to expose more information about the integration state in the portal
- Fix kafka listener never ending resync loop due to resyncState updates


## 0.9.14 (2024-08-19)

### Bug Fixes

- Fixed an issue causing the cli to fail in a directory with no pyproject.toml in it


## 0.9.13 (2024-08-13)

### Improvements

- Changed action CREATE route to use new v2 option


## 0.9.12 (2024-08-06)

### Bug Fixes

- Fixed resync issue when calculating the diff of entities failed due to search identifier in relation mapping


## 0.9.11 (2024-08-05)


### Bug Fixes

- Not showing misleading error message if port state is empty

## 0.9.10 (2024-08-04)


### Bug Fixes

- Fixed & Aligned scaffolding files


## 0.9.9 (2024-08-04)


### Bug Fixes

- Fixed an issue where passing an object for OCEAN__INTEGRATION__CONFIG that holds an object might not be parsed correctly and cause validation error for invalid type (#1)


## 0.9.8 (2024-08-01)


### Bug Fixes

- Fixed an issue where a `ValueError` was raised in `unregister_raw` method due to incorrect unpacking of results from asyncio.gather. The fix involved using zip to properly handle the output and ensure both entities and errors are processed correctly.


## 0.9.7 (2024-07-31)


### Bug Fixes

- Fix vulnerabilities and bump versions of dependencies
- Add python-dateutil to the core dependencies
- Fix misspelling in the `bump-all.sh` script


## 0.9.6 (2024-07-30)


### Bug Fixes

- Flush all remaining buffered logs when exiting application


## 0.9.5 (2024-07-23)


### Bug Fixes

- Initialize missing _port_app_config


## 0.9.4 (2024-07-09)


### Bug Fixes

- Handle non existing config mapping for cases where the integration was created by SAAS and the config mapping was not set


## 0.9.3 (2024-07-08)


### Improvements

- Added Ocean integration config to remove all environment variables from jq access
- Added log for when receiving invalid port app config mapping

## 0.9.2 (2024-07-05)


### Improvements

- Added log of the used integration mapping for each resync event
- Added log when failed on processing jq mapping for raw result

### Bug Fixes

- Fixed an issue where raw results were not being sent if raw data didn't map to any entity


## 0.9.1 (2024-06-23)


### Bug Fixes

- Safely get changelogDestination key instead of accessing it directly


## 0.9.0 (2024-06-19)


### Features

- Added validation of whether the integration can run in the desired runtime


## 0.8.0 (2024-06-16)


### Improvements

- Add search relation support (Allow to to run a search query to find the relation to the entity as part of the mapping)


## 0.7.1 (2024-06-13)


### Bug Fixes

- Fixed values unpack error in register_raw


## 0.7.0 (2024-06-13)


### Improvements

- Added pydantic's dotenv extra to the core dependencies for reading .env files on the integration startup
- Added .python-version to the repository for easier setup with pyenv install


## 0.6.0 (2024-06-10)


### Improvements

- Changed initialization to always apply default mapping if no other mapping is configured


## 0.5.27 (2024-06-05)


### Bug Fixes

- Fixed incorrect pydantic validation over the integration settings


## 0.5.26 (2024-06-04)


### Bug Fixes

- Fixed an issue causing integrations with no configuration to fail during the initialization process


## 0.5.25 (2024-06-03)


### Bug Fixes

- Fixed faulty error handling caused by gather_and_split_errors_from_results raising errors that are not directly under BaseException (#1)


## 0.5.24 (2024-06-02)


### Improvements

- Improved exception propagation for the entity processing (#1)
- QOL utility (`core.utils.gather_and_split_errors_from_results`) for when calling `asyncio.gather` with the `return_exceptions` parameter set to `True` and there is need for separating the errors from the data itself (#2)

### Bug Fixes

- Fixed unhandled exceptions caused by the entity parsing, resulting in the integration freezing (#1)


## 0.5.23 (2024-05-30)


### Improvements

- Updated the base image used in the Dockerfile that is created during integration scaffolding from `python:3.11-slim-buster` to `python:3.11-slim-bookworm`

## 0.5.22 (2024-05-29)


### Bug Fixes

- Fixed an issue in `send_raw_data_examples` when there are slashes in integration kind


## 0.5.21 (2024-05-26)


### Features

- Added `send_raw_data_examples` integration config to allow sending raw data examples from the third party API to port (on resync), for testing and managing the integration mapping


## 0.5.20 (2024-05-26)


### Improvements

- Made config.yaml file optional in the integration setup process.
- Integration type is now determined by the name specified in the pyproject.toml file.
- Switched to using the FastAPI lifespan feature instead of the deprecated on_shutdown and on_start methods.

### Bug Fixes

- Fixed the FastAPI server staying stale after shutdown by using the FastAPI lifespan feature for handling shutdown signals, preventing override of the shutdown process.
- Fixed issue with integration continuing to run after shutdown by canceling the resync async generator task.


## 0.5.19 (2024-05-16)


### Improvements

- Added caching to port-app-config.yml retrieval from port api (only for live events)


## 0.5.18 (2024-05-12)


### Improvements

- Added a util function that allows to run multiple asynchronous tasks in a bounded way to prevent overload and memory issues
- Use that utility when calculating JQ mapping for raw entities



## 0.5.17 (2024-05-01)


### Bug Fixes

- Fixed an issue in creating a child event context from the parent context by removing an unnecessary line of code



## 0.5.16 (2024-05-01)


### Features

- Allowing override of parent event context in ocean's event context manager


## 0.5.15 (2024-04-30)


### Bug Fixes

- Fixed error in `register_raw` when there's no relevant mappings for a specific kind


## 0.5.14 (2024-04-24)


### Improvements

- Implemented real-time entity deletion exclusively for instances that haven't matched any selectors.
- Change the JQ calculation to process only identifier and blueprint for raw entities not selected during real-time events to only get the required data for the delete.

## 0.5.13 (2024-04-17)


### Features

- Delete entities that doesn't passed the selector on real time events


## 0.5.12 (2024-04-12)


### Features

- Added a util function that allows to iterate over a list of async iterators and stream the results of each iterator as they are available


## 0.5.11 (2024-04-11)


### Improvements

- Improved the handling of integration entities by adding retries and running it after the upsert to prevent blocking the resync
- Changed entities search timeout to 30 seconds to prevent blocking the resync

### Features

- Added a way to enable request retries for any request even if its request method is not part of the retryable methods


## 0.5.10 (2024-04-10)


### Bug Fixes

- Fixed application settings to be loaded from the environment variables

### Improvements

- Added integration version label to docker


## 0.5.9 (2024-03-30)


### Bug Fixes

- Fixed a bug where every time after the first token expiration, the framework didn't actually marked that the token got refreshed, causing the token to be refreshed every time when a request is made to Port. (#1)


## 0.5.8 (2024-03-27)


### Bug Fixes

- Fixed a bug in loguru which fails to deserialize an exceptions (#1)


## 0.5.7 (2024-03-20)


### Features

- Added the ability to map entities from raw array attributes by introducing `itemsToParse` key in the mapping configuration


## 0.5.6 (2024-03-17)


### Features

- Added array to possible integration configuration types (PORT-7262)


## 0.5.5 (2024-03-06)


### Bug Fixes

- Changed caching to detect changes in params of function (#1)


## 0.5.4 (2024-03-03)


### Bug Fixes

- Fixed an issue where a failure in the entity processing step might fail the whole resync (#1)


## 0.5.3 (2024-03-03)


### Improvements

- Cahnged the JQ Entity processor to work with async callss to allow better parallelism and async work (#1)


## 0.5.2 (2024-02-21)


### Bug Fixes

- Fixed an issue causing the integration to crash when passing a sensitive configuration with invalid regex characters due to a missing escaping (PORT-6836)


## 0.5.1 (2024-02-20)


### Features

- Added handling for kafka consumer empty partition assignment and shutting the application down with an error (PORT-5475)
- Added QOL decorator to help with caching the third party response (PORT-5475_2)

### Improvements

- Changed the Kafka consumer to run in the event loop in async instead of sync in another thread (PORT-5475)

### Bug Fixes

- Fixed an issue causing all the character to be redacted when passing empty string to a sensitive field


## 0.5.0 (2024-02-18)


### Features

- Added a method for ocean integration to redact sensitive information from the logs and automatically apply it to sensitive configurations and known sensitive patterns. (#1)
- Added an HTTP handler for Ocean logs to facilitate sending the logs to the Port. (#2)

### Improvements

- Seperated the `port_ocean.utils` file into multiple files within the `utils` folder to improve code organization. (#1)
- Changed the Ocean context to be a global variable instead of using Localstack, preventing the framework from re-initiating the context for each thread. (#2)

### Bug Fixes

- Fixed an issue where the event listener was causing the application to continue running even after receiving a termination signal. (#1)
- Fixed a bug that caused some termination signal handlers to not work by consolidating the signal listeners in a single class, as signals can only have one listener. (#2)


## 0.4.17 (2024-01-23)


### Features

- Added sonarcloud files for public integration scaffolding (PORT-6181)
- Replaced the `remove-docker` option from the `ocean new` cli with `private` & `public` flags (PORT-6181)


## 0.4.16 (2024-01-11)


### Improvements

- Increased the default timeout for requests to 3rd party targets to 30 seconds, and made it configurable (PORT-6074)


## 0.4.15 (2024-01-07)


### Bug Fixes

- Fixed issue causing app config with no team mapping to fail due the core using None when not set (PORT-5938)


## 0.4.14 (2024-01-07)


### Bug Fixes

- Fixed missing team parameter in the port app config model (PORT-5938)


## 0.4.13 (2023-12-31)


### Features

- Added capability to create pages as part of the integration setup (PORT-5689)

### Improvements

- Added integration and blueprints existence check before creating default resources (#1)
- Added verbosity to diff deletion process after resync (#2)

## 0.4.12 (2023-12-22)


### Bug Fixes

- Fixed `ocean new` scaffolding error `'collections.OrderedDict object' has no attribute 'public_integration'` (PORT-5728)


## 0.4.11 (2023-12-21)


### Improvements

- Added handling for aggregation properties when initializing the integration, so it will patch the aggregation properties after creating the relations (PORT-5717)
- Changed entity property in the `portResourceConfig` to be required instead of optional, as we don't support creation of blueprints as part of the app config (PORT-4549)


## 0.4.10 (2023-12-21)


### Improvements

- Wrapped the httpx async client with implementation that overrides the default transport class with custom transport to apply all default httpx features that are ignored when passing a custom transport instance. This allows the missing behevior of the http [proxy environment variable](https://www.python-httpx.org/environment_variables/#proxies) (PORT-5676)
- Changed deprecated `poetry lock --check` in the make files to `poetry check` (PORT-5711)

### Bug Fixes

- Changed the way we upsert and delete bulk of entities from the catalog to be batched rather than spawning all requests at once


## 0.4.9 (2023-12-19)


### Improvements

- Added a way to create the integration without the Dockerfile and .dockerignore to use the global Docker files when scaffolding a new integration.


## 0.4.8 (2023-12-13)


### Bug Fixes

- Fixed the incorrect search of entities by datasource, which was causing entities from older versions not to be deleted. (PORT-5583)


## 0.4.7 (2023-12-05)


### Improvements

- Allowing POST requests for getting port tokens to be retryable (PORT-5442)

### Bug Fixes

- Changed the default limitations and timeouts for requests to Port in order to handle PoolTimeout error caused by a large amout of requests sent in parallel (PORT-5442)


## 0.4.6 (2023-12-04)


### Bug Fixes

- Fixed a bug that triggered the integration to update during the initialization process when the integration already existed and the organization lacked default blueprints (PORT-5378).
- Fixed an issue where setting integration type or identifier that contains a capital letter will not show the integration in the UI (PORT-5399)


## 0.4.5 (2023-11-30)


### Features

- Added handling for transport errors like connection timeout error for outbound requests from ocean integrations and core (PORT-5369)
- Changed port request option `merge` to be true by default (PORT-5396)

### Improvements

- Changed the port request options defaults to be constructed in the port app config model instead of setting the defaults in many places (PORT-5369)


## 0.4.4 (2023-11-29)


### Features

- Added a httpx client that recreate itself on new threads using localproxy & localstack bundled with the `RetryTransport` transport featured in 0.4.3 (PORT-5333)

### Improvements

- Added `TokenRetryTransport` to the port client httpx client to handle connection errors and create new access tokens when the token is expiring while requesting (PORT-5333)
- Removed the retry handler decorator from the port client. Now using the `TokenRetryTransport` (PORT-5333)
- Handled `CycleError` for cyclic dependency in entities with better error message and ocean exception class (PORT-5333)


## 0.4.3 (2023-11-09)


### Features

- Added `RetryTransport` as a helper for retrying requests that integrations can use (PORT-5161)

### Bug Fixes

- Fixed kafka consumer to poll messages asynchronously, to avoid max poll timeout when running long resyncs (PORT-5160)
- Fixed a bug where the expiration of a Port token is not properly handled (PORT-5161)
- Fixed a bug where the `retry_every` didn't count failed runs as repetitions (PORT-5161)

## 0.4.2 (2023-11-04)


### Features

- Added the current integration version to the port requests for future features and better debugging (PORT-4310)

### Bug Fixes

- Added the `install/prod` command to the integration scaffold template as was intended (PORT-5107)
- Changed the serializing of the port app config so when initializing it there wont be any None or default values displayed in the UI (PORT-5108)

### Improvements

- Removed version field from the spec.yml in the scaffolded integration (Version will be taken from the pyproject.toml) (PORT-5107)
- Changed the integration type in spec.yml to be the integration slug when scaffolding a new integration (PORT-5107)
- Added more logs to the ocean package for better debugging of the integration (PORT-4780)
- Seperated `SyncRawMixin` from `SyncRawMixin` (moved `SyncRawMixin` to `core/integrations/mixins/sync_raw.py`)
- Improved code readability for `SyncRawMixin`


## 0.4.1 (2023-11-03)


### Bug Fixes

- Fixed the `initialize-port-resources` option in `ocean sail` to not be a flag.
- Changed default of `initialize-port-resources` to `true`.
- Catch all exceptions in the resync of ONCE event listener,to make sure the application will exit gracefully


## 0.4.0 (2023-10-31)


### Features

- Added support for running ocean integrations once and new ocean sail options to support it. As part of it we added ImmediateEventListener.


## 0.3.2 (2023-10-29)


### Improvements

- createMissingRelatedEntities + deleteDependentEntities are now defaulted to true


## 0.3.1 (2023-09-27)


### Bug Fixes

- Fix missing user agent when apply default resources on initialization (PORT-4813)

## 0.3.0 (2023-09-06)


### Deprecations

- Removed the `batch_work_size` configuration. Integrations should use the async generator syntax instead (PORT-4616)

### Features

- Added support for a configurable resync interval for integrations (PORT-4616)
- Added a new feature that will abort a running resync if a new resync is attempting to start (PORT-4619)

### Improvements

- Changed the way an empty port app config is handled in the `PortAppConfig Handler` (PORT-4483)
- Added yaml linter (#1)
- Removed the Ocean version parameter from the integration scaffold template, the version is now queried directly from the Ocean framework library used by the integration (#2)
- Changed the publish integration workflow to get the integration version from the `pyproject.toml` file of the integration and not from the `spec.yml` file (#3)

### Bug Fixes

- Fixed a bug that rollbacked all blueprints instead of only those created during integration setup, when the setup encountered an issue with blueprint creation
- Fixed a bug that caused values that resulted with a falsy jq evaluation to convert them to null. The values will now be ingested using their proper falsy representation (0 as 0, empty array as empty array, false as false, etc.)
- Fixed the injections of parameters to the `config.yaml` file, the injected values will now be wrapped with `""` (#1)

## 0.2.3 (2023-08-17)


### Features

- Added the ability to create and clean the defaults of an integration using the following CLI commands: `ocean defaults dock` and `ocean defaults clean` (dock-clean-defaults)


### Improvements

- Optimized dockerfile to produce smaller images (PORT-4485)
- Changed default log level to INFO in the cli

### Bug Fixes

- Fixed an issue with loading the configuration from the environment variables if the config is a dictionary
- Move Resource Config Selector class to public
- Handled delete events from change log where there is no after

## 0.2.2 (2023-08-11)


### Bug Fixes

- Fixed an issue causing the config yaml providers to not be parsed

## 0.2.1 (2023-08-09)


### Bug Fixes

- Fixed an issue causing ocean to convert the integration config objects to camelized objects

## 0.2.0 (2023-08-09)


### Breaking Changes

- Updated the `on_resync` generator to use a list of items instead of a single item

### Improvements

- Changed default log level to `INFO`
- Changed the extra object messages log level from `INFO` to `DEBUG`
- Removed a wrongful error log at the integration installation that says the integration does not exists

### Bug Fixes

- Added support for many relations for the same entity (PORT-4379)
- Added the resource config to the event context (PORT-4398)
- Fixed lack of support for multiple relations (PORT-4411)
- Added traceback output to the integration resync method exception log (PORT-4422)
- Fixed an issue that caused the jq `None` values for relations to become a string with the value `"None"` instead of being interpreted as `null` in JSON

## 0.1.3 (2023-08-02)


### Bug Fixes

- Fixed an issue preventing the setup of an integration with config values passed exclusively as environment variables. This fix also enables the option to deploy an integration to AWS ECS using Terraform (PORT-4379)

## 0.1.2 (2023-07-27)


### Breaking Changes

- All integration configuration variables are now passed to the integration code in snake_case format
- Renamed `port_ocean.config.integration` -> `port_ocean.config.settings`

### Features

- All the settings can now be set using environment variables with prefix of `OCEAN__{The name of the field}` and `__` between nested fields
- The broker field in the kafka settings now has the Port production brokers as the default value

### Improvements

- Using pyhumps to automatically camelize the aliases of the settings

### Bug Fixes

- Fixed a crash when there are no resources in the port-app-config

## 0.1.1 (2023-07-26)


### Breaking Changes

- Changed SAMPLE event listener to POLLING. (Make sure to update your `eventListener.type` field in your `config.yaml` for the integration) (PORT-4346)

### Improvements

- Seperated the cli commands to multiple files under the `port_ocean/cli/commands` folder (PORT-4303)
- Improved error messages from the PortClient (PORT-4337)

### Bug Fixes

- Fixed Webhook event listener not triggering
- Fixed PortClient using httpx async client from another event loop

  (PORT-4306)

- Fixed `ocean new` jinja crash for the config.yaml in the scaffold (PORT-4328)
- Fixed issue where the integration did not create the integration config on creation (PORT-4341)
- Fixed an issue with initializePortResources that caused failure for unknown file names on init (PORT-4343)

## 0.1.0 (2023-07-20)


### Features

- ### First version changelog

  #### Added

  - Handlers

    - Added entities state applier first port HTTP implementation.
    - Added entity processor first jq implementation.
    - Added port app config first port HTTP implementation.

  - Event Listeners

    - Added KAFKA event listener.
    - Added SAMPLE event listener.
    - Added WEBHOOK event listener.

  - Core

    - Added Ocean contexts & contexts global variables.
    - Added validation to the integration config according to its `.port/spec.yaml`.
    - Added a way to specify default resources to be created on installation.
    - Added a new way to return data from the resync using generators.
    - Added provider-based injection for the config yaml.

  - CLI
    - Added `ocean list` to list all public integrations in the port-ocean repo.
    - Added `ocean new` to scaffold an Ocean project.
    - Added `ocean pull` to pull one of the public integrations from the port-ocean repo.
    - Added `ocean sail` to run the integration.
    - Added `ocean version` to get the framework version.
    - Added `make new` to scaffold in the Ocean repository.

  (PORT-4307)<|MERGE_RESOLUTION|>--- conflicted
+++ resolved
@@ -6,13 +6,6 @@
 this project adheres to [Semantic Versioning](https://semver.org/spec/v2.0.0.html).
 
 <!-- towncrier release notes start -->
-<<<<<<< HEAD
-## 0.31.6
-
-### Improvements
-
-- Add log on partial upsert bulk failure
-=======
 ## 0.31.6 (2025-12-09)
 
 ### Improvements
@@ -26,7 +19,6 @@
 - Change the example sending logic, so instead of collecting the
 examples in a class after a successful transformation, always send the
 examples ahead of each JQ transformation
->>>>>>> 7401b5c1
 
 ## 0.31.4 (2025-12-08)
 
