--- conflicted
+++ resolved
@@ -6,18 +6,16 @@
 this project adheres to [Semantic Versioning](https://semver.org/spec/v2.0.0.html).
 
 <!-- towncrier release notes start -->
-<<<<<<< HEAD
 ## 0.22.7 (2025-05-14)
 
 ### Improvements
 - Enhanced Ocean metrics event structure for better data organization and analysis
 - Expanded metrics collection points to provide more comprehensive monitoring capabilities
-=======
+
 ## 0.22.7 (2025-05-12)
 
 ### Bug Fixes
 - Fixed case where new installation of an integration resulted with errors on installing a package
->>>>>>> 95145edb
 
 ## 0.22.6 (2025-05-06)
 
