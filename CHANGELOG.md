# Changelog

All notable changes to this project will be documented in this file.

The format is based on [Keep a Changelog](https://keepachangelog.com/en/1.0.0/),
this project adheres to [Semantic Versioning](https://semver.org/spec/v2.0.0.html).

<!-- towncrier release notes start -->

<<<<<<< HEAD
## 0.10.0 (2024-08-19)

### Improvements

- Add support for reporting the integration resync state to expose more information about the integration state in the portal
=======
## 0.9.14 (2024-08-19)


### Bug Fixes

- Fixed an issue causing the cli to fail in a directory with no pyproject.toml in it
>>>>>>> 2790acbf


## 0.9.13 (2024-08-13)

### Improvements

- Changed action CREATE route to use new v2 option


## 0.9.12 (2024-08-06)

### Bug Fixes

- Fixed resync issue when calculating the diff of entities failed due to search identifier in relation mapping


## 0.9.11 (2024-08-05)


### Bug Fixes

- Not showing misleading error message if port state is empty

## 0.9.10 (2024-08-04)


### Bug Fixes

- Fixed & Aligned scaffolding files


## 0.9.9 (2024-08-04)


### Bug Fixes

- Fixed an issue where passing an object for OCEAN__INTEGRATION__CONFIG that holds an object might not be parsed correctly and cause validation error for invalid type (#1)


## 0.9.8 (2024-08-01)


### Bug Fixes

- Fixed an issue where a `ValueError` was raised in `unregister_raw` method due to incorrect unpacking of results from asyncio.gather. The fix involved using zip to properly handle the output and ensure both entities and errors are processed correctly.


## 0.9.7 (2024-07-31)


### Bug Fixes

- Fix vulnerabilities and bump versions of dependencies
- Add python-dateutil to the core dependencies
- Fix misspelling in the `bump-all.sh` script


## 0.9.6 (2024-07-30)


### Bug Fixes

- Flush all remaining buffered logs when exiting application


## 0.9.5 (2024-07-23)


### Bug Fixes

- Initialize missing _port_app_config


## 0.9.4 (2024-07-09)


### Bug Fixes

- Handle non existing config mapping for cases where the integration was created by SAAS and the config mapping was not set


## 0.9.3 (2024-07-08)


### Improvements

- Added Ocean integration config to remove all environment variables from jq access
- Added log for when receiving invalid port app config mapping

## 0.9.2 (2024-07-05)


### Improvements

- Added log of the used integration mapping for each resync event
- Added log when failed on processing jq mapping for raw result

### Bug Fixes

- Fixed an issue where raw results were not being sent if raw data didn't map to any entity


## 0.9.1 (2024-06-23)


### Bug Fixes

- Safely get changelogDestination key instead of accessing it directly 


## 0.9.0 (2024-06-19)


### Features

- Added validation of whether the integration can run in the desired runtime


## 0.8.0 (2024-06-16)


### Improvements

- Add search relation support (Allow to to run a search query to find the relation to the entity as part of the mapping)


## 0.7.1 (2024-06-13)


### Bug Fixes

- Fixed values unpack error in register_raw


## 0.7.0 (2024-06-13)


### Improvements

- Added pydantic's dotenv extra to the core dependencies for reading .env files on the integration startup
- Added .python-version to the repository for easier setup with pyenv install


## 0.6.0 (2024-06-10)


### Improvements

- Changed initialization to always apply default mapping if no other mapping is configured


## 0.5.27 (2024-06-05)


### Bug Fixes

- Fixed incorrect pydantic validation over the integration settings


## 0.5.26 (2024-06-04)


### Bug Fixes

- Fixed an issue causing integrations with no configuration to fail during the initialization process


## 0.5.25 (2024-06-03)


### Bug Fixes

- Fixed faulty error handling caused by gather_and_split_errors_from_results raising errors that are not directly under BaseException (#1)


## 0.5.24 (2024-06-02)


### Improvements

- Improved exception propagation for the entity processing (#1)
- QOL utility (`core.utils.gather_and_split_errors_from_results`) for when calling `asyncio.gather` with the `return_exceptions` parameter set to `True` and there is need for separating the errors from the data itself (#2)

### Bug Fixes

- Fixed unhandled exceptions caused by the entity parsing, resulting in the integration freezing (#1)


## 0.5.23 (2024-05-30)


### Improvements

- Updated the base image used in the Dockerfile that is created during integration scaffolding from `python:3.11-slim-buster` to `python:3.11-slim-bookworm`

## 0.5.22 (2024-05-29)


### Bug Fixes

- Fixed an issue in `send_raw_data_examples` when there are slashes in integration kind


## 0.5.21 (2024-05-26)


### Features

- Added `send_raw_data_examples` integration config to allow sending raw data examples from the third party API to port (on resync), for testing and managing the integration mapping


## 0.5.20 (2024-05-26)


### Improvements

- Made config.yaml file optional in the integration setup process.
- Integration type is now determined by the name specified in the pyproject.toml file.
- Switched to using the FastAPI lifespan feature instead of the deprecated on_shutdown and on_start methods.

### Bug Fixes

- Fixed the FastAPI server staying stale after shutdown by using the FastAPI lifespan feature for handling shutdown signals, preventing override of the shutdown process.
- Fixed issue with integration continuing to run after shutdown by canceling the resync async generator task.


## 0.5.19 (2024-05-16)


### Improvements

- Added caching to port-app-config.yml retrieval from port api (only for live events)


## 0.5.18 (2024-05-12)


### Improvements

- Added a util function that allows to run multiple asynchronous tasks in a bounded way to prevent overload and memory issues
- Use that utility when calculating JQ mapping for raw entities



## 0.5.17 (2024-05-01)


### Bug Fixes

- Fixed an issue in creating a child event context from the parent context by removing an unnecessary line of code



## 0.5.16 (2024-05-01)


### Features

- Allowing override of parent event context in ocean's event context manager


## 0.5.15 (2024-04-30)


### Bug Fixes

- Fixed error in `register_raw` when there's no relevant mappings for a specific kind


## 0.5.14 (2024-04-24)


### Improvements

- Implemented real-time entity deletion exclusively for instances that haven't matched any selectors.
- Change the JQ calculation to process only identifier and blueprint for raw entities not selected during real-time events to only get the required data for the delete.

## 0.5.13 (2024-04-17)


### Features

- Delete entities that doesn't passed the selector on real time events


## 0.5.12 (2024-04-12)


### Features

- Added a util function that allows to iterate over a list of async iterators and stream the results of each iterator as they are available


## 0.5.11 (2024-04-11)


### Improvements

- Improved the handling of integration entities by adding retries and running it after the upsert to prevent blocking the resync
- Changed entities search timeout to 30 seconds to prevent blocking the resync

### Features

- Added a way to enable request retries for any request even if its request method is not part of the retryable methods


## 0.5.10 (2024-04-10)


### Bug Fixes

- Fixed application settings to be loaded from the environment variables

### Improvements

- Added integration version label to docker


## 0.5.9 (2024-03-30)


### Bug Fixes

- Fixed a bug where every time after the first token expiration, the framework didn't actually marked that the token got refreshed, causing the token to be refreshed every time when a request is made to Port. (#1)


## 0.5.8 (2024-03-27)


### Bug Fixes

- Fixed a bug in loguru which fails to deserialize an exceptions (#1)


## 0.5.7 (2024-03-20)


### Features

- Added the ability to map entities from raw array attributes by introducing `itemsToParse` key in the mapping configuration


## 0.5.6 (2024-03-17)


### Features

- Added array to possible integration configuration types (PORT-7262)


## 0.5.5 (2024-03-06)


### Bug Fixes

- Changed caching to detect changes in params of function (#1)


## 0.5.4 (2024-03-03)


### Bug Fixes

- Fixed an issue where a failure in the entity processing step might fail the whole resync (#1)


## 0.5.3 (2024-03-03)


### Improvements

- Cahnged the JQ Entity processor to work with async callss to allow better parallelism and async work (#1)


## 0.5.2 (2024-02-21)


### Bug Fixes

- Fixed an issue causing the integration to crash when passing a sensitive configuration with invalid regex characters due to a missing escaping (PORT-6836)


## 0.5.1 (2024-02-20)


### Features

- Added handling for kafka consumer empty partition assignment and shutting the application down with an error (PORT-5475)
- Added QOL decorator to help with caching the third party response (PORT-5475_2)

### Improvements

- Changed the Kafka consumer to run in the event loop in async instead of sync in another thread (PORT-5475)

### Bug Fixes

- Fixed an issue causing all the character to be redacted when passing empty string to a sensitive field


## 0.5.0 (2024-02-18)


### Features

- Added a method for ocean integration to redact sensitive information from the logs and automatically apply it to sensitive configurations and known sensitive patterns. (#1)
- Added an HTTP handler for Ocean logs to facilitate sending the logs to the Port. (#2)

### Improvements

- Seperated the `port_ocean.utils` file into multiple files within the `utils` folder to improve code organization. (#1)
- Changed the Ocean context to be a global variable instead of using Localstack, preventing the framework from re-initiating the context for each thread. (#2)

### Bug Fixes

- Fixed an issue where the event listener was causing the application to continue running even after receiving a termination signal. (#1)
- Fixed a bug that caused some termination signal handlers to not work by consolidating the signal listeners in a single class, as signals can only have one listener. (#2)


## 0.4.17 (2024-01-23)


### Features

- Added sonarcloud files for public integration scaffolding (PORT-6181)
- Replaced the `remove-docker` option from the `ocean new` cli with `private` & `public` flags (PORT-6181)


## 0.4.16 (2024-01-11)


### Improvements

- Increased the default timeout for requests to 3rd party targets to 30 seconds, and made it configurable (PORT-6074)


## 0.4.15 (2024-01-07)


### Bug Fixes

- Fixed issue causing app config with no team mapping to fail due the core using None when not set (PORT-5938)


## 0.4.14 (2024-01-07)


### Bug Fixes

- Fixed missing team parameter in the port app config model (PORT-5938)


## 0.4.13 (2023-12-31)


### Features

- Added capability to create pages as part of the integration setup (PORT-5689)

### Improvements

- Added integration and blueprints existence check before creating default resources (#1)
- Added verbosity to diff deletion process after resync (#2)

## 0.4.12 (2023-12-22)


### Bug Fixes

- Fixed `ocean new` scaffolding error `'collections.OrderedDict object' has no attribute 'public_integration'` (PORT-5728)


## 0.4.11 (2023-12-21)


### Improvements

- Added handling for aggregation properties when initializing the integration, so it will patch the aggregation properties after creating the relations (PORT-5717)
- Changed entity property in the `portResourceConfig` to be required instead of optional, as we don't support creation of blueprints as part of the app config (PORT-4549)


## 0.4.10 (2023-12-21)


### Improvements

- Wrapped the httpx async client with implementation that overrides the default transport class with custom transport to apply all default httpx features that are ignored when passing a custom transport instance. This allows the missing behevior of the http [proxy environment variable](https://www.python-httpx.org/environment_variables/#proxies) (PORT-5676)
- Changed deprecated `poetry lock --check` in the make files to `poetry check` (PORT-5711)

### Bug Fixes

- Changed the way we upsert and delete bulk of entities from the catalog to be batched rather than spawning all requests at once


## 0.4.9 (2023-12-19)


### Improvements

- Added a way to create the integration without the Dockerfile and .dockerignore to use the global Docker files when scaffolding a new integration.


## 0.4.8 (2023-12-13)


### Bug Fixes

- Fixed the incorrect search of entities by datasource, which was causing entities from older versions not to be deleted. (PORT-5583)


## 0.4.7 (2023-12-05)


### Improvements

- Allowing POST requests for getting port tokens to be retryable (PORT-5442)

### Bug Fixes

- Changed the default limitations and timeouts for requests to Port in order to handle PoolTimeout error caused by a large amout of requests sent in parallel (PORT-5442)


## 0.4.6 (2023-12-04)


### Bug Fixes

- Fixed a bug that triggered the integration to update during the initialization process when the integration already existed and the organization lacked default blueprints (PORT-5378).
- Fixed an issue where setting integration type or identifier that contains a capital letter will not show the integration in the UI (PORT-5399)


## 0.4.5 (2023-11-30)


### Features

- Added handling for transport errors like connection timeout error for outbound requests from ocean integrations and core (PORT-5369)
- Changed port request option `merge` to be true by default (PORT-5396)

### Improvements

- Changed the port request options defaults to be constructed in the port app config model instead of setting the defaults in many places (PORT-5369)


## 0.4.4 (2023-11-29)


### Features

- Added a httpx client that recreate itself on new threads using localproxy & localstack bundled with the `RetryTransport` transport featured in 0.4.3 (PORT-5333)

### Improvements

- Added `TokenRetryTransport` to the port client httpx client to handle connection errors and create new access tokens when the token is expiring while requesting (PORT-5333)
- Removed the retry handler decorator from the port client. Now using the `TokenRetryTransport` (PORT-5333)
- Handled `CycleError` for cyclic dependency in entities with better error message and ocean exception class (PORT-5333)


## 0.4.3 (2023-11-09)


### Features

- Added `RetryTransport` as a helper for retrying requests that integrations can use (PORT-5161)

### Bug Fixes

- Fixed kafka consumer to poll messages asynchronously, to avoid max poll timeout when running long resyncs (PORT-5160)
- Fixed a bug where the expiration of a Port token is not properly handled (PORT-5161)
- Fixed a bug where the `retry_every` didn't count failed runs as repetitions (PORT-5161) 

## 0.4.2 (2023-11-04)


### Features

- Added the current integration version to the port requests for future features and better debugging (PORT-4310)

### Bug Fixes

- Added the `install/prod` command to the integration scaffold template as was intended (PORT-5107)
- Changed the serializing of the port app config so when initializing it there wont be any None or default values displayed in the UI (PORT-5108)

### Improvements

- Removed version field from the spec.yml in the scaffolded integration (Version will be taken from the pyproject.toml) (PORT-5107)
- Changed the integration type in spec.yml to be the integration slug when scaffolding a new integration (PORT-5107)
- Added more logs to the ocean package for better debugging of the integration (PORT-4780)
- Seperated `SyncRawMixin` from `SyncRawMixin` (moved `SyncRawMixin` to `core/integrations/mixins/sync_raw.py`)
- Improved code readability for `SyncRawMixin`


## 0.4.1 (2023-11-03)


### Bug Fixes

- Fixed the `initialize-port-resources` option in `ocean sail` to not be a flag.
- Changed default of `initialize-port-resources` to `true`.
- Catch all exceptions in the resync of ONCE event listener,to make sure the application will exit gracefully 


## 0.4.0 (2023-10-31)


### Features

- Added support for running ocean integrations once and new ocean sail options to support it. As part of it we added ImmediateEventListener.


## 0.3.2 (2023-10-29)


### Improvements

- createMissingRelatedEntities + deleteDependentEntities are now defaulted to true


## 0.3.1 (2023-09-27)


### Bug Fixes

- Fix missing user agent when apply default resources on initialization (PORT-4813)

## 0.3.0 (2023-09-06)


### Deprecations

- Removed the `batch_work_size` configuration. Integrations should use the async generator syntax instead (PORT-4616)

### Features

- Added support for a configurable resync interval for integrations (PORT-4616)
- Added a new feature that will abort a running resync if a new resync is attempting to start (PORT-4619)

### Improvements

- Changed the way an empty port app config is handled in the `PortAppConfig Handler` (PORT-4483)
- Added yaml linter (#1)
- Removed the Ocean version parameter from the integration scaffold template, the version is now queried directly from the Ocean framework library used by the integration (#2)
- Changed the publish integration workflow to get the integration version from the `pyproject.toml` file of the integration and not from the `spec.yml` file (#3)

### Bug Fixes

- Fixed a bug that rollbacked all blueprints instead of only those created during integration setup, when the setup encountered an issue with blueprint creation
- Fixed a bug that caused values that resulted with a falsy jq evaluation to convert them to null. The values will now be ingested using their proper falsy representation (0 as 0, empty array as empty array, false as false, etc.)
- Fixed the injections of parameters to the `config.yaml` file, the injected values will now be wrapped with `""` (#1)

## 0.2.3 (2023-08-17)


### Features

- Added the ability to create and clean the defaults of an integration using the following CLI commands: `ocean defaults dock` and `ocean defaults clean` (dock-clean-defaults)


### Improvements

- Optimized dockerfile to produce smaller images (PORT-4485)
- Changed default log level to INFO in the cli

### Bug Fixes

- Fixed an issue with loading the configuration from the environment variables if the config is a dictionary
- Move Resource Config Selector class to public
- Handled delete events from change log where there is no after

## 0.2.2 (2023-08-11)


### Bug Fixes

- Fixed an issue causing the config yaml providers to not be parsed

## 0.2.1 (2023-08-09)


### Bug Fixes

- Fixed an issue causing ocean to convert the integration config objects to camelized objects

## 0.2.0 (2023-08-09)


### Breaking Changes

- Updated the `on_resync` generator to use a list of items instead of a single item

### Improvements

- Changed default log level to `INFO`
- Changed the extra object messages log level from `INFO` to `DEBUG`
- Removed a wrongful error log at the integration installation that says the integration does not exists

### Bug Fixes

- Added support for many relations for the same entity (PORT-4379)
- Added the resource config to the event context (PORT-4398)
- Fixed lack of support for multiple relations (PORT-4411)
- Added traceback output to the integration resync method exception log (PORT-4422)
- Fixed an issue that caused the jq `None` values for relations to become a string with the value `"None"` instead of being interpreted as `null` in JSON

## 0.1.3 (2023-08-02)


### Bug Fixes

- Fixed an issue preventing the setup of an integration with config values passed exclusively as environment variables. This fix also enables the option to deploy an integration to AWS ECS using Terraform (PORT-4379)

## 0.1.2 (2023-07-27)


### Breaking Changes

- All integration configuration variables are now passed to the integration code in snake_case format
- Renamed `port_ocean.config.integration` -> `port_ocean.config.settings`

### Features

- All the settings can now be set using environment variables with prefix of `OCEAN__{The name of the field}` and `__` between nested fields
- The broker field in the kafka settings now has the Port production brokers as the default value

### Improvements

- Using pyhumps to automatically camelize the aliases of the settings

### Bug Fixes

- Fixed a crash when there are no resources in the port-app-config

## 0.1.1 (2023-07-26)


### Breaking Changes

- Changed SAMPLE event listener to POLLING. (Make sure to update your `eventListener.type` field in your `config.yaml` for the integration) (PORT-4346)

### Improvements

- Seperated the cli commands to multiple files under the `port_ocean/cli/commands` folder (PORT-4303)
- Improved error messages from the PortClient (PORT-4337)

### Bug Fixes

- Fixed Webhook event listener not triggering
- Fixed PortClient using httpx async client from another event loop

  (PORT-4306)

- Fixed `ocean new` jinja crash for the config.yaml in the scaffold (PORT-4328)
- Fixed issue where the integration did not create the integration config on creation (PORT-4341)
- Fixed an issue with initializePortResources that caused failure for unknown file names on init (PORT-4343)

## 0.1.0 (2023-07-20)


### Features

- ### First version changelog

  #### Added

  - Handlers

    - Added entities state applier first port HTTP implementation.
    - Added entity processor first jq implementation.
    - Added port app config first port HTTP implementation.

  - Event Listeners

    - Added KAFKA event listener.
    - Added SAMPLE event listener.
    - Added WEBHOOK event listener.

  - Core

    - Added Ocean contexts & contexts global variables.
    - Added validation to the integration config according to its `.port/spec.yaml`.
    - Added a way to specify default resources to be created on installation.
    - Added a new way to return data from the resync using generators.
    - Added provider-based injection for the config yaml.

  - CLI
    - Added `ocean list` to list all public integrations in the port-ocean repo.
    - Added `ocean new` to scaffold an Ocean project.
    - Added `ocean pull` to pull one of the public integrations from the port-ocean repo.
    - Added `ocean sail` to run the integration.
    - Added `ocean version` to get the framework version.
    - Added `make new` to scaffold in the Ocean repository.

  (PORT-4307)<|MERGE_RESOLUTION|>--- conflicted
+++ resolved
@@ -7,20 +7,19 @@
 
 <!-- towncrier release notes start -->
 
-<<<<<<< HEAD
 ## 0.10.0 (2024-08-19)
 
 ### Improvements
 
 - Add support for reporting the integration resync state to expose more information about the integration state in the portal
-=======
+
+
 ## 0.9.14 (2024-08-19)
 
 
 ### Bug Fixes
 
 - Fixed an issue causing the cli to fail in a directory with no pyproject.toml in it
->>>>>>> 2790acbf
 
 
 ## 0.9.13 (2024-08-13)
