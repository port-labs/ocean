--- conflicted
+++ resolved
@@ -7,20 +7,16 @@
 
 <!-- towncrier release notes start -->
 
-<<<<<<< HEAD
 ## 0.4.9 (2023-12-20)
 
+
+### Improvements
+
+- Added a way to create the integration without the Dockerfile and .dockerignore to use the global Docker files when scaffolding a new integration.
+
 ### Bug Fixes
 
 - Changed the way we upsert and delete bulk of entities from the catalog to be batched rather than spawning all requests at once (#1)
-=======
-## 0.4.9 (2023-12-19)
-
-
-### Improvements
-
-- Added a way to create the integration without the Dockerfile and .dockerignore to use the global Docker files when scaffolding a new integration.
->>>>>>> 35d51719
 
 
 ## 0.4.8 (2023-12-13)
