--- conflicted
+++ resolved
@@ -7,18 +7,19 @@
 
 <!-- towncrier release notes start -->
 
+## 0.7.2 (2024-06-13)
+
+### Features
+
+- Added validation of whether the integration can run in the desired runtime
+
+
 ## 0.7.1 (2024-06-13)
 
-<<<<<<< HEAD
-### Features
-
-- Added validation of whether the integration can run in the desired runtime
-=======
 
 ### Bug Fixes
 
 - Fixed values unpack error in register_raw
->>>>>>> 9cc577a6
 
 
 ## 0.7.0 (2024-06-13)
