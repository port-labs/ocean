# Changelog

All notable changes to this project will be documented in this file.

The format is based on [Keep a Changelog](https://keepachangelog.com/en/1.0.0/),
this project adheres to [Semantic Versioning](https://semver.org/spec/v2.0.0.html).

<!-- towncrier release notes start -->
<<<<<<< HEAD
## 0.25.6 (2025-07-20)

### Improvements

- Added limited sudo permissions for Ocean user to execute update-ca-certificates command
=======
## 0.26.0 (2025-07-16)

### Improvements

- Use new and efficient datasource route
>>>>>>> e3066a42

## 0.25.5 (2025-07-16)

### Improvements

- Fix Dependabot vulnerability by poetry install

## 0.25.4 (2025-07-16)

### Improvements

- Add logging for integrations's response body size.

## 0.25.3 (2025-07-15)

### Bugfix

- Fixed dockerfile's ocean user argument position to be under the last FROM


## 0.25.2 (2025-07-13)

### Improvements

- Introduced Ocean user's id (999) as the default id for security purposes
- Added rwX permissions to the Ocean user to write and read certificates
- Fixed raise of issue with an entity which has a relation that the blueprint doesn't

## 0.25.1 (2025-07-07)

### Improvements

- Add failed mapping if all values filtered out

## 0.25.0 (2025-07-02)

### Improvement

- Added extraction of the deletion process from the main process if multi processing is enabled

## 0.24.22 (2025-07-02)

### Bug Fixes
- Fix trailing slash issue

## 0.24.21 (2025-06-30)

### Bug Fixes
- Fixed url in PUT metrics route

## 0.24.20 (2025-06-26)

### Improvements

- Added resource kind to context of process initiation

## 0.24.19 (2025-06-25)

### Bug Fixes
- Fixed issue with resync function not retuning the success value

## 0.24.18 (2025-06-23)

### Bug Fixes
- Fixed issue with upserts when there are entities with different blueprints in the same batch from live events

## 0.24.17 (2025-06-23)

### Bug Fixes
- Update cache folder to be in /tmp.
- Use root user in smoke test.

## 0.24.16 (2025-06-22)

### Improvements
- Add ocean user to docker file.

## 0.24.15 (2025-06-22)

### Bug Fixes
- Fixed metrics tracking for raw data processing.

## 0.24.14 (2025-06-22)

### Improvements
- Reduce bulk upserts concurrency.

## 0.24.13 (2025-06-22)

### Improvements
- Reduce bulk upserts concurrency.

## 0.24.12 (2025-06-19)

### Improvements
- Update packages.

## 0.24.11 (2025-06-16)

### Bug Fixes
- Prevented unhandled exception when webhook event is received for resource types not present in mapping but can be handled by processors.

## 0.24.10 (2025-06-15)

### Bug Fixes
- Fixed overwriting syncing state metrics reporting during resource processing

## 0.24.9 (2025-06-15)

### Improvements
- Added support for mapping icons as part of ocean integration mappings.

## 0.24.8 (2025-06-11)

### Bug Fixes
- Fixed missing syncing state metrics reporting during resource processing

## 0.24.7 (2025-06-11)

### Bug Fixes
- Update is oauth enabled condition to check if a path to oauth token is set.
- Update requests.

## 0.24.6 (2025-06-09)

### Improvements
- Added a check to not start upserting / deleting if we have 0 entities to update / delete.

## 0.24.5 (2025-06-09)

### Improvements
- Made on_start tasks start regardless of the Uvicorn server startup.

## 0.24.4 (2025-06-08)

### Improvements
- Refined error phase metrics for resource registration and resync.

## 0.24.3 (2025-06-08)

### Improvements
- Using Port bulk upserts api in resyncs in all Ocean.

## 0.24.2 (2025-06-04)

### Improvements
- Set process_execution_mode default to multi_process.

## 0.24.1 (2025-06-03)

### Improvements
- Using Port bulk upserts api in resyncs in Ocean SaaS

## 0.24.0 (2025-06-03)

### Improvements
- Experimental - using Port bulk upserts api in resyncs

## 0.23.5 (2025-06-01)

### Bug Fixes

- Update poetry lock.
- Fix PROMETHEUS_MULTIPROC_DIR in docker file.
- Skip deleteing entities if subprocess fails.
- Clean up PROMETHEUS_MULTIPROC_DIR only in multiprocess mode.

## 0.23.4 (2025-05-29)

### Improvements
- Fixed metrics urls and added reconciliation kind to report

## 0.23.3 (2025-05-28)

### Bug Fixes

- Asyncio lock error in subprocess's http request.
- PROMETHEUS_MULTIPROC_DIR default missing.


## 0.23.2 (2025-05-28)

### Improvements

- Replaced based image to use echo images in order to reduce vulnerability exposure


## 0.23.1 (2025-05-27)

### Bug Fixes
- Event loop is blocked by waiting for a process.

## 0.23.0 (2025-05-27)

### Features
- Add Multiprocessing mode to ocean accessible via the OCEAN__PROCESS_EXECUTION_MODE env variable with possible values - multi_process/single_process.
- Add caching to ocean that is saved on disk or memory accessible via OCEAN__CACHING_STORAGE_MODE env variable with possible values - disk/memory.
- Add support for multiprocessing to prometheus accessible via the PROMETHEUS_MULTIPROC_DIR env variable.

## 0.22.12 (2025-05-26)

### Improvements
- Enhanced logs on integration initialization

## 0.22.11 (2025-05-25)

### Improvements
- Enhanced metrics reporting by implementing direct integration with Port's metrics endpoint for improved monitoring and observability

## 0.22.10 (2025-05-20)

### Improvements
- Fix Dependabot vulnerabilities

## 0.22.9 (2025-05-18)

### Improvements
- Enhanced Ocean metrics event structure for better data organization and analysis
- Expanded metrics collection points to provide more comprehensive monitoring capabilities

## 0.22.8 (2025-05-15)

### Improvements
- Enhanced error logging by including trace IDs for server errors

## 0.22.7 (2025-05-12)

### Bug Fixes
- Fixed case where new installation of an integration resulted with errors on installing a package

## 0.22.6 (2025-05-06)

### Improvements
- Display a validation error if the mapping is not configured correctly.


## 0.22.5 (2025-04-27)

### Bug Fixes
-Resolved "h11 accepts some malformed Chunked-Encoding bodies" h11 vulnerability

## 0.22.4 (2025-04-15)

### Features
-Refactored logger setup to generate unique instance IDs.
-Renamed try_get_hostname to resolve_hostname for clarity.
-Removed redundant instance parameter from setup_logger.

## 0.22.3 (2025-04-15)

### Features
- Added inctance and hostname to logger configuration.
- Updated setup_logger function to include inctance.
- Generated unique inctance in run function.
- Enhanced log format to include inctance.

## 0.22.2 (2025-04-06)

### Bug Fixes

- Fixed entityDeletionThreshold not sent as part of the initial port app configuration.

## 0.22.1 (2025-04-02)

### Features

- Added support for team search query in entity mapping
- Enhanced batch_upsert_entities to return tuples with success status.
- Improved null property handling in entity field comparisons.
- Updated upsert logic to use batch upsert consistently.
- Added unit tests for null property handling in entity comparisons.

## 0.22.0 (2025-03-17)

### Features

- Added metrics reporting capability using promethues, which can be accessible through the /metrics route.

## 0.21.5 (2025-03-12)

### Improvements

- Updated LiveEventsProcessorManager to fetch the latest port app configuration for each event by calling `get_port_app_config(use_cache=False)`.
- This change ensures that the processor manager always uses the most current configuration when handling events.

## 0.21.4 (2025-03-12)

### Improvements

- Updated core dependencies (jinja 3.1.6, confluent-kafka 2.8.2 and cryptography =43.0.1,<45.0.0)

## 0.21.3 (2025-03-09)

### Improvements

- Add minimum entities to map before searching

## 0.21.2 (2025-03-09)

### Improvements

- Add configurable event processing timeouts to Ocean

## 0.21.1 (2025-03-09)

### Bug Fixes

- fixed wrong integration version showing in UI and API by moving the check of OCEAN__INITIALIZE_PORT_RESOURCES=false to after the patch

## 0.21.0 (2025-03-01)

### Features

- Added `on_resync_start` and `on_resync_complete` hooks to the `SyncRawMixin` class to allow integrations to run code before and after a resync.

### Bug Fixes

- Fixed `ocean new` on Unix-like systems failing with `FileNotFoundError` (#1402)
- Fixed cancelled error handling while running resync

## 0.20.4 (2025-02-25)

### Bug Fixes
- Converted should_process_event and get_matching_kinds methods to async.
- Enhanced error handling to process successful results even if some processors fail.
- Updated tests to validate async methods and error handling improvements.
- Added a new integration test for webhook processing with mixed processor outcomes.



## 0.20.3 (2025-02-24)

### Improvements

- Changing log level for frequent error

## 0.20.2 (2025-02-23)

### Bug Fixes

- Validate feature flag for get config in new integrations - outside of mixin

## 0.20.1 (2025-02-23)

### Bug Fixes

- Validate feature flag for get config in new integrations

## 0.20.0 (2025-02-20)

### Features

- Added comprehensive live events support in Ocean Core:
  - Introduced `LiveEventsMixin` for standardized live event handling across integrations
  - Added methods for resource mapping, entity deletion threshold, and data processing
  - Enhanced `AbstractWebhookProcessor` with live events integration
  - Added robust retry logic and lifecycle management for webhook processing
  - Implemented history-preserving entity deletion and recreation for live events

## 0.19.3 (2025-02-19)

### Features

- Added new `base_url` to Ocean Core. This will be used to deprecate the `OCEAN__INTEGRATION__CONFIG__APP_HOST` usage.

## 0.19.2 (2025-02-19)

### Bug Fixes

- Fixed non awaited coroutine for provisioned integrations

## 0.19.1 (2025-02-18)

### Features

- Verify Provision enabled integrations

### Bug Fixes

- Ensure no race condition with externally created integrations

## 0.19.0 (2025-02-16)

### Features

- Added capability to read configurations from a file.
- Add option to periodically keep the integration's configuration updated with the file's configuration.
- Add reloading configuration on retry

## 0.18.9 (2025-02-07)

### Improvements

- Added option to destroy integration config while performing defaults clean cli command: `ocean defaults clean --force --wait --destroy`

## 0.18.8 (2025-02-04)

### Bug Fixes

- Fix flaky tests

## 0.18.7 (2025-01-29)

### Improvements

- Reduce cases of mass deletion of entities on resync by adding threshold for deletion

## 0.18.6 (2025-01-29)

### Improvements

- Entity diff calculation only on resync

## 0.18.5 (2025-01-28)

### Bug Fixes

- Fixed an issue where the integration would delete all entities if the Port app configuration was empty

## 0.18.4 (2025-01-22)

### Improvements

- added check diff entitites to reduce load from port to all integrations

## 0.18.3 (2025-01-22)

### Improvements

- Opt-in integration resource provision by Port

## 0.18.2 (2025-01-21)

### Improvements

- Updated the search entities query sent to port with one rule of identifier instead of many

## 0.18.1 (2025-01-21)

### Improvements

- Updated the search entities query sent to port with blueprint

## 0.18.0 (2025-01-15)

### Improvements

- Introduced a new entity diff resolver to reduce port system load by comparing entities and upserting changed entities only

## 0.17.8 (2025-01-15)

### Bug Fixes

- Fixed vulnerability in the jinja package that is resolved by updating to 3.1.5


## 0.17.7 (2025-01-08)

### Bug Fixes

- Fixed a bug where creating an integration with WEBHOOKS_ONLY event listener failed.

### Improvements

- Added jira integration running config to vscode.

## 0.17.6 (2025-01-08)

### Bug Fixes

- Fixed a bug where the `unregister_raw` and `register_raw` were not handling right the errors and misconfigured entity keys


## 0.17.5 (2025-01-07)


### Bug Fixes

- Explicit poetry version due to major version (2.0.0) breaking the CI


## 0.17.4 (2024-12-31)


### Bug Fixes

- Adjusted log terminology
- Failed transformations counter now increments for all cases (None (null / missing), empty)

## 0.17.3 (2024-12-31)


### Bug Fixes

- Added support for empty values for JQ mapping logs
- Added tests to assert for proper response when JQ is missmapped or values are empty

## 0.17.2 (2024-12-31)


### Bug Fixes

- Fixed lint failures


## 0.17.1 (2024-12-31)


### Bug Fixes

- Fixed lint failure for resources that have two `on_resync` decorators


## 0.17.0 (2024-12-31)


### Features

- Added new webhooks only event listener mode. This event listener handles only webhook invocations and raises error once used for resync.


## 0.16.1 (2024-12-25)

### Bug Fixes

- Added new info log for JQ mapping per batch to notify of misconfigured JQ mappings between a property and the JQ target


## 0.16.0 (2024-12-24)


### Improvements

- When `createMissingRelatedEntities` is set to `false` and upserting entity failed on not existing entity, the entity will be gathered to the end of the resync and will try sorting all
  the failed entities through a topological sort and upsert them as well
- Test upsert with dependencies, with self circular dependency and external entity dependency.

### Bug Fixes

- When experiencing cyclic error on topological sort try unsorted upsert of the entities
- Fix topologicals sort tree creation so an entity cannot be its own dependency


## 0.15.3 (2024-12-22)

### Bug Fixes

- Extended `Ocean new` cli command to fill out more information for the user and also fixed wrong output


## 0.15.2 (2024-12-15)

### Improvements

- Add handling for different installation types compatibility


## 0.15.1 (2024-12-15)

### Bug Fixes

- Changed `SaasOauth` runtime to `SaasOauth2`


## 0.15.0 (2024-12-12)

### Features

- Added `SaasOauth` runtime support


## 0.14.7 (2024-12-09)


### Bug Fixes

- Remove specific timeout for search request in favor of global timeout.
- Update `handle_request` to use method for indentifying retryable requests.
- Set upsert entenies as retryable.
- Update the condition upon which the JWT token is refreshed so it will refresh on expiration instead of only after.


## 0.14.6 (2024-12-04)


### Improvements

- Added a warning log for cases where the Integrations are provided with a personal token and not with machine credentials.

## 0.14.5 (2024-12-03)


### Improvements

- Add performance test framework


## 0.14.4 (2024-12-03)


### Bug Fixes

- Add try/except block on httpx transport of ocean client to log timeouts and other exceptions (Client timeouts not recorded)


## 0.14.3 (2024-11-25)


### Improvements

- Support the reduction of Port rate limit in the integrations.

## 0.14.2 (2024-11-24)


### Bug Fixes

- Fix ocean new.

## 0.14.1 (2024-11-13)


### Improvements

- Added a decorator to help with caching results from coroutines.


## 0.14.0 (2024-11-12)


### Improvements

- Add support for choosing default resources that the integration will create dynamically


## 0.13.1 (2024-11-12)


### Bug Fixes

- Fix memory leak due to repetitive registration of FastAPI routes


## 0.13.0 (2024-11-10)


### Improvements

- Bump python from 3.11 to 3.12 (0.13.0)


## 0.12.9 (2024-11-07)


### Bug Fixes

- Await logger writing exception on exit (Integration logs not being ingested)
- Await logger thread on exit (Integration logs not being ingested)
- Serialize exception (Integration logs not being ingested)


## 0.12.8 (2024-11-04)


### Improvements

- Bump fastapi to version 0.115.3 - fix Starlette Denial of service (DoS) via multipart/form-data (0.12.8)

## 0.12.7 (2024-10-23)


### Bug Fixes

- Fixed get_integration_ocean_app test fixture configuration injection (0.12.7)


## 0.12.6 (2024-10-20)


### Bug Fixes

- Fixed get_integration_resource_config assumption for port-app-config files to be of .yaml extension only (0.12.6)


## 0.12.5 (2024-10-21)


### Bug Fixes

- Fixed get_integration_resource_config assumption for port-app-config files to be of .yml extension only (0.12.5)


## 0.12.3 (2024-10-09)

### Improvements

- Updated docker base image to improve security vulnerabilities


## 0.12.2 (2024-10-06)

### Improvements

- Added a util `semaphore_async_iterator` to enable seamless control over concurrent executions.


## 0.12.1 (2024-10-02)

### Bug Fixes

- Fixed a bug when running jq with iterator that caused the integration to crash
- Reverted image to `python:3.11-slim-buster` to fix the issue with the alpine image

## 0.12.0 (2024-10-01)

### Improvements

- Replace `python:3.11-slim-bookworm` with `python:3.11-alpine` to reduce dependencies and fix vulnerabilities

### Bug Fixes

- Fixed smoke tests to run concurrently and clean up after themselves

## 0.11.0 (2024-09-29)

### Improvements

- Replace pyjq with jq.py to bump jq version from 1.5.2 to 1.7.1

## 0.10.12 (2024-09-19)

### Bug Fixes

- Fixed updating state of resync when the resync is being cancelled by a new resync event

## 0.10.11 (2024-09-17)

### Improvements

- Add smoke test with a live integration to validate core changes

## 0.10.10 (2024-09-12)

### Bug Fixes

- Fixed failing on initialization of the integration when one of the actions exists in port

### Improvements

- Added fix lint command to the makefile as well as the pre-commit hook


## 0.10.9 (2024-09-05)

### Bug Fixes

- Replaced StopAsyncIteration with a return statement to ignore prevent errors in cases where empty tasks are sent to the stream_async_iterators_tasks function


## 0.10.8 (2024-09-04)

### Bug Fixes

- Avoid raising exception when receiving ReadTimeout on batch upsert entities
- Increased both internal port client and third party client timeout to handle long requests


## 0.10.7 (2024-08-28)

### Improvements

- Add search identifier support (Allow to run a search query to find the identifier of the entity as part of the mapping)


## 0.10.6 (2024-08-31)

### Bug Fixes

- Fixed error log when looking for existence of integration on initialization


## 0.10.5 (2024-08-27)

### Improvements

- Test support and helpers


## 0.10.4 (2024-08-28)

### Bug Fixes

- Fixed upsert entity failure when saving modified data for search relations calculations


## 0.10.3 (2024-08-28)

### Bug Fixes

- Bugfix Semaphores get fail when moving to the next scheduled resync when syncing a large number of entities, using a single event loop for all threads


## 0.10.2 (2024-08-26)

### Bug Fixes

- Reverted last bugfix


## 0.10.1 (2024-08-26)

### Bug Fixes

- Fixed unhashable type: 'dict' error when trying to delete entities with search identifier/relations


## 0.10.0 (2024-08-19)

### Improvements

- Add support for reporting the integration resync state to expose more information about the integration state in the portal
- Fix kafka listener never ending resync loop due to resyncState updates


## 0.9.14 (2024-08-19)

### Bug Fixes

- Fixed an issue causing the cli to fail in a directory with no pyproject.toml in it


## 0.9.13 (2024-08-13)

### Improvements

- Changed action CREATE route to use new v2 option


## 0.9.12 (2024-08-06)

### Bug Fixes

- Fixed resync issue when calculating the diff of entities failed due to search identifier in relation mapping


## 0.9.11 (2024-08-05)


### Bug Fixes

- Not showing misleading error message if port state is empty

## 0.9.10 (2024-08-04)


### Bug Fixes

- Fixed & Aligned scaffolding files


## 0.9.9 (2024-08-04)


### Bug Fixes

- Fixed an issue where passing an object for OCEAN__INTEGRATION__CONFIG that holds an object might not be parsed correctly and cause validation error for invalid type (#1)


## 0.9.8 (2024-08-01)


### Bug Fixes

- Fixed an issue where a `ValueError` was raised in `unregister_raw` method due to incorrect unpacking of results from asyncio.gather. The fix involved using zip to properly handle the output and ensure both entities and errors are processed correctly.


## 0.9.7 (2024-07-31)


### Bug Fixes

- Fix vulnerabilities and bump versions of dependencies
- Add python-dateutil to the core dependencies
- Fix misspelling in the `bump-all.sh` script


## 0.9.6 (2024-07-30)


### Bug Fixes

- Flush all remaining buffered logs when exiting application


## 0.9.5 (2024-07-23)


### Bug Fixes

- Initialize missing _port_app_config


## 0.9.4 (2024-07-09)


### Bug Fixes

- Handle non existing config mapping for cases where the integration was created by SAAS and the config mapping was not set


## 0.9.3 (2024-07-08)


### Improvements

- Added Ocean integration config to remove all environment variables from jq access
- Added log for when receiving invalid port app config mapping

## 0.9.2 (2024-07-05)


### Improvements

- Added log of the used integration mapping for each resync event
- Added log when failed on processing jq mapping for raw result

### Bug Fixes

- Fixed an issue where raw results were not being sent if raw data didn't map to any entity


## 0.9.1 (2024-06-23)


### Bug Fixes

- Safely get changelogDestination key instead of accessing it directly


## 0.9.0 (2024-06-19)


### Features

- Added validation of whether the integration can run in the desired runtime


## 0.8.0 (2024-06-16)


### Improvements

- Add search relation support (Allow to to run a search query to find the relation to the entity as part of the mapping)


## 0.7.1 (2024-06-13)


### Bug Fixes

- Fixed values unpack error in register_raw


## 0.7.0 (2024-06-13)


### Improvements

- Added pydantic's dotenv extra to the core dependencies for reading .env files on the integration startup
- Added .python-version to the repository for easier setup with pyenv install


## 0.6.0 (2024-06-10)


### Improvements

- Changed initialization to always apply default mapping if no other mapping is configured


## 0.5.27 (2024-06-05)


### Bug Fixes

- Fixed incorrect pydantic validation over the integration settings


## 0.5.26 (2024-06-04)


### Bug Fixes

- Fixed an issue causing integrations with no configuration to fail during the initialization process


## 0.5.25 (2024-06-03)


### Bug Fixes

- Fixed faulty error handling caused by gather_and_split_errors_from_results raising errors that are not directly under BaseException (#1)


## 0.5.24 (2024-06-02)


### Improvements

- Improved exception propagation for the entity processing (#1)
- QOL utility (`core.utils.gather_and_split_errors_from_results`) for when calling `asyncio.gather` with the `return_exceptions` parameter set to `True` and there is need for separating the errors from the data itself (#2)

### Bug Fixes

- Fixed unhandled exceptions caused by the entity parsing, resulting in the integration freezing (#1)


## 0.5.23 (2024-05-30)


### Improvements

- Updated the base image used in the Dockerfile that is created during integration scaffolding from `python:3.11-slim-buster` to `python:3.11-slim-bookworm`

## 0.5.22 (2024-05-29)


### Bug Fixes

- Fixed an issue in `send_raw_data_examples` when there are slashes in integration kind


## 0.5.21 (2024-05-26)


### Features

- Added `send_raw_data_examples` integration config to allow sending raw data examples from the third party API to port (on resync), for testing and managing the integration mapping


## 0.5.20 (2024-05-26)


### Improvements

- Made config.yaml file optional in the integration setup process.
- Integration type is now determined by the name specified in the pyproject.toml file.
- Switched to using the FastAPI lifespan feature instead of the deprecated on_shutdown and on_start methods.

### Bug Fixes

- Fixed the FastAPI server staying stale after shutdown by using the FastAPI lifespan feature for handling shutdown signals, preventing override of the shutdown process.
- Fixed issue with integration continuing to run after shutdown by canceling the resync async generator task.


## 0.5.19 (2024-05-16)


### Improvements

- Added caching to port-app-config.yml retrieval from port api (only for live events)


## 0.5.18 (2024-05-12)


### Improvements

- Added a util function that allows to run multiple asynchronous tasks in a bounded way to prevent overload and memory issues
- Use that utility when calculating JQ mapping for raw entities



## 0.5.17 (2024-05-01)


### Bug Fixes

- Fixed an issue in creating a child event context from the parent context by removing an unnecessary line of code



## 0.5.16 (2024-05-01)


### Features

- Allowing override of parent event context in ocean's event context manager


## 0.5.15 (2024-04-30)


### Bug Fixes

- Fixed error in `register_raw` when there's no relevant mappings for a specific kind


## 0.5.14 (2024-04-24)


### Improvements

- Implemented real-time entity deletion exclusively for instances that haven't matched any selectors.
- Change the JQ calculation to process only identifier and blueprint for raw entities not selected during real-time events to only get the required data for the delete.

## 0.5.13 (2024-04-17)


### Features

- Delete entities that doesn't passed the selector on real time events


## 0.5.12 (2024-04-12)


### Features

- Added a util function that allows to iterate over a list of async iterators and stream the results of each iterator as they are available


## 0.5.11 (2024-04-11)


### Improvements

- Improved the handling of integration entities by adding retries and running it after the upsert to prevent blocking the resync
- Changed entities search timeout to 30 seconds to prevent blocking the resync

### Features

- Added a way to enable request retries for any request even if its request method is not part of the retryable methods


## 0.5.10 (2024-04-10)


### Bug Fixes

- Fixed application settings to be loaded from the environment variables

### Improvements

- Added integration version label to docker


## 0.5.9 (2024-03-30)


### Bug Fixes

- Fixed a bug where every time after the first token expiration, the framework didn't actually marked that the token got refreshed, causing the token to be refreshed every time when a request is made to Port. (#1)


## 0.5.8 (2024-03-27)


### Bug Fixes

- Fixed a bug in loguru which fails to deserialize an exceptions (#1)


## 0.5.7 (2024-03-20)


### Features

- Added the ability to map entities from raw array attributes by introducing `itemsToParse` key in the mapping configuration


## 0.5.6 (2024-03-17)


### Features

- Added array to possible integration configuration types (PORT-7262)


## 0.5.5 (2024-03-06)


### Bug Fixes

- Changed caching to detect changes in params of function (#1)


## 0.5.4 (2024-03-03)


### Bug Fixes

- Fixed an issue where a failure in the entity processing step might fail the whole resync (#1)


## 0.5.3 (2024-03-03)


### Improvements

- Cahnged the JQ Entity processor to work with async callss to allow better parallelism and async work (#1)


## 0.5.2 (2024-02-21)


### Bug Fixes

- Fixed an issue causing the integration to crash when passing a sensitive configuration with invalid regex characters due to a missing escaping (PORT-6836)


## 0.5.1 (2024-02-20)


### Features

- Added handling for kafka consumer empty partition assignment and shutting the application down with an error (PORT-5475)
- Added QOL decorator to help with caching the third party response (PORT-5475_2)

### Improvements

- Changed the Kafka consumer to run in the event loop in async instead of sync in another thread (PORT-5475)

### Bug Fixes

- Fixed an issue causing all the character to be redacted when passing empty string to a sensitive field


## 0.5.0 (2024-02-18)


### Features

- Added a method for ocean integration to redact sensitive information from the logs and automatically apply it to sensitive configurations and known sensitive patterns. (#1)
- Added an HTTP handler for Ocean logs to facilitate sending the logs to the Port. (#2)

### Improvements

- Seperated the `port_ocean.utils` file into multiple files within the `utils` folder to improve code organization. (#1)
- Changed the Ocean context to be a global variable instead of using Localstack, preventing the framework from re-initiating the context for each thread. (#2)

### Bug Fixes

- Fixed an issue where the event listener was causing the application to continue running even after receiving a termination signal. (#1)
- Fixed a bug that caused some termination signal handlers to not work by consolidating the signal listeners in a single class, as signals can only have one listener. (#2)


## 0.4.17 (2024-01-23)


### Features

- Added sonarcloud files for public integration scaffolding (PORT-6181)
- Replaced the `remove-docker` option from the `ocean new` cli with `private` & `public` flags (PORT-6181)


## 0.4.16 (2024-01-11)


### Improvements

- Increased the default timeout for requests to 3rd party targets to 30 seconds, and made it configurable (PORT-6074)


## 0.4.15 (2024-01-07)


### Bug Fixes

- Fixed issue causing app config with no team mapping to fail due the core using None when not set (PORT-5938)


## 0.4.14 (2024-01-07)


### Bug Fixes

- Fixed missing team parameter in the port app config model (PORT-5938)


## 0.4.13 (2023-12-31)


### Features

- Added capability to create pages as part of the integration setup (PORT-5689)

### Improvements

- Added integration and blueprints existence check before creating default resources (#1)
- Added verbosity to diff deletion process after resync (#2)

## 0.4.12 (2023-12-22)


### Bug Fixes

- Fixed `ocean new` scaffolding error `'collections.OrderedDict object' has no attribute 'public_integration'` (PORT-5728)


## 0.4.11 (2023-12-21)


### Improvements

- Added handling for aggregation properties when initializing the integration, so it will patch the aggregation properties after creating the relations (PORT-5717)
- Changed entity property in the `portResourceConfig` to be required instead of optional, as we don't support creation of blueprints as part of the app config (PORT-4549)


## 0.4.10 (2023-12-21)


### Improvements

- Wrapped the httpx async client with implementation that overrides the default transport class with custom transport to apply all default httpx features that are ignored when passing a custom transport instance. This allows the missing behevior of the http [proxy environment variable](https://www.python-httpx.org/environment_variables/#proxies) (PORT-5676)
- Changed deprecated `poetry lock --check` in the make files to `poetry check` (PORT-5711)

### Bug Fixes

- Changed the way we upsert and delete bulk of entities from the catalog to be batched rather than spawning all requests at once


## 0.4.9 (2023-12-19)


### Improvements

- Added a way to create the integration without the Dockerfile and .dockerignore to use the global Docker files when scaffolding a new integration.


## 0.4.8 (2023-12-13)


### Bug Fixes

- Fixed the incorrect search of entities by datasource, which was causing entities from older versions not to be deleted. (PORT-5583)


## 0.4.7 (2023-12-05)


### Improvements

- Allowing POST requests for getting port tokens to be retryable (PORT-5442)

### Bug Fixes

- Changed the default limitations and timeouts for requests to Port in order to handle PoolTimeout error caused by a large amout of requests sent in parallel (PORT-5442)


## 0.4.6 (2023-12-04)


### Bug Fixes

- Fixed a bug that triggered the integration to update during the initialization process when the integration already existed and the organization lacked default blueprints (PORT-5378).
- Fixed an issue where setting integration type or identifier that contains a capital letter will not show the integration in the UI (PORT-5399)


## 0.4.5 (2023-11-30)


### Features

- Added handling for transport errors like connection timeout error for outbound requests from ocean integrations and core (PORT-5369)
- Changed port request option `merge` to be true by default (PORT-5396)

### Improvements

- Changed the port request options defaults to be constructed in the port app config model instead of setting the defaults in many places (PORT-5369)


## 0.4.4 (2023-11-29)


### Features

- Added a httpx client that recreate itself on new threads using localproxy & localstack bundled with the `RetryTransport` transport featured in 0.4.3 (PORT-5333)

### Improvements

- Added `TokenRetryTransport` to the port client httpx client to handle connection errors and create new access tokens when the token is expiring while requesting (PORT-5333)
- Removed the retry handler decorator from the port client. Now using the `TokenRetryTransport` (PORT-5333)
- Handled `CycleError` for cyclic dependency in entities with better error message and ocean exception class (PORT-5333)


## 0.4.3 (2023-11-09)


### Features

- Added `RetryTransport` as a helper for retrying requests that integrations can use (PORT-5161)

### Bug Fixes

- Fixed kafka consumer to poll messages asynchronously, to avoid max poll timeout when running long resyncs (PORT-5160)
- Fixed a bug where the expiration of a Port token is not properly handled (PORT-5161)
- Fixed a bug where the `retry_every` didn't count failed runs as repetitions (PORT-5161)

## 0.4.2 (2023-11-04)


### Features

- Added the current integration version to the port requests for future features and better debugging (PORT-4310)

### Bug Fixes

- Added the `install/prod` command to the integration scaffold template as was intended (PORT-5107)
- Changed the serializing of the port app config so when initializing it there wont be any None or default values displayed in the UI (PORT-5108)

### Improvements

- Removed version field from the spec.yml in the scaffolded integration (Version will be taken from the pyproject.toml) (PORT-5107)
- Changed the integration type in spec.yml to be the integration slug when scaffolding a new integration (PORT-5107)
- Added more logs to the ocean package for better debugging of the integration (PORT-4780)
- Seperated `SyncRawMixin` from `SyncRawMixin` (moved `SyncRawMixin` to `core/integrations/mixins/sync_raw.py`)
- Improved code readability for `SyncRawMixin`


## 0.4.1 (2023-11-03)


### Bug Fixes

- Fixed the `initialize-port-resources` option in `ocean sail` to not be a flag.
- Changed default of `initialize-port-resources` to `true`.
- Catch all exceptions in the resync of ONCE event listener,to make sure the application will exit gracefully


## 0.4.0 (2023-10-31)


### Features

- Added support for running ocean integrations once and new ocean sail options to support it. As part of it we added ImmediateEventListener.


## 0.3.2 (2023-10-29)


### Improvements

- createMissingRelatedEntities + deleteDependentEntities are now defaulted to true


## 0.3.1 (2023-09-27)


### Bug Fixes

- Fix missing user agent when apply default resources on initialization (PORT-4813)

## 0.3.0 (2023-09-06)


### Deprecations

- Removed the `batch_work_size` configuration. Integrations should use the async generator syntax instead (PORT-4616)

### Features

- Added support for a configurable resync interval for integrations (PORT-4616)
- Added a new feature that will abort a running resync if a new resync is attempting to start (PORT-4619)

### Improvements

- Changed the way an empty port app config is handled in the `PortAppConfig Handler` (PORT-4483)
- Added yaml linter (#1)
- Removed the Ocean version parameter from the integration scaffold template, the version is now queried directly from the Ocean framework library used by the integration (#2)
- Changed the publish integration workflow to get the integration version from the `pyproject.toml` file of the integration and not from the `spec.yml` file (#3)

### Bug Fixes

- Fixed a bug that rollbacked all blueprints instead of only those created during integration setup, when the setup encountered an issue with blueprint creation
- Fixed a bug that caused values that resulted with a falsy jq evaluation to convert them to null. The values will now be ingested using their proper falsy representation (0 as 0, empty array as empty array, false as false, etc.)
- Fixed the injections of parameters to the `config.yaml` file, the injected values will now be wrapped with `""` (#1)

## 0.2.3 (2023-08-17)


### Features

- Added the ability to create and clean the defaults of an integration using the following CLI commands: `ocean defaults dock` and `ocean defaults clean` (dock-clean-defaults)


### Improvements

- Optimized dockerfile to produce smaller images (PORT-4485)
- Changed default log level to INFO in the cli

### Bug Fixes

- Fixed an issue with loading the configuration from the environment variables if the config is a dictionary
- Move Resource Config Selector class to public
- Handled delete events from change log where there is no after

## 0.2.2 (2023-08-11)


### Bug Fixes

- Fixed an issue causing the config yaml providers to not be parsed

## 0.2.1 (2023-08-09)


### Bug Fixes

- Fixed an issue causing ocean to convert the integration config objects to camelized objects

## 0.2.0 (2023-08-09)


### Breaking Changes

- Updated the `on_resync` generator to use a list of items instead of a single item

### Improvements

- Changed default log level to `INFO`
- Changed the extra object messages log level from `INFO` to `DEBUG`
- Removed a wrongful error log at the integration installation that says the integration does not exists

### Bug Fixes

- Added support for many relations for the same entity (PORT-4379)
- Added the resource config to the event context (PORT-4398)
- Fixed lack of support for multiple relations (PORT-4411)
- Added traceback output to the integration resync method exception log (PORT-4422)
- Fixed an issue that caused the jq `None` values for relations to become a string with the value `"None"` instead of being interpreted as `null` in JSON

## 0.1.3 (2023-08-02)


### Bug Fixes

- Fixed an issue preventing the setup of an integration with config values passed exclusively as environment variables. This fix also enables the option to deploy an integration to AWS ECS using Terraform (PORT-4379)

## 0.1.2 (2023-07-27)


### Breaking Changes

- All integration configuration variables are now passed to the integration code in snake_case format
- Renamed `port_ocean.config.integration` -> `port_ocean.config.settings`

### Features

- All the settings can now be set using environment variables with prefix of `OCEAN__{The name of the field}` and `__` between nested fields
- The broker field in the kafka settings now has the Port production brokers as the default value

### Improvements

- Using pyhumps to automatically camelize the aliases of the settings

### Bug Fixes

- Fixed a crash when there are no resources in the port-app-config

## 0.1.1 (2023-07-26)


### Breaking Changes

- Changed SAMPLE event listener to POLLING. (Make sure to update your `eventListener.type` field in your `config.yaml` for the integration) (PORT-4346)

### Improvements

- Seperated the cli commands to multiple files under the `port_ocean/cli/commands` folder (PORT-4303)
- Improved error messages from the PortClient (PORT-4337)

### Bug Fixes

- Fixed Webhook event listener not triggering
- Fixed PortClient using httpx async client from another event loop

  (PORT-4306)

- Fixed `ocean new` jinja crash for the config.yaml in the scaffold (PORT-4328)
- Fixed issue where the integration did not create the integration config on creation (PORT-4341)
- Fixed an issue with initializePortResources that caused failure for unknown file names on init (PORT-4343)

## 0.1.0 (2023-07-20)


### Features

- ### First version changelog

  #### Added

  - Handlers

    - Added entities state applier first port HTTP implementation.
    - Added entity processor first jq implementation.
    - Added port app config first port HTTP implementation.

  - Event Listeners

    - Added KAFKA event listener.
    - Added SAMPLE event listener.
    - Added WEBHOOK event listener.

  - Core

    - Added Ocean contexts & contexts global variables.
    - Added validation to the integration config according to its `.port/spec.yaml`.
    - Added a way to specify default resources to be created on installation.
    - Added a new way to return data from the resync using generators.
    - Added provider-based injection for the config yaml.

  - CLI
    - Added `ocean list` to list all public integrations in the port-ocean repo.
    - Added `ocean new` to scaffold an Ocean project.
    - Added `ocean pull` to pull one of the public integrations from the port-ocean repo.
    - Added `ocean sail` to run the integration.
    - Added `ocean version` to get the framework version.
    - Added `make new` to scaffold in the Ocean repository.

  (PORT-4307)<|MERGE_RESOLUTION|>--- conflicted
+++ resolved
@@ -6,19 +6,17 @@
 this project adheres to [Semantic Versioning](https://semver.org/spec/v2.0.0.html).
 
 <!-- towncrier release notes start -->
-<<<<<<< HEAD
-## 0.25.6 (2025-07-20)
+## 0.26.1 (2025-07-20)
 
 ### Improvements
 
 - Added limited sudo permissions for Ocean user to execute update-ca-certificates command
-=======
+
 ## 0.26.0 (2025-07-16)
 
 ### Improvements
 
 - Use new and efficient datasource route
->>>>>>> e3066a42
 
 ## 0.25.5 (2025-07-16)
 
