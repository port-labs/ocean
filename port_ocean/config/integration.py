--- conflicted
+++ resolved
@@ -3,11 +3,7 @@
 from pydantic import BaseModel, Field, BaseSettings
 
 from port_ocean.config.base import BaseOceanSettings
-<<<<<<< HEAD
-from port_ocean.core.trigger_channel import TriggerChannelSettingsType
-=======
 from port_ocean.core.event_listener import EventListenerSettingsType
->>>>>>> c672c5ef
 
 
 class PortSettings(BaseSettings):
@@ -24,11 +20,7 @@
 
 class IntegrationConfiguration(BaseOceanSettings):
     port: PortSettings
-<<<<<<< HEAD
-    trigger_channel: TriggerChannelSettingsType = Field(alias="triggerChannel")
-=======
     event_listener: EventListenerSettingsType = Field(alias="eventListener")
->>>>>>> c672c5ef
     batch_work_size: int | None = Field(alias="batchWorkSize", default=None)
     integration: IntegrationSettings
 
