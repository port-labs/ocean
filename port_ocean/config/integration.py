--- conflicted
+++ resolved
@@ -22,13 +22,9 @@
     port: PortSettings
     event_listener: EventListenerSettingsType = Field(alias="eventListener")
     batch_work_size: int | None = Field(alias="batchWorkSize", default=None)
-<<<<<<< HEAD
-    init_port_resources: bool = Field(alias="initPortResources", default=False)
-=======
     initialize_port_resources: bool = Field(
         alias="initializePortResources", default=False
     )
->>>>>>> 2b00fb2f
     integration: IntegrationSettings
 
 
