--- conflicted
+++ resolved
@@ -93,20 +93,10 @@
     )
     max_event_processing_seconds: float = 90.0
     max_wait_seconds_before_shutdown: float = 5.0
-<<<<<<< HEAD
     caching_storage_type: Optional[str] = Field(default=None)
-    multiprocessing_enabled: bool = Field(default=True)
-
-    @validator("multiprocessing_enabled")
-    def validate_multiprocessing_enabled(cls, multiprocessing_enabled: bool) -> bool:
-        if multiprocessing_enabled:
-            return True
-        return False
-=======
     runtime_mode: Literal["multiprocessing", "single_process"] = Field(
         default="single_process"
     )
->>>>>>> 9ac047f2
 
     @validator("metrics", pre=True)
     def validate_metrics(cls, v: Any) -> MetricsSettings | dict[str, Any] | None:
