from typing import Any, Literal, Type, cast

from pydantic import AnyHttpUrl, Extra, parse_obj_as, parse_raw_as
from pydantic.class_validators import root_validator, validator
from pydantic.env_settings import BaseSettings, EnvSettingsSource, InitSettingsSource
from pydantic.fields import Field
from pydantic.main import BaseModel

from port_ocean.config.base import BaseOceanModel, BaseOceanSettings
from port_ocean.core.event_listener import EventListenerSettingsType
from port_ocean.core.models import CreatePortResourcesOrigin, Runtime
from port_ocean.utils.misc import get_integration_name, get_spec_file

LogLevelType = Literal["ERROR", "WARNING", "INFO", "DEBUG", "CRITICAL"]


class ApplicationSettings(BaseSettings):
    log_level: LogLevelType = "INFO"
    enable_http_logging: bool = True
    port: int = 8000

    class Config:
        env_prefix = "APPLICATION__"
        env_file = ".env"
        env_file_encoding = "utf-8"

        @classmethod
        def customise_sources(  # type: ignore
            cls,
            init_settings: InitSettingsSource,
            env_settings: EnvSettingsSource,
            *_,
            **__,
        ):
            return env_settings, init_settings


class PortSettings(BaseOceanModel, extra=Extra.allow):
    client_id: str = Field(..., sensitive=True)
    client_secret: str = Field(..., sensitive=True)
    base_url: AnyHttpUrl = parse_obj_as(AnyHttpUrl, "https://api.getport.io")
    port_app_config_cache_ttl: int = 60


class IntegrationSettings(BaseOceanModel, extra=Extra.allow):
    identifier: str
    type: str
    config: Any = Field(default_factory=dict)

    @root_validator(pre=True)
    def root_validator(cls, values: dict[str, Any]) -> dict[str, Any]:
        integ_type = values.get("type")

        if not integ_type:
            integ_type = get_integration_name()

        values["type"] = integ_type.lower() if integ_type else None
        if not values.get("identifier"):
            values["identifier"] = f"my-{integ_type}-integration".lower()

        return values


class IntegrationConfiguration(BaseOceanSettings, extra=Extra.allow):
    _integration_config_model: BaseModel | None = None

    allow_environment_variables_jq_access: bool = True
    initialize_port_resources: bool = True
    scheduled_resync_interval: int | None = None
    client_timeout: int = 60
    # Determines if Port should generate resources such as blueprints and pages instead of ocean
    create_port_resources_origin: CreatePortResourcesOrigin | None = None
    send_raw_data_examples: bool = True
    oauth_access_token_file_path: str | None = None
    base_url: str | None = None
    port: PortSettings
    event_listener: EventListenerSettingsType = Field(
        default=cast(EventListenerSettingsType, {"type": "POLLING"})
    )
    # If an identifier or type is not provided, it will be generated based on the integration name
    integration: IntegrationSettings = Field(
        default_factory=lambda: IntegrationSettings(type="", identifier="")
    )
    runtime: Runtime = Runtime.OnPrem
    resources_path: str = Field(default=".port/resources")
<<<<<<< HEAD
    metrics: bool = Field(default=False)
=======
    max_event_processing_seconds: float = 90.0
    max_wait_seconds_before_shutdown: float = 5.0
>>>>>>> 1034b853

    @root_validator()
    def validate_integration_config(cls, values: dict[str, Any]) -> dict[str, Any]:
        if not (config_model := values.get("_integration_config_model")):
            return values

        # Using the integration dynamic config model to parse the config
        def parse_config(model: Type[BaseModel], config: Any) -> BaseModel:
            # In some cases, the config is parsed as a string so we need to handle it
            # Example: when the config is loaded from the environment variables and there is an object inside the config
            if isinstance(config, str):
                return parse_raw_as(model, config)
            else:
                return parse_obj_as(model, config)

        integration_config = values["integration"]
        integration_config.config = parse_config(
            config_model, integration_config.config
        )

        return values

<<<<<<< HEAD
    @validator("metrics")
    def validate_metrics(cls, value: str | bool) -> bool:
        if value == "1" or value is True:
            return True
        return False
=======
    @validator("create_port_resources_origin")
    def validate_create_port_resources_origin(
        cls, create_port_resources_origin: CreatePortResourcesOrigin | None
    ) -> CreatePortResourcesOrigin | None:
        spec = get_spec_file()
        if spec and spec.get("create_port_resources_origin", None):
            spec_create_port_resources_origin = spec.get("create_port_resources_origin")
            if spec_create_port_resources_origin in [
                CreatePortResourcesOrigin.Port,
                CreatePortResourcesOrigin.Ocean,
            ]:
                return CreatePortResourcesOrigin(spec_create_port_resources_origin)
        return create_port_resources_origin
>>>>>>> 1034b853

    @validator("runtime")
    def validate_runtime(cls, runtime: Runtime) -> Runtime:
        if runtime.is_saas_runtime:
            spec = get_spec_file()
            if spec is None:
                raise ValueError(
                    "Could not determine whether it's safe to run "
                    "the integration due to not found spec.yaml."
                )

            saas_config = spec.get("saas")
            if saas_config and not saas_config["enabled"]:
                raise ValueError("This integration can't be ran as Saas")

        return runtime<|MERGE_RESOLUTION|>--- conflicted
+++ resolved
@@ -83,12 +83,9 @@
     )
     runtime: Runtime = Runtime.OnPrem
     resources_path: str = Field(default=".port/resources")
-<<<<<<< HEAD
     metrics: bool = Field(default=False)
-=======
     max_event_processing_seconds: float = 90.0
     max_wait_seconds_before_shutdown: float = 5.0
->>>>>>> 1034b853
 
     @root_validator()
     def validate_integration_config(cls, values: dict[str, Any]) -> dict[str, Any]:
@@ -111,13 +108,12 @@
 
         return values
 
-<<<<<<< HEAD
     @validator("metrics")
     def validate_metrics(cls, value: str | bool) -> bool:
         if value == "1" or value is True:
             return True
         return False
-=======
+
     @validator("create_port_resources_origin")
     def validate_create_port_resources_origin(
         cls, create_port_resources_origin: CreatePortResourcesOrigin | None
@@ -131,7 +127,6 @@
             ]:
                 return CreatePortResourcesOrigin(spec_create_port_resources_origin)
         return create_port_resources_origin
->>>>>>> 1034b853
 
     @validator("runtime")
     def validate_runtime(cls, runtime: Runtime) -> Runtime:
