--- conflicted
+++ resolved
@@ -3,13 +3,9 @@
 define run_lint
 	exit_code=0; \
 	cd $1; \
-<<<<<<< HEAD
-	mypy . || exit_code=$$?; \
-=======
 	poetry check || exit_code=$$?;\
   	poetry lock --check || exit_code=$$?;\
 	mypy . --exclude '/venv/' || exit_code=$$?; \
->>>>>>> 2e8661de
 	ruff . || exit_code=$$?; \
 	black --exclude venv --check . || exit_code=$$?; \
 	if [ $$exit_code  == 1 ]; then \
