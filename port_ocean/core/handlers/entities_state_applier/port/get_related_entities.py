--- conflicted
+++ resolved
@@ -38,13 +38,6 @@
     for entity, blueprint in entity_to_blueprint:
         for relation_name, relation in entity.relations.items():
             relation_blueprint = blueprint.relations[relation_name].target
-<<<<<<< HEAD
-            for rel in relation if isinstance(relation, list) else [relation]:
-                related_entities.append(
-                    Entity(identifier=rel, blueprint=relation_blueprint)
-                )
-    return related_entities
-=======
             blueprints_to_relations[relation_blueprint].extend(
                 relation if isinstance(relation, list) else [relation]
             )
@@ -53,5 +46,4 @@
         Entity(identifier=relation, blueprint=blueprint)
         for blueprint, relations in blueprints_to_relations.items()
         for relation in relations
-    ]
->>>>>>> fd7c812e
+    ]