--- conflicted
+++ resolved
@@ -25,17 +25,12 @@
     ASYNC_GENERATOR_RESYNC_TYPE,
 )
 from port_ocean.core.utils import zip_and_sum
-<<<<<<< HEAD
-=======
 from port_ocean.exceptions.core import OceanAbortException
->>>>>>> 62b5d477
 
 
 class SyncMixin(HandlerMixin):
     def __init__(self) -> None:
         HandlerMixin.__init__(self)
-<<<<<<< HEAD
-=======
 
     async def update_diff(
         self,
@@ -46,7 +41,6 @@
             {"before": desired_state["before"], "after": desired_state["after"]},
             user_agent_type,
         )
->>>>>>> 62b5d477
 
     async def register(
         self,
@@ -218,14 +212,6 @@
             )
         )
         for generator in async_generators:
-<<<<<<< HEAD
-            async for item in generator:
-                registered_entities_results.append(
-                    await self._register_resource_raw(
-                        resource_config, [item], user_agent_type
-                    )
-                )
-=======
             try:
                 async for item in generator:
                     registered_entities_results.append(
@@ -235,7 +221,6 @@
                     )
             except* OceanAbortException as error:
                 errors.append(error)
->>>>>>> 62b5d477
 
         entities: list[Entity] = sum(registered_entities_results, [])
         logger.info(
