--- conflicted
+++ resolved
@@ -216,11 +216,7 @@
                 async for items in generator:
                     registered_entities_results.append(
                         await self._register_resource_raw(
-<<<<<<< HEAD
-                            resource_config, item if isinstance(item, list) else [item], user_agent_type
-=======
                             resource_config, items, user_agent_type
->>>>>>> 010ea0ee
                         )
                     )
             except* OceanAbortException as error:
