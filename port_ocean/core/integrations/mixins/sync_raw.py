import asyncio
import pickle
import uuid
import os
from graphlib import CycleError
import inspect
import typing
from typing import Callable, Awaitable, Any
import multiprocessing
import httpx
from loguru import logger
from port_ocean.clients.port.types import UserAgentType
from port_ocean.context.event import TriggerType, event_context, EventType, event
from port_ocean.context.ocean import ocean
from port_ocean.context.resource import resource_context
from port_ocean.context import resource
from port_ocean.core.handlers.port_app_config.models import ResourceConfig
from port_ocean.core.integrations.mixins import HandlerMixin, EventsMixin
from port_ocean.core.integrations.mixins.utils import (
    is_resource_supported,
    unsupported_kind_response,
    resync_generator_wrapper,
    resync_function_wrapper,
)
from port_ocean.core.models import Entity
from port_ocean.core.ocean_types import (
    RAW_RESULT,
    RESYNC_RESULT,
    RawEntityDiff,
    ASYNC_GENERATOR_RESYNC_TYPE,
    RAW_ITEM,
    CalculationResult,
)
from port_ocean.core.utils.utils import resolve_entities_diff, zip_and_sum, gather_and_split_errors_from_results
from port_ocean.exceptions.core import OceanAbortException
from port_ocean.helpers.metric.metric import SyncState, MetricType, MetricPhase
from port_ocean.helpers.metric.utils import TimeMetric

SEND_RAW_DATA_EXAMPLES_AMOUNT = 5


class SyncRawMixin(HandlerMixin, EventsMixin):
    """Mixin class for synchronization of raw constructed entities.

    This mixin class extends the functionality of HandlerMixin and EventsMixin to provide methods for registering,
    unregistering, updating, and syncing raw entities' state changes.

    Note:
        Raw entities are entities with a more primitive structure, usually fetched directly from a resource.
    """

    def __init__(self) -> None:
        HandlerMixin.__init__(self)
        EventsMixin.__init__(self)

    async def _on_resync(self, kind: str) -> RAW_RESULT:
        raise NotImplementedError("on_resync must be implemented")

    async def _get_resource_raw_results(
        self, resource_config: ResourceConfig
    ) -> tuple[RESYNC_RESULT, list[Exception]]:
        logger.info(f"Fetching {resource_config.kind} resync results")

        if not is_resource_supported(
            resource_config.kind, self.event_strategy["resync"]
        ):
            return unsupported_kind_response(
                resource_config.kind, self.available_resync_kinds
            )

        fns = self._collect_resync_functions(resource_config)

        results, errors = await self._execute_resync_tasks(fns, resource_config)

        return results, errors

    def _collect_resync_functions(
        self, resource_config: ResourceConfig
    ) -> list[Callable[[str], Awaitable[RAW_RESULT]]]:
        logger.contextualize(kind=resource_config.kind)

        fns = [
            *self.event_strategy["resync"][resource_config.kind],
            *self.event_strategy["resync"][None],
        ]

        if self.__class__._on_resync != SyncRawMixin._on_resync:
            fns.append(self._on_resync)

        return fns

    async def _execute_resync_tasks(
        self,
        fns: list[Callable[[str], Awaitable[RAW_RESULT]]],
        resource_config: ResourceConfig,
    ) -> tuple[RESYNC_RESULT, list[RAW_RESULT | Exception]]:
        tasks = []
        results = []
        for task in fns:
            if inspect.isasyncgenfunction(task):
                results.append(resync_generator_wrapper(task, resource_config.kind))
            else:
                task = typing.cast(Callable[[str], Awaitable[RAW_RESULT]], task)
                tasks.append(resync_function_wrapper(task, resource_config.kind))

        logger.info(
            f"Found {len(tasks) + len(results)} resync tasks for {resource_config.kind}"
        )
        successful_results, errors = await gather_and_split_errors_from_results(tasks)
        results.extend(
            sum(
                successful_results,
                [],
            )
        )

        logger.info(
            f"Triggered {len(tasks)} tasks for {resource_config.kind}, failed: {len(errors)}"
        )

        return results, errors

    async def _calculate_raw(
        self,
        raw_diff: list[tuple[ResourceConfig, list[RAW_ITEM]]],
        parse_all: bool = False,
        send_raw_data_examples_amount: int = 0,
    ) -> list[CalculationResult]:
        return await asyncio.gather(
            *(
                self.entity_processor.parse_items(
                    mapping, results, parse_all, send_raw_data_examples_amount
                )
                for mapping, results in raw_diff
            )
        )

    def _construct_search_query_for_entities(self, entities: list[Entity]) -> dict:
        """Create a query to search for entities by their identifiers.

        Args:
            entities (list[Entity]): List of entities to search for.

        Returns:
            dict: Query structure for searching entities by identifier and blueprint.
        """
        return {
            "combinator": "and",
            "rules": [
                {
                    "property": "$identifier",
                    "operator": "in",
                    "value": [entity.identifier for entity in entities]
                },
                {
                    "property": "$blueprint",
                    "operator": "=",
                    "value": entities[0].blueprint
                }
            ]
        }

    async def _map_entities_compared_with_port(
        self,
        entities: list[Entity],
        resource: ResourceConfig,
        user_agent_type: UserAgentType,
    ) -> list[Entity]:
        if not entities:
            return []

        if entities[0].is_using_search_identifier or entities[0].is_using_search_relation:
            return entities

        MIN_ENTITIES_TO_MAP = 10
        if len(entities) <= MIN_ENTITIES_TO_MAP:
            return entities

        BATCH_SIZE = 50
        entities_at_port_with_properties = []

        # Process entities in batches
        for start_index in range(0, len(entities), BATCH_SIZE):
            entities_batch = entities[start_index:start_index + BATCH_SIZE]
            batch_results = await self._fetch_entities_batch_from_port(
                entities_batch,
                resource,
                user_agent_type
            )
            entities_at_port_with_properties.extend(batch_results)

        logger.info("Got entities from port with properties and relations", port_entities=len(entities_at_port_with_properties))

        if len(entities_at_port_with_properties) > 0:
            return resolve_entities_diff(entities, entities_at_port_with_properties)
        return entities


    async def _fetch_entities_batch_from_port(
        self,
        entities_batch: list[Entity],
        resource: ResourceConfig,
        user_agent_type: UserAgentType,
    ) -> list[Entity]:
        query = self._construct_search_query_for_entities(entities_batch)
        return await ocean.port_client.search_entities(
            user_agent_type,
            parameters_to_include=["blueprint", "identifier"] + (
                ["title"] if resource.port.entity.mappings.title != None else []
            ) + (
                ["team"] if resource.port.entity.mappings.team != None else []
            ) + [
                f"properties.{prop}" for prop in resource.port.entity.mappings.properties
            ] + [
                f"relations.{relation}" for relation in resource.port.entity.mappings.relations
            ],
            query=query
        )

    async def _register_resource_raw(
        self,
        resource: ResourceConfig,
        results: list[dict[Any, Any]],
        user_agent_type: UserAgentType,
        parse_all: bool = False,
        send_raw_data_examples_amount: int = 0
    ) -> CalculationResult:
        objects_diff = await self._calculate_raw(
            [(resource, results)], parse_all, send_raw_data_examples_amount
        )
        modified_objects = []

        if event.event_type == EventType.RESYNC:
            try:
                changed_entities = await self._map_entities_compared_with_port(
                    objects_diff[0].entity_selector_diff.passed,
                    resource,
                    user_agent_type
                )
                if changed_entities:
                    logger.info("Upserting changed entities", changed_entities=len(changed_entities),
                        total_entities=len(objects_diff[0].entity_selector_diff.passed))
                    ocean.metrics.inc_metric(
                            name=MetricType.OBJECT_COUNT_NAME,
                            labels=[ocean.metrics.current_resource_kind(), MetricPhase.LOAD, MetricPhase.LoadResult.SKIPPED],
                            value=len(objects_diff[0].entity_selector_diff.passed) - len(changed_entities)
                        )
                    await self.entities_state_applier.upsert(
                        changed_entities, user_agent_type
                    )
                else:
                    logger.info("Entities in batch didn't changed since last sync, skipping", total_entities=len(objects_diff[0].entity_selector_diff.passed))
                    ocean.metrics.inc_metric(
                            name=MetricType.OBJECT_COUNT_NAME,
                            labels=[ocean.metrics.current_resource_kind(), MetricPhase.LOAD, MetricPhase.LoadResult.SKIPPED],
                            value=len(objects_diff[0].entity_selector_diff.passed)
                        )
                modified_objects = [ocean.port_client._reduce_entity(entity) for entity in objects_diff[0].entity_selector_diff.passed]
            except Exception as e:
                logger.warning(f"Failed to resolve batch entities with Port, falling back to upserting all entities: {str(e)}")
                modified_objects = await self.entities_state_applier.upsert(
                    objects_diff[0].entity_selector_diff.passed, user_agent_type
                    )
        else:
           modified_objects = await self.entities_state_applier.upsert(
                    objects_diff[0].entity_selector_diff.passed, user_agent_type
                    )

        return CalculationResult(
            number_of_transformed_entities=len(objects_diff[0].entity_selector_diff.passed),
            entity_selector_diff=objects_diff[0].entity_selector_diff._replace(passed=modified_objects),
            errors=objects_diff[0].errors,
            misonfigured_entity_keys=objects_diff[0].misonfigured_entity_keys
        )

    async def _unregister_resource_raw(
        self,
        resource: ResourceConfig,
        results: list[RAW_ITEM],
        user_agent_type: UserAgentType,
    ) -> tuple[list[Entity], list[Exception]]:
        if resource.port.entity.mappings.is_using_search_identifier:
            logger.info(
                f"Skip unregistering resource of kind {resource.kind}, as mapping defined with search identifier"
            )
            return [], []

        objects_diff = await self._calculate_raw([(resource, results)])
        entities_selector_diff, errors, _, _ = objects_diff[0]

        await self.entities_state_applier.delete(
            entities_selector_diff.passed, user_agent_type
        )
        logger.info("Finished unregistering change")
        return entities_selector_diff.passed, errors

    @TimeMetric(MetricPhase.RESYNC)
    async def _register_in_batches(
        self, resource_config: ResourceConfig, user_agent_type: UserAgentType
    ) -> tuple[list[Entity], list[Exception]]:
        results, errors = await self._get_resource_raw_results(resource_config)
        async_generators: list[ASYNC_GENERATOR_RESYNC_TYPE] = []
        raw_results: RAW_RESULT = []
        for result in results:
            if isinstance(result, dict):
                raw_results.append(result)
            else:
                async_generators.append(result)

        send_raw_data_examples_amount = (
            SEND_RAW_DATA_EXAMPLES_AMOUNT if ocean.config.send_raw_data_examples else 0
        )

        passed_entities = []
        if raw_results:
            calculation_result = await self._register_resource_raw(
                resource_config,
                raw_results,
                user_agent_type,
                send_raw_data_examples_amount=send_raw_data_examples_amount
            )
            errors.extend(calculation_result.errors)
            passed_entities = list(calculation_result.entity_selector_diff.passed)
            logger.info(
                f"Finished registering change for {len(raw_results)} raw results for kind: {resource_config.kind}. {len(passed_entities)} entities were affected"
            )

        number_of_raw_results = 0
        number_of_transformed_entities = 0
        for generator in async_generators:
            try:
                async for items in generator:
                    number_of_raw_results += len(items)
                    if send_raw_data_examples_amount > 0:
                        send_raw_data_examples_amount = max(
                            0, send_raw_data_examples_amount - len(passed_entities)
                        )

                    calculation_result = await self._register_resource_raw(
                        resource_config,
                        items,
                        user_agent_type,
                        send_raw_data_examples_amount=send_raw_data_examples_amount
                    )
                    passed_entities.extend(calculation_result.entity_selector_diff.passed)
                    errors.extend(calculation_result.errors)
                    number_of_transformed_entities += calculation_result.number_of_transformed_entities
            except* OceanAbortException as error:
                ocean.metrics.sync_state = SyncState.FAILED
                errors.append(error)

        logger.info(
            f"Finished registering kind: {resource_config.kind}-{resource.resource.index} ,{len(passed_entities)} entities out of {number_of_raw_results} raw results"
        )


        ocean.metrics.set_metric(
            name=MetricType.SUCCESS_NAME,
            labels=[ocean.metrics.current_resource_kind(), MetricPhase.RESYNC],
            value=int(not errors)
        )

        ocean.metrics.inc_metric(
            name=MetricType.OBJECT_COUNT_NAME,
            labels=[ocean.metrics.current_resource_kind(), MetricPhase.EXTRACT , MetricPhase.ExtractResult.EXTRACTED],
            value=number_of_raw_results
        )

        ocean.metrics.inc_metric(
            name=MetricType.OBJECT_COUNT_NAME,
            labels=[ocean.metrics.current_resource_kind(), MetricPhase.TRANSFORM , MetricPhase.TransformResult.TRANSFORMED],
            value=number_of_transformed_entities
        )
<<<<<<< HEAD
=======

        ocean.metrics.inc_metric(
            name=MetricType.OBJECT_COUNT_NAME,
            labels=[ocean.metrics.current_resource_kind(), MetricPhase.TRANSFORM , MetricPhase.TransformResult.FILTERED_OUT],
            value=number_of_raw_results -number_of_transformed_entities
        )

        ocean.metrics.inc_metric(
            name=MetricType.OBJECT_COUNT_NAME,
            labels=[ocean.metrics.current_resource_kind(), MetricPhase.TRANSFORM , MetricPhase.TransformResult.FAILED],
            value=len(errors)
        )

>>>>>>> 72fda019
        return passed_entities, errors

    async def register_raw(
        self,
        kind: str,
        results: list[dict[Any, Any]],
        user_agent_type: UserAgentType,
    ) -> list[Entity]:
        """Register raw entities of a specific kind.

        This method registers raw entities of a specific kind into Port.

        Args:
            kind (str): The kind of raw entities being registered.
            results (list[dict[Any, Any]]): The raw entity results to be registered.
            user_agent_type (UserAgentType): The type of user agent.

        Returns:
            list[Entity]: A list of registered entities.
        """
        logger.info(f"Registering state for {kind}")
        config = await self.port_app_config_handler.get_port_app_config()
        resource_mappings = [
            resource for resource in config.resources if resource.kind == kind
        ]

        if not resource_mappings:
            return []

        diffs, errors, _, misconfigured_entity_keys = zip(
            *await asyncio.gather(
                *(
                    self._register_resource_raw(
                        resource, results, user_agent_type, True
                    )
                    for resource in resource_mappings
                )
            )
        )

        diffs = list(diffs)
        errors = sum(errors, [])
        misconfigured_entity_keys = list(misconfigured_entity_keys)


        if errors:
            message = f"Failed to register {len(errors)} entities. Skipping delete phase due to incomplete state"
            logger.error(message, exc_info=errors)
            raise ExceptionGroup(
                message,
                errors,
            )

        registered_entities, entities_to_delete = zip_and_sum(diffs)

        registered_entities_attributes = {
            (entity.identifier, entity.blueprint) for entity in registered_entities
        }

        filtered_entities_to_delete: list[Entity] = (
            await ocean.port_client.search_batch_entities(
                user_agent_type,
                [
                    entity
                    for entity in entities_to_delete
                    if not entity.is_using_search_identifier
                    and (entity.identifier, entity.blueprint)
                    not in registered_entities_attributes
                ],
            )
        )

        if filtered_entities_to_delete:
            logger.info(
                f"Deleting {len(filtered_entities_to_delete)} entities that didn't pass any of the selectors"
            )

            await self.entities_state_applier.delete(
                filtered_entities_to_delete, user_agent_type
            )

        return registered_entities

    async def unregister_raw(
        self,
        kind: str,
        results: list[dict[Any, Any]],
        user_agent_type: UserAgentType,
    ) -> list[Entity]:
        """Unregister raw entities of a specific kind.

        This method unregisters raw entities of a specific kind from Port.

        Args:
            kind (str): The kind of raw entities being unregistered.
            results (list[dict[Any, Any]]): The raw entity results to be unregistered.
            user_agent_type (UserAgentType): The type of user agent.

        Returns:
            list[Entity]: A list of unregistered entities.
        """
        logger.info(f"Registering state for {kind}")
        config = await self.port_app_config_handler.get_port_app_config()
        resource_mappings = [
            resource for resource in config.resources if resource.kind == kind
        ]

        entities, errors = zip_and_sum(
            await asyncio.gather(
                *(
                    self._unregister_resource_raw(resource, results, user_agent_type)
                    for resource in resource_mappings
                )
            )
        )

        if errors:
            message = f"Failed to unregister all entities with {len(errors)} errors"
            logger.error(message, exc_info=errors)
            raise ExceptionGroup(
                message,
                errors,
            )

        return entities

    async def update_raw_diff(
        self,
        kind: str,
        raw_desired_state: RawEntityDiff,
        user_agent_type: UserAgentType,
    ) -> None:
        """Update the difference in state for raw entities of a specific kind.

        This method updates the difference in state for raw entities of a specific kind.

        Args:
            kind (str): The kind of raw entities being updated.
            raw_desired_state (RawEntityDiff): The desired state difference of raw entities.
            user_agent_type (UserAgentType): The type of user agent.
        """
        logger.info(f"Updating state for {kind}")
        config = await self.port_app_config_handler.get_port_app_config()
        resource_mappings = [
            resource for resource in config.resources if resource.kind == kind
        ]

        with logger.contextualize(kind=kind):
            logger.info(f"Found {len(resource_mappings)} resources for {kind}")

            entities_before, _ = zip(
                await self._calculate_raw(
                    [
                        (mapping, raw_desired_state["before"])
                        for mapping in resource_mappings
                    ]
                )
            )

            entities_after, after_errors = await self._calculate_raw(
                [(mapping, raw_desired_state["after"]) for mapping in resource_mappings]
            )

            entities_before_flatten: list[Entity] = sum(
                (entities_diff.passed for entities_diff in entities_before), []
            )

            entities_after_flatten: list[Entity] = sum(
                (entities_diff.passed for entities_diff in entities_after), []
            )

            if after_errors:
                message = (
                    f"Failed to calculate diff for entities with {len(after_errors)} errors. "
                    f"Skipping delete phase due to incomplete state"
                )
                logger.error(message, exc_info=after_errors)
                entities_before_flatten = []

            await self.entities_state_applier.apply_diff(
                {"before": entities_before_flatten, "after": entities_after_flatten},
                user_agent_type,
            )

    async def sort_and_upsert_failed_entities(self,user_agent_type: UserAgentType)->None:
        try:
            if not event.entity_topological_sorter.should_execute():
                return None
            logger.info(f"Executings topological sort of {event.entity_topological_sorter.get_entities_count()} entities failed to upsert.",failed_toupsert_entities_count=event.entity_topological_sorter.get_entities_count())

            for entity in event.entity_topological_sorter.get_entities():
                await self.entities_state_applier.context.port_client.upsert_entity(entity,event.port_app_config.get_port_request_options(),user_agent_type,should_raise=False)

        except OceanAbortException as ocean_abort:
            logger.info(f"Failed topological sort of failed to upsert entites - trying to upsert unordered {event.entity_topological_sorter.get_entities_count()} entities.",failed_topological_sort_entities_count=event.entity_topological_sorter.get_entities_count() )
            if isinstance(ocean_abort.__cause__,CycleError):
                for entity in event.entity_topological_sorter.get_entities(False):
                    await self.entities_state_applier.context.port_client.upsert_entity(entity,event.port_app_config.get_port_request_options(),user_agent_type,should_raise=False)
    async def process_resource(self,resource,index,user_agent_type):
            if ocean.config.multiprocessing_enabled:
                from port_ocean.run_task import run_task
                id = uuid.uuid4()
                logger.info(f"Starting subprocess task for {resource.kind} with index {index}")
                process = multiprocessing.Process(target=run_task, args=(id,resource,index,user_agent_type),name=f"{resource.kind}-{index}")
                process.start()
                process.join()
                if process.exitcode == 0:
                    with open(f"/tmp/{id}/result.pkl", "rb") as f:
                        return pickle.load(f)
                else:
                    logger.info(f"Process {id} failed with exit code {process.exitcode}")
                    return [],[]
            else:
                return await self._process_resource(resource,index,user_agent_type)

    async def _process_resource(self,resource,index,user_agent_type):
        async with resource_context(resource,index):
            resource_kind_id = f"{resource.kind}-{index}"
            task = asyncio.create_task(
                self._register_in_batches(resource, user_agent_type)
            )
            event.on_abort(lambda: task.cancel())
            kind_results: tuple[list[Entity], list[Exception]] = await task
            ocean.metrics.set_metric(
                name=MetricType.OBJECT_COUNT_NAME,
                labels=[ocean.metrics.current_resource_kind(), MetricPhase.LOAD],
                value=len(kind_results[0])
            )

<<<<<<< HEAD

            await ocean.metrics.flush(kind=resource_kind_id)
            return kind_results

=======
>>>>>>> 72fda019
    @TimeMetric(MetricPhase.RESYNC)
    async def sync_raw_all(
        self,
        _: dict[Any, Any] | None = None,
        trigger_type: TriggerType = "machine",
        user_agent_type: UserAgentType = UserAgentType.exporter,
        silent: bool = True,
    ) -> bool:
        """Perform a full synchronization of raw entities.

        This method performs a full synchronization of raw entities, including registration, unregistration,
        and state updates.

        Args:
            _ (dict[Any, Any] | None): Unused parameter.
            trigger_type (TriggerType): The type of trigger for the synchronization.
            user_agent_type (UserAgentType): The type of user agent.
            silent (bool): Whether to raise exceptions or handle them silently.
        """
        logger.info("Resync was triggered")

        async with event_context(
            EventType.RESYNC,
            trigger_type=trigger_type,
        ):
            ocean.metrics.event_id = event.id

            # If a resync is triggered due to a mappings change, we want to make sure that we have the updated version
            # rather than the old cache
            app_config = await self.port_app_config_handler.get_port_app_config(
                use_cache=False
            )
            logger.info(f"Resync will use the following mappings: {app_config.dict()}")
            ocean.metrics.initialize_metrics([f"{resource.kind}-{index}" for index, resource in enumerate(app_config.resources)])
            await ocean.metrics.flush()

            # Execute resync_start hooks
            for resync_start_fn in self.event_strategy["resync_start"]:
                await resync_start_fn()

            try:
                did_fetched_current_state = True
            except httpx.HTTPError as e:
                logger.warning(
                    "Failed to fetch the current state of entities at Port. "
                    "Skipping delete phase due to unknown initial state. "
                    f"Error: {e}\n"
                    f"Response status code: {e.response.status_code if isinstance(e, httpx.HTTPStatusError) else None}\n"
                    f"Response content: {e.response.text if isinstance(e, httpx.HTTPStatusError) else None}\n"
                )
                did_fetched_current_state = False

            creation_results: list[tuple[list[Entity], list[Exception]]] = []
            logger.info(f"Starting multiprocessing manager")

            multiprocessing.set_start_method('fork', True)
            try:
                for index,resource in enumerate(app_config.resources):
                    # create resource context per resource kind, so resync method could have access to the resource
                    # config as we might have multiple resources in the same event
<<<<<<< HEAD
                    logger.info(f"Starting resource {resource.kind} with index {index}")

                    creation_results.append(await self.process_resource(resource,index,user_agent_type))
=======
                    async with resource_context(resource,index):
                        resource_kind_id = f"{resource.kind}-{index}"
                        ocean.metrics.sync_state = SyncState.SYNCING
                        await ocean.metrics.flush(kind=resource_kind_id)

                        task = asyncio.create_task(
                            self._register_in_batches(resource, user_agent_type)
                        )

                        event.on_abort(lambda: task.cancel())
                        kind_results: tuple[list[Entity], list[Exception]] = await task

                        creation_results.append(kind_results)
                        if ocean.metrics.sync_state != SyncState.FAILED:
                            ocean.metrics.sync_state = SyncState.COMPLETED
                        await ocean.metrics.flush(kind=resource_kind_id)
>>>>>>> 72fda019

                await self.sort_and_upsert_failed_entities(user_agent_type)

            except asyncio.CancelledError as e:
                logger.warning("Resync aborted successfully, skipping delete phase. This leads to an incomplete state")
                raise
            else:
                if not did_fetched_current_state:
                    logger.warning(
                        "Due to an error before the resync, the previous state of entities at Port is unknown."
                        " Skipping delete phase due to unknown initial state."
                    )
                    return

                logger.info("Starting resync diff calculation")
                generated_entities, errors = zip_and_sum(creation_results) or [
                    [],
                    [],
                ]

                if errors:
                    message = f"Resync failed with {len(errors)} errors, skipping delete phase due to incomplete state"
                    error_group = ExceptionGroup(
                        message,
                        errors,
                    )
                    if not silent:
                        raise error_group

                    logger.error(message, exc_info=error_group)
                    return False
                else:
                    logger.info(
                        f"Running resync diff calculation, number of entities created during sync: {len(generated_entities)}"
                    )
                    entities_at_port = await ocean.port_client.search_entities(
                        user_agent_type
                    )
                    await self.entities_state_applier.delete_diff(
                        {"before": entities_at_port, "after": generated_entities},
                        user_agent_type, app_config.get_entity_deletion_threshold()
                    )

                    logger.info("Resync finished successfully")

                    # Execute resync_complete hooks
                    if "resync_complete" in self.event_strategy:
                        logger.info("Executing resync_complete hooks")

                        for resync_complete_fn in self.event_strategy["resync_complete"]:
                            await resync_complete_fn()

                        logger.info("Finished executing resync_complete hooks")

                    return True<|MERGE_RESOLUTION|>--- conflicted
+++ resolved
@@ -371,8 +371,6 @@
             labels=[ocean.metrics.current_resource_kind(), MetricPhase.TRANSFORM , MetricPhase.TransformResult.TRANSFORMED],
             value=number_of_transformed_entities
         )
-<<<<<<< HEAD
-=======
 
         ocean.metrics.inc_metric(
             name=MetricType.OBJECT_COUNT_NAME,
@@ -386,7 +384,6 @@
             value=len(errors)
         )
 
->>>>>>> 72fda019
         return passed_entities, errors
 
     async def register_raw(
@@ -616,13 +613,10 @@
                 value=len(kind_results[0])
             )
 
-<<<<<<< HEAD
 
             await ocean.metrics.flush(kind=resource_kind_id)
             return kind_results
-
-=======
->>>>>>> 72fda019
+  
     @TimeMetric(MetricPhase.RESYNC)
     async def sync_raw_all(
         self,
@@ -683,28 +677,9 @@
                 for index,resource in enumerate(app_config.resources):
                     # create resource context per resource kind, so resync method could have access to the resource
                     # config as we might have multiple resources in the same event
-<<<<<<< HEAD
                     logger.info(f"Starting resource {resource.kind} with index {index}")
 
                     creation_results.append(await self.process_resource(resource,index,user_agent_type))
-=======
-                    async with resource_context(resource,index):
-                        resource_kind_id = f"{resource.kind}-{index}"
-                        ocean.metrics.sync_state = SyncState.SYNCING
-                        await ocean.metrics.flush(kind=resource_kind_id)
-
-                        task = asyncio.create_task(
-                            self._register_in_batches(resource, user_agent_type)
-                        )
-
-                        event.on_abort(lambda: task.cancel())
-                        kind_results: tuple[list[Entity], list[Exception]] = await task
-
-                        creation_results.append(kind_results)
-                        if ocean.metrics.sync_state != SyncState.FAILED:
-                            ocean.metrics.sync_state = SyncState.COMPLETED
-                        await ocean.metrics.flush(kind=resource_kind_id)
->>>>>>> 72fda019
 
                 await self.sort_and_upsert_failed_entities(user_agent_type)
 
