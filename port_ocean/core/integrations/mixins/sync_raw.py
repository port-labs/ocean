import asyncio
import uuid
from graphlib import CycleError
import inspect
import typing
from typing import Callable, Awaitable, Any
import multiprocessing
import httpx
from loguru import logger
from port_ocean.clients.port.types import UserAgentType
from port_ocean.context.event import TriggerType, event_context, EventType, event
from port_ocean.context.ocean import ocean
from port_ocean.context.resource import resource_context
from port_ocean.context import resource
from port_ocean.core.handlers.port_app_config.models import ResourceConfig
from port_ocean.core.integrations.mixins import HandlerMixin, EventsMixin
from port_ocean.core.integrations.mixins.utils import (
    is_resource_supported,
    unsupported_kind_response,
    resync_generator_wrapper,
    resync_function_wrapper,
)
from port_ocean.core.models import Entity, ProcessExecutionMode
from port_ocean.core.ocean_types import (
    RAW_RESULT,
    RESYNC_RESULT,
    RawEntityDiff,
    ASYNC_GENERATOR_RESYNC_TYPE,
    RAW_ITEM,
    CalculationResult,
)
from port_ocean.core.utils.utils import resolve_entities_diff, zip_and_sum, gather_and_split_errors_from_results
from port_ocean.exceptions.core import OceanAbortException
from port_ocean.helpers.metric.metric import SyncState, MetricType, MetricPhase
from port_ocean.helpers.metric.utils import TimeMetric
from port_ocean.utils.ipc import FileIPC

SEND_RAW_DATA_EXAMPLES_AMOUNT = 5


class SyncRawMixin(HandlerMixin, EventsMixin):
    """Mixin class for synchronization of raw constructed entities.

    This mixin class extends the functionality of HandlerMixin and EventsMixin to provide methods for registering,
    unregistering, updating, and syncing raw entities' state changes.

    Note:
        Raw entities are entities with a more primitive structure, usually fetched directly from a resource.
    """

    def __init__(self) -> None:
        HandlerMixin.__init__(self)
        EventsMixin.__init__(self)

    async def _on_resync(self, kind: str) -> RAW_RESULT:
        raise NotImplementedError("on_resync must be implemented")

    async def _get_resource_raw_results(
        self, resource_config: ResourceConfig
    ) -> tuple[RESYNC_RESULT, list[Exception]]:
        logger.info(f"Fetching {resource_config.kind} resync results")

        if not is_resource_supported(
            resource_config.kind, self.event_strategy["resync"]
        ):
            return unsupported_kind_response(
                resource_config.kind, self.available_resync_kinds
            )

        fns = self._collect_resync_functions(resource_config)
        logger.info(f"Found {len(fns)} resync functions for {resource_config.kind}")

        results, errors = await self._execute_resync_tasks(fns, resource_config)

        return results, errors

    def _collect_resync_functions(
        self, resource_config: ResourceConfig
    ) -> list[Callable[[str], Awaitable[RAW_RESULT]]]:
        logger.contextualize(kind=resource_config.kind)

        fns = [
            *self.event_strategy["resync"][resource_config.kind],
            *self.event_strategy["resync"][None],
        ]

        if self.__class__._on_resync != SyncRawMixin._on_resync:
            fns.append(self._on_resync)

        return fns

    async def _execute_resync_tasks(
        self,
        fns: list[Callable[[str], Awaitable[RAW_RESULT]]],
        resource_config: ResourceConfig,
    ) -> tuple[RESYNC_RESULT, list[RAW_RESULT | Exception]]:
        tasks = []
        results = []
        for task in fns:
            if inspect.isasyncgenfunction(task):
                logger.info(f"Found async generator function for {resource_config.kind} name: {task.__qualname__}")
                results.append(resync_generator_wrapper(task, resource_config.kind))
            else:
                logger.info(f"Found sync function for {resource_config.kind} name: {task.__qualname__}")
                task = typing.cast(Callable[[str], Awaitable[RAW_RESULT]], task)
                tasks.append(resync_function_wrapper(task, resource_config.kind))

        logger.info(
            f"Found {len(tasks) + len(results)} resync tasks for {resource_config.kind}"
        )
        successful_results, errors = await gather_and_split_errors_from_results(tasks)
        results.extend(
            sum(
                successful_results,
                [],
            )
        )

        logger.info(
            f"Triggered {len(tasks)} tasks for {resource_config.kind}, failed: {len(errors)}"
        )

        return results, errors

    async def _calculate_raw(
        self,
        raw_diff: list[tuple[ResourceConfig, list[RAW_ITEM]]],
        parse_all: bool = False,
        send_raw_data_examples_amount: int = 0,
    ) -> list[CalculationResult]:
        return await asyncio.gather(
            *(
                self.entity_processor.parse_items(
                    mapping, results, parse_all, send_raw_data_examples_amount
                )
                for mapping, results in raw_diff
            )
        )

    def _construct_search_query_for_entities(self, entities: list[Entity]) -> dict:
        """Create a query to search for entities by their identifiers.

        Args:
            entities (list[Entity]): List of entities to search for.

        Returns:
            dict: Query structure for searching entities by identifier and blueprint.
        """
        return {
            "combinator": "and",
            "rules": [
                {
                    "property": "$identifier",
                    "operator": "in",
                    "value": [entity.identifier for entity in entities]
                },
                {
                    "property": "$blueprint",
                    "operator": "=",
                    "value": entities[0].blueprint
                }
            ]
        }

    async def _map_entities_compared_with_port(
        self,
        entities: list[Entity],
        resource: ResourceConfig,
        user_agent_type: UserAgentType,
    ) -> list[Entity]:
        if not entities:
            return []

        if entities[0].is_using_search_identifier or entities[0].is_using_search_relation:
            return entities

        MIN_ENTITIES_TO_MAP = 10
        if len(entities) <= MIN_ENTITIES_TO_MAP:
            return entities

        BATCH_SIZE = 50
        entities_at_port_with_properties = []

        # Process entities in batches
        for start_index in range(0, len(entities), BATCH_SIZE):
            entities_batch = entities[start_index:start_index + BATCH_SIZE]
            batch_results = await self._fetch_entities_batch_from_port(
                entities_batch,
                resource,
                user_agent_type
            )
            entities_at_port_with_properties.extend(batch_results)

        logger.info("Got entities from port with properties and relations", port_entities=len(entities_at_port_with_properties))

        if len(entities_at_port_with_properties) > 0:
            return resolve_entities_diff(entities, entities_at_port_with_properties)
        return entities


    async def _fetch_entities_batch_from_port(
        self,
        entities_batch: list[Entity],
        resource: ResourceConfig,
        user_agent_type: UserAgentType,
    ) -> list[Entity]:
        query = self._construct_search_query_for_entities(entities_batch)
        return await ocean.port_client.search_entities(
            user_agent_type,
            parameters_to_include=["blueprint", "identifier"] + (
                ["title"] if resource.port.entity.mappings.title != None else []
            ) + (
                ["team"] if resource.port.entity.mappings.team != None else []
            ) + [
                f"properties.{prop}" for prop in resource.port.entity.mappings.properties
            ] + [
                f"relations.{relation}" for relation in resource.port.entity.mappings.relations
            ],
            query=query
        )

    async def _register_resource_raw(
        self,
        resource: ResourceConfig,
        results: list[dict[Any, Any]],
        user_agent_type: UserAgentType,
        parse_all: bool = False,
        send_raw_data_examples_amount: int = 0
    ) -> CalculationResult:
        objects_diff = await self._calculate_raw(
            [(resource, results)], parse_all, send_raw_data_examples_amount
        )
        modified_objects = []

        if event.event_type == EventType.RESYNC:
            try:
                changed_entities = await self._map_entities_compared_with_port(
                    objects_diff[0].entity_selector_diff.passed,
                    resource,
                    user_agent_type
                )
                if changed_entities:
                    logger.info("Upserting changed entities", changed_entities=len(changed_entities),
                        total_entities=len(objects_diff[0].entity_selector_diff.passed))
                    ocean.metrics.inc_metric(
                            name=MetricType.OBJECT_COUNT_NAME,
                            labels=[ocean.metrics.current_resource_kind(), MetricPhase.LOAD, MetricPhase.LoadResult.SKIPPED],
                            value=len(objects_diff[0].entity_selector_diff.passed) - len(changed_entities)
                        )
                    await self.entities_state_applier.upsert(
                        changed_entities, user_agent_type
                    )
                else:
                    logger.info("Entities in batch didn't changed since last sync, skipping", total_entities=len(objects_diff[0].entity_selector_diff.passed))
                    ocean.metrics.inc_metric(
                            name=MetricType.OBJECT_COUNT_NAME,
                            labels=[ocean.metrics.current_resource_kind(), MetricPhase.LOAD, MetricPhase.LoadResult.SKIPPED],
                            value=len(objects_diff[0].entity_selector_diff.passed)
                        )
                modified_objects = [ocean.port_client._reduce_entity(entity) for entity in objects_diff[0].entity_selector_diff.passed]
            except Exception as e:
                logger.warning(f"Failed to resolve batch entities with Port, falling back to upserting all entities: {str(e)}")
                modified_objects = await self.entities_state_applier.upsert(
                    objects_diff[0].entity_selector_diff.passed, user_agent_type
                    )
        else:
           modified_objects = await self.entities_state_applier.upsert(
                    objects_diff[0].entity_selector_diff.passed, user_agent_type
                    )

        return CalculationResult(
            number_of_transformed_entities=len(objects_diff[0].entity_selector_diff.passed),
            entity_selector_diff=objects_diff[0].entity_selector_diff._replace(passed=modified_objects),
            errors=objects_diff[0].errors,
            misonfigured_entity_keys=objects_diff[0].misonfigured_entity_keys
        )

    async def _unregister_resource_raw(
        self,
        resource: ResourceConfig,
        results: list[RAW_ITEM],
        user_agent_type: UserAgentType,
    ) -> tuple[list[Entity], list[Exception]]:
        if resource.port.entity.mappings.is_using_search_identifier:
            logger.info(
                f"Skip unregistering resource of kind {resource.kind}, as mapping defined with search identifier"
            )
            return [], []

        objects_diff = await self._calculate_raw([(resource, results)])
        entities_selector_diff, errors, _, _ = objects_diff[0]

        await self.entities_state_applier.delete(
            entities_selector_diff.passed, user_agent_type
        )
        logger.info("Finished unregistering change")
        return entities_selector_diff.passed, errors

    @TimeMetric(MetricPhase.RESYNC)
    async def _register_in_batches(
        self, resource_config: ResourceConfig, user_agent_type: UserAgentType
    ) -> tuple[list[Entity], list[Exception]]:
        results, errors = await self._get_resource_raw_results(resource_config)
        async_generators: list[ASYNC_GENERATOR_RESYNC_TYPE] = []
        raw_results: RAW_RESULT = []
        for result in results:
            if isinstance(result, dict):
                raw_results.append(result)
            else:
                async_generators.append(result)

        send_raw_data_examples_amount = (
            SEND_RAW_DATA_EXAMPLES_AMOUNT if ocean.config.send_raw_data_examples else 0
        )

        passed_entities = []
        if raw_results:
            calculation_result = await self._register_resource_raw(
                resource_config,
                raw_results,
                user_agent_type,
                send_raw_data_examples_amount=send_raw_data_examples_amount
            )
            errors.extend(calculation_result.errors)
            passed_entities = list(calculation_result.entity_selector_diff.passed)
            logger.info(
                f"Finished registering change for {len(raw_results)} raw results for kind: {resource_config.kind}. {len(passed_entities)} entities were affected"
            )

        number_of_raw_results = 0
        number_of_transformed_entities = 0
        for generator in async_generators:
            try:
                async for items in generator:
                    number_of_raw_results += len(items)
                    if send_raw_data_examples_amount > 0:
                        send_raw_data_examples_amount = max(
                            0, send_raw_data_examples_amount - len(passed_entities)
                        )

                    calculation_result = await self._register_resource_raw(
                        resource_config,
                        items,
                        user_agent_type,
                        send_raw_data_examples_amount=send_raw_data_examples_amount
                    )
                    passed_entities.extend(calculation_result.entity_selector_diff.passed)
                    errors.extend(calculation_result.errors)
                    number_of_transformed_entities += calculation_result.number_of_transformed_entities
            except* OceanAbortException as error:
                ocean.metrics.sync_state = SyncState.FAILED
                errors.append(error)

        logger.info(
            f"Finished registering kind: {resource_config.kind}-{resource.resource.index} ,{len(passed_entities)} entities out of {number_of_raw_results} raw results"
        )


        ocean.metrics.set_metric(
            name=MetricType.SUCCESS_NAME,
            labels=[ocean.metrics.current_resource_kind(), MetricPhase.RESYNC],
            value=int(not errors)
        )

        ocean.metrics.inc_metric(
            name=MetricType.OBJECT_COUNT_NAME,
            labels=[ocean.metrics.current_resource_kind(), MetricPhase.EXTRACT , MetricPhase.ExtractResult.EXTRACTED],
            value=number_of_raw_results
        )

        ocean.metrics.inc_metric(
            name=MetricType.OBJECT_COUNT_NAME,
            labels=[ocean.metrics.current_resource_kind(), MetricPhase.TRANSFORM , MetricPhase.TransformResult.TRANSFORMED],
            value=number_of_transformed_entities
        )

        ocean.metrics.inc_metric(
            name=MetricType.OBJECT_COUNT_NAME,
            labels=[ocean.metrics.current_resource_kind(), MetricPhase.TRANSFORM , MetricPhase.TransformResult.FILTERED_OUT],
            value=number_of_raw_results -number_of_transformed_entities
        )

        ocean.metrics.inc_metric(
            name=MetricType.OBJECT_COUNT_NAME,
            labels=[ocean.metrics.current_resource_kind(), MetricPhase.TRANSFORM , MetricPhase.TransformResult.FAILED],
            value=len(errors)
        )

        return passed_entities, errors

    async def register_raw(
        self,
        kind: str,
        results: list[dict[Any, Any]],
        user_agent_type: UserAgentType,
    ) -> list[Entity]:
        """Register raw entities of a specific kind.

        This method registers raw entities of a specific kind into Port.

        Args:
            kind (str): The kind of raw entities being registered.
            results (list[dict[Any, Any]]): The raw entity results to be registered.
            user_agent_type (UserAgentType): The type of user agent.

        Returns:
            list[Entity]: A list of registered entities.
        """
        logger.info(f"Registering state for {kind}")
        config = await self.port_app_config_handler.get_port_app_config()
        resource_mappings = [
            resource for resource in config.resources if resource.kind == kind
        ]

        if not resource_mappings:
            return []

        diffs, errors, _, misconfigured_entity_keys = zip(
            *await asyncio.gather(
                *(
                    self._register_resource_raw(
                        resource, results, user_agent_type, True
                    )
                    for resource in resource_mappings
                )
            )
        )

        diffs = list(diffs)
        errors = sum(errors, [])
        misconfigured_entity_keys = list(misconfigured_entity_keys)


        if errors:
            message = f"Failed to register {len(errors)} entities. Skipping delete phase due to incomplete state"
            logger.error(message, exc_info=errors)
            raise ExceptionGroup(
                message,
                errors,
            )

        registered_entities, entities_to_delete = zip_and_sum(diffs)

        registered_entities_attributes = {
            (entity.identifier, entity.blueprint) for entity in registered_entities
        }

        filtered_entities_to_delete: list[Entity] = (
            await ocean.port_client.search_batch_entities(
                user_agent_type,
                [
                    entity
                    for entity in entities_to_delete
                    if not entity.is_using_search_identifier
                    and (entity.identifier, entity.blueprint)
                    not in registered_entities_attributes
                ],
            )
        )

        if filtered_entities_to_delete:
            logger.info(
                f"Deleting {len(filtered_entities_to_delete)} entities that didn't pass any of the selectors"
            )

            await self.entities_state_applier.delete(
                filtered_entities_to_delete, user_agent_type
            )

        return registered_entities

    async def unregister_raw(
        self,
        kind: str,
        results: list[dict[Any, Any]],
        user_agent_type: UserAgentType,
    ) -> list[Entity]:
        """Unregister raw entities of a specific kind.

        This method unregisters raw entities of a specific kind from Port.

        Args:
            kind (str): The kind of raw entities being unregistered.
            results (list[dict[Any, Any]]): The raw entity results to be unregistered.
            user_agent_type (UserAgentType): The type of user agent.

        Returns:
            list[Entity]: A list of unregistered entities.
        """
        logger.info(f"Registering state for {kind}")
        config = await self.port_app_config_handler.get_port_app_config()
        resource_mappings = [
            resource for resource in config.resources if resource.kind == kind
        ]

        entities, errors = zip_and_sum(
            await asyncio.gather(
                *(
                    self._unregister_resource_raw(resource, results, user_agent_type)
                    for resource in resource_mappings
                )
            )
        )

        if errors:
            message = f"Failed to unregister all entities with {len(errors)} errors"
            logger.error(message, exc_info=errors)
            raise ExceptionGroup(
                message,
                errors,
            )

        return entities

    async def update_raw_diff(
        self,
        kind: str,
        raw_desired_state: RawEntityDiff,
        user_agent_type: UserAgentType,
    ) -> None:
        """Update the difference in state for raw entities of a specific kind.

        This method updates the difference in state for raw entities of a specific kind.

        Args:
            kind (str): The kind of raw entities being updated.
            raw_desired_state (RawEntityDiff): The desired state difference of raw entities.
            user_agent_type (UserAgentType): The type of user agent.
        """
        logger.info(f"Updating state for {kind}")
        config = await self.port_app_config_handler.get_port_app_config()
        resource_mappings = [
            resource for resource in config.resources if resource.kind == kind
        ]

        with logger.contextualize(kind=kind):
            logger.info(f"Found {len(resource_mappings)} resources for {kind}")

            entities_before, _ = zip(
                await self._calculate_raw(
                    [
                        (mapping, raw_desired_state["before"])
                        for mapping in resource_mappings
                    ]
                )
            )

            entities_after, after_errors = await self._calculate_raw(
                [(mapping, raw_desired_state["after"]) for mapping in resource_mappings]
            )

            entities_before_flatten: list[Entity] = sum(
                (entities_diff.passed for entities_diff in entities_before), []
            )

            entities_after_flatten: list[Entity] = sum(
                (entities_diff.passed for entities_diff in entities_after), []
            )

            if after_errors:
                message = (
                    f"Failed to calculate diff for entities with {len(after_errors)} errors. "
                    f"Skipping delete phase due to incomplete state"
                )
                logger.error(message, exc_info=after_errors)
                entities_before_flatten = []

            await self.entities_state_applier.apply_diff(
                {"before": entities_before_flatten, "after": entities_after_flatten},
                user_agent_type,
            )

    async def sort_and_upsert_failed_entities(self,user_agent_type: UserAgentType)->None:
        try:
            if not event.entity_topological_sorter.should_execute():
                return None
            logger.info(f"Executings topological sort of {event.entity_topological_sorter.get_entities_count()} entities failed to upsert.",failed_toupsert_entities_count=event.entity_topological_sorter.get_entities_count())

            ocean.metrics.reconciliation = True
            for entity in event.entity_topological_sorter.get_entities():
                await self.entities_state_applier.context.port_client.upsert_entity(entity,event.port_app_config.get_port_request_options(),user_agent_type,should_raise=False)
            ocean.metrics.reconciliation = False

        except OceanAbortException as ocean_abort:
            logger.info(f"Failed topological sort of failed to upsert entites - trying to upsert unordered {event.entity_topological_sorter.get_entities_count()} entities.",failed_topological_sort_entities_count=event.entity_topological_sorter.get_entities_count() )
            if isinstance(ocean_abort.__cause__,CycleError):
                for entity in event.entity_topological_sorter.get_entities(False):
                    await self.entities_state_applier.context.port_client.upsert_entity(entity,event.port_app_config.get_port_request_options(),user_agent_type,should_raise=False)

    def process_resource_in_subprocess(self,
        file_ipc_map: dict[str, FileIPC],
        resource: ResourceConfig,
        index: int,
        user_agent_type: UserAgentType,
    ) -> None:
        logger.info(f"process started successfully for {resource.kind} with index {index}")

        async def process_resource_task() -> None:
            result = await self._process_resource(
                resource, index, user_agent_type
            )
            file_ipc_map["process_resource"].save(result)
            file_ipc_map["topological_entities"].save(
                event.entity_topological_sorter.entities
            )

        asyncio.run(process_resource_task())
        logger.info(f"Process finished for {resource.kind} with index {index}")

    async def process_resource(self, resource: ResourceConfig, index: int, user_agent_type: UserAgentType) -> tuple[list[Entity], list[Exception]]:
            if ocean.app.process_execution_mode == ProcessExecutionMode.multi_process:
                id = uuid.uuid4()
                logger.info(f"Starting subprocess with id {id}")
                file_ipc_map = {
                    "process_resource": FileIPC(id, "process_resource",([],[])),
                    "topological_entities": FileIPC(id, "topological_entities",[]),
                }
                process = multiprocessing.Process(target=self.process_resource_in_subprocess, args=(file_ipc_map,resource,index,user_agent_type))
                process.start()
                process.join()
                if process.exitcode != 0:
                    logger.error(f"Process {id} failed with exit code {process.exitcode}")
                event.entity_topological_sorter.entities.extend(file_ipc_map["topological_entities"].load())
                return file_ipc_map["process_resource"].load()

            else:
                return await self._process_resource(resource,index,user_agent_type)

    async def _process_resource(self,resource: ResourceConfig, index: int, user_agent_type: UserAgentType)-> tuple[list[Entity], list[Exception]]:
        # create resource context per resource kind, so resync method could have access to the resource
        # config as we might have multiple resources in the same event
        async with resource_context(resource,index):
            resource_kind_id = f"{resource.kind}-{index}"
            ocean.metrics.sync_state = SyncState.SYNCING
            task = asyncio.create_task(
                self._register_in_batches(resource, user_agent_type)
            )
            event.on_abort(lambda: task.cancel())
            kind_results: tuple[list[Entity], list[Exception]] = await task
            ocean.metrics.set_metric(
                name=MetricType.OBJECT_COUNT_NAME,
                labels=[ocean.metrics.current_resource_kind(), MetricPhase.LOAD, MetricPhase.LoadResult.LOADED],
                value=len(kind_results[0])
            )

            if ocean.metrics.sync_state != SyncState.FAILED:
                ocean.metrics.sync_state = SyncState.COMPLETED

            await ocean.metrics.send_metrics_to_webhook(
                kind=resource_kind_id
            )
            # await ocean.metrics.report_kind_sync_metrics(kind=resource_kind_id) # TODO: uncomment this when end points are ready

            return kind_results

    @TimeMetric(MetricPhase.RESYNC)
    async def sync_raw_all(
        self,
        _: dict[Any, Any] | None = None,
        trigger_type: TriggerType = "machine",
        user_agent_type: UserAgentType = UserAgentType.exporter,
        silent: bool = True,
    ) -> bool:
        """Perform a full synchronization of raw entities.

        This method performs a full synchronization of raw entities, including registration, unregistration,
        and state updates.

        Args:
            _ (dict[Any, Any] | None): Unused parameter.
            trigger_type (TriggerType): The type of trigger for the synchronization.
            user_agent_type (UserAgentType): The type of user agent.
            silent (bool): Whether to raise exceptions or handle them silently.
        """
        logger.info("Resync was triggered")

        async with event_context(
            EventType.RESYNC,
            trigger_type=trigger_type,
        ):
            ocean.metrics.event_id = event.id

            # If a resync is triggered due to a mappings change, we want to make sure that we have the updated version
            # rather than the old cache
            app_config = await self.port_app_config_handler.get_port_app_config(
                use_cache=False
            )
            logger.info(f"Resync will use the following mappings: {app_config.dict()}")

            kinds = [f"{resource.kind}-{index}" for index, resource in enumerate(app_config.resources)]
            ocean.metrics.initialize_metrics(kinds)
            await ocean.metrics.report_sync_metrics(kinds=kinds)

            # Clear cache
            await ocean.app.cache_provider.clear()

            # Execute resync_start hooks
            for resync_start_fn in self.event_strategy["resync_start"]:
                await resync_start_fn()

            try:
                did_fetched_current_state = True
            except httpx.HTTPError as e:
                logger.warning(
                    "Failed to fetch the current state of entities at Port. "
                    "Skipping delete phase due to unknown initial state. "
                    f"Error: {e}\n"
                    f"Response status code: {e.response.status_code if isinstance(e, httpx.HTTPStatusError) else None}\n"
                    f"Response content: {e.response.text if isinstance(e, httpx.HTTPStatusError) else None}\n"
                )
                did_fetched_current_state = False

            creation_results: list[tuple[list[Entity], list[Exception]]] = []

            multiprocessing.set_start_method('fork', True)
            try:
                for index,resource in enumerate(app_config.resources):
<<<<<<< HEAD
                    # create resource context per resource kind, so resync method could have access to the resource
                    # config as we might have multiple resources in the same event
                    async with resource_context(resource,index):
                        resource_kind_id = f"{resource.kind}-{index}"
                        ocean.metrics.sync_state = SyncState.SYNCING
                        await ocean.metrics.report_kind_sync_metrics(kind=resource_kind_id)

                        task = asyncio.create_task(
                            self._register_in_batches(resource, user_agent_type)
                        )
=======
>>>>>>> d78faa94

                    logger.info(f"Starting processing resource {resource.kind} with index {index}")

<<<<<<< HEAD
                        creation_results.append(kind_results)

                        if ocean.metrics.sync_state != SyncState.FAILED:
                            ocean.metrics.sync_state = SyncState.COMPLETED

                        await ocean.metrics.send_metrics_to_webhook(
                            kind=resource_kind_id
                        )
                        await ocean.metrics.report_kind_sync_metrics(kind=resource_kind_id)
=======
                    creation_results.append(await self.process_resource(resource,index,user_agent_type))
>>>>>>> d78faa94

                await self.sort_and_upsert_failed_entities(user_agent_type)

            except asyncio.CancelledError as e:
                logger.warning("Resync aborted successfully, skipping delete phase. This leads to an incomplete state")
                raise
            else:
                if not did_fetched_current_state:
                    logger.warning(
                        "Due to an error before the resync, the previous state of entities at Port is unknown."
                        " Skipping delete phase due to unknown initial state."
                    )
                    return

                logger.info("Starting resync diff calculation")
                generated_entities, errors = zip_and_sum(creation_results) or [
                    [],
                    [],
                ]

                if errors:
                    message = f"Resync failed with {len(errors)} errors, skipping delete phase due to incomplete state"
                    error_group = ExceptionGroup(
                        message,
                        errors,
                    )
                    if not silent:
                        raise error_group

                    logger.error(message, exc_info=error_group)
                    return False
                else:
                    logger.info(
                        f"Running resync diff calculation, number of entities created during sync: {len(generated_entities)}"
                    )
                    entities_at_port = await ocean.port_client.search_entities(
                        user_agent_type
                    )
                    ocean.metrics.reconciliation = True
                    await self.entities_state_applier.delete_diff(
                        {"before": entities_at_port, "after": generated_entities},
                        user_agent_type, app_config.get_entity_deletion_threshold()
                    )
                    ocean.metrics.reconciliation = False
                    logger.info("Resync finished successfully")

                    # Execute resync_complete hooks
                    if "resync_complete" in self.event_strategy:
                        logger.info("Executing resync_complete hooks")

                        for resync_complete_fn in self.event_strategy["resync_complete"]:
                            await resync_complete_fn()

                        logger.info("Finished executing resync_complete hooks")

                    return True
            finally:
                await ocean.app.cache_provider.clear()<|MERGE_RESOLUTION|>--- conflicted
+++ resolved
@@ -689,10 +689,11 @@
 
             kinds = [f"{resource.kind}-{index}" for index, resource in enumerate(app_config.resources)]
             ocean.metrics.initialize_metrics(kinds)
-            await ocean.metrics.report_sync_metrics(kinds=kinds)
+            # await ocean.metrics.report_sync_metrics(kinds=kinds) # TODO: uncomment this when end points are ready
 
             # Clear cache
             await ocean.app.cache_provider.clear()
+            await ocean.metrics.report_sync_metrics(kinds=kinds)
 
             # Execute resync_start hooks
             for resync_start_fn in self.event_strategy["resync_start"]:
@@ -715,7 +716,10 @@
             multiprocessing.set_start_method('fork', True)
             try:
                 for index,resource in enumerate(app_config.resources):
-<<<<<<< HEAD
+
+                    logger.info(f"Starting processing resource {resource.kind} with index {index}")
+
+                    creation_results.append(await self.process_resource(resource,index,user_agent_type))
                     # create resource context per resource kind, so resync method could have access to the resource
                     # config as we might have multiple resources in the same event
                     async with resource_context(resource,index):
@@ -726,12 +730,10 @@
                         task = asyncio.create_task(
                             self._register_in_batches(resource, user_agent_type)
                         )
-=======
->>>>>>> d78faa94
-
-                    logger.info(f"Starting processing resource {resource.kind} with index {index}")
-
-<<<<<<< HEAD
+
+                        event.on_abort(lambda: task.cancel())
+                        kind_results: tuple[list[Entity], list[Exception]] = await task
+
                         creation_results.append(kind_results)
 
                         if ocean.metrics.sync_state != SyncState.FAILED:
@@ -741,9 +743,6 @@
                             kind=resource_kind_id
                         )
                         await ocean.metrics.report_kind_sync_metrics(kind=resource_kind_id)
-=======
-                    creation_results.append(await self.process_resource(resource,index,user_agent_type))
->>>>>>> d78faa94
 
                 await self.sort_and_upsert_failed_entities(user_agent_type)
 
