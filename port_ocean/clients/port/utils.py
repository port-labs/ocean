--- conflicted
+++ resolved
@@ -1,5 +1,5 @@
 import httpx
-<<<<<<< HEAD
+from loguru import logger
 from werkzeug.local import LocalStack, LocalProxy
 
 _http_client: LocalStack[httpx.AsyncClient] = LocalStack()
@@ -15,9 +15,6 @@
 
 
 http: httpx.AsyncClient = LocalProxy(lambda: _get_http_client_context())  # type: ignore
-=======
-from loguru import logger
->>>>>>> 7fc9d182
 
 
 def handle_status_code(
