--- conflicted
+++ resolved
@@ -58,11 +58,7 @@
             )
         handle_status_code(response, should_raise)
         result = response.json()
-<<<<<<< HEAD
-        result_entity = Entity.parse_obj(result.get("entity", {}))
-=======
         result_entity = Entity.parse_obj(result["entity"])
->>>>>>> 0e1c3c92
         # Set the results of the search relation and identifier to the entity
         entity.identifier = result_entity.identifier or entity.identifier
         entity.relations = result_entity.relations or entity.relations
