from graphlib import CycleError
from typing import Any, AsyncGenerator

from port_ocean.core.utils.entity_topological_sorter import EntityTopologicalSorter
from port_ocean.exceptions.core import OceanAbortException
import pytest
from unittest.mock import MagicMock, AsyncMock, patch
from port_ocean.ocean import Ocean
from port_ocean.context.ocean import PortOceanContext
from port_ocean.core.handlers.port_app_config.models import (
    PortAppConfig,
    ResourceConfig,
)
from port_ocean.core.integrations.mixins import SyncRawMixin
from port_ocean.core.handlers.entities_state_applier.port.applier import (
    HttpEntitiesStateApplier,
)
from port_ocean.core.handlers.entity_processor.jq_entity_processor import (
    JQEntityProcessor,
)
from port_ocean.core.models import Entity
from port_ocean.context.event import event_context, EventType
from port_ocean.clients.port.types import UserAgentType
from dataclasses import dataclass
from typing import List, Optional
from port_ocean.tests.core.conftest import create_entity, no_op_event_context


@pytest.fixture
def mock_sync_raw_mixin(
    mock_entity_processor: JQEntityProcessor,
    mock_entities_state_applier: HttpEntitiesStateApplier,
    mock_port_app_config_handler: MagicMock,
) -> SyncRawMixin:
    sync_raw_mixin = SyncRawMixin()
    sync_raw_mixin._entity_processor = mock_entity_processor
    sync_raw_mixin._entities_state_applier = mock_entities_state_applier
    sync_raw_mixin._port_app_config_handler = mock_port_app_config_handler

    # Create raw data that matches the entity structure
    raw_data = [
        {
            "id": "entity_1",
            "name": "Entity 1",
            "service": "entity_3",
            "web_url": "https://example.com/entity1",
        },
        {
            "id": "entity_2",
            "name": "Entity 2",
            "service": "entity_4",
            "web_url": "https://example.com/entity2",
        },
        {
            "id": "entity_3",
            "name": "Entity 3",
            "service": "",
            "web_url": "https://example.com/entity3",
        },
        {
            "id": "entity_4",
            "name": "Entity 4",
            "service": "entity_3",
            "web_url": "https://example.com/entity4",
        },
        {
            "id": "entity_5",
            "name": "Entity 5",
            "service": "entity_1",
            "web_url": "https://example.com/entity5",
        },
    ]

    # Create an async generator that yields the raw data
    async def raw_results_generator() -> AsyncGenerator[list[dict[str, Any]], None]:
        yield raw_data

    # Return a list containing the async generator and an empty error list
    sync_raw_mixin._get_resource_raw_results = AsyncMock(return_value=([raw_results_generator()], []))  # type: ignore
    sync_raw_mixin._entity_processor.parse_items = AsyncMock(return_value=MagicMock())  # type: ignore

    return sync_raw_mixin


@pytest.fixture
def mock_sync_raw_mixin_with_jq_processor(
    mock_sync_raw_mixin: SyncRawMixin,
    mock_context: PortOceanContext,
) -> SyncRawMixin:
    mock_sync_raw_mixin._entity_processor = JQEntityProcessor(mock_context)
    return mock_sync_raw_mixin


@pytest.mark.asyncio
async def test_sync_raw_mixin_self_dependency(
    mock_sync_raw_mixin: SyncRawMixin,
    mock_ocean: Ocean,
) -> None:
    mock_ocean.config.upsert_entities_batch_max_length = 20
    mock_ocean.config.upsert_entities_batch_max_size_in_bytes = 1024 * 1024
    mock_ocean.config.bulk_upserts_enabled = True

    entities_params = [
        ("entity_1", "service", {"service": "entity_1"}, True),
        ("entity_2", "service", {"service": "entity_2"}, False),
    ]
    entities = [create_entity(*entity_param) for entity_param in entities_params]

    calc_result_mock = MagicMock()
    calc_result_mock.entity_selector_diff = EntitySelectorDiff(
        passed=entities, failed=[]  # No failed entities in this test case
    )
    calc_result_mock.errors = []  # No errors in this test case
    calc_result_mock.number_of_transformed_entities = len(
        entities
    )  # Add this to match real behavior
    calc_result_mock.misonfigured_entity_keys = {}  # Add this to match real behavior

    mock_sync_raw_mixin.entity_processor.parse_items = AsyncMock(return_value=calc_result_mock)  # type: ignore

    mock_order_by_entities_dependencies = MagicMock(
        side_effect=EntityTopologicalSorter.order_by_entities_dependencies
    )
    async with event_context(EventType.RESYNC, trigger_type="machine") as event:
        app_config = (
            await mock_sync_raw_mixin.port_app_config_handler.get_port_app_config(
                use_cache=False
            )
        )
        event.port_app_config = app_config
        event.entity_topological_sorter.register_entity = MagicMock(side_effect=event.entity_topological_sorter.register_entity)  # type: ignore
        event.entity_topological_sorter.get_entities = MagicMock(side_effect=event.entity_topological_sorter.get_entities)  # type: ignore

        with patch(
            "port_ocean.core.integrations.mixins.sync_raw.event_context",
            lambda *args, **kwargs: no_op_event_context(event),
        ):
            with patch(
                "port_ocean.core.utils.entity_topological_sorter.EntityTopologicalSorter.order_by_entities_dependencies",
                mock_order_by_entities_dependencies,
            ):

                await mock_sync_raw_mixin.sync_raw_all(
                    trigger_type="machine", user_agent_type=UserAgentType.exporter
                )

                assert (
                    len(event.entity_topological_sorter.entities) == 1
                ), "Expected one failed entity callback due to retry logic"
                assert event.entity_topological_sorter.register_entity.call_count == 1
                assert event.entity_topological_sorter.get_entities.call_count == 1

                assert mock_order_by_entities_dependencies.call_count == 1
                assert [
                    call[0][0][0].identifier
                    for call in mock_order_by_entities_dependencies.call_args_list
                ] == [
                    entity.identifier
                    for entity in entities
                    if entity.identifier == "entity_1"
                ]

                # Add assertions for actual metrics
                metrics = mock_ocean.metrics.generate_metrics()
                assert len(metrics) == 2

                # Verify object counts
                for metric in metrics:
                    if metric["kind"] == "project":
                        assert (
                            metric["metrics"]["phase"]["extract"]["object_count_type"][
                                "raw_extracted"
                            ]["object_count"]
                            == 5
                        )
                        assert (
                            metric["metrics"]["phase"]["transform"][
                                "object_count_type"
                            ]["transformed"]["object_count"]
                            == 2
                        )
                        assert (
                            metric["metrics"]["phase"]["transform"][
                                "object_count_type"
                            ]["filtered_out"]["object_count"]
                            == 3
                        )
                        assert (
                            metric["metrics"]["phase"]["load"]["object_count_type"][
                                "failed"
                            ]["object_count"]
                            == 1
                        )
                        assert (
                            metric["metrics"]["phase"]["load"]["object_count_type"][
                                "loaded"
                            ]["object_count"]
                            == 2
                        )

                        # Verify success
                        assert metric["metrics"]["phase"]["resync"]["success"] == 1

                        # Verify sync state
                        assert metric["syncState"] == "completed"


@pytest.mark.asyncio
async def test_sync_raw_mixin_circular_dependency(
    mock_sync_raw_mixin: SyncRawMixin, mock_ocean: Ocean
) -> None:
    mock_ocean.config.upsert_entities_batch_max_length = 20
    mock_ocean.config.upsert_entities_batch_max_size_in_bytes = 1024 * 1024
    mock_ocean.config.bulk_upserts_enabled = True

    entities_params = [
        ("entity_1", "service", {"service": "entity_2"}, True),
        ("entity_2", "service", {"service": "entity_1"}, True),
    ]
    entities = [create_entity(*entity_param) for entity_param in entities_params]

    calc_result_mock = MagicMock()
    calc_result_mock.entity_selector_diff = EntitySelectorDiff(
        passed=entities, failed=[]  # No failed entities in this test case
    )
    calc_result_mock.errors = []  # No errors in this test case
    calc_result_mock.number_of_transformed_entities = len(
        entities
    )  # Add this to match real behavior
    calc_result_mock.misonfigured_entity_keys = {}  # Add this to match real behavior

    mock_sync_raw_mixin.entity_processor.parse_items = AsyncMock(return_value=calc_result_mock)  # type: ignore

    mock_order_by_entities_dependencies = MagicMock(
        side_effect=EntityTopologicalSorter.order_by_entities_dependencies
    )
    async with event_context(EventType.RESYNC, trigger_type="machine") as event:
        app_config = (
            await mock_sync_raw_mixin.port_app_config_handler.get_port_app_config(
                use_cache=False
            )
        )
        event.port_app_config = app_config
        org = event.entity_topological_sorter.register_entity

        def mock_register_entity(*args: Any, **kwargs: Any) -> Any:
            entity = args[0]
            entity.properties["mock_is_to_fail"] = False
            return org(*args, **kwargs)

        event.entity_topological_sorter.register_entity = MagicMock(side_effect=mock_register_entity)  # type: ignore
        raiesed_error_handle_failed = []
        org_get_entities = event.entity_topological_sorter.get_entities

        def handle_failed_wrapper(*args: Any, **kwargs: Any) -> Any:
            try:
                return list(org_get_entities(*args, **kwargs))
            except Exception as e:
                raiesed_error_handle_failed.append(e)
                raise e

        event.entity_topological_sorter.get_entities = MagicMock(side_effect=lambda *args, **kwargs: handle_failed_wrapper(*args, **kwargs))  # type: ignore

        with patch(
            "port_ocean.core.integrations.mixins.sync_raw.event_context",
            lambda *args, **kwargs: no_op_event_context(event),
        ):
            with patch(
                "port_ocean.core.utils.entity_topological_sorter.EntityTopologicalSorter.order_by_entities_dependencies",
                mock_order_by_entities_dependencies,
            ):

                await mock_sync_raw_mixin.sync_raw_all(
                    trigger_type="machine", user_agent_type=UserAgentType.exporter
                )

                assert (
                    len(event.entity_topological_sorter.entities) == 2
                ), "Expected one failed entity callback due to retry logic"
                assert event.entity_topological_sorter.register_entity.call_count == 2
                assert event.entity_topological_sorter.get_entities.call_count == 2
                assert [
                    call[0]
                    for call in event.entity_topological_sorter.get_entities.call_args_list
                ] == [(), (False,)]
                assert len(raiesed_error_handle_failed) == 1
                assert isinstance(raiesed_error_handle_failed[0], OceanAbortException)
                assert isinstance(raiesed_error_handle_failed[0].__cause__, CycleError)
                assert (
                    len(mock_ocean.port_client.client.post.call_args_list)  # type: ignore
                    - len(entities)
                    == 1
                )

                # Add assertions for actual metrics
                metrics = mock_ocean.metrics.generate_metrics()
                assert len(metrics) == 2

                # Verify object counts
                for metric in metrics:
                    if metric["kind"] == "project":
                        assert (
                            metric["metrics"]["phase"]["extract"]["object_count_type"][
                                "raw_extracted"
                            ]["object_count"]
                            == 5
                        )
                        assert (
                            metric["metrics"]["phase"]["transform"][
                                "object_count_type"
                            ]["transformed"]["object_count"]
                            == 2
                        )
                        assert (
                            metric["metrics"]["phase"]["transform"][
                                "object_count_type"
                            ]["filtered_out"]["object_count"]
                            == 3
                        )
                        assert (
                            metric["metrics"]["phase"]["load"]["object_count_type"][
                                "failed"
                            ]["object_count"]
                            == 2
                        )
                        assert (
                            metric["metrics"]["phase"]["load"]["object_count_type"][
                                "loaded"
                            ]["object_count"]
                            == 2
                        )

                        # Verify success
                        assert metric["metrics"]["phase"]["resync"]["success"] == 1

                        # Verify sync state
                        assert metric["syncState"] == "completed"


@pytest.mark.asyncio
async def test_sync_raw_mixin_dependency(
    mock_sync_raw_mixin: SyncRawMixin, mock_ocean: Ocean
) -> None:
<<<<<<< HEAD
    mock_ocean.config.upsert_entities_batch_max_length = 20
    mock_ocean.config.upsert_entities_batch_max_size_in_bytes = 1024 * 1024
    mock_ocean.config.bulk_upserts_enabled = True

=======
    # Create entities with more realistic data
>>>>>>> 3d04ef21
    entities_params = [
        ("entity_1", "service", {"service": "entity_3"}, True),
        ("entity_2", "service", {"service": "entity_4"}, True),
        ("entity_3", "service", {"service": ""}, True),
        ("entity_4", "service", {"service": "entity_3"}, True),
        ("entity_5", "service", {"service": "entity_1"}, True),
    ]
    entities = [create_entity(*entity_param) for entity_param in entities_params]

    # Create a more realistic CalculationResult mock
    calc_result_mock = MagicMock()
    calc_result_mock.entity_selector_diff = EntitySelectorDiff(
        passed=entities, failed=[]  # No failed entities in this test case
    )
    calc_result_mock.errors = []  # No errors in this test case
    calc_result_mock.number_of_transformed_entities = len(
        entities
    )  # Add this to match real behavior
    calc_result_mock.misonfigured_entity_keys = {}  # Add this to match real behavior

    # Mock the parse_items method to return our realistic mock
    mock_sync_raw_mixin.entity_processor.parse_items = AsyncMock(return_value=calc_result_mock)  # type: ignore

    mock_order_by_entities_dependencies = MagicMock(
        side_effect=EntityTopologicalSorter.order_by_entities_dependencies
    )
    async with event_context(EventType.RESYNC, trigger_type="machine") as event:
        app_config = (
            await mock_sync_raw_mixin.port_app_config_handler.get_port_app_config(
                use_cache=False
            )
        )
        event.port_app_config = app_config
        org = event.entity_topological_sorter.register_entity

        def mock_register_entity(*args: Any, **kwargs: Any) -> None:
            entity = args[0]
            entity.properties["mock_is_to_fail"] = False
            return org(*args, **kwargs)

        event.entity_topological_sorter.register_entity = MagicMock(side_effect=mock_register_entity)  # type: ignore
        raiesed_error_handle_failed = []
        org_event_get_entities = event.entity_topological_sorter.get_entities

        def get_entities_wrapper(*args: Any, **kwargs: Any) -> Any:
            try:
                return org_event_get_entities(*args, **kwargs)
            except Exception as e:
                raiesed_error_handle_failed.append(e)
                raise e

        event.entity_topological_sorter.get_entities = MagicMock(side_effect=lambda *args, **kwargs: get_entities_wrapper(*args, **kwargs))  # type: ignore

        with patch(
            "port_ocean.core.integrations.mixins.sync_raw.event_context",
            lambda *args, **kwargs: no_op_event_context(event),
        ):
            with patch(
                "port_ocean.core.utils.entity_topological_sorter.EntityTopologicalSorter.order_by_entities_dependencies",
                mock_order_by_entities_dependencies,
            ):

                await mock_sync_raw_mixin.sync_raw_all(
                    trigger_type="machine", user_agent_type=UserAgentType.exporter
                )

                assert event.entity_topological_sorter.register_entity.call_count == 5
                assert (
                    len(event.entity_topological_sorter.entities) == 5
                ), "Expected one failed entity callback due to retry logic"
                assert event.entity_topological_sorter.get_entities.call_count == 1
                assert len(raiesed_error_handle_failed) == 0
                assert mock_ocean.port_client.client.post.call_count == 6  # type: ignore
                assert mock_order_by_entities_dependencies.call_count == 1

                result_bulk = mock_ocean.port_client.client.post.call_args_list[0]  # type: ignore
                result_non_bulk = mock_ocean.port_client.client.post.call_args_list[1:6]  # type: ignore

                assert "-".join(
                    [
                        entity.get("identifier")
                        for entity in result_bulk[1].get("json").get("entities")
                    ]
                ) == "-".join([entity.identifier for entity in entities])
                assert "-".join(
                    [call[1].get("json").get("identifier") for call in result_non_bulk]
                ) in (
                    "entity_3-entity_4-entity_1-entity_2-entity_5",
                    "entity_3-entity_4-entity_1-entity_5-entity_2",
                    "entity_3-entity_1-entity_4-entity_2-entity_5",
                    "entity_3-entity_1-entity_4-entity_5-entity_2",
                )

                # Add assertions for actual metrics
                metrics = mock_ocean.metrics.generate_metrics()
                assert len(metrics) == 2

                # Verify object counts
                for metric in metrics:
                    if metric["kind"] == "project":
                        assert (
                            metric["metrics"]["phase"]["extract"]["object_count_type"][
                                "raw_extracted"
                            ]["object_count"]
                            == 5
                        )
                        assert (
                            metric["metrics"]["phase"]["transform"][
                                "object_count_type"
                            ]["transformed"]["object_count"]
                            == 5
                        )
                        assert (
                            metric["metrics"]["phase"]["transform"][
                                "object_count_type"
                            ]["filtered_out"]["object_count"]
                            == 0
                        )
                        assert (
                            metric["metrics"]["phase"]["load"]["object_count_type"][
                                "failed"
                            ]["object_count"]
                            == 5
                        )

                        # Verify success
                        assert metric["metrics"]["phase"]["resync"]["success"] == 1

                        # Verify sync state
                        assert metric["syncState"] == "completed"


@pytest.mark.asyncio
async def test_register_raw(
    mock_sync_raw_mixin_with_jq_processor: SyncRawMixin,
    mock_resource_config: ResourceConfig,
) -> None:

    kind = "service"
    user_agent_type = UserAgentType.exporter
    raw_entity = [
        {"id": "entity_1", "name": "entity_1", "web_url": "https://example.com"},
    ]
    expected_result = [
        {
            "identifier": "entity_1",
            "blueprint": "service",
            "name": "entity_1",
            "properties": {"url": "https://example.com"},
        },
    ]

    async with event_context(EventType.HTTP_REQUEST, trigger_type="machine") as event:
        # Use patch to mock the method instead of direct assignment
        with patch.object(
            mock_sync_raw_mixin_with_jq_processor.port_app_config_handler,
            "get_port_app_config",
            return_value=PortAppConfig(
                enable_merge_entity=True,
                delete_dependent_entities=True,
                create_missing_related_entities=False,
                resources=[mock_resource_config],
            ),
        ):
            # Ensure the event.port_app_config is set correctly
            event.port_app_config = await mock_sync_raw_mixin_with_jq_processor.port_app_config_handler.get_port_app_config(
                use_cache=False
            )

            def upsert_side_effect(
                entities: list[Entity], user_agent_type: UserAgentType
            ) -> list[Entity]:
                # Simulate returning the passed entities
                return entities

            # Patch the upsert method with the side effect
            with patch.object(
                mock_sync_raw_mixin_with_jq_processor.entities_state_applier,
                "upsert",
                side_effect=upsert_side_effect,
            ):
                # Call the register_raw method
                registered_entities = (
                    await mock_sync_raw_mixin_with_jq_processor.register_raw(
                        kind, raw_entity, user_agent_type
                    )
                )

                # Assert that the registered entities match the expected results
                assert len(registered_entities) == len(expected_result)
                for entity, result in zip(registered_entities, expected_result):
                    assert entity.identifier == result["identifier"]
                    assert entity.blueprint == result["blueprint"]
                    assert entity.properties == result["properties"]


@pytest.mark.asyncio
async def test_unregister_raw(
    mock_sync_raw_mixin_with_jq_processor: SyncRawMixin,
    mock_context: PortOceanContext,
    monkeypatch: pytest.MonkeyPatch,
    mock_resource_config: ResourceConfig,
) -> None:
    kind = "service"
    user_agent_type = UserAgentType.exporter
    raw_entity = [
        {"id": "entity_1", "name": "entity_1", "web_url": "https://example.com"},
    ]
    expected_result = [
        {
            "identifier": "entity_1",
            "blueprint": "service",
            "name": "entity_1",
            "properties": {"url": "https://example.com"},
        },
    ]

    # Set is_saas to False
    monkeypatch.setattr(mock_context.app, "is_saas", lambda: False)

    async with event_context(EventType.HTTP_REQUEST, trigger_type="machine") as event:
        # Use patch to mock the method instead of direct assignment
        with patch.object(
            mock_sync_raw_mixin_with_jq_processor.port_app_config_handler,
            "get_port_app_config",
            return_value=PortAppConfig(
                enable_merge_entity=True,
                delete_dependent_entities=True,
                create_missing_related_entities=False,
                resources=[mock_resource_config],
            ),
        ):
            # Ensure the event.port_app_config is set correctly
            event.port_app_config = await mock_sync_raw_mixin_with_jq_processor.port_app_config_handler.get_port_app_config(
                use_cache=False
            )

            # Call the unregister_raw method
            unregistered_entities = (
                await mock_sync_raw_mixin_with_jq_processor.unregister_raw(
                    kind, raw_entity, user_agent_type
                )
            )

            # Assert that the unregistered entities match the expected results
            assert len(unregistered_entities) == len(expected_result)
            for entity, result in zip(unregistered_entities, expected_result):
                assert entity.identifier == result["identifier"]
                assert entity.blueprint == result["blueprint"]
                assert entity.properties == result["properties"]


@pytest.mark.asyncio
async def test_map_entities_compared_with_port_no_port_entities_all_entities_are_mapped(
    mock_sync_raw_mixin: SyncRawMixin,
    mock_ocean: Ocean,
    mock_resource_config: ResourceConfig,
) -> None:
    # Setup test data
    entities = [
        create_entity("entity_1", "service", {}, False),
        create_entity("entity_2", "service", {}, False),
    ]

    # Mock port client to return empty list
    mock_ocean.port_client.search_entities.return_value = []  # type: ignore

    # Execute test
    changed_entities = await mock_sync_raw_mixin._map_entities_compared_with_port(
        entities, mock_resource_config, UserAgentType.exporter
    )

    # Verify results
    assert len(changed_entities) == 2
    assert "entity_1" in [e.identifier for e in changed_entities]
    assert "entity_2" in [e.identifier for e in changed_entities]


@pytest.mark.asyncio
async def test_map_entities_compared_with_port_returns_original_entities_when_using_team_search_query(
    mock_sync_raw_mixin: SyncRawMixin,
    mock_resource_config: ResourceConfig,
) -> None:

    team_search_query = {
        "combinator": "and",
        "rules": [{"property": "$team", "operator": "=", "value": "my-team"}],
    }

    entities = [
        create_entity("entity_1", "service", {}, False, team=team_search_query),
        create_entity("entity_2", "service", {}, False, team=team_search_query),
    ]

    changed_entities = await mock_sync_raw_mixin._map_entities_compared_with_port(
        entities, mock_resource_config, UserAgentType.exporter
    )

    assert len(changed_entities) == 2
    assert changed_entities == entities


@pytest.mark.asyncio
async def test_map_entities_compared_with_port_with_existing_entities_only_changed_third_party_entities_are_mapped(
    mock_sync_raw_mixin: SyncRawMixin,
    mock_ocean: Ocean,
    mock_resource_config: ResourceConfig,
) -> None:
    # Setup test data
    third_party_entities = [
        create_entity(
            "entity_1", "service", {"service": "entity_2"}, False
        ),  # Should be in changed (modified)
        create_entity("entity_2", "service", {}, False),  # Should be in changed (new)
    ]
    port_entities = [
        create_entity("entity_1", "service", {}, False),  # Existing but different props
        create_entity("entity_3", "service", {}, False),  # Should be in irrelevant
    ]

    # Mock port client to return our port entities
    mock_ocean.port_client.search_entities.return_value = port_entities  # type: ignore

    changed_entities = await mock_sync_raw_mixin._map_entities_compared_with_port(
        third_party_entities, mock_resource_config, UserAgentType.exporter
    )

    # Verify results
    assert len(changed_entities) == 2
    assert "entity_1" in [e.identifier for e in changed_entities]
    assert "entity_2" in [e.identifier for e in changed_entities]


@pytest.mark.asyncio
async def test_map_entities_compared_with_port_with_multiple_batches_all_batches_are_being_proccessed_to_map(
    mock_sync_raw_mixin: SyncRawMixin,
    mock_ocean: Ocean,
    mock_resource_config: ResourceConfig,
) -> None:
    # Setup test data with 75 entities (should create 2 batches)
    third_party_entities = [
        create_entity(
            f"entity_{i}", "service", {"service_relation": f"service_{i}"}, False
        )
        for i in range(75)
    ]
    port_entities_batch1 = [
        create_entity(f"entity_{i}", "service", {}, False) for i in range(50)
    ]
    port_entities_batch2 = [
        create_entity(f"entity_{i}", "service", {}, False) for i in range(50, 75)
    ]

    # Mock port client to return our port entities in batches
    with patch.object(
        mock_ocean.port_client,
        "search_entities",
        new_callable=AsyncMock,
        side_effect=[port_entities_batch1, port_entities_batch2],
    ) as mock_search_entities:
        # Mock resolve_entities_diff to return all entities
        with patch(
            "port_ocean.core.integrations.mixins.sync_raw.resolve_entities_diff",
            return_value=third_party_entities,
        ) as mock_resolve_entities_diff:
            # Execute test
            changed_entities = (
                await mock_sync_raw_mixin._map_entities_compared_with_port(
                    third_party_entities, mock_resource_config, UserAgentType.exporter
                )
            )

            # Verify results
            assert len(changed_entities) == 75
            assert [e.identifier for e in changed_entities] == [
                f"entity_{i}" for i in range(75)
            ]
            assert (
                mock_search_entities.call_count == 2
            )  # Verify two batch calls were made
            assert (
                mock_resolve_entities_diff.call_count == 1
            )  # Verify final diff was calculated once


@dataclass
class EntitySelectorDiff:
    passed: List[Entity]
    failed: List[Entity]

    def _replace(self, **kwargs: Any) -> "EntitySelectorDiff":
        return EntitySelectorDiff(
            **{
                "passed": kwargs.get("passed", self.passed),
                "failed": kwargs.get("failed", self.failed),
            }
        )


@dataclass
class CalculationResult:
    entity_selector_diff: EntitySelectorDiff
    errors: List[Any]
    misconfigurations: List[Any]
    misonfigured_entity_keys: Optional[List[Any]] = None


@pytest.mark.asyncio
async def test_register_resource_raw_no_changes_upsert_not_called_entitiy_is_returned(
    mock_sync_raw_mixin: SyncRawMixin,
    mock_port_app_config: PortAppConfig,
) -> None:
    entity = Entity(identifier="1", blueprint="service")
    mock_sync_raw_mixin._calculate_raw = AsyncMock(return_value=[CalculationResult(entity_selector_diff=EntitySelectorDiff(passed=[entity], failed=[]), errors=[], misconfigurations=[], misonfigured_entity_keys=[])])  # type: ignore
    mock_sync_raw_mixin._map_entities_compared_with_port = AsyncMock(return_value=([]))  # type: ignore
    mock_sync_raw_mixin.entities_state_applier.upsert = AsyncMock()  # type: ignore

    async with event_context(EventType.RESYNC, trigger_type="machine") as event:
        event.port_app_config = mock_port_app_config

        # Test execution
        result = await mock_sync_raw_mixin._register_resource_raw(
            mock_port_app_config.resources[0],  # Use the first resource from the config
            [{"some": "data"}],
            UserAgentType.exporter,
        )

        # Assertions
        assert len(result.entity_selector_diff.passed) == 1
        mock_sync_raw_mixin._calculate_raw.assert_called_once()
        mock_sync_raw_mixin.entities_state_applier.upsert.assert_not_called()
        mock_sync_raw_mixin._map_entities_compared_with_port.assert_called_once()


@pytest.mark.asyncio
async def test_register_resource_raw_with_changes_upsert_called_and_entities_are_mapped(
    mock_sync_raw_mixin: SyncRawMixin,
    mock_port_app_config: PortAppConfig,
) -> None:
    entity = Entity(identifier="1", blueprint="service")
    mock_sync_raw_mixin._calculate_raw = AsyncMock(return_value=[CalculationResult(entity_selector_diff=EntitySelectorDiff(passed=[entity], failed=[]), errors=[], misconfigurations=[], misonfigured_entity_keys=[])])  # type: ignore
    mock_sync_raw_mixin._map_entities_compared_with_port = AsyncMock(return_value=([entity]))  # type: ignore
    mock_sync_raw_mixin.entities_state_applier.upsert = AsyncMock(return_value=[entity])  # type: ignore

    async with event_context(EventType.RESYNC, trigger_type="machine") as event:
        event.port_app_config = mock_port_app_config

        # Test execution
        result = await mock_sync_raw_mixin._register_resource_raw(
            mock_port_app_config.resources[0],
            [{"some": "data"}],
            UserAgentType.exporter,
        )

        # Assertions
        assert len(result.entity_selector_diff.passed) == 1
        mock_sync_raw_mixin._calculate_raw.assert_called_once()
        mock_sync_raw_mixin.entities_state_applier.upsert.assert_called_once()
        mock_sync_raw_mixin._map_entities_compared_with_port.assert_called_once()


@pytest.mark.asyncio
async def test_register_resource_raw_with_errors(
    mock_sync_raw_mixin: SyncRawMixin, mock_port_app_config: PortAppConfig
) -> None:
    failed_entity = Entity(identifier="1", blueprint="service")
    error = Exception("Test error")
    mock_sync_raw_mixin._calculate_raw = AsyncMock(return_value=[CalculationResult(entity_selector_diff=EntitySelectorDiff(passed=[], failed=[failed_entity]), errors=[error], misconfigurations=[], misonfigured_entity_keys=[])])  # type: ignore
    mock_sync_raw_mixin._map_entities_compared_with_port = AsyncMock(return_value=([]))  # type: ignore
    mock_sync_raw_mixin.entities_state_applier.upsert = AsyncMock()  # type: ignore

    async with event_context(EventType.RESYNC, trigger_type="machine") as event:
        event.port_app_config = mock_port_app_config

        # Test execution
        result = await mock_sync_raw_mixin._register_resource_raw(
            mock_port_app_config.resources[0],
            [{"some": "data"}],
            UserAgentType.exporter,
        )

        # Assertions
        assert len(result.entity_selector_diff.passed) == 0
        assert len(result.entity_selector_diff.failed) == 1
        assert len(result.errors) == 1
        assert result.errors[0] == error
        mock_sync_raw_mixin._calculate_raw.assert_called_once()
        mock_sync_raw_mixin._map_entities_compared_with_port.assert_called_once()
        mock_sync_raw_mixin.entities_state_applier.upsert.assert_not_called()


@pytest.mark.asyncio
async def test_register_resource_raw_skip_event_type_http_request_upsert_called_and_no_entitites_diff_calculation(
    mock_sync_raw_mixin: SyncRawMixin,
    mock_port_app_config: PortAppConfig,
    mock_context: PortOceanContext,
    monkeypatch: pytest.MonkeyPatch,
) -> None:
    # Mock dependencies
    entity = Entity(identifier="1", blueprint="service")
    calculation_result = CalculationResult(
        entity_selector_diff=EntitySelectorDiff(passed=[entity], failed=[]),
        errors=[],
        misconfigurations=[],
        misonfigured_entity_keys=[],
    )
    mock_sync_raw_mixin._calculate_raw = AsyncMock(return_value=[calculation_result])  # type: ignore
    mock_sync_raw_mixin._map_entities_compared_with_port = AsyncMock()  # type: ignore
    mock_sync_raw_mixin.entities_state_applier.upsert = AsyncMock(return_value=[entity])  # type: ignore

    async with event_context(EventType.HTTP_REQUEST, trigger_type="machine") as event:
        event.port_app_config = mock_port_app_config

        # Test execution
        result = await mock_sync_raw_mixin._register_resource_raw(
            mock_port_app_config.resources[0],
            [{"some": "data"}],
            UserAgentType.exporter,
        )

        # Assertions
        assert len(result.entity_selector_diff.passed) == 1
        mock_sync_raw_mixin._calculate_raw.assert_called_once()
        mock_sync_raw_mixin._map_entities_compared_with_port.assert_not_called()
        mock_sync_raw_mixin.entities_state_applier.upsert.assert_called_once()


@pytest.mark.asyncio
async def test_on_resync_start_hooks_are_called(
    mock_sync_raw_mixin: SyncRawMixin,
    mock_port_app_config: PortAppConfig,
    mock_ocean: Ocean,
) -> None:
    # Setup
    resync_start_called = False

    async def on_resync_start() -> None:
        nonlocal resync_start_called
        resync_start_called = True

    mock_sync_raw_mixin.on_resync_start(on_resync_start)
    mock_sync_raw_mixin._get_resource_raw_results = AsyncMock(return_value=([], []))  # type: ignore

    mock_ocean.metrics.report_sync_metrics = AsyncMock(return_value=None)  # type: ignore
    mock_ocean.metrics.report_kind_sync_metrics = AsyncMock(return_value=None)  # type: ignore
    mock_ocean.metrics.send_metrics_to_webhook = AsyncMock(return_value=None)  # type: ignore
    # Execute
    async with event_context(EventType.RESYNC, trigger_type="machine") as event:
        event.port_app_config = mock_port_app_config
        await mock_sync_raw_mixin.sync_raw_all(
            trigger_type="machine",
            user_agent_type=UserAgentType.exporter,
        )

    # Verify
    assert resync_start_called, "on_resync_start hook was not called"


@pytest.mark.asyncio
async def test_on_resync_complete_hooks_are_called_on_success(
    mock_sync_raw_mixin: SyncRawMixin,
    mock_port_app_config: PortAppConfig,
    mock_ocean: Ocean,
) -> None:
    # Setup
    resync_complete_called = False

    async def on_resync_complete() -> None:
        nonlocal resync_complete_called
        resync_complete_called = True

    mock_sync_raw_mixin.on_resync_complete(on_resync_complete)
    mock_ocean.port_client.search_entities.return_value = []  # type: ignore
    mock_sync_raw_mixin._get_resource_raw_results = AsyncMock(return_value=([], []))  # type: ignore
    mock_ocean.metrics.report_sync_metrics = AsyncMock(return_value=None)  # type: ignore
    mock_ocean.metrics.report_kind_sync_metrics = AsyncMock(return_value=None)  # type: ignore
    mock_ocean.metrics.send_metrics_to_webhook = AsyncMock(return_value=None)  # type: ignore

    # Execute
    async with event_context(EventType.RESYNC, trigger_type="machine") as event:
        event.port_app_config = mock_port_app_config
        await mock_sync_raw_mixin.sync_raw_all(
            trigger_type="machine",
            user_agent_type=UserAgentType.exporter,
        )

    # Verify
    assert resync_complete_called, "on_resync_complete hook was not called"


@pytest.mark.asyncio
async def test_on_resync_complete_hooks_not_called_on_error(
    mock_sync_raw_mixin: SyncRawMixin,
    mock_port_app_config: PortAppConfig,
) -> None:
    # Setup
    resync_complete_called = False

    async def on_resync_complete() -> None:
        nonlocal resync_complete_called
        resync_complete_called = True

    mock_sync_raw_mixin.on_resync_complete(on_resync_complete)
    mock_sync_raw_mixin._get_resource_raw_results.side_effect = Exception("Test error")  # type: ignore

    # Execute
    async with event_context(EventType.RESYNC, trigger_type="machine") as event:
        event.port_app_config = mock_port_app_config
        with pytest.raises(Exception):
            await mock_sync_raw_mixin.sync_raw_all(
                trigger_type="machine",
                user_agent_type=UserAgentType.exporter,
            )

    # Verify
    assert (
        not resync_complete_called
    ), "on_resync_complete hook should not have been called on error"


@pytest.mark.asyncio
async def test_multiple_on_resync_start_on_resync_complete_hooks_called_in_order(
    mock_sync_raw_mixin: SyncRawMixin,
    mock_port_app_config: PortAppConfig,
    mock_ocean: Ocean,
) -> None:
    # Setup
    call_order: list[str] = []

    async def on_resync_start1() -> None:
        call_order.append("on_resync_start1")

    async def on_resync_start2() -> None:
        call_order.append("on_resync_start2")

    async def on_resync_complete1() -> None:
        call_order.append("on_resync_complete1")

    async def on_resync_complete2() -> None:
        call_order.append("on_resync_complete2")

    mock_sync_raw_mixin.on_resync_start(on_resync_start1)
    mock_sync_raw_mixin.on_resync_start(on_resync_start2)
    mock_sync_raw_mixin.on_resync_complete(on_resync_complete1)
    mock_sync_raw_mixin.on_resync_complete(on_resync_complete2)
    mock_ocean.port_client.search_entities.return_value = []  # type: ignore
    mock_sync_raw_mixin._get_resource_raw_results = AsyncMock(return_value=([], []))  # type: ignore

    mock_ocean.metrics.report_sync_metrics = AsyncMock(return_value=None)  # type: ignore
    mock_ocean.metrics.report_kind_sync_metrics = AsyncMock(return_value=None)  # type: ignore
    mock_ocean.metrics.send_metrics_to_webhook = AsyncMock(return_value=None)  # type: ignore
    # Execute
    async with event_context(EventType.RESYNC, trigger_type="machine") as event:
        event.port_app_config = mock_port_app_config
        await mock_sync_raw_mixin.sync_raw_all(
            trigger_type="machine",
            user_agent_type=UserAgentType.exporter,
        )

    # Verify
    assert call_order == [
        "on_resync_start1",
        "on_resync_start2",
        "on_resync_complete1",
        "on_resync_complete2",
    ], "Hooks were not called in the correct order"


@pytest.mark.asyncio
async def test_on_resync_start_hook_error_prevents_resync(
    mock_sync_raw_mixin: SyncRawMixin,
    mock_port_app_config: PortAppConfig,
    mock_ocean: Ocean,
) -> None:
    # Setup
    resync_complete_called = False
    resync_proceeded = False

    async def on_resync_start() -> None:
        raise Exception("Before resync error")

    async def on_resync_complete() -> None:
        nonlocal resync_complete_called
        resync_complete_called = True

    mock_sync_raw_mixin.on_resync_start(on_resync_start)
    mock_sync_raw_mixin.on_resync_complete(on_resync_complete)
    mock_ocean.metrics.report_sync_metrics = AsyncMock(return_value=None)  # type: ignore
    mock_ocean.metrics.report_kind_sync_metrics = AsyncMock(return_value=None)  # type: ignore
    mock_ocean.metrics.send_metrics_to_webhook = AsyncMock(return_value=None)  # type: ignore
    original_get_resource_raw_results = mock_sync_raw_mixin._get_resource_raw_results

    async def track_resync(*args: Any, **kwargs: Any) -> Any:
        nonlocal resync_proceeded
        resync_proceeded = True
        return await original_get_resource_raw_results(*args, **kwargs)

    mock_sync_raw_mixin._get_resource_raw_results = track_resync  # type: ignore

    # Execute
    async with event_context(EventType.RESYNC, trigger_type="machine") as event:
        event.port_app_config = mock_port_app_config
        with pytest.raises(Exception, match="Before resync error"):
            await mock_sync_raw_mixin.sync_raw_all(
                trigger_type="machine",
                user_agent_type=UserAgentType.exporter,
            )

    # Verify
    assert (
        not resync_proceeded
    ), "Resync should not have proceeded after before_resync hook error"
    assert (
        not resync_complete_called
    ), "on_resync_complete hook should not have been called after error"<|MERGE_RESOLUTION|>--- conflicted
+++ resolved
@@ -341,14 +341,10 @@
 async def test_sync_raw_mixin_dependency(
     mock_sync_raw_mixin: SyncRawMixin, mock_ocean: Ocean
 ) -> None:
-<<<<<<< HEAD
     mock_ocean.config.upsert_entities_batch_max_length = 20
     mock_ocean.config.upsert_entities_batch_max_size_in_bytes = 1024 * 1024
     mock_ocean.config.bulk_upserts_enabled = True
 
-=======
-    # Create entities with more realistic data
->>>>>>> 3d04ef21
     entities_params = [
         ("entity_1", "service", {"service": "entity_3"}, True),
         ("entity_2", "service", {"service": "entity_4"}, True),
