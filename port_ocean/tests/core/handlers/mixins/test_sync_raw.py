from contextlib import asynccontextmanager
from graphlib import CycleError
from typing import Any, AsyncGenerator

from httpx import Response
from port_ocean.clients.port.client import PortClient
from port_ocean.core.utils.entity_topological_sorter import EntityTopologicalSorter
from port_ocean.exceptions.core import OceanAbortException
import pytest
from unittest.mock import MagicMock, AsyncMock, patch
from port_ocean.ocean import Ocean
from port_ocean.context.ocean import PortOceanContext
from port_ocean.core.handlers.port_app_config.models import (
    EntityMapping,
    MappingsConfig,
    PortAppConfig,
    PortResourceConfig,
    ResourceConfig,
    Selector,
)
from port_ocean.core.integrations.mixins import SyncRawMixin
from port_ocean.core.handlers.entities_state_applier.port.applier import (
    HttpEntitiesStateApplier,
)
from port_ocean.core.handlers.entity_processor.jq_entity_processor import (
    JQEntityProcessor,
)
from port_ocean.core.models import Entity
from port_ocean.context.event import EventContext, event_context, EventType
from port_ocean.clients.port.types import UserAgentType
from port_ocean.context.ocean import ocean
from dataclasses import dataclass
from typing import List, Optional


@pytest.fixture
def mock_port_client(mock_http_client: MagicMock) -> PortClient:
    mock_port_client = PortClient(
        MagicMock(), MagicMock(), MagicMock(), MagicMock(), MagicMock(), MagicMock()
    )
    mock_port_client.auth = AsyncMock()
    mock_port_client.auth.headers = AsyncMock(
        return_value={
            "Authorization": "test",
            "User-Agent": "test",
        }
    )

    mock_port_client.search_entities = AsyncMock(return_value=[])  # type: ignore
    mock_port_client.client = mock_http_client
    return mock_port_client


@pytest.fixture
def mock_http_client() -> MagicMock:
    mock_http_client = MagicMock()
    mock_upserted_entities = []

    async def post(url: str, *args: Any, **kwargs: Any) -> Response:
        entity = kwargs.get("json", {})
        if entity.get("properties", {}).get("mock_is_to_fail", {}):
            return Response(
                404, headers=MagicMock(), json={"ok": False, "error": "not_found"}
            )

        mock_upserted_entities.append(
            f"{entity.get('identifier')}-{entity.get('blueprint')}"
        )
        return Response(
            200,
            json={
                "entity": {
                    "identifier": entity.get("identifier"),
                    "blueprint": entity.get("blueprint"),
                }
            },
        )

    mock_http_client.post = AsyncMock(side_effect=post)
    return mock_http_client


@pytest.fixture
def mock_ocean(mock_port_client: PortClient) -> Ocean:
    with patch("port_ocean.ocean.Ocean.__init__", return_value=None):
        ocean_mock = Ocean(
            MagicMock(), MagicMock(), MagicMock(), MagicMock(), MagicMock()
        )
        ocean_mock.config = MagicMock()
        ocean_mock.config.port = MagicMock()
        ocean_mock.config.port.port_app_config_cache_ttl = 60
        ocean_mock.port_client = mock_port_client

        return ocean_mock


@pytest.fixture
def mock_context(mock_ocean: Ocean) -> PortOceanContext:
    context = PortOceanContext(mock_ocean)
    ocean._app = context.app
    return context


@pytest.fixture
def mock_port_app_config() -> PortAppConfig:
    return PortAppConfig(
        enable_merge_entity=True,
        delete_dependent_entities=True,
        create_missing_related_entities=False,
        resources=[
            ResourceConfig(
                kind="project",
                selector=Selector(query="true"),
                port=PortResourceConfig(
                    entity=MappingsConfig(
                        mappings=EntityMapping(
                            identifier=".id | tostring",
                            title=".name",
                            blueprint='"service"',
                            properties={"url": ".web_url"},
                            relations={},
                        )
                    )
                ),
            )
        ],
    )


@pytest.fixture
def mock_port_app_config_handler(mock_port_app_config: PortAppConfig) -> MagicMock:
    handler = MagicMock()

    async def get_config(use_cache: bool = True) -> Any:
        return mock_port_app_config

    handler.get_port_app_config = get_config
    return handler


@pytest.fixture
def mock_entity_processor(mock_context: PortOceanContext) -> JQEntityProcessor:
    return JQEntityProcessor(mock_context)


@pytest.fixture
def mock_resource_config() -> ResourceConfig:
    resource = ResourceConfig(
        kind="service",
        selector=Selector(query="true"),
        port=PortResourceConfig(
            entity=MappingsConfig(
                mappings=EntityMapping(
                    identifier=".id",
                    title=".name",
                    blueprint='"service"',
                    properties={"url": ".web_url"},
                    relations={},
                )
            )
        ),
    )
    return resource


@pytest.fixture
def mock_entities_state_applier(
    mock_context: PortOceanContext,
) -> HttpEntitiesStateApplier:
    return HttpEntitiesStateApplier(mock_context)


@pytest.fixture
def mock_sync_raw_mixin(
    mock_entity_processor: JQEntityProcessor,
    mock_entities_state_applier: HttpEntitiesStateApplier,
    mock_port_app_config_handler: MagicMock,
) -> SyncRawMixin:
    sync_raw_mixin = SyncRawMixin()
    sync_raw_mixin._entity_processor = mock_entity_processor
    sync_raw_mixin._entities_state_applier = mock_entities_state_applier
    sync_raw_mixin._port_app_config_handler = mock_port_app_config_handler
    sync_raw_mixin._get_resource_raw_results = AsyncMock(return_value=([{}], []))  # type: ignore
    sync_raw_mixin._entity_processor.parse_items = AsyncMock(return_value=MagicMock())  # type: ignore

    return sync_raw_mixin


@pytest.fixture
def mock_sync_raw_mixin_with_jq_processor(
    mock_sync_raw_mixin: SyncRawMixin,
) -> SyncRawMixin:
    mock_sync_raw_mixin._entity_processor = JQEntityProcessor(mock_context)  # type: ignore
    return mock_sync_raw_mixin


@asynccontextmanager
async def no_op_event_context(
    existing_event: EventContext,
) -> AsyncGenerator[EventContext, None]:
    yield existing_event


def create_entity(
    id: str, blueprint: str, relation: dict[str, str], is_to_fail: bool
) -> Entity:
    entity = Entity(identifier=id, blueprint=blueprint)
    entity.relations = relation
    entity.properties = {"mock_is_to_fail": is_to_fail}
    return entity


@pytest.mark.asyncio
async def test_sync_raw_mixin_self_dependency(
    mock_sync_raw_mixin: SyncRawMixin,
) -> None:
    entities_params = [
        ("entity_1", "service", {"service": "entity_1"}, True),
        ("entity_2", "service", {"service": "entity_2"}, False),
    ]
    entities = [create_entity(*entity_param) for entity_param in entities_params]

    calc_result_mock = MagicMock()
    calc_result_mock.entity_selector_diff.passed = entities
    calc_result_mock.errors = []

    mock_sync_raw_mixin.entity_processor.parse_items = AsyncMock(return_value=calc_result_mock)  # type: ignore

    mock_order_by_entities_dependencies = MagicMock(
        side_effect=EntityTopologicalSorter.order_by_entities_dependencies
    )
    async with event_context(EventType.RESYNC, trigger_type="machine") as event:
        app_config = (
            await mock_sync_raw_mixin.port_app_config_handler.get_port_app_config(
                use_cache=False
            )
        )
        event.port_app_config = app_config
        event.entity_topological_sorter.register_entity = MagicMock(side_effect=event.entity_topological_sorter.register_entity)  # type: ignore
        event.entity_topological_sorter.get_entities = MagicMock(side_effect=event.entity_topological_sorter.get_entities)  # type: ignore

        with patch(
            "port_ocean.core.integrations.mixins.sync_raw.event_context",
            lambda *args, **kwargs: no_op_event_context(event),
        ):
            with patch(
                "port_ocean.core.utils.entity_topological_sorter.EntityTopologicalSorter.order_by_entities_dependencies",
                mock_order_by_entities_dependencies,
            ):

                await mock_sync_raw_mixin.sync_raw_all(
                    trigger_type="machine", user_agent_type=UserAgentType.exporter
                )

                assert (
                    len(event.entity_topological_sorter.entities) == 1
                ), "Expected one failed entity callback due to retry logic"
                assert event.entity_topological_sorter.register_entity.call_count == 1
                assert event.entity_topological_sorter.get_entities.call_count == 1

                assert mock_order_by_entities_dependencies.call_count == 1
                assert [
                    call[0][0][0]
                    for call in mock_order_by_entities_dependencies.call_args_list
                ] == [entity for entity in entities if entity.identifier == "entity_1"]


@pytest.mark.asyncio
async def test_sync_raw_mixin_circular_dependency(
    mock_sync_raw_mixin: SyncRawMixin, mock_ocean: Ocean
) -> None:
    entities_params = [
        ("entity_1", "service", {"service": "entity_2"}, True),
        ("entity_2", "service", {"service": "entity_1"}, True),
    ]
    entities = [create_entity(*entity_param) for entity_param in entities_params]

    calc_result_mock = MagicMock()
    calc_result_mock.entity_selector_diff.passed = entities
    calc_result_mock.errors = []

    mock_sync_raw_mixin.entity_processor.parse_items = AsyncMock(return_value=calc_result_mock)  # type: ignore

    mock_order_by_entities_dependencies = MagicMock(
        side_effect=EntityTopologicalSorter.order_by_entities_dependencies
    )
    async with event_context(EventType.RESYNC, trigger_type="machine") as event:
        app_config = (
            await mock_sync_raw_mixin.port_app_config_handler.get_port_app_config(
                use_cache=False
            )
        )
        event.port_app_config = app_config
        org = event.entity_topological_sorter.register_entity

        def mock_register_entity(*args: Any, **kwargs: Any) -> Any:
            entity = args[0]
            entity.properties["mock_is_to_fail"] = False
            return org(*args, **kwargs)

        event.entity_topological_sorter.register_entity = MagicMock(side_effect=mock_register_entity)  # type: ignore
        raiesed_error_handle_failed = []
        org_get_entities = event.entity_topological_sorter.get_entities

        def handle_failed_wrapper(*args: Any, **kwargs: Any) -> Any:
            try:
                return list(org_get_entities(*args, **kwargs))
            except Exception as e:
                raiesed_error_handle_failed.append(e)
                raise e

        event.entity_topological_sorter.get_entities = MagicMock(side_effect=lambda *args, **kwargs: handle_failed_wrapper(*args, **kwargs))  # type: ignore

        with patch(
            "port_ocean.core.integrations.mixins.sync_raw.event_context",
            lambda *args, **kwargs: no_op_event_context(event),
        ):
            with patch(
                "port_ocean.core.utils.entity_topological_sorter.EntityTopologicalSorter.order_by_entities_dependencies",
                mock_order_by_entities_dependencies,
            ):

                await mock_sync_raw_mixin.sync_raw_all(
                    trigger_type="machine", user_agent_type=UserAgentType.exporter
                )

                assert (
                    len(event.entity_topological_sorter.entities) == 2
                ), "Expected one failed entity callback due to retry logic"
                assert event.entity_topological_sorter.register_entity.call_count == 2
                assert event.entity_topological_sorter.get_entities.call_count == 2
                assert [
                    call[0]
                    for call in event.entity_topological_sorter.get_entities.call_args_list
                ] == [(), (False,)]
                assert len(raiesed_error_handle_failed) == 1
                assert isinstance(raiesed_error_handle_failed[0], OceanAbortException)
                assert isinstance(raiesed_error_handle_failed[0].__cause__, CycleError)
                assert (
                    len(mock_ocean.port_client.client.post.call_args_list)  # type: ignore
                    / len(entities)
                    == 2
                )


@pytest.mark.asyncio
async def test_sync_raw_mixin_dependency(
    mock_sync_raw_mixin: SyncRawMixin, mock_ocean: Ocean
) -> None:
    entities_params = [
        ("entity_1", "service", {"service": "entity_3"}, True),
        ("entity_2", "service", {"service": "entity_4"}, True),
        ("entity_3", "service", {"service": ""}, True),
        ("entity_4", "service", {"service": "entity_3"}, True),
        ("entity_5", "service", {"service": "entity_1"}, True),
    ]
    entities = [create_entity(*entity_param) for entity_param in entities_params]

    calc_result_mock = MagicMock()
    calc_result_mock.entity_selector_diff.passed = entities
    calc_result_mock.errors = []

    mock_sync_raw_mixin.entity_processor.parse_items = AsyncMock(return_value=calc_result_mock)  # type: ignore

    mock_order_by_entities_dependencies = MagicMock(
        side_effect=EntityTopologicalSorter.order_by_entities_dependencies
    )
    async with event_context(EventType.RESYNC, trigger_type="machine") as event:
        app_config = (
            await mock_sync_raw_mixin.port_app_config_handler.get_port_app_config(
                use_cache=False
            )
        )
        event.port_app_config = app_config
        org = event.entity_topological_sorter.register_entity

        def mock_register_entity(*args: Any, **kwargs: Any) -> None:
            entity = args[0]
            entity.properties["mock_is_to_fail"] = False
            return org(*args, **kwargs)

        event.entity_topological_sorter.register_entity = MagicMock(side_effect=mock_register_entity)  # type: ignore
        raiesed_error_handle_failed = []
        org_event_get_entities = event.entity_topological_sorter.get_entities

        def get_entities_wrapper(*args: Any, **kwargs: Any) -> Any:
            try:
                return org_event_get_entities(*args, **kwargs)
            except Exception as e:
                raiesed_error_handle_failed.append(e)
                raise e

        event.entity_topological_sorter.get_entities = MagicMock(side_effect=lambda *args, **kwargs: get_entities_wrapper(*args, **kwargs))  # type: ignore

        with patch(
            "port_ocean.core.integrations.mixins.sync_raw.event_context",
            lambda *args, **kwargs: no_op_event_context(event),
        ):
            with patch(
                "port_ocean.core.utils.entity_topological_sorter.EntityTopologicalSorter.order_by_entities_dependencies",
                mock_order_by_entities_dependencies,
            ):

                await mock_sync_raw_mixin.sync_raw_all(
                    trigger_type="machine", user_agent_type=UserAgentType.exporter
                )

                assert event.entity_topological_sorter.register_entity.call_count == 5
                assert (
                    len(event.entity_topological_sorter.entities) == 5
                ), "Expected one failed entity callback due to retry logic"
                assert event.entity_topological_sorter.get_entities.call_count == 1
                assert len(raiesed_error_handle_failed) == 0
                assert mock_ocean.port_client.client.post.call_count == 10  # type: ignore
                assert mock_order_by_entities_dependencies.call_count == 1

                first = mock_ocean.port_client.client.post.call_args_list[0:5]  # type: ignore
                second = mock_ocean.port_client.client.post.call_args_list[5:10]  # type: ignore

                assert "-".join(
                    [call[1].get("json").get("identifier") for call in first]
                ) == "-".join([entity.identifier for entity in entities])
                assert "-".join(
                    [call[1].get("json").get("identifier") for call in second]
                ) in (
                    "entity_3-entity_4-entity_1-entity_2-entity_5",
                    "entity_3-entity_4-entity_1-entity_5-entity_2",
                    "entity_3-entity_1-entity_4-entity_2-entity_5",
                    "entity_3-entity_1-entity_4-entity_5-entity_2",
                )


@pytest.mark.asyncio
async def test_register_raw(
    mock_sync_raw_mixin_with_jq_processor: SyncRawMixin,
<<<<<<< HEAD
    mock_resource_config: ResourceConfig,
=======
    mock_ocean: Ocean,
    mock_context: PortOceanContext,
    monkeypatch: pytest.MonkeyPatch,
>>>>>>> e9aa6bd0
) -> None:
    kind = "service"
    user_agent_type = UserAgentType.exporter
    raw_entity = [
        {"id": "entity_1", "name": "entity_1", "web_url": "https://example.com"},
    ]
    expected_result = [
        {
            "identifier": "entity_1",
            "blueprint": "service",
            "name": "entity_1",
            "properties": {"url": "https://example.com"},
        },
    ]

    # Set is_saas to False
    monkeypatch.setattr(mock_context.app, "is_saas", lambda: False)

    async with event_context(EventType.HTTP_REQUEST, trigger_type="machine") as event:
        # Use patch to mock the method instead of direct assignment
        with patch.object(
            mock_sync_raw_mixin_with_jq_processor.port_app_config_handler,
            "get_port_app_config",
            return_value=PortAppConfig(
                enable_merge_entity=True,
                delete_dependent_entities=True,
                create_missing_related_entities=False,
                resources=[mock_resource_config],
            ),
        ):
            # Ensure the event.port_app_config is set correctly
            event.port_app_config = await mock_sync_raw_mixin_with_jq_processor.port_app_config_handler.get_port_app_config(
                use_cache=False
            )

            def upsert_side_effect(
                entities: list[Entity], user_agent_type: UserAgentType
            ) -> list[Entity]:
                # Simulate returning the passed entities
                return entities

            # Patch the upsert method with the side effect
            with patch.object(
                mock_sync_raw_mixin_with_jq_processor.entities_state_applier,
                "upsert",
                side_effect=upsert_side_effect,
            ):
                # Call the register_raw method
                registered_entities = (
                    await mock_sync_raw_mixin_with_jq_processor.register_raw(
                        kind, raw_entity, user_agent_type
                    )
                )

                # Assert that the registered entities match the expected results
                assert len(registered_entities) == len(expected_result)
                for entity, result in zip(registered_entities, expected_result):
                    assert entity.identifier == result["identifier"]
                    assert entity.blueprint == result["blueprint"]
                    assert entity.properties == result["properties"]


@pytest.mark.asyncio
async def test_unregister_raw(
    mock_sync_raw_mixin_with_jq_processor: SyncRawMixin,
    mock_ocean: Ocean,
    mock_context: PortOceanContext,
    monkeypatch: pytest.MonkeyPatch,
) -> None:
    kind = "service"
    user_agent_type = UserAgentType.exporter
    raw_entity = [
        {"id": "entity_1", "name": "entity_1", "web_url": "https://example.com"},
    ]
    expected_result = [
        {
            "identifier": "entity_1",
            "blueprint": "service",
            "name": "entity_1",
            "properties": {"url": "https://example.com"},
        },
    ]

    # Set is_saas to False
    monkeypatch.setattr(mock_context.app, "is_saas", lambda: False)

    async with event_context(EventType.HTTP_REQUEST, trigger_type="machine") as event:
        # Use patch to mock the method instead of direct assignment
        with patch.object(
            mock_sync_raw_mixin_with_jq_processor.port_app_config_handler,
            "get_port_app_config",
            return_value=PortAppConfig(
                enable_merge_entity=True,
                delete_dependent_entities=True,
                create_missing_related_entities=False,
                resources=[
                    ResourceConfig(
                        kind=kind,
                        selector=Selector(query="true"),
                        port=PortResourceConfig(
                            entity=MappingsConfig(
                                mappings=EntityMapping(
                                    identifier=".id | tostring",
                                    title=".name",
                                    blueprint='"service"',
                                    properties={"url": ".web_url"},
                                    relations={},
                                )
                            )
                        ),
                    )
                ],
            ),
        ):
            # Ensure the event.port_app_config is set correctly
            event.port_app_config = await mock_sync_raw_mixin_with_jq_processor.port_app_config_handler.get_port_app_config(
                use_cache=False
            )

            # Call the unregister_raw method
            unregistered_entities = (
                await mock_sync_raw_mixin_with_jq_processor.unregister_raw(
                    kind, raw_entity, user_agent_type
                )
            )

            # Assert that the unregistered entities match the expected results
            assert len(unregistered_entities) == len(expected_result)
            for entity, result in zip(unregistered_entities, expected_result):
                assert entity.identifier == result["identifier"]
                assert entity.blueprint == result["blueprint"]
                assert entity.properties == result["properties"]


@pytest.mark.asyncio
async def test_map_entities_compared_with_port_no_port_entities_all_entities_are_mapped(
    mock_sync_raw_mixin: SyncRawMixin,
    mock_ocean: Ocean,
    mock_resource_config: ResourceConfig,
) -> None:
    # Setup test data
    entities = [
        create_entity("entity_1", "service", {}, False),
        create_entity("entity_2", "service", {}, False),
    ]

    # Mock port client to return empty list
    mock_ocean.port_client.search_entities.return_value = []  # type: ignore

    # Execute test
    changed_entities = await mock_sync_raw_mixin._map_entities_compared_with_port(
        entities, mock_resource_config, UserAgentType.exporter
    )

    # Verify results
    assert len(changed_entities) == 2
    assert "entity_1" in [e.identifier for e in changed_entities]
    assert "entity_2" in [e.identifier for e in changed_entities]


@pytest.mark.asyncio
async def test_map_entities_compared_with_port_with_existing_entities_only_changed_third_party_entities_are_mapped(
    mock_sync_raw_mixin: SyncRawMixin,
    mock_ocean: Ocean,
    mock_resource_config: ResourceConfig,
) -> None:
    # Setup test data
    third_party_entities = [
        create_entity(
            "entity_1", "service", {"service": "entity_2"}, False
        ),  # Should be in changed (modified)
        create_entity("entity_2", "service", {}, False),  # Should be in changed (new)
    ]
    port_entities = [
        create_entity("entity_1", "service", {}, False),  # Existing but different props
        create_entity("entity_3", "service", {}, False),  # Should be in irrelevant
    ]

    # Mock port client to return our port entities
    mock_ocean.port_client.search_entities.return_value = port_entities  # type: ignore

    changed_entities = await mock_sync_raw_mixin._map_entities_compared_with_port(
        third_party_entities, mock_resource_config, UserAgentType.exporter
    )

    # Verify results
    assert len(changed_entities) == 2
    assert "entity_1" in [e.identifier for e in changed_entities]
    assert "entity_2" in [e.identifier for e in changed_entities]


@pytest.mark.asyncio
async def test_map_entities_compared_with_port_with_multiple_batches_all_batches_are_being_proccessed_to_map(
    mock_sync_raw_mixin: SyncRawMixin,
    mock_ocean: Ocean,
    mock_resource_config: ResourceConfig,
) -> None:
    # Setup test data with 75 entities (should create 2 batches)
    third_party_entities = [
        create_entity(
            f"entity_{i}", "service", {"service_relation": f"service_{i}"}, False
        )
        for i in range(75)
    ]
    port_entities_batch1 = [
        create_entity(f"entity_{i}", "service", {}, False) for i in range(50)
    ]
    port_entities_batch2 = [
        create_entity(f"entity_{i}", "service", {}, False) for i in range(50, 75)
    ]

    # Mock port client to return our port entities in batches
    with patch.object(
        mock_ocean.port_client,
        "search_entities",
        new_callable=AsyncMock,
        side_effect=[port_entities_batch1, port_entities_batch2],
    ) as mock_search_entities:
        # Mock resolve_entities_diff to return all entities
        with patch(
            "port_ocean.core.integrations.mixins.sync_raw.resolve_entities_diff",
            return_value=third_party_entities,
        ) as mock_resolve_entities_diff:
            # Execute test
            changed_entities = (
                await mock_sync_raw_mixin._map_entities_compared_with_port(
                    third_party_entities, mock_resource_config, UserAgentType.exporter
                )
            )

            # Verify results
            assert len(changed_entities) == 75
            assert [e.identifier for e in changed_entities] == [
                f"entity_{i}" for i in range(75)
            ]
            assert (
                mock_search_entities.call_count == 2
            )  # Verify two batch calls were made
            assert (
                mock_resolve_entities_diff.call_count == 1
            )  # Verify final diff was calculated once


@dataclass
class EntitySelectorDiff:
    passed: List[Entity]
    failed: List[Entity]

    def _replace(self, **kwargs: Any) -> "EntitySelectorDiff":
        return EntitySelectorDiff(
            **{
                "passed": kwargs.get("passed", self.passed),
                "failed": kwargs.get("failed", self.failed),
            }
        )


@dataclass
class CalculationResult:
    entity_selector_diff: EntitySelectorDiff
    errors: List[Any]
    misconfigurations: List[Any]
    misonfigured_entity_keys: Optional[List[Any]] = None


@pytest.mark.asyncio
async def test_register_resource_raw_saas_no_changes_upsert_not_called_entitiy_is_returned(
    mock_sync_raw_mixin: SyncRawMixin,
    mock_port_app_config: PortAppConfig,
    mock_context: PortOceanContext,
    monkeypatch: pytest.MonkeyPatch,
) -> None:
    # Mock ocean.app.is_saas()
    monkeypatch.setattr(mock_context.app, "is_saas", lambda: True)

    # Mock dependencies
    entity = Entity(identifier="1", blueprint="service")
    mock_sync_raw_mixin._calculate_raw = AsyncMock(return_value=[CalculationResult(entity_selector_diff=EntitySelectorDiff(passed=[entity], failed=[]), errors=[], misconfigurations=[], misonfigured_entity_keys=[])])  # type: ignore
    mock_sync_raw_mixin._map_entities_compared_with_port = AsyncMock(return_value=([]))  # type: ignore
    mock_sync_raw_mixin.entities_state_applier.upsert = AsyncMock()  # type: ignore

    async with event_context(EventType.RESYNC, trigger_type="machine") as event:
        event.port_app_config = mock_port_app_config

        # Test execution
        result = await mock_sync_raw_mixin._register_resource_raw(
            mock_port_app_config.resources[0],  # Use the first resource from the config
            [{"some": "data"}],
            UserAgentType.exporter,
        )

        # Assertions
        assert len(result.entity_selector_diff.passed) == 1
        mock_sync_raw_mixin._calculate_raw.assert_called_once()
        mock_sync_raw_mixin.entities_state_applier.upsert.assert_not_called()
        mock_sync_raw_mixin._map_entities_compared_with_port.assert_called_once()


@pytest.mark.asyncio
<<<<<<< HEAD
async def test_register_resource_raw_with_changes_upsert_called_and_entities_are_mapped(
    mock_sync_raw_mixin: SyncRawMixin,
    mock_port_app_config: PortAppConfig,
) -> None:
=======
async def test_register_resource_raw_saas_with_changes_upsert_called_and_entities_are_mapped(
    mock_sync_raw_mixin: SyncRawMixin,
    mock_port_app_config: PortAppConfig,
    mock_context: PortOceanContext,
    monkeypatch: pytest.MonkeyPatch,
) -> None:
    # Mock ocean.app.is_saas()
    monkeypatch.setattr(mock_context.app, "is_saas", lambda: True)
>>>>>>> e9aa6bd0

    # Mock dependencies
    entity = Entity(identifier="1", blueprint="service")
    mock_sync_raw_mixin._calculate_raw = AsyncMock(return_value=[CalculationResult(entity_selector_diff=EntitySelectorDiff(passed=[entity], failed=[]), errors=[], misconfigurations=[], misonfigured_entity_keys=[])])  # type: ignore
    mock_sync_raw_mixin._map_entities_compared_with_port = AsyncMock(return_value=([entity]))  # type: ignore
    mock_sync_raw_mixin.entities_state_applier.upsert = AsyncMock(return_value=[entity])  # type: ignore

    async with event_context(EventType.RESYNC, trigger_type="machine") as event:
        event.port_app_config = mock_port_app_config

        # Test execution
        result = await mock_sync_raw_mixin._register_resource_raw(
            mock_port_app_config.resources[0],
            [{"some": "data"}],
            UserAgentType.exporter,
        )

        # Assertions
        assert len(result.entity_selector_diff.passed) == 1
        mock_sync_raw_mixin._calculate_raw.assert_called_once()
        mock_sync_raw_mixin.entities_state_applier.upsert.assert_called_once()
        mock_sync_raw_mixin._map_entities_compared_with_port.assert_called_once()


@pytest.mark.asyncio
<<<<<<< HEAD
async def test_register_resource_raw_with_errors(
    mock_sync_raw_mixin: SyncRawMixin, mock_port_app_config: PortAppConfig
) -> None:
=======
async def test_register_resource_raw_non_saas_upsert_called_and_no_entitites_diff_calculation(
    mock_sync_raw_mixin: SyncRawMixin,
    mock_port_app_config: PortAppConfig,
    mock_context: PortOceanContext,
    monkeypatch: pytest.MonkeyPatch,
) -> None:
    # Mock ocean.app.is_saas()
    monkeypatch.setattr(mock_context.app, "is_saas", lambda: False)

    # Mock dependencies
    entity = Entity(identifier="1", blueprint="service")
    calculation_result = CalculationResult(
        entity_selector_diff=EntitySelectorDiff(passed=[entity], failed=[]),
        errors=[],
        misconfigurations=[],
        misonfigured_entity_keys=[],
    )
    mock_sync_raw_mixin._calculate_raw = AsyncMock(return_value=[calculation_result])  # type: ignore
    mock_sync_raw_mixin._map_entities_compared_with_port = AsyncMock()  # type: ignore
    mock_sync_raw_mixin.entities_state_applier.upsert = AsyncMock(return_value=[entity])  # type: ignore

    async with event_context(EventType.RESYNC, trigger_type="machine") as event:
        event.port_app_config = mock_port_app_config

        # Test execution
        result = await mock_sync_raw_mixin._register_resource_raw(
            mock_port_app_config.resources[0],
            [{"some": "data"}],
            UserAgentType.exporter,
        )

        # Assertions
        assert len(result.entity_selector_diff.passed) == 1
        mock_sync_raw_mixin._calculate_raw.assert_called_once()
        mock_sync_raw_mixin._map_entities_compared_with_port.assert_not_called()
        mock_sync_raw_mixin.entities_state_applier.upsert.assert_called_once()


@pytest.mark.asyncio
async def test_register_resource_raw_saas_with_errors(
    mock_sync_raw_mixin: SyncRawMixin,
    mock_port_app_config: PortAppConfig,
    mock_context: PortOceanContext,
    monkeypatch: pytest.MonkeyPatch,
) -> None:
    # Mock ocean.app.is_saas()
    monkeypatch.setattr(mock_context.app, "is_saas", lambda: True)
>>>>>>> e9aa6bd0

    # Mock dependencies
    failed_entity = Entity(identifier="1", blueprint="service")
    error = Exception("Test error")
    mock_sync_raw_mixin._calculate_raw = AsyncMock(return_value=[CalculationResult(entity_selector_diff=EntitySelectorDiff(passed=[], failed=[failed_entity]), errors=[error], misconfigurations=[], misonfigured_entity_keys=[])])  # type: ignore
    mock_sync_raw_mixin._map_entities_compared_with_port = AsyncMock(return_value=([]))  # type: ignore
    mock_sync_raw_mixin.entities_state_applier.upsert = AsyncMock()  # type: ignore

    async with event_context(EventType.RESYNC, trigger_type="machine") as event:
        event.port_app_config = mock_port_app_config

        # Test execution
        result = await mock_sync_raw_mixin._register_resource_raw(
            mock_port_app_config.resources[0],
            [{"some": "data"}],
            UserAgentType.exporter,
        )

        # Assertions
        assert len(result.entity_selector_diff.passed) == 0
        assert len(result.entity_selector_diff.failed) == 1
        assert len(result.errors) == 1
        assert result.errors[0] == error
        mock_sync_raw_mixin._calculate_raw.assert_called_once()
        mock_sync_raw_mixin._map_entities_compared_with_port.assert_called_once()
        mock_sync_raw_mixin.entities_state_applier.upsert.assert_not_called()<|MERGE_RESOLUTION|>--- conflicted
+++ resolved
@@ -433,13 +433,9 @@
 @pytest.mark.asyncio
 async def test_register_raw(
     mock_sync_raw_mixin_with_jq_processor: SyncRawMixin,
-<<<<<<< HEAD
-    mock_resource_config: ResourceConfig,
-=======
     mock_ocean: Ocean,
     mock_context: PortOceanContext,
     monkeypatch: pytest.MonkeyPatch,
->>>>>>> e9aa6bd0
 ) -> None:
     kind = "service"
     user_agent_type = UserAgentType.exporter
@@ -739,12 +735,6 @@
 
 
 @pytest.mark.asyncio
-<<<<<<< HEAD
-async def test_register_resource_raw_with_changes_upsert_called_and_entities_are_mapped(
-    mock_sync_raw_mixin: SyncRawMixin,
-    mock_port_app_config: PortAppConfig,
-) -> None:
-=======
 async def test_register_resource_raw_saas_with_changes_upsert_called_and_entities_are_mapped(
     mock_sync_raw_mixin: SyncRawMixin,
     mock_port_app_config: PortAppConfig,
@@ -753,7 +743,6 @@
 ) -> None:
     # Mock ocean.app.is_saas()
     monkeypatch.setattr(mock_context.app, "is_saas", lambda: True)
->>>>>>> e9aa6bd0
 
     # Mock dependencies
     entity = Entity(identifier="1", blueprint="service")
@@ -779,11 +768,6 @@
 
 
 @pytest.mark.asyncio
-<<<<<<< HEAD
-async def test_register_resource_raw_with_errors(
-    mock_sync_raw_mixin: SyncRawMixin, mock_port_app_config: PortAppConfig
-) -> None:
-=======
 async def test_register_resource_raw_non_saas_upsert_called_and_no_entitites_diff_calculation(
     mock_sync_raw_mixin: SyncRawMixin,
     mock_port_app_config: PortAppConfig,
@@ -831,7 +815,6 @@
 ) -> None:
     # Mock ocean.app.is_saas()
     monkeypatch.setattr(mock_context.app, "is_saas", lambda: True)
->>>>>>> e9aa6bd0
 
     # Mock dependencies
     failed_entity = Entity(identifier="1", blueprint="service")
