--- conflicted
+++ resolved
@@ -345,7 +345,6 @@
             return int(content_length)
         return None
 
-<<<<<<< HEAD
     async def _log_response_size_async(
         self, request: httpx.Request, response: httpx.Response
     ) -> None:
@@ -357,14 +356,12 @@
         if content_length is None:
             # If Content-Length is missing, skip logging size to avoid reading the body
             return
+
         size_info = content_length
-
         cast(logging.Logger, self._logger).info(
             f"Response for {request.method} {request.url} - Size: {size_info} bytes"
         )
 
-=======
->>>>>>> bedc5d09
     def _log_response_size(
         self, request: httpx.Request, response: httpx.Response
     ) -> None:
@@ -373,16 +370,12 @@
 
         content_length = self._get_content_length(response)
         if content_length is None:
-<<<<<<< HEAD
             # If Content-Length is missing, skip logging size to avoid reading the body
             return
+
         size_info = content_length
-=======
-            return
->>>>>>> bedc5d09
-
         cast(logging.Logger, self._logger).info(
-            f"Response for {request.method} {request.url} - Size: {content_length} bytes"
+            f"Response for {request.method} {request.url} - Size: {size_info} bytes"
         )
 
     async def _should_retry_async(self, response: httpx.Response) -> bool:
