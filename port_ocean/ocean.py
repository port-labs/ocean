import asyncio
import sys
from contextlib import asynccontextmanager
import threading
from typing import Any, AsyncIterator, Callable, Dict, Type

<<<<<<< HEAD
import port_ocean.helpers.metric.metric

from fastapi import FastAPI, APIRouter
=======
from fastapi import APIRouter, FastAPI
>>>>>>> 1034b853
from loguru import logger
from pydantic import BaseModel
from starlette.types import Receive, Scope, Send

from port_ocean.clients.port.client import PortClient
from port_ocean.config.settings import (
    IntegrationConfiguration,
)
from port_ocean.context.ocean import (
    PortOceanContext,
    initialize_port_ocean_context,
    ocean,
)
from port_ocean.core.handlers.resync_state_updater import ResyncStateUpdater
from port_ocean.core.integrations.base import BaseIntegration
from port_ocean.log.sensetive import sensitive_log_filter
from port_ocean.middlewares import request_handler
from port_ocean.utils.misc import IntegrationStateStatus
from port_ocean.utils.repeat import repeat_every
from port_ocean.utils.signal import signal_handler
from port_ocean.version import __integration_version__
from port_ocean.core.handlers.webhook.processor_manager import (
    LiveEventsProcessorManager,
)


class Ocean:
    def __init__(
        self,
        app: FastAPI | None = None,
        integration_class: Callable[[PortOceanContext], BaseIntegration] | None = None,
        integration_router: APIRouter | None = None,
        config_factory: Type[BaseModel] | None = None,
        config_override: Dict[str, Any] | None = None,
    ):
        initialize_port_ocean_context(self)
        self.fast_api_app = app or FastAPI()
        self.fast_api_app.middleware("http")(request_handler)

        self.config = IntegrationConfiguration(
            # type: ignore
            _integration_config_model=config_factory,
            **(config_override or {}),
        )
        # add the integration sensitive configuration to the sensitive patterns to mask out
        sensitive_log_filter.hide_sensitive_strings(
            *self.config.get_sensitive_fields_data()
        )
        self.integration_router = integration_router or APIRouter()
        self.metrics = port_ocean.helpers.metric.metric.Metrics(
            enabled=self.config.metrics
        )

        self.webhook_manager = LiveEventsProcessorManager(
            self.integration_router,
            signal_handler,
            max_event_processing_seconds=self.config.max_event_processing_seconds,
            max_wait_seconds_before_shutdown=self.config.max_wait_seconds_before_shutdown,
        )

        self.port_client = PortClient(
            base_url=self.config.port.base_url,
            client_id=self.config.port.client_id,
            client_secret=self.config.port.client_secret,
            integration_identifier=self.config.integration.identifier,
            integration_type=self.config.integration.type,
            integration_version=__integration_version__,
        )
        self.integration = (
            integration_class(ocean) if integration_class else BaseIntegration(ocean)
        )

        self.resync_state_updater = ResyncStateUpdater(
            self.port_client, self.config.scheduled_resync_interval
        )

        self.app_initialized = False

    def is_saas(self) -> bool:
        return self.config.runtime.is_saas_runtime

    async def _setup_scheduled_resync(
        self,
    ) -> None:
        async def execute_resync_all() -> None:
            await self.resync_state_updater.update_before_resync()
            logger.info("Starting a new scheduled resync")
            try:
                await self.integration.sync_raw_all()
                await self.resync_state_updater.update_after_resync()
            except asyncio.CancelledError:
                logger.warning(
                    "resync was cancelled by the scheduled resync, skipping state update"
                )
            except Exception as e:
                await self.resync_state_updater.update_after_resync(
                    IntegrationStateStatus.Failed
                )
                raise e

        interval = self.config.scheduled_resync_interval
        loop = asyncio.get_event_loop()
        if interval is not None:
            logger.info(
                f"Setting up scheduled resync, the integration will automatically perform a full resync every {interval} minutes)",
                scheduled_interval=interval,
            )
            repeated_function = repeat_every(
                seconds=interval * 60,
                # Not running the resync immediately because the event listener should run resync on startup
                wait_first=True,
            )(
                lambda: threading.Thread(
                    target=lambda: asyncio.run_coroutine_threadsafe(
                        execute_resync_all(), loop
                    )
                ).start()
            )
            await repeated_function()

    @property
    def base_url(self) -> str:
        integration_config = self.config.integration.config
        if isinstance(integration_config, BaseModel):
            integration_config = integration_config.dict()
        if integration_config.get("app_host"):
            logger.warning(
                "The OCEAN__INTEGRATION__CONFIG__APP_HOST field is deprecated. Please use the OCEAN__BASE_URL field instead."
            )
        return self.config.base_url or integration_config.get("app_host")

    def load_external_oauth_access_token(self) -> str | None:
        if self.config.oauth_access_token_file_path is not None:
            try:
                with open(self.config.oauth_access_token_file_path, "r") as f:
                    return f.read()
            except Exception:
                logger.debug(
                    "Failed to load external oauth access token from file",
                    file_path=self.config.oauth_access_token_file_path,
                )
        return None

    def initialize_app(self) -> None:
        self.fast_api_app.include_router(self.integration_router, prefix="/integration")
        self.fast_api_app.include_router(
            self.metrics.create_mertic_router(), prefix="/metrics"
        )

        @asynccontextmanager
        async def lifecycle(_: FastAPI) -> AsyncIterator[None]:
            try:
                await self.integration.start()
                if self.base_url:
                    await self.webhook_manager.start_processing_event_messages()
                else:
                    logger.warning("No base URL provided, skipping webhook processing")
                await self._setup_scheduled_resync()
                yield None
            except Exception:
                logger.exception("Integration had a fatal error. Shutting down.")
                logger.complete()
                sys.exit("Server stopped")
            finally:
                await signal_handler.exit()

        self.fast_api_app.router.lifespan_context = lifecycle
        self.app_initialized = True

    async def __call__(self, scope: Scope, receive: Receive, send: Send) -> None:
        if not self.app_initialized:
            self.initialize_app()

        await self.fast_api_app(scope, receive, send)<|MERGE_RESOLUTION|>--- conflicted
+++ resolved
@@ -4,13 +4,10 @@
 import threading
 from typing import Any, AsyncIterator, Callable, Dict, Type
 
-<<<<<<< HEAD
 import port_ocean.helpers.metric.metric
 
 from fastapi import FastAPI, APIRouter
-=======
-from fastapi import APIRouter, FastAPI
->>>>>>> 1034b853
+
 from loguru import logger
 from pydantic import BaseModel
 from starlette.types import Receive, Scope, Send
