--- conflicted
+++ resolved
@@ -1,20 +1,14 @@
-<<<<<<< HEAD
 import asyncio
-=======
 from importlib.util import module_from_spec, spec_from_file_location
->>>>>>> 1e4bbc51
 import inspect
 from asyncio import ensure_future
 from functools import wraps
 from pathlib import Path
 from time import time
-<<<<<<< HEAD
+from types import ModuleType
+from typing import Callable, Any
 from traceback import format_exception
 from typing import Callable, Any, Coroutine
-=======
-from types import ModuleType
-from typing import Callable, Any
->>>>>>> 1e4bbc51
 from uuid import uuid4
 
 import yaml
@@ -48,7 +42,17 @@
         return None
 
 
-<<<<<<< HEAD
+def load_module(file_path: str) -> ModuleType:
+    spec = spec_from_file_location("module.name", file_path)
+    if spec is None or spec.loader is None:
+        raise Exception(f"Failed to load integration from path: {file_path}")
+
+    module = module_from_spec(spec)
+    spec.loader.exec_module(module)
+
+    return module
+
+
 NoArgsNoReturnFuncT = Callable[[], None]
 NoArgsNoReturnAsyncFuncT = Callable[[], Coroutine[Any, Any, None]]
 NoArgsNoReturnDecorator = Callable[
@@ -57,9 +61,9 @@
 
 
 def repeat_every(
-    seconds: float,
-    wait_first: bool = False,
-    raise_exceptions: bool = False,
+        seconds: float,
+        wait_first: bool = False,
+        raise_exceptions: bool = False,
 ) -> NoArgsNoReturnDecorator:
     """
     This function returns a decorator that modifies a function so it is periodically re-executed after its first call.
@@ -81,7 +85,7 @@
     """
 
     def decorator(
-        func: NoArgsNoReturnAsyncFuncT | NoArgsNoReturnFuncT,
+            func: NoArgsNoReturnAsyncFuncT | NoArgsNoReturnFuncT,
     ) -> NoArgsNoReturnAsyncFuncT:
         """
         Converts the decorated function into a repeated, periodically-called version of itself.
@@ -112,15 +116,4 @@
 
         return wrapped
 
-    return decorator
-=======
-def load_module(file_path: str) -> ModuleType:
-    spec = spec_from_file_location("module.name", file_path)
-    if spec is None or spec.loader is None:
-        raise Exception(f"Failed to load integration from path: {file_path}")
-
-    module = module_from_spec(spec)
-    spec.loader.exec_module(module)
-
-    return module
->>>>>>> 1e4bbc51
+    return decorator