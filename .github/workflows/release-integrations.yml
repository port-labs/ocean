--- conflicted
+++ resolved
@@ -12,15 +12,11 @@
       matrix: ${{ steps.prepare-matrix.outputs.INTEGRATIONS_MATRIX }}
     steps:
       - name: Check out code
-<<<<<<< HEAD
-        uses: actions/checkout@v2
+        uses: actions/checkout@v4
       - name: Set up QEMU
         uses: docker/setup-qemu-action@v3
       - name: Set up Docker Buildx
         uses: docker/setup-buildx-action@v3
-=======
-        uses: actions/checkout@v4
->>>>>>> 54ec1652
       - name: Login to Docker Hub
         uses: docker/login-action@v2
         with:
@@ -48,20 +44,7 @@
             if [ $rc -eq 0 ]; then
               echo "Image already exists in $repository: port-ocean-$type:$version"
             else
-<<<<<<< HEAD
-              # Check if the 'version' variable contains any character other than digits and "."
-              if [[ ! "$version" =~ ^[0-9.]+$ ]]; then
-                # If 'version' contains non-numeric and non-dot characters, skip building 'latest' tag
-                echo "Version contains non-numeric characters. Building without 'latest' tag."
-                docker build -t "ghcr.io/port-labs/port-ocean-$type:$version" --platform linux/amd64,linux/arm64 "$folder/.."
-              else
-                # If 'version' contains only digits and dots, build with both 'latest' and version tags
-                docker build -t "ghcr.io/port-labs/port-ocean-$type:$version" -t "ghcr.io/port-labs/port-ocean-$type:latest" --platform linux/amd64,linux/arm64 "$folder/.."
-              fi
-              docker push "ghcr.io/port-labs/port-ocean-$type" --all-tags
-=======
               integrations_to_release+=($file)
->>>>>>> 54ec1652
             fi
           done
           echo $(echo ${integrations_to_release[@]} | jq -R -c 'split(" ")')
