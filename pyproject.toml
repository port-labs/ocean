[tool.poetry]
name = "port-ocean"
<<<<<<< HEAD
version = "0.6.1"
=======
version = "0.7.1"
>>>>>>> 42a7810a
description = "Port Ocean is a CLI tool for managing your Port projects."
readme = "README.md"
homepage = "https://app.getport.io"
repository = "https://github.com/port-labs/Port-Ocean"

authors = ["Daniel Sinai <daniel@getport.io>", "Yair Siman-Tov <yair@getport.io>", "Tom Tankilevitch <tom@getport.io>"]
packages = [
    { include = "port_ocean", from = "." }
]

keywords = ["ocean", "port-ocean", "port"]
classifiers = [
    "Framework :: FastAPI",
    "Intended Audience :: Developers",
    "License :: OSI Approved :: Apache Software License",
    "Natural Language :: English",
    "Operating System :: POSIX",
    "Programming Language :: Python",
    "Programming Language :: Python :: 3",
    "Programming Language :: Python :: 3.11",
    "Topic :: Software Development :: Libraries",
    "Topic :: Software Development :: Libraries :: Application Frameworks",
    "Topic :: Software Development :: Libraries :: Python Modules",
    "Topic :: Utilities",
]

[tool.poetry.scripts]
ocean = "port_ocean.cli.cli:cli_start"

[build-system]
requires = ["poetry-core"]
build-backend = "poetry.masonry.api"

[tool.poetry.dependencies]
python = "^3.11"
pydantic = {version = "^1.10.8", extras = ["dotenv"]}
loguru = "^0.7.0"
pyyaml = "^6.0"
werkzeug = ">=2.3.4,<4.0.0"
fastapi = ">=0.100,<0.111"
uvicorn = ">=0.22,<0.30"
confluent-kafka = "^2.1.1"
httpx = ">=0.24.1,<0.28.0"
pyjq = "^2.6.0"
urllib3 = ">=1.26.16,<3.0.0"
six = "^1.16.0"
pyhumps = "^3.8.0"
pydispatcher = "^2.0.7"
tomli = "^2.0.1"
aiostream = "^0.5.2"

# CLI
click = { version = "^8.1.3", optional = true }
rich = { version = "^13.4.1", optional = true }
cookiecutter = { version = "^2.1.1", optional = true }
jinja2-time = { version = "^0.2.0", optional = true }

[tool.poetry.extras]
cli = ["click", "rich", "cookiecutter", "jinja2-time"]


[tool.poetry.group.dev.dependencies]
pytest = ">=7.2,<9.0"
black = ">=23.3,<25.0"
mypy = "^1.3.0"
pylint = ">=2.17.4,<4.0.0"
types-pyyaml = "^6.0.12.10"
ruff = ">=0.0.278,<0.4.6"
types-toml = "^0.10.8.6"
towncrier = "^23.6.0"
yamllint = "^1.32.0"

[tool.towncrier]
directory = "changelog"
filename = "CHANGELOG.md"
title_format = "## {version} ({project_date})"
package_dir = "."
package = "port_ocean"
underlines = [""]

  [[tool.towncrier.type]]
  directory = "breaking"
  name = "Breaking Changes"
  showcontent = true

  [[tool.towncrier.type]]
  directory = "deprecation"
  name = "Deprecations"
  showcontent = true

  [[tool.towncrier.type]]
  directory = "feature"
  name = "Features"
  showcontent = true

  [[tool.towncrier.type]]
  directory = "improvement"
  name = "Improvements"
  showcontent = true

  [[tool.towncrier.type]]
  directory = "bugfix"
  name = "Bug Fixes"
  showcontent = true

  [[tool.towncrier.type]]
  directory = "doc"
  name = "Improved Documentation"
  showcontent = true

[tool.mypy]
exclude = [
    'port_ocean/cli/cookiecutter',
    'venv',
    '.venv',
    'integrations',
    'docs',
    'node_modules'
]
plugins = [
    "pydantic.mypy"
]

follow_imports = "silent"
warn_redundant_casts = true
warn_unused_ignores = true
disallow_any_generics = true
check_untyped_defs = true
no_implicit_reexport = true

# for strict mypy: (this is the tricky one :-))
disallow_untyped_defs = true


[tool.ruff]
# Never enforce `E501` (line length violations).
ignore = ["E501"]
exclude = ['venv', '.venv', 'integrations']

[tool.pydantic-mypy]
init_forbid_extra = true
init_typed = true
warn_required_dynamic_aliases = true
warn_untyped_fields = true

[tool.black]
line-length = 88
target-version = ['py311']
include = '\.pyi?$'
exclude = '''
/(
  \scripts
  \.toml
  |\.sh
  |\.git
  |\.ini
  |Dockerfile
  |\.venv
  |integrations
  |docs
  |node_modules
)/
'''<|MERGE_RESOLUTION|>--- conflicted
+++ resolved
@@ -1,10 +1,6 @@
 [tool.poetry]
 name = "port-ocean"
-<<<<<<< HEAD
-version = "0.6.1"
-=======
-version = "0.7.1"
->>>>>>> 42a7810a
+version = "0.8.0"
 description = "Port Ocean is a CLI tool for managing your Port projects."
 readme = "README.md"
 homepage = "https://app.getport.io"
