--- conflicted
+++ resolved
@@ -1,10 +1,6 @@
 [tool.poetry]
 name = "port-ocean"
-<<<<<<< HEAD
-version = "0.23.2"
-=======
-version = "0.23.3"
->>>>>>> 5072c339
+version = "0.23.4"
 description = "Port Ocean is a CLI tool for managing your Port projects."
 readme = "README.md"
 homepage = "https://app.getport.io"
