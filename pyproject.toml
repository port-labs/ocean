--- conflicted
+++ resolved
@@ -1,10 +1,6 @@
 [tool.poetry]
 name = "port-ocean"
-<<<<<<< HEAD
-version = "0.28.13"
-=======
-version = "0.29.1"
->>>>>>> bedc5d09
+version = "0.29.2"
 description = "Port Ocean is a CLI tool for managing your Port projects."
 readme = "README.md"
 homepage = "https://app.getport.io"
