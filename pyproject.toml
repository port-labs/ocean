[tool.poetry]
name = "port-ocean"
<<<<<<< HEAD
version = "0.27.7"
=======
version = "0.27.8"
>>>>>>> 6e4e9841
description = "Port Ocean is a CLI tool for managing your Port projects."
readme = "README.md"
homepage = "https://app.getport.io"
repository = "https://github.com/port-labs/Port-Ocean"

authors = ["Daniel Sinai <daniel@getport.io>", "Yair Siman-Tov <yair@getport.io>", "Tom Tankilevitch <tom@getport.io>"]
packages = [
    { include = "port_ocean", from = "." }
]

include = [
    { path = "./integrations/_infra/*", format = ["sdist", "wheel"] }
]

keywords = ["ocean", "port-ocean", "port"]
classifiers = [
    "Framework :: FastAPI",
    "Intended Audience :: Developers",
    "License :: OSI Approved :: Apache Software License",
    "Natural Language :: English",
    "Operating System :: POSIX",
    "Programming Language :: Python",
    "Programming Language :: Python :: 3",
    "Programming Language :: Python :: 3.11",
    "Topic :: Software Development :: Libraries",
    "Topic :: Software Development :: Libraries :: Application Frameworks",
    "Topic :: Software Development :: Libraries :: Python Modules",
    "Topic :: Utilities",
]

[tool.poetry.scripts]
ocean = "port_ocean.cli.cli:cli_start"

[build-system]
requires = ["poetry-core>=1.0.0,<2.0.0"]
build-backend = "poetry.core.masonry.api"

[tool.poetry.dependencies]
python = "^3.12"
pydantic = { version = "^1.10.8", extras = ["dotenv"] }
loguru = "^0.7.0"
pyyaml = "^6.0"
werkzeug = ">=2.3.4,<4.0.0"
fastapi = "^0.116.0"
uvicorn = "^0.34.3"
confluent-kafka = "^2.10.1"
httpx = "^0.28.1"
jq = "^1.8.0"
urllib3 = "^2.5.0"
six = "^1.16.0"
pyhumps = "^3.8.0"
pydispatcher = "^2.0.7"
tomli = "^2.0.1"
aiostream = ">=0.5.2,<0.7.0"
python-dateutil = "^2.9.0.post0"
jinja2 = ">=3.1.6"

# CLI
click = { version = "^8.1.3", optional = true }
rich = { version = "^13.4.1", optional = true }
cookiecutter = { version = "^2.1.1", optional = true }
jinja2-time = { version = "^0.2.0", optional = true }
prometheus-client = "^0.21.1"
pytest-cov = "^6.0.0"
ijson = "^3.4.0"
aiofiles = "^24.1.0"
cryptography = "^44.0.1"

[tool.poetry.extras]
cli = ["click", "rich", "cookiecutter", "jinja2-time"]


[tool.poetry.group.dev.dependencies]
black = ">=23.3,<25.0"
mypy = "^1.3.0"
pre-commit = "^4.2.0"
pylint = ">=2.17.4,<4.0.0"
pytest = ">=8.2,<9.0"
pytest-asyncio = ">=0.24.0"
pytest-httpx = ">=0.30.0"
pytest-xdist = "^3.6.1"
ruff = ">=0.6.3,<0.10.0"
towncrier = "^23.6.0"
types-python-dateutil = "^2.9.0.20240316"
types-pyyaml = "^6.0.12.10"
types-toml = "^0.10.8.6"
yamllint = "^1.32.0"
pytest-timeout = "^2.3.1"
cryptography = ">=43.0.1,<45.0.0"
psutil = "^7.0.0"
memray = "^1.17.2"
faker = "^37.3.0"
types-aiofiles = "^24.1.0.20250809"

[tool.towncrier]
directory = "changelog"
filename = "CHANGELOG.md"
title_format = "## {version} ({project_date})"
package_dir = "."
package = "port_ocean"
underlines = [""]

[[tool.towncrier.type]]
directory = "breaking"
name = "Breaking Changes"
showcontent = true

[[tool.towncrier.type]]
directory = "deprecation"
name = "Deprecations"
showcontent = true

[[tool.towncrier.type]]
directory = "feature"
name = "Features"
showcontent = true

[[tool.towncrier.type]]
directory = "improvement"
name = "Improvements"
showcontent = true

[[tool.towncrier.type]]
directory = "bugfix"
name = "Bug Fixes"
showcontent = true

[[tool.towncrier.type]]
directory = "doc"
name = "Improved Documentation"
showcontent = true

[tool.mypy]
exclude = [
    'port_ocean/cli/cookiecutter',
    'venv',
    '.venv',
    'integrations',
    'docs',
    'node_modules'
]
plugins = [
    "pydantic.mypy"
]

follow_imports = "silent"
warn_redundant_casts = true
warn_unused_ignores = true
disallow_any_generics = true
check_untyped_defs = true
no_implicit_reexport = true

# for strict mypy: (this is the tricky one :-))
disallow_untyped_defs = true


[tool.ruff]
# Never enforce `E501` (line length violations).
ignore = ["E501"]
exclude = ['venv', '.venv', 'integrations']
target-version = "py311"

[tool.pydantic-mypy]
init_forbid_extra = true
init_typed = true
warn_required_dynamic_aliases = true
warn_untyped_fields = true

[tool.black]
line-length = 88
target-version = ['py312']
include = '\.pyi?$'
exclude = '''
/(
  \scripts
  \.toml
  |\.sh
  |\.git
  |\.ini
  |Dockerfile
  |\.venv
  |integrations
  |docs
  |node_modules
)/
'''

[tool.pytest.ini_options]
asyncio_mode = "auto"
asyncio_default_fixture_loop_scope = "function"
addopts = "-vv -n auto --durations=10 --color=yes --ignore-glob='./integrations/*' ./port_ocean/tests"
markers = [
    "smoke: Smoke tests (deselect with '-m \"not smoke\"')"
]<|MERGE_RESOLUTION|>--- conflicted
+++ resolved
@@ -1,10 +1,6 @@
 [tool.poetry]
 name = "port-ocean"
-<<<<<<< HEAD
-version = "0.27.7"
-=======
-version = "0.27.8"
->>>>>>> 6e4e9841
+version = "0.28.0"
 description = "Port Ocean is a CLI tool for managing your Port projects."
 readme = "README.md"
 homepage = "https://app.getport.io"
