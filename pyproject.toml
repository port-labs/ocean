--- conflicted
+++ resolved
@@ -1,10 +1,6 @@
 [tool.poetry]
 name = "port-ocean"
-<<<<<<< HEAD
-version = "0.24.23"
-=======
-version = "0.25.0"
->>>>>>> 57950cae
+version = "0.25.1"
 description = "Port Ocean is a CLI tool for managing your Port projects."
 readme = "README.md"
 homepage = "https://app.getport.io"
