--- conflicted
+++ resolved
@@ -1,10 +1,6 @@
 [tool.poetry]
 name = "port-ocean"
-<<<<<<< HEAD
-version = "0.6.1"
-=======
-version = "0.7.0"
->>>>>>> e7a4e7bd
+version = "0.7.1"
 description = "Port Ocean is a CLI tool for managing your Port projects."
 readme = "README.md"
 homepage = "https://app.getport.io"
