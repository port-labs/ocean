[tool.poetry]
name = "port-ocean"
<<<<<<< HEAD
version = "0.9.14"
=======
version = "0.10.1"
>>>>>>> 0e1c3c92
description = "Port Ocean is a CLI tool for managing your Port projects."
readme = "README.md"
homepage = "https://app.getport.io"
repository = "https://github.com/port-labs/Port-Ocean"

authors = ["Daniel Sinai <daniel@getport.io>", "Yair Siman-Tov <yair@getport.io>", "Tom Tankilevitch <tom@getport.io>"]
packages = [
    { include = "port_ocean", from = "." }
]

keywords = ["ocean", "port-ocean", "port"]
classifiers = [
    "Framework :: FastAPI",
    "Intended Audience :: Developers",
    "License :: OSI Approved :: Apache Software License",
    "Natural Language :: English",
    "Operating System :: POSIX",
    "Programming Language :: Python",
    "Programming Language :: Python :: 3",
    "Programming Language :: Python :: 3.11",
    "Topic :: Software Development :: Libraries",
    "Topic :: Software Development :: Libraries :: Application Frameworks",
    "Topic :: Software Development :: Libraries :: Python Modules",
    "Topic :: Utilities",
]

[tool.poetry.scripts]
ocean = "port_ocean.cli.cli:cli_start"

[build-system]
requires = ["poetry-core>=1.0.0"]
build-backend = "poetry.core.masonry.api"

[tool.poetry.dependencies]
python = "^3.11"
pydantic = {version = "^1.10.8", extras = ["dotenv"]}
loguru = "^0.7.0"
pyyaml = "^6.0"
werkzeug = ">=2.3.4,<4.0.0"
fastapi = ">=0.100,<0.112"
uvicorn = ">=0.22,<0.31"
confluent-kafka = "^2.1.1"
httpx = ">=0.24.1,<0.28.0"
pyjq = "^2.6.0"
urllib3 = ">=1.26.16,<3.0.0"
six = "^1.16.0"
pyhumps = "^3.8.0"
pydispatcher = "^2.0.7"
tomli = "^2.0.1"
aiostream = ">=0.5.2,<0.7.0"
python-dateutil = "^2.9.0.post0"

# CLI
click = { version = "^8.1.3", optional = true }
rich = { version = "^13.4.1", optional = true }
cookiecutter = { version = "^2.1.1", optional = true }
jinja2-time = { version = "^0.2.0", optional = true }

[tool.poetry.extras]
cli = ["click", "rich", "cookiecutter", "jinja2-time"]


[tool.poetry.group.dev.dependencies]
pytest = ">=7.2,<9.0"
black = ">=23.3,<25.0"
mypy = "^1.3.0"
pylint = ">=2.17.4,<4.0.0"
types-pyyaml = "^6.0.12.10"
ruff = ">=0.0.278,<0.4.11"
types-toml = "^0.10.8.6"
towncrier = "^23.6.0"
yamllint = "^1.32.0"
types-python-dateutil = "^2.9.0.20240316"
pytest-xdist = "^3.6.1"
pre-commit = "^3.7.1"

[tool.towncrier]
directory = "changelog"
filename = "CHANGELOG.md"
title_format = "## {version} ({project_date})"
package_dir = "."
package = "port_ocean"
underlines = [""]

  [[tool.towncrier.type]]
  directory = "breaking"
  name = "Breaking Changes"
  showcontent = true

  [[tool.towncrier.type]]
  directory = "deprecation"
  name = "Deprecations"
  showcontent = true

  [[tool.towncrier.type]]
  directory = "feature"
  name = "Features"
  showcontent = true

  [[tool.towncrier.type]]
  directory = "improvement"
  name = "Improvements"
  showcontent = true

  [[tool.towncrier.type]]
  directory = "bugfix"
  name = "Bug Fixes"
  showcontent = true

  [[tool.towncrier.type]]
  directory = "doc"
  name = "Improved Documentation"
  showcontent = true

[tool.mypy]
exclude = [
    'port_ocean/cli/cookiecutter',
    'venv',
    '.venv',
    'integrations',
    'docs',
    'node_modules'
]
plugins = [
    "pydantic.mypy"
]

follow_imports = "silent"
warn_redundant_casts = true
warn_unused_ignores = true
disallow_any_generics = true
check_untyped_defs = true
no_implicit_reexport = true

# for strict mypy: (this is the tricky one :-))
disallow_untyped_defs = true


[tool.ruff]
# Never enforce `E501` (line length violations).
ignore = ["E501"]
exclude = ['venv', '.venv', 'integrations']

[tool.pydantic-mypy]
init_forbid_extra = true
init_typed = true
warn_required_dynamic_aliases = true
warn_untyped_fields = true

[tool.black]
line-length = 88
target-version = ['py311']
include = '\.pyi?$'
exclude = '''
/(
  \scripts
  \.toml
  |\.sh
  |\.git
  |\.ini
  |Dockerfile
  |\.venv
  |integrations
  |docs
  |node_modules
)/
'''<|MERGE_RESOLUTION|>--- conflicted
+++ resolved
@@ -1,10 +1,6 @@
 [tool.poetry]
 name = "port-ocean"
-<<<<<<< HEAD
-version = "0.9.14"
-=======
-version = "0.10.1"
->>>>>>> 0e1c3c92
+version = "0.10.2"
 description = "Port Ocean is a CLI tool for managing your Port projects."
 readme = "README.md"
 homepage = "https://app.getport.io"
