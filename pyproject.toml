--- conflicted
+++ resolved
@@ -1,10 +1,6 @@
 [tool.poetry]
 name = "port-ocean"
-<<<<<<< HEAD
-version = "0.5.28"
-=======
-version = "0.6.0"
->>>>>>> 9c899de5
+version = "0.6.1"
 description = "Port Ocean is a CLI tool for managing your Port projects."
 readme = "README.md"
 homepage = "https://app.getport.io"
