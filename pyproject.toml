[tool.poetry]
name = "port-ocean"
<<<<<<< HEAD
version = "0.1.4dev8"
=======
version = "0.2.1"
>>>>>>> 010ea0ee
description = "Port Ocean is a CLI tool for managing your Port projects."
readme = "README.md"
homepage = "https://app.getport.io"
repository = "https://github.com/port-labs/Port-Ocean"

authors = ["Daniel Sinai <daniel@getport.io>", "Yair Siman-Tov <yair@getport.io>"]
packages = [
    { include = "port_ocean", from = "." }
]

keywords = ["ocean", "port-ocean", "port"]
classifiers = [
    "Framework :: FastAPI",
    "Intended Audience :: Developers",
    "License :: OSI Approved :: Apache Software License",
    "Natural Language :: English",
    "Operating System :: POSIX",
    "Programming Language :: Python",
    "Programming Language :: Python :: 3",
    "Programming Language :: Python :: 3.11",
    "Topic :: Software Development :: Libraries",
    "Topic :: Software Development :: Libraries :: Application Frameworks",
    "Topic :: Software Development :: Libraries :: Python Modules",
    "Topic :: Utilities",
]

[tool.poetry.scripts]
ocean = "port_ocean.cli.cli:cli_start"

[build-system]
requires = ["poetry>=0.12"]
build-backend = "poetry.masonry.api"

[tool.poetry.dependencies]
python = "^3.11"
pydantic = "^1.10.8"
loguru = "^0.7.0"
pyyaml = "^6.0"
werkzeug = "^2.3.4"
fastapi = "^0.100.0"
uvicorn = "^0.22.0"
confluent-kafka = "^2.1.1"
httpx = "^0.24.1"
pyjq = "^2.6.0"
urllib3 = "^1.26.16"
six = "^1.16.0"
pyhumps = "^3.8.0"

# CLI
click = { version = "^8.1.3", optional = true }
rich = { version = "^13.4.1", optional = true }
cookiecutter = { version = "^2.1.1", optional = true }
jinja2-time = { version = "^0.2.0", optional = true }

[tool.poetry.extras]
cli = ["click", "rich", "cookiecutter", "jinja2-time"]


[tool.poetry.group.dev.dependencies]
pytest = "^7.2"
black = "^23.3.0"
mypy = "^1.3.0"
pylint = "^2.17.4"
types-pyyaml = "^6.0.12.10"
ruff = "^0.0.278"
types-toml = "^0.10.8.6"
towncrier = "^23.6.0"

[tool.towncrier]
directory = "changelog"
filename = "CHANGELOG.md"
title_format = "{version} ({project_date})"
package_dir = "."
package = "port_ocean"

  [[tool.towncrier.type]]
  directory = "breaking"
  name = "Breaking Changes"
  showcontent = true

  [[tool.towncrier.type]]
  directory = "deprecation"
  name = "Deprecations"
  showcontent = true

  [[tool.towncrier.type]]
  directory = "feature"
  name = "Features"
  showcontent = true

  [[tool.towncrier.type]]
  directory = "improvement"
  name = "Improvements"
  showcontent = true

  [[tool.towncrier.type]]
  directory = "bugfix"
  name = "Bug Fixes"
  showcontent = true

  [[tool.towncrier.type]]
  directory = "doc"
  name = "Improved Documentation"
  showcontent = true

[tool.mypy]
exclude = [
    'port_ocean/cli/cookiecutter',
    'venv',
    '.venv',
    'integrations'
]
plugins = [
    "pydantic.mypy"
]

follow_imports = "silent"
warn_redundant_casts = true
warn_unused_ignores = true
disallow_any_generics = true
check_untyped_defs = true
no_implicit_reexport = true

# for strict mypy: (this is the tricky one :-))
disallow_untyped_defs = true


[tool.ruff]
# Never enforce `E501` (line length violations).
ignore = ["E501"]
exclude = ['venv', '.venv', 'integrations']

[tool.pydantic-mypy]
init_forbid_extra = true
init_typed = true
warn_required_dynamic_aliases = true
warn_untyped_fields = true

[tool.black]
line-length = 88
target-version = ['py311']
include = '\.pyi?$'
exclude = '''
/(
  \scripts
  \.toml
  |\.sh
  |\.git
  |\.ini
  |Dockerfile
  |\.venv
  |integrations
)/
'''<|MERGE_RESOLUTION|>--- conflicted
+++ resolved
@@ -1,10 +1,6 @@
 [tool.poetry]
 name = "port-ocean"
-<<<<<<< HEAD
-version = "0.1.4dev8"
-=======
 version = "0.2.1"
->>>>>>> 010ea0ee
 description = "Port Ocean is a CLI tool for managing your Port projects."
 readme = "README.md"
 homepage = "https://app.getport.io"
